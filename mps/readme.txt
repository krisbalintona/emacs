MEMORY POOL SYSTEM KIT README

<<<<<<< HEAD
Richard Brooksby, Ravenbrook Limited, updated 2006-01-30


=======
>>>>>>> 031679da
CONTENTS

  1. Introduction
  2. What's new; status
  3. Getting started
  4. The structure of the kit
  5. Developing using the kit
  6. Testing
  7. Building and testing a release
  8. Contributing your work
  9. Getting help
 10. Licensing
  A. References
  B. Document history
  C. Copyright and license


1. INTRODUCTION

This is the Memory Pool System Kit -- a complete set of sources for
using, modifying, and adapting the MPS.

The Memory Pool System (MPS) is a very general, adaptable, flexible,
reliable, and efficient memory management system.  It permits the
flexible combination of memory management techniques, supporting manual
and automatic memory management, in-line allocation, finalization,
weakness, and multiple concurrent co-operating incremental generational
garbage collections.  It also includes a library of memory pool classes
implementing specialized memory management policies.

For a more detailed overview of the MPS, see "The Memory Pool System:
Thirty person-years of memory management development goes Open Source"
<http://www.ravenbrook.com/project/mps/doc/2002-01-30/ismm2002-paper/>
[RB 2002-01-30].

This kit is distributed under an open source license.  See under
"Licensing", below.

This document is a brief introduction to the kit.

The readership of this document is anyone who wants to modify, adapt, or
extend the MPS.

This document is not confidential.


2. WHAT'S NEW; STATUS

(In a release of the MPS-Kit, this section summarises what is new for 
that release.)

For further details of this release (and earlier and later releases), 
consult <http://www.ravenbrook.com/project/mps/release/>.  To see 
details of what is new in each release, click the "Fixed issues" links 
on that page.  To see the reported defects (including defects found 
after the release was made), click the "Known issues" links.

For more information about the status and progress of the MPS project, 
consult the project home-page: <http://www.ravenbrook.com/project/mps/>.


3. GETTING STARTED

The MPS Kit is a complete set of sources and documentation to enable
third parties to use, modify, and adapt the MPS.

For Windows, the kit is distributed as the self-extracting archive
"mps-kit-1.106.1.exe", and also as the ZIP archive
"mps-kit-1.106.1.zip", which may be unpacked using WinZip.

For Unix and Mac OS X, the integration kit is distributed as the tarball
"mps-kit-1.106.1.tar.gz".  Unpack it using the command "gunzip -c
mps-kit-1.106.1.tar.gz | tar xvf -", or by dropping the file onto
StuffIt Expander under Mac OS X.

The top-level file "index.html" in the sources indexes many other files,
and is a good place to start.  You should read the user manuals and the
high level design documents.


4. THE STRUCTURE OF THE KIT

The Integration Kit is a copy of the sources used to develop and
maintain the MPS at Ravenbrook Limited <http://www.ravenbrook.com/>. The
"sources" are all the things that go to make up the product, not just
source code files.  For example, the sources for the manuals are here
too, because we maintain them in parallel with the code.

The sources at Ravenbrook are mirrored from our Perforce configuration
management server onto our internal web server at info.ravenbrook.com,
and are designed to be browsed on that server.  You will find HTML
documents which index many of the directories.  Read these, starting
with the top level "index.html".  You might find some links to
"info.ravenbrook.com" or "/project/mps/...".  Sorry about that -- it's
partly due to the nature of HTML links.  You will find most project
documents from the MPS Project page
<http://www.ravenbrook.com/project/mps/>, including many documents
which aren't "sources" but may still be useful to understand the history
of the project.

Some project documents are client confidential.  The MPS project has a
long history, and it will take some time to sort through the documents
to see which can be published.  If there's a particular document you
want to see, please write to us <mps-questions@ravenbrook.com> and we'll
see what we can do.

Many documents are referenced by tags, which look like
"design.mps.buffer" or "req.dylan".  These are references to the
obsolete Memory Management Information System [RB 2002-06-18].  We are
working on translating these documents to HTML.  There are a vast
number.  We've only been able to include a few key documents in the open
source release so far.


5. DEVELOPING USING THE KIT

The MPS can be built on a wide variety of platforms.  For Unix-like
platforms you will need the GNU Make tool.  Some platforms (such as
Linux and Mac OS X) have GNU Make as their default make tool.  For
others you will need to get and install it.  (It's available free from
<ftp://ftp.gnu.org/gnu/make/>.)  On Windows platforms the NMAKE tool is
used.  This comes with Microsoft Visual C++.

The MPS can also be built on Mac OS 7 through Mac OS 9 using MPW or
Metrowerks Codewarrior, but neither of these builds have been maintained
for some time, and probably no longer work.  We've included the
makefiles/project files as a starting point.

              Table 1. MPS makefiles and platforms

  Makefile        OS              Architecture    Compiler

  fri4gc.gmk      FreeBSD         Intel IA32      GCC
  iam4cc.gmk      Irix 6 N32      MIPS IV         CC
  lii3eg.gmk      Linux           Intel IA32      EGCS
  lii4gc.gmk      Linux           Intel IA32      GCC
  lippgc.gmk      Linux           POWER(32)       GCC
  o1alcc.gmk      OSF/1           Alpha           Digital C
  o1algc.gmk      OSF/1           Alpha           GCC
  sos8cx.gmk      Solaris         SPARC V8        CXREF
  sos8gc.gmk      Solaris         SPARC V8        GCC
  sos8gp.gmk      Solaris         SPARC V8        GCC with profiling
  sos9sc.gmk      Solaris         SPARC V9        SunPro C
  sus8gc.gmk      SunOS           SPARC V8        GCC
  xcppgc.gmk      Mac OS X        PowerPC         GCC

  w3almv.nmk      Windows         Alpha           Microsoft C
  w3i3mv.nmk      Windows         Intel IA32      Microsoft C
  w3ppmv.nmk      Windows         PowerPC         Microsoft C

  s7ppac/Makefile Mac OS 7-9      PowerPC         Apple Mr C
  s7ppmw.sit      Mac OS 7-9      PowerPC         Metrowerks Codewarrior

To build all MPS targets on Unix-like platforms, change to the "code"
directory and type:

  make -f <makefile>

where "make" is the command for GNU Make.  (Sometimes this will be
"gmake" or "gnumake".)

To build just one target, type:

  make -f <makefile> <target>

To build a restricted set of targets for just one variety, type:

  make -f <makefile> 'VARIETY=<variety>' <target>

For example, to build just the "cool internal" variety of the "amcss"
test on FreeBSD:

  gmake -f fri4gc.gmk 'VARIETY=ci' amcss

On Windows platforms you need to run "VCVARS32.BAT" to initialize your
environment variables.  Then type:

  nmake /f w3i3mv.nmk

To build just one target, type:

  nmake /f w3i3mv.nmk <target>

And so on.

The output of the build goes to a directory named after the platform
(e.g. "fri4gc") so that you can share the source tree across platforms
using NFS, for example.  Building generates "mps.a" or "mps.lib" or
equivalent, a library of object code which you can link with your
application, subject to the MPS licensing conditions (see under
"Licensing", below).  It also generates a number of test programs,
such as "amcss" (a stress test for the Automatic Mostly-Copying pool
class).


6. TESTING

There is an extensive regression test suite in the "test" directory, but
we have not yet had time to make it easy to run.


7. BUILDING A RELEASE

The procedure for building a release of the MPS is in
"procedure/release-build".  This will only be of interest if you are
intending to maintain and publish a variant of the MPS.  If you do want
to do this, please get in touch with us <mps-questions@ravenbrook.com>
to discuss it.


8. CONTRIBUTING YOUR WORK

We'd like to include improvements to the MPS in the distributions from
Ravenbrook Limited.  Please consider putting your work under a
compatible open source license and sending it to us.

It will help a great deal if your work is self-consistent.  This means
that the documentation is up to date (even if only with sketchy but
accurate notes) and the procedures have been maintained.


9. GETTING HELP

You can obtain expert professional support for the MPS from Ravenbrook
Limited <http://www.ravenbrook.com/>, the developers of the MPS, who
have many years of experience in commercial memory management systems.
Write to us <mps-questions@ravenbrook.com> for more information.

You might also want to join the MPS discussion mailing list.  To join,
send a message with the word "subscribe" in the body to
mps-discussion-request@ravenbrook.com or send the word "help" for
general information.


10. LICENSING

The MPS is distributed under an open source license (see the file
"license.txt").  The license is designed to make it possible for you to
use the MPS in your own projects, provided that you either don't
distribute your product, or your product is open source too.

If you are developing a closed source product and want to use the MPS
you must license under commercial terms from Ravenbrook Limited
<http://www.ravenbrook.com/>.  Please write to us
<mps-questions@ravenbrook.com> for more information.


A. REFERENCES

[RB 2002-01-30] "The Memory Pool System: Thirty person-years of memory
management development goes Open Source"; Richard Brooksby; Ravenbrook
Limited; 2002-01-30;
<http://www.ravenbrook.com/project/mps/doc/2002-01-30/ismm2002-paper/>.

[RB 2002-06-18] "The Obsolete Memory Management Information System";
Richard Brooksby; Ravenbrook Limited; 2002-06-18;
<http://www.ravenbrook.com/project/mps/doc/2002-06-18/obsolete-mminfo/>.


B. DOCUMENT HISTORY

<<<<<<< HEAD
2002-05-20  RB  Created based on template from P4DTI project.
2002-06-18  NB  Minor updates and corrections.
2002-06-18  RB  Removed obsolete requirement for MASM.
2002-06-19  NB  Added note on self-extracting archive
2006-01-30  RHSK  Update from "1.100.1" to "1.106.1".
=======
2002-05-20  RB   Original author: Richard Brooksby, Ravenbrook Limited.
2002-05-20  RB   Created based on template from P4DTI project.
2002-06-18  NB   Minor updates and corrections.
2002-06-18  RB   Removed obsolete requirement for MASM.
2002-06-19  NB   Added note on self-extracting archive
2006-03-30  RHSK Add section 2: What's new.
>>>>>>> 031679da


C. COPYRIGHT AND LICENSE

<<<<<<< HEAD
Copyright (C) 2001-2002, 2006 Ravenbrook Limited 
<http://www.ravenbrook.com/>.  All rights reserved.  
This is an open source license.  Contact Ravenbrook 
for commercial licensing options.
=======
Copyright (C) 2001-2002, 2006 Ravenbrook Limited <http://www.ravenbrook.com/>.
All rights reserved.  This is an open source license.  Contact
Ravenbrook for commercial licensing options.
>>>>>>> 031679da

Redistribution and use in source and binary forms, with or without
modification, are permitted provided that the following conditions are
met:

1. Redistributions of source code must retain the above copyright
notice, this list of conditions and the following disclaimer.

2. Redistributions in binary form must reproduce the above copyright
notice, this list of conditions and the following disclaimer in the
documentation and/or other materials provided with the distribution.

3. Redistributions in any form must be accompanied by information on how
to obtain complete source code for this software and any
accompanying software that uses this software.  The source code must
either be included in the distribution or be available for no more than
the cost of distribution plus a nominal fee, and must be freely
redistributable under reasonable conditions.  For an executable file,
complete source code means the source code for all modules it contains.
It does not include source code for modules or files that typically
accompany the major components of the operating system on which the
executable file runs.

THIS SOFTWARE IS PROVIDED BY THE COPYRIGHT HOLDERS AND CONTRIBUTORS "AS
IS" AND ANY EXPRESS OR IMPLIED WARRANTIES, INCLUDING, BUT NOT LIMITED
TO, THE IMPLIED WARRANTIES OF MERCHANTABILITY, FITNESS FOR A PARTICULAR
PURPOSE, OR NON-INFRINGEMENT, ARE DISCLAIMED. IN NO EVENT SHALL THE
COPYRIGHT HOLDERS AND CONTRIBUTORS BE LIABLE FOR ANY DIRECT, INDIRECT,
INCIDENTAL, SPECIAL, EXEMPLARY, OR CONSEQUENTIAL DAMAGES (INCLUDING, BUT
NOT LIMITED TO, PROCUREMENT OF SUBSTITUTE GOODS OR SERVICES; LOSS OF
USE, DATA, OR PROFITS; OR BUSINESS INTERRUPTION) HOWEVER CAUSED AND ON
ANY THEORY OF LIABILITY, WHETHER IN CONTRACT, STRICT LIABILITY, OR TORT
(INCLUDING NEGLIGENCE OR OTHERWISE) ARISING IN ANY WAY OUT OF THE USE OF
THIS SOFTWARE, EVEN IF ADVISED OF THE POSSIBILITY OF SUCH DAMAGE.

$Id$<|MERGE_RESOLUTION|>--- conflicted
+++ resolved
@@ -1,11 +1,5 @@
 MEMORY POOL SYSTEM KIT README
 
-<<<<<<< HEAD
-Richard Brooksby, Ravenbrook Limited, updated 2006-01-30
-
-
-=======
->>>>>>> 031679da
 CONTENTS
 
   1. Introduction
@@ -267,34 +261,20 @@
 
 B. DOCUMENT HISTORY
 
-<<<<<<< HEAD
-2002-05-20  RB  Created based on template from P4DTI project.
-2002-06-18  NB  Minor updates and corrections.
-2002-06-18  RB  Removed obsolete requirement for MASM.
-2002-06-19  NB  Added note on self-extracting archive
-2006-01-30  RHSK  Update from "1.100.1" to "1.106.1".
-=======
 2002-05-20  RB   Original author: Richard Brooksby, Ravenbrook Limited.
 2002-05-20  RB   Created based on template from P4DTI project.
 2002-06-18  NB   Minor updates and corrections.
 2002-06-18  RB   Removed obsolete requirement for MASM.
 2002-06-19  NB   Added note on self-extracting archive
 2006-03-30  RHSK Add section 2: What's new.
->>>>>>> 031679da
+2006-01-30  RHSK  Update from "1.100.1" to "1.106.1".
 
 
 C. COPYRIGHT AND LICENSE
 
-<<<<<<< HEAD
-Copyright (C) 2001-2002, 2006 Ravenbrook Limited 
-<http://www.ravenbrook.com/>.  All rights reserved.  
-This is an open source license.  Contact Ravenbrook 
-for commercial licensing options.
-=======
-Copyright (C) 2001-2002, 2006 Ravenbrook Limited <http://www.ravenbrook.com/>.
-All rights reserved.  This is an open source license.  Contact
-Ravenbrook for commercial licensing options.
->>>>>>> 031679da
+Copyright (C) 2001-2002, 2006 Ravenbrook Limited.  All rights reserved.
+<http://www.ravenbrook.com/>.  This is an open source license.  
+Contact Ravenbrook for commercial licensing options.
 
 Redistribution and use in source and binary forms, with or without
 modification, are permitted provided that the following conditions are
