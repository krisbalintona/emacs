--- conflicted
+++ resolved
@@ -18,7 +18,7 @@
 <a href="/">Ravenbrook</a> /
 <a href="/project/">Projects</a> /
 <a href="/project/mps/">Memory Pool System</a> /
-<a href="/project/mps/version/1.100/">Version 1.100 Sources</a>
+<a href="/project/mps/master/">Master Product Sources</a>
 </p>
 
 <p><i><a href="/project/mps/">Memory Pool System Project</a></i></p>
@@ -528,19 +528,21 @@
 
 <tr valign="top">
 
-<<<<<<< HEAD
+  <td>2002-06-21</td>
+
+  <td><a href="mailto:nb@ravenbrook.com">NB</a></td>
+
+  <td>Remove P4DTI reference, which doesn't fit here.  Maybe one day we'll have a corporate design document procedure.</td>
+
+</tr>
+
+<tr valign="top">
+
   <td> 2002-06-24 </td>
   
   <td> <a href="mailto:rb@ravenbrook.com">RB</a> </td>
 
   <td> Added fix, object-debug, thread-manager, and thread-safety. </td>
-=======
-  <td>2002-06-21</td>
-
-  <td><a href="mailto:nb@ravenbrook.com">NB</a></td>
-
-  <td>Remove P4DTI reference, which doesn't fit here.  Maybe one day we'll have a corporate design document procedure.</td>
->>>>>>> 04f78584
 
 </tr>
 
@@ -577,7 +579,7 @@
 <a href="/">Ravenbrook</a> /
 <a href="/project/">Projects</a> /
 <a href="/project/mps/">Memory Pool System</a> /
-<a href="/project/mps/version/1.100/">Version 1.100 Sources</a>
+<a href="/project/mps/master/">Master Product Sources</a>
 </p>
 
 </div>
