--- conflicted
+++ resolved
@@ -275,19 +275,11 @@
 _`.tract.structure`: The tract structure definition looks like this::
 
     typedef struct TractStruct { /* Tract structure */
-<<<<<<< HEAD
-      PagePoolUnion pool; /* MUST BE FIRST (<design/arena/#tract.field> pool) */
-      void *p;                     /* pointer for use of owning pool */
-      Addr base;                   /* Base address of the tract */
-      TraceSet white : TraceLIMIT; /* traces for which tract is white */
-      unsigned hasSeg : 1;         /* does tract have a seg in p? See .bool */
-=======
       PagePoolUnion pool; /* MUST BE FIRST (design.mps.arena.tract.field.pool) */
       void *p;                    /* pointer for use of owning pool */
       Addr base;                  /* Base address of the tract */
       TraceSet white : TRACE_MAX; /* traces for which tract is white */
       BOOLFIELD(hasSeg);          /* does tract have a seg in p? */
->>>>>>> c96e7a2d
     } TractStruct;
 
 _`.tract.field.pool`: The pool.pool field indicates to which pool the tract
@@ -312,18 +304,11 @@
 
 _`.tract.field.hasSeg`: The ``hasSeg`` bit-field is a Boolean which
 indicates whether the ``p`` field is being used by the segment module.
-<<<<<<< HEAD
-If this field is ``TRUE``, then the value of ``p`` is a ``Seg``.
-``hasSeg`` has type ``unsigned:1`` rather than ``Bool:1`` to avoid
-sign conversion problems when converting the bit-field value. See
-`design.mps.type.bool.bitfield`_.
+If this field is ``TRUE``, then the value of ``p`` is a ``Seg``. See
+`design.mps.type.bool.bitfield`_ for why this is declared using the
+``BOOLFIELD`` macro.
 
 .. _design.mps.type.bool.bitfield: type#bool.bitfield
-=======
-If this field is ``TRUE``, then the value of ``p`` is a ``Seg``. See
-design.mps.type.bool.bitfield for why this is declared using the
-``BOOLFIELD`` macro.
->>>>>>> c96e7a2d
 
 _`.tract.field.base`: The base field contains the base address of the
 memory represented by the tract.
@@ -331,13 +316,9 @@
 _`.tract.field.white`: The white bit-field indicates for which traces
 the tract is white (`.req.fun.trans.white`_). This information is also
 stored in the segment, but is duplicated here for efficiency during a
-<<<<<<< HEAD
-call to ``TraceFix`` (see `design.mps.trace.fix`_).
+call to ``TraceFix()`` (see `design.mps.trace.fix`_).
 
 .. _design.mps.trace.fix: trace#fix
-=======
-call to ``TraceFix()`` (see design.mps.trace.fix).
->>>>>>> c96e7a2d
 
 _`.tract.limit`: The limit of the tract's memory may be determined by
 adding the arena alignment to the base address.
