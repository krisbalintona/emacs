--- conflicted
+++ resolved
@@ -272,13 +272,13 @@
  * chunkReturn, return parameter for the created chunk.
  * vmArena, the parent VMArena.
  * size, approximate amount of virtual address that the chunk should reserve.
- * align, minimum acceptable tract size
- */
-static Res VMChunkCreate(Chunk *chunkReturn, VMArena vmArena, Size size, Align align)
+ * arenaGrainSize, arena grain size
+ */
+static Res VMChunkCreate(Chunk *chunkReturn, VMArena vmArena, Size size, Size arenaGrainSize)
 {
   Res res;
+  Size grainSize;
   Addr base, limit, chunkStructLimit;
-  Align pageSize;
   VM vm;
   BootBlockStruct bootStruct;
   BootBlock boot = &bootStruct;
@@ -288,18 +288,14 @@
   AVER(chunkReturn != NULL);
   AVERT(VMArena, vmArena);
   AVER(size > 0);
-
-  res = VMCreate(&vm, size, align, vmArena->vmParams);
+  AVERT(ArenaGrainSize, arenaGrainSize);
+
+  grainSize = arenaGrainSize;
+  res = VMCreate(&vm, &grainSize, size, vmArena->vmParams);
   if (res != ResOK)
     goto failVMCreate;
 
-<<<<<<< HEAD
-  /* The VM will have adjusted align and size; pick up the actual values. */
-  pageSize = VMAlign(vm);
-=======
-  pageSize = VMPageSize(vm);
-  /* The VM will have aligned the userSize; pick up the actual size. */
->>>>>>> 5806105a
+  AVER(grainSize == arenaGrainSize);
   base = VMBase(vm);
   limit = VMLimit(vm);
 
@@ -313,8 +309,8 @@
   if (res != ResOK)
     goto failChunkAlloc;
   vmChunk = p;
-  /* Calculate the limit of the page where the chunkStruct resides. */
-  chunkStructLimit = AddrAlignUp((Addr)(vmChunk + 1), pageSize);
+  /* Calculate the limit of the grain where the chunkStruct resides. */
+  chunkStructLimit = AddrAlignUp((Addr)(vmChunk + 1), grainSize);
   res = vmArenaMap(vmArena, vm, base, chunkStructLimit);
   if (res != ResOK)
     goto failChunkMap;
@@ -322,7 +318,7 @@
 
   vmChunk->vm = vm;
   res = ChunkInit(VMChunk2Chunk(vmChunk), VMArena2Arena(vmArena),
-                  base, limit, pageSize, boot);
+                  base, limit, grainSize, boot);
   if (res != ResOK)
     goto failChunkInit;
 
@@ -489,7 +485,7 @@
 static Res VMArenaInit(Arena *arenaReturn, ArenaClass class, ArgList args)
 {
   Size userSize = VM_ARENA_SIZE_DEFAULT; /* size requested by user */
-  Align userAlign = MPS_PF_ALIGN; /* alignment requested by user */
+  Align userGrainSize = MPS_PF_ALIGN; /* grain size requested by user */
   Size chunkSize;       /* size actually created */
   Size vmArenaSize; /* aligned size of VMArenaStruct */
   Res res;
@@ -506,11 +502,11 @@
 
   if (ArgPick(&arg, args, MPS_KEY_ARENA_SIZE))
     userSize = arg.val.size;
-  if (ArgPick(&arg, args, MPS_KEY_ALIGN))
-    userAlign = AlignAlignUp(arg.val.align, userAlign);
+  if (ArgPick(&arg, args, MPS_KEY_ARENA_GRAIN_SIZE))
+    userGrainSize = arg.val.size;
 
   AVER(userSize > 0);
-  AVERT(Align, userAlign);
+  AVERT(ArenaGrainSize, userGrainSize);
   
   /* Parse remaining arguments, if any, into VM parameters. We must do
      this into some stack-allocated memory for the moment, since we
@@ -521,7 +517,7 @@
 
   /* Create a VM to hold the arena and map it. */
   vmArenaSize = SizeAlignUp(sizeof(VMArenaStruct), MPS_PF_ALIGN);
-  res = VMCreate(&arenaVM, vmArenaSize, userAlign, vmParams);
+  res = VMCreate(&arenaVM, &userGrainSize, vmArenaSize, vmParams);
   if (res != ResOK)
     goto failVMCreate;
   res = VMMap(arenaVM, VMBase(arenaVM), VMLimit(arenaVM));
@@ -531,7 +527,7 @@
 
   arena = VMArena2Arena(vmArena);
   /* <code/arena.c#init.caller> */
-  res = ArenaInit(arena, class, VMPageSize(arenaVM), args);
+  res = ArenaInit(arena, class, userGrainSize, args);
   if (res != ResOK)
     goto failArenaInit;
   arena->committed = VMMapped(arenaVM);
@@ -558,7 +554,7 @@
 
   /* have to have a valid arena before calling ChunkCreate */
   vmArena->sig = VMArenaSig;
-  res = VMChunkCreate(&chunk, vmArena, userSize, userAlign);
+  res = VMChunkCreate(&chunk, vmArena, userSize, userGrainSize);
   if (res != ResOK)
     goto failChunkCreate;
 
@@ -725,7 +721,7 @@
           return res;
         }
         res = VMChunkCreate(&newChunk, vmArena, chunkSize,
-                            VMAlign(vmArena->vm));
+                            ArenaGrainSize(arena));
         if(res == ResOK)
           goto vmArenaGrow_Done;
       }
