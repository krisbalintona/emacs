/* poollo.c: LEAF POOL CLASS
 *
 * $Id$
 * Copyright (c) 2001-2014 Ravenbrook Limited.  See end of file for license.
 *
 * DESIGN
 *
 * .design: See <design/poollo/>.  This is a leaf pool class.
 */

#include "mpsclo.h"
#include "mpm.h"
#include "mps.h"

SRCID(poollo, "$Id$");


/* LOStruct -- leaf object pool instance structure */

#define LOSig           ((Sig)0x51970B07) /* SIGnature LO POoL */

typedef struct LOStruct *LO;

typedef struct LOStruct {
  PoolStruct poolStruct;        /* generic pool structure */
  Shift alignShift;             /* log_2 of pool alignment */
  PoolGenStruct pgenStruct;     /* generation representing the pool */
  PoolGen pgen;                 /* NULL or pointer to pgenStruct */
  Sig sig;
} LOStruct;

#define LOGrainsSize(lo, grains) ((grains) << (lo)->alignShift)

typedef LO LOPool;
#define LOPoolCheck LOCheck
DECLARE_CLASS(Pool, LOPool, AbstractSegBufPool);
DECLARE_CLASS(Seg, LOSeg, GCSeg);


/* forward declaration */
static Bool LOCheck(LO lo);


/* LOGSegStruct -- LO segment structure */

typedef struct LOSegStruct *LOSeg;

#define LOSegSig      ((Sig)0x519705E9) /* SIGnature LO SEG */

typedef struct LOSegStruct {
  GCSegStruct gcSegStruct;  /* superclass fields must come first */
  BT mark;                  /* mark bit table */
  BT alloc;                 /* alloc bit table */
  Count freeGrains;         /* free grains */
  Count bufferedGrains;     /* grains in buffers */
  Count newGrains;          /* grains allocated since last collection */
  Count oldGrains;          /* grains allocated prior to last collection */
  Sig sig;                  /* <code/misc.h#sig> */
} LOSegStruct;


/* forward decls */
static Res loSegInit(Seg seg, Pool pool, Addr base, Size size, ArgList args);
static void loSegFinish(Seg seg);
static Count loSegGrains(LOSeg loseg);


/* LOSegClass -- Class definition for LO segments */

DEFINE_CLASS(Seg, LOSeg, klass)
{
  INHERIT_CLASS(klass, LOSeg, GCSeg);
  SegClassMixInNoSplitMerge(klass);
  klass->size = sizeof(LOSegStruct);
  klass->init = loSegInit;
  klass->finish = loSegFinish;
}


/* LOSegCheck -- check an LO segment */

ATTRIBUTE_UNUSED
static Bool LOSegCheck(LOSeg loseg)
{
  Seg seg = MustBeA(Seg, loseg);
  LO lo = MustBeA(LOPool, SegPool(seg));
  CHECKS(LOSeg, loseg);
  CHECKD(GCSeg, &loseg->gcSegStruct);
  CHECKL(loseg->mark != NULL);
  CHECKL(loseg->alloc != NULL);
  /* Could check exactly how many bits are set in the alloc table. */
  CHECKL(loseg->freeGrains + loseg->bufferedGrains + loseg->newGrains
         + loseg->oldGrains
         == SegSize(seg) >> lo->alignShift);
  return TRUE;
}


/* loSegInit -- Init method for LO segments */

static Res loSegInit(Seg seg, Pool pool, Addr base, Size size, ArgList args)
{
  LOSeg loseg;
  LO lo = MustBeA(LOPool, pool);
  Res res;
  Size tablebytes;      /* # bytes in each control array */
  Arena arena = PoolArena(pool);
  /* number of bits needed in each control array */
  Count grains;
  void *p;

  /* Initialize the superclass fields first via next-method call */
  res = NextMethod(Seg, LOSeg, init)(seg, pool, base, size, args);
  if(res != ResOK)
    goto failSuperInit;
  loseg = CouldBeA(LOSeg, seg);

  AVER(SegWhite(seg) == TraceSetEMPTY);

  grains = size >> lo->alignShift;
  tablebytes = BTSize(grains);
  res = ControlAlloc(&p, arena, tablebytes);
  if(res != ResOK)
    goto failMarkTable;
  loseg->mark = p;
  res = ControlAlloc(&p, arena, tablebytes);
  if(res != ResOK)
    goto failAllocTable;
  loseg->alloc = p;
  BTResRange(loseg->alloc, 0, grains);
  BTSetRange(loseg->mark, 0, grains);
  loseg->freeGrains = grains;
  loseg->bufferedGrains = (Count)0;
  loseg->newGrains = (Count)0;
  loseg->oldGrains = (Count)0;

  SetClassOfPoly(seg, CLASS(LOSeg));
  loseg->sig = LOSegSig;
  AVERC(LOSeg, loseg);

  return ResOK;

failAllocTable:
  ControlFree(arena, loseg->mark, tablebytes);
failMarkTable:
  NextMethod(Seg, LOSeg, finish)(seg);
failSuperInit:
  AVER(res != ResOK);
  return res;
}


/* loSegFinish -- Finish method for LO segments */

static void loSegFinish(Seg seg)
{
  LOSeg loseg = MustBeA(LOSeg, seg);
  Pool pool = SegPool(seg);
  Arena arena = PoolArena(pool);
  Size tablesize;
  Count grains;

  loseg->sig = SigInvalid;

  grains = loSegGrains(loseg);
  tablesize = BTSize(grains);
  ControlFree(arena, loseg->alloc, tablesize);
  ControlFree(arena, loseg->mark, tablesize);

  NextMethod(Seg, LOSeg, finish)(seg);
}


ATTRIBUTE_UNUSED
static Count loSegGrains(LOSeg loseg)
{
  Seg seg = MustBeA(Seg, loseg);
  LO lo = MustBeA(LOPool, SegPool(seg));
  Size size = SegSize(seg);
  return size >> lo->alignShift;
}


/* Conversion between indexes and Addrs */
#define loIndexOfAddr(base, lo, p) \
  (AddrOffset((base), (p)) >> (lo)->alignShift)

#define loAddrOfIndex(base, lo, i) \
  (AddrAdd((base), LOGrainsSize((lo), (i))))


/* loSegFree -- mark block from baseIndex to limitIndex free */

static void loSegFree(LOSeg loseg, Index baseIndex, Index limitIndex)
{
  AVERT(LOSeg, loseg);
  AVER(baseIndex < limitIndex);
  AVER(limitIndex <= loSegGrains(loseg));

  AVER(BTIsSetRange(loseg->alloc, baseIndex, limitIndex));
  BTResRange(loseg->alloc, baseIndex, limitIndex);
  BTSetRange(loseg->mark, baseIndex, limitIndex);
}


/* Find a free block of size size in the segment.
 * Return pointer to base and limit of block (which may be
 * bigger than the requested size to accommodate buffering).
 */
static Bool loSegFindFree(Addr *bReturn, Addr *lReturn,
                          LOSeg loseg, Size size)
{
  Index baseIndex, limitIndex;
  Seg seg = MustBeA(Seg, loseg);
  Pool pool = SegPool(seg);
  LO lo = MustBeA(LOPool, pool);
  Count agrains;
  Count grains;
  Addr segBase;

  AVER(bReturn != NULL);
  AVER(lReturn != NULL);
  AVERT(LOSeg, loseg);

  AVER(SizeIsAligned(size, PoolAlignment(pool)));

  /* agrains is the number of grains corresponding to the size */
  /* of the allocation request */
  agrains = size >> lo->alignShift;
  AVER(agrains >= 1);
  AVER(agrains <= loseg->freeGrains);
  AVER(size <= SegSize(seg));

  if(SegBuffer(seg) != NULL)
    /* Don't bother trying to allocate from a buffered segment */
    return FALSE;

  grains = loSegGrains(loseg);
  if(!BTFindLongResRange(&baseIndex, &limitIndex, loseg->alloc,
                     0, grains, agrains)) {
    return FALSE;
  }

  /* check that BTFindLongResRange really did find enough space */
  AVER(baseIndex < limitIndex);
  AVER(LOGrainsSize(lo, limitIndex - baseIndex) >= size);
  segBase = SegBase(seg);
  *bReturn = loAddrOfIndex(segBase, lo, baseIndex);
  *lReturn = loAddrOfIndex(segBase, lo, limitIndex);

  return TRUE;
}


/* loSegCreate -- Creates a segment of size at least size.
 *
 * Segments will be multiples of ArenaGrainSize.
 */

static Res loSegCreate(LOSeg *loSegReturn, Pool pool, Size size)
{
  LO lo = MustBeA(LOPool, pool);
  Seg seg;
  Res res;

  AVER(loSegReturn != NULL);
  AVER(size > 0);

  res = PoolGenAlloc(&seg, lo->pgen, CLASS(LOSeg),
                     SizeArenaGrains(size, PoolArena(pool)),
                     argsNone);
  if (res != ResOK)
    return res;

  *loSegReturn = MustBeA(LOSeg, seg);
  return ResOK;
}


/* loSegReclaim -- reclaim white objects in an LO segment
 *
 * Could consider implementing this using Walk.
 */

static void loSegReclaim(LOSeg loseg, Trace trace)
{
  Addr p, base, limit;
  Bool marked;
  Count reclaimedGrains = (Count)0;
  Seg seg = MustBeA(Seg, loseg);
  Pool pool = SegPool(seg);
  LO lo = MustBeA(LOPool, pool);
  Format format = NULL; /* supress "may be used uninitialized" warning */
  Count preservedInPlaceCount = (Count)0;
  Size preservedInPlaceSize = (Size)0;
  Bool b;

  AVERT(LOSeg, loseg);
  AVERT(Trace, trace);

  base = SegBase(seg);
  limit = SegLimit(seg);
  marked = FALSE;

  b = PoolFormat(&format, pool);
  AVER(b);

  /* i is the index of the current pointer,
   * p is the actual address that is being considered.
   * j and q act similarly for a pointer which is used to
   * point at the end of the current object.
   */
  p = base;
  while(p < limit) {
    Buffer buffer = SegBuffer(seg);
    Addr q;
    Index i;

    if(buffer != NULL) {
      marked = TRUE;
      if (p == BufferScanLimit(buffer)
          && BufferScanLimit(buffer) != BufferLimit(buffer)) {
        /* skip over buffered area */
        p = BufferLimit(buffer);
        continue;
      }
      /* since we skip over the buffered area we are always */
      /* either before the buffer, or after it, never in it */
      AVER(p < BufferGetInit(buffer) || BufferLimit(buffer) <= p);
    }
    i = loIndexOfAddr(base, lo, p);
    if(!BTGet(loseg->alloc, i)) {
      /* This grain is free */
      p = AddrAdd(p, pool->alignment);
      continue;
    }
    q = (*format->skip)(AddrAdd(p, format->headerSize));
    q = AddrSub(q, format->headerSize);
    if(BTGet(loseg->mark, i)) {
      marked = TRUE;
      ++preservedInPlaceCount;
      preservedInPlaceSize += AddrOffset(p, q);
    } else {
      Index j = loIndexOfAddr(base, lo, q);
      /* This object is not marked, so free it */
      loSegFree(loseg, i, j);
      reclaimedGrains += j - i;
    }
    p = q;
  }
  AVER(p == limit);

  AVER(reclaimedGrains <= loSegGrains(loseg));
  AVER(loseg->oldGrains >= reclaimedGrains);
  loseg->oldGrains -= reclaimedGrains;
  loseg->freeGrains += reclaimedGrains;
  PoolGenAccountForReclaim(lo->pgen, LOGrainsSize(lo, reclaimedGrains), FALSE);

<<<<<<< HEAD
  trace->reclaimSize += LOGrainsSize(lo, reclaimedGrains);
  trace->preservedInPlaceCount += preservedInPlaceCount;
  GenDescSurvived(lo->pgen.gen, trace, 0, preservedInPlaceSize);
=======
  STATISTIC(trace->reclaimSize += LOGrainsSize(lo, reclaimedGrains));
  STATISTIC(trace->preservedInPlaceCount += preservedInPlaceCount);
  trace->preservedInPlaceSize += preservedInPlaceSize;

>>>>>>> 613f001e
  SegSetWhite(seg, TraceSetDel(SegWhite(seg), trace));

  if (!marked) {
    AVER(loseg->bufferedGrains == 0);
    PoolGenFree(lo->pgen, seg,
                LOGrainsSize(lo, loseg->freeGrains),
                LOGrainsSize(lo, loseg->oldGrains),
                LOGrainsSize(lo, loseg->newGrains),
                FALSE);
  }
}

/* This walks over _all_ objects in the heap, whether they are */
/* black or white, they are still validly formatted as this is */
/* a leaf pool, so there can't be any dangling references */
static void LOWalk(Pool pool, Seg seg, FormattedObjectsVisitor f,
                   void *p, size_t s)
{
  Addr base;
  LO lo = MustBeA(LOPool, pool);
  LOSeg loseg = MustBeA(LOSeg, seg);
  Index i, grains;
  Format format = NULL; /* suppress "may be used uninitialized" warning */
  Bool b;

  AVERT(Pool, pool);
  AVERT(Seg, seg);
  AVER(FUNCHECK(f));
  /* p and s are arbitrary closures and can't be checked */

  b = PoolFormat(&format, pool);
  AVER(b);

  base = SegBase(seg);
  grains = loSegGrains(loseg);
  i = 0;

  while(i < grains) {
    /* object is a slight misnomer because it might point to a */
    /* free grain */
    Addr object = loAddrOfIndex(base, lo, i);
    Addr next;
    Index j;

    if(SegBuffer(seg) != NULL) {
      Buffer buffer = SegBuffer(seg);
      if(object == BufferScanLimit(buffer) &&
         BufferScanLimit(buffer) != BufferLimit(buffer)) {
        /* skip over buffered area */
        object = BufferLimit(buffer);
        i = loIndexOfAddr(base, lo, object);
        continue;
      }
      /* since we skip over the buffered area we are always */
      /* either before the buffer, or after it, never in it */
      AVER(object < BufferGetInit(buffer) || BufferLimit(buffer) <= object);
    }
    if(!BTGet(loseg->alloc, i)) {
      /* This grain is free */
      ++i;
      continue;
    }
    object = AddrAdd(object, format->headerSize);
    next = (*format->skip)(object);
    next = AddrSub(next, format->headerSize);
    j = loIndexOfAddr(base, lo, next);
    AVER(i < j);
    (*f)(object, pool->format, pool, p, s);
    i = j;
  }
}


/* LOVarargs -- decode obsolete varargs */

static void LOVarargs(ArgStruct args[MPS_ARGS_MAX], va_list varargs)
{
  args[0].key = MPS_KEY_FORMAT;
  args[0].val.format = va_arg(varargs, Format);
  args[1].key = MPS_KEY_ARGS_END;
  AVERT(ArgList, args);
}


/* LOInit -- initialize an LO pool */

static Res LOInit(Pool pool, Arena arena, PoolClass klass, ArgList args)
{
  LO lo;
  Res res;
  ArgStruct arg;
  Chain chain;
  unsigned gen = LO_GEN_DEFAULT;

  AVER(pool != NULL);
  AVERT(Arena, arena);
  AVERT(ArgList, args);
  UNUSED(klass); /* used for debug pools only */

  res = PoolAbsInit(pool, arena, klass, args);
  if (res != ResOK)
    goto failAbsInit;
  lo = CouldBeA(LOPool, pool);

  /* Ensure a format was supplied in the argument list. */
  AVER(pool->format != NULL);

  if (ArgPick(&arg, args, MPS_KEY_CHAIN))
    chain = arg.val.chain;
  else {
    chain = ArenaGlobals(arena)->defaultChain;
    gen = 1; /* avoid the nursery of the default chain by default */
  }
  if (ArgPick(&arg, args, MPS_KEY_GEN))
    gen = arg.val.u;
  
  AVERT(Format, pool->format);
  AVER(FormatArena(pool->format) == arena);
  AVERT(Chain, chain);
  AVER(gen <= ChainGens(chain));
  AVER(chain->arena == arena);

  pool->alignment = pool->format->alignment;
  lo->alignShift = SizeLog2((Size)PoolAlignment(pool));

  lo->pgen = NULL;

  SetClassOfPoly(pool, CLASS(LOPool));
  lo->sig = LOSig;
  AVERC(LOPool, lo);
  
  res = PoolGenInit(&lo->pgenStruct, ChainGen(chain, gen), pool);
  if (res != ResOK)
    goto failGenInit;
  lo->pgen = &lo->pgenStruct;

  EVENT2(PoolInitLO, pool, pool->format);

  return ResOK;

failGenInit:
  PoolAbsFinish(pool);
failAbsInit:
  AVER(res != ResOK);
  return res;
}


/* LOFinish -- finish an LO pool */

static void LOFinish(Pool pool)
{
  LO lo = MustBeA(LOPool, pool);
  Ring node, nextNode;

  RING_FOR(node, &pool->segRing, nextNode) {
    Seg seg = SegOfPoolRing(node);
    LOSeg loseg = MustBeA(LOSeg, seg);
    AVER(SegBuffer(seg) == NULL);
    AVERT(LOSeg, loseg);
    AVER(loseg->bufferedGrains == 0);
    PoolGenFree(lo->pgen, seg,
                LOGrainsSize(lo, loseg->freeGrains),
                LOGrainsSize(lo, loseg->oldGrains),
                LOGrainsSize(lo, loseg->newGrains),
                FALSE);
  }
  PoolGenFinish(lo->pgen);

  lo->sig = SigInvalid;
  PoolAbsFinish(pool);
}


static Res LOBufferFill(Addr *baseReturn, Addr *limitReturn,
                        Pool pool, Buffer buffer,
                        Size size)
{
  Res res;
  Ring node, nextNode;
  LO lo = MustBeA(LOPool, pool);
  LOSeg loseg;
  Addr base, limit;
  Seg seg;

  AVER(baseReturn != NULL);
  AVER(limitReturn != NULL);
  AVERT(Buffer, buffer);
  AVER(BufferIsReset(buffer));
  AVER(BufferRankSet(buffer) == RankSetEMPTY);
  AVER(size > 0);
  AVER(SizeIsAligned(size, PoolAlignment(pool)));

  /* Try to find a segment with enough space already. */
  RING_FOR(node, PoolSegRing(pool), nextNode) {
    seg = SegOfPoolRing(node);
    loseg = MustBeA(LOSeg, seg);
    AVERT(LOSeg, loseg);
    if(LOGrainsSize(lo, loseg->freeGrains) >= size
       && loSegFindFree(&base, &limit, loseg, size))
      goto found;
  }

  /* No segment had enough space, so make a new one. */
  res = loSegCreate(&loseg, pool, size);
  if(res != ResOK)
    return res;
  seg = MustBeA(Seg, loseg);
  base = SegBase(seg);
  limit = SegLimit(seg);

found:
  {
    Index baseIndex, limitIndex;
    Addr segBase;

    segBase = SegBase(seg);
    /* mark the newly buffered region as allocated */
    baseIndex = loIndexOfAddr(segBase, lo, base);
    limitIndex = loIndexOfAddr(segBase, lo, limit);
    AVER(BTIsResRange(loseg->alloc, baseIndex, limitIndex));
    AVER(BTIsSetRange(loseg->mark, baseIndex, limitIndex));
    BTSetRange(loseg->alloc, baseIndex, limitIndex);
    AVER(loseg->freeGrains >= limitIndex - baseIndex);
    loseg->freeGrains -= limitIndex - baseIndex;
    loseg->bufferedGrains += limitIndex - baseIndex;
  }

  PoolGenAccountForFill(lo->pgen, AddrOffset(base, limit));

  *baseReturn = base;
  *limitReturn = limit;
  return ResOK;
}


/* Synchronise the buffer with the alloc Bit Table in the segment. */

static void LOBufferEmpty(Pool pool, Buffer buffer, Addr init, Addr limit)
{
  LO lo = MustBeA(LOPool, pool);
  Addr base, segBase;
  Seg seg;
  LOSeg loseg;
  Index initIndex, limitIndex;
  Count usedGrains, unusedGrains;

  AVERT(Buffer, buffer);
  AVER(BufferIsReady(buffer));
  seg = BufferSeg(buffer);
  AVERT(Seg, seg);
  AVER(init <= limit);

  loseg = MustBeA(LOSeg, seg);

  base = BufferBase(buffer);
  segBase = SegBase(seg);

  AVER(AddrIsAligned(base, PoolAlignment(pool)));
  AVER(segBase <= base);
  AVER(base < SegLimit(seg));
  AVER(segBase <= init);
  AVER(init <= SegLimit(seg));

  /* convert base, init, and limit, to quantum positions */
  initIndex = loIndexOfAddr(segBase, lo, init);
  limitIndex = loIndexOfAddr(segBase, lo, limit);

  AVER(initIndex <= limitIndex);
  if (initIndex < limitIndex)
    loSegFree(loseg, initIndex, limitIndex);

  unusedGrains = limitIndex - initIndex;
  AVER(loseg->bufferedGrains >= unusedGrains);
  usedGrains = loseg->bufferedGrains - unusedGrains;
  loseg->freeGrains += unusedGrains;
  loseg->bufferedGrains = 0;
  loseg->newGrains += usedGrains;
  PoolGenAccountForEmpty(lo->pgen, LOGrainsSize(lo, usedGrains),
                         LOGrainsSize(lo, unusedGrains), FALSE);
}


/* LOWhiten -- whiten a segment */

static Res LOWhiten(Pool pool, Trace trace, Seg seg)
{
  LO lo = MustBeA(LOPool, pool);
  LOSeg loseg = MustBeA(LOSeg, seg);
  Buffer buffer;
<<<<<<< HEAD
  Count grains, uncondemnedGrains, condemnedGrains;

  AVERT(Pool, pool);
  lo = PoolPoolLO(pool);
  AVERT(LO, lo);
=======
  Count grains, agedGrains, uncondemnedGrains;
>>>>>>> 613f001e

  AVERT(Trace, trace);
  AVER(SegWhite(seg) == TraceSetEMPTY);

  grains = loSegGrains(loseg);

  /* Whiten allocated objects; leave free areas black. */
  buffer = SegBuffer(seg);
  if (buffer != NULL) {
    Addr base = SegBase(seg);
    Index scanLimitIndex = loIndexOfAddr(base, lo, BufferScanLimit(buffer));
    Index limitIndex = loIndexOfAddr(base, lo, BufferLimit(buffer));
    uncondemnedGrains = limitIndex - scanLimitIndex;
    if (0 < scanLimitIndex)
      BTCopyInvertRange(loseg->alloc, loseg->mark, 0, scanLimitIndex);
    if (limitIndex < grains)
      BTCopyInvertRange(loseg->alloc, loseg->mark, limitIndex, grains);
  } else {
    uncondemnedGrains = (Count)0;
    BTCopyInvertRange(loseg->alloc, loseg->mark, 0, grains);
  }

<<<<<<< HEAD
  condemnedGrains = loseg->newGrains - uncondemnedGrains;
  PoolGenAccountForAge(&lo->pgen, LOGrainsSize(lo, condemnedGrains), FALSE);
  loseg->oldGrains += condemnedGrains;
  loseg->newGrains = uncondemnedGrains;

  if (loseg->oldGrains > 0) {
    GenDescCondemned(lo->pgen.gen, trace, LOGrainsSize(lo, loseg->oldGrains));
    SegSetWhite(seg, TraceSetAdd(SegWhite(seg), trace));
  }
=======

  /* The unused part of the buffer remains buffered: the rest becomes old. */
  AVER(loseg->bufferedGrains >= uncondemnedGrains);
  agedGrains = loseg->bufferedGrains - uncondemnedGrains;
  PoolGenAccountForAge(lo->pgen, LOGrainsSize(lo, agedGrains),
                       LOGrainsSize(lo, loseg->newGrains), FALSE);
  loseg->oldGrains += agedGrains + loseg->newGrains;
  loseg->bufferedGrains = uncondemnedGrains;
  loseg->newGrains = 0;

  trace->condemned += LOGrainsSize(lo, loseg->oldGrains);
  SegSetWhite(seg, TraceSetAdd(SegWhite(seg), trace));
>>>>>>> 613f001e

  return ResOK;
}


static Res LOFix(Pool pool, ScanState ss, Seg seg, Ref *refIO)
{
  LO lo = MustBeA_CRITICAL(LOPool, pool);
  LOSeg loseg = MustBeA_CRITICAL(LOSeg, seg);
  Ref clientRef;
  Addr base;

  AVERT_CRITICAL(ScanState, ss);
  AVER_CRITICAL(TraceSetInter(SegWhite(seg), ss->traces) != TraceSetEMPTY);
  AVER_CRITICAL(refIO != NULL);

  ss->wasMarked = TRUE;         /* <design/fix/#protocol.was-marked> */

  clientRef = *refIO;
  base = AddrSub((Addr)clientRef, pool->format->headerSize);
  /* can get an ambiguous reference to close to the base of the
   * segment, so when we subtract the header we are not in the
   * segment any longer.  This isn't a real reference,
   * so we can just skip it.  */
  if (base < SegBase(seg)) {
    return ResOK;
  }

  switch(ss->rank) {
  case RankAMBIG:
    if(!AddrIsAligned(base, PoolAlignment(pool))) {
      return ResOK;
    }
  /* fall through */

  case RankEXACT:
  case RankFINAL:
  case RankWEAK: {
    Size i = AddrOffset(SegBase(seg), base) >> lo->alignShift;

    if(!BTGet(loseg->mark, i)) {
      ss->wasMarked = FALSE;  /* <design/fix/#protocol.was-marked> */
      if(ss->rank == RankWEAK) {
        *refIO = (Addr)0;
      } else {
        BTSet(loseg->mark, i);
      }
    }
  } break;

  default:
    NOTREACHED;
    break;
  }

  return ResOK;
}


static void LOReclaim(Pool pool, Trace trace, Seg seg)
{
  LOSeg loseg = MustBeA(LOSeg, seg);

  AVERT(Trace, trace);
  AVER(TraceSetIsMember(SegWhite(seg), trace));
  UNUSED(pool);

  loSegReclaim(loseg, trace);
}


/* LOTotalSize -- total memory allocated from the arena */
/* TODO: This code is repeated in AMS */

static Size LOTotalSize(Pool pool)
{
  LO lo = MustBeA(LOPool, pool);
  return lo->pgen->totalSize;
}


/* LOFreeSize -- free memory (unused by client program) */
/* TODO: This code is repeated in AMS */

static Size LOFreeSize(Pool pool)
{
  LO lo = MustBeA(LOPool, pool);
  return lo->pgen->freeSize;
}


/* LOPoolClass -- the class definition */

DEFINE_CLASS(Pool, LOPool, klass)
{
  INHERIT_CLASS(klass, LOPool, AbstractSegBufPool);
  PoolClassMixInFormat(klass);
  PoolClassMixInCollect(klass);
  klass->size = sizeof(LOStruct);
  klass->varargs = LOVarargs;
  klass->init = LOInit;
  klass->finish = LOFinish;
  klass->bufferFill = LOBufferFill;
  klass->bufferEmpty = LOBufferEmpty;
  klass->whiten = LOWhiten;
  klass->fix = LOFix;
  klass->fixEmergency = LOFix;
  klass->reclaim = LOReclaim;
  klass->walk = LOWalk;
  klass->totalSize = LOTotalSize;
  klass->freeSize = LOFreeSize;
}


/* mps_class_lo -- the external interface to get the LO pool class */

mps_pool_class_t mps_class_lo(void)
{
  return (mps_pool_class_t)CLASS(LOPool);
}


/* LOCheck -- check an LO pool */

ATTRIBUTE_UNUSED
static Bool LOCheck(LO lo)
{
  CHECKS(LO, lo);
  CHECKC(LOPool, lo);
  CHECKD(Pool, &lo->poolStruct);
  CHECKC(LOPool, lo);
  CHECKL(ShiftCheck(lo->alignShift));
  CHECKL(LOGrainsSize(lo, (Count)1) == PoolAlignment(MustBeA(AbstractPool, lo)));
  if (lo->pgen != NULL) {
    CHECKL(lo->pgen == &lo->pgenStruct);
    CHECKD(PoolGen, lo->pgen);
  }
  return TRUE;
}


/* C. COPYRIGHT AND LICENSE
 *
 * Copyright (C) 2001-2014 Ravenbrook Limited <http://www.ravenbrook.com/>.
 * All rights reserved.  This is an open source license.  Contact
 * Ravenbrook for commercial licensing options.
 * 
 * Redistribution and use in source and binary forms, with or without
 * modification, are permitted provided that the following conditions are
 * met:
 * 
 * 1. Redistributions of source code must retain the above copyright
 * notice, this list of conditions and the following disclaimer.
 * 
 * 2. Redistributions in binary form must reproduce the above copyright
 * notice, this list of conditions and the following disclaimer in the
 * documentation and/or other materials provided with the distribution.
 * 
 * 3. Redistributions in any form must be accompanied by information on how
 * to obtain complete source code for this software and any accompanying
 * software that uses this software.  The source code must either be
 * included in the distribution or be available for no more than the cost
 * of distribution plus a nominal fee, and must be freely redistributable
 * under reasonable conditions.  For an executable file, complete source
 * code means the source code for all modules it contains. It does not
 * include source code for modules or files that typically accompany the
 * major components of the operating system on which the executable file
 * runs.
 * 
 * THIS SOFTWARE IS PROVIDED BY THE COPYRIGHT HOLDERS AND CONTRIBUTORS "AS
 * IS" AND ANY EXPRESS OR IMPLIED WARRANTIES, INCLUDING, BUT NOT LIMITED
 * TO, THE IMPLIED WARRANTIES OF MERCHANTABILITY, FITNESS FOR A PARTICULAR
 * PURPOSE, OR NON-INFRINGEMENT, ARE DISCLAIMED. IN NO EVENT SHALL THE
 * COPYRIGHT HOLDERS AND CONTRIBUTORS BE LIABLE FOR ANY DIRECT, INDIRECT,
 * INCIDENTAL, SPECIAL, EXEMPLARY, OR CONSEQUENTIAL DAMAGES (INCLUDING, BUT
 * NOT LIMITED TO, PROCUREMENT OF SUBSTITUTE GOODS OR SERVICES; LOSS OF
 * USE, DATA, OR PROFITS; OR BUSINESS INTERRUPTION) HOWEVER CAUSED AND ON
 * ANY THEORY OF LIABILITY, WHETHER IN CONTRACT, STRICT LIABILITY, OR TORT
 * (INCLUDING NEGLIGENCE OR OTHERWISE) ARISING IN ANY WAY OUT OF THE USE OF
 * THIS SOFTWARE, EVEN IF ADVISED OF THE POSSIBILITY OF SUCH DAMAGE.
 */<|MERGE_RESOLUTION|>--- conflicted
+++ resolved
@@ -356,16 +356,9 @@
   loseg->freeGrains += reclaimedGrains;
   PoolGenAccountForReclaim(lo->pgen, LOGrainsSize(lo, reclaimedGrains), FALSE);
 
-<<<<<<< HEAD
-  trace->reclaimSize += LOGrainsSize(lo, reclaimedGrains);
-  trace->preservedInPlaceCount += preservedInPlaceCount;
-  GenDescSurvived(lo->pgen.gen, trace, 0, preservedInPlaceSize);
-=======
   STATISTIC(trace->reclaimSize += LOGrainsSize(lo, reclaimedGrains));
   STATISTIC(trace->preservedInPlaceCount += preservedInPlaceCount);
-  trace->preservedInPlaceSize += preservedInPlaceSize;
-
->>>>>>> 613f001e
+  GenDescSurvived(lo->pgen->gen, trace, 0, preservedInPlaceSize);
   SegSetWhite(seg, TraceSetDel(SegWhite(seg), trace));
 
   if (!marked) {
@@ -656,15 +649,7 @@
   LO lo = MustBeA(LOPool, pool);
   LOSeg loseg = MustBeA(LOSeg, seg);
   Buffer buffer;
-<<<<<<< HEAD
-  Count grains, uncondemnedGrains, condemnedGrains;
-
-  AVERT(Pool, pool);
-  lo = PoolPoolLO(pool);
-  AVERT(LO, lo);
-=======
   Count grains, agedGrains, uncondemnedGrains;
->>>>>>> 613f001e
 
   AVERT(Trace, trace);
   AVER(SegWhite(seg) == TraceSetEMPTY);
@@ -687,18 +672,6 @@
     BTCopyInvertRange(loseg->alloc, loseg->mark, 0, grains);
   }
 
-<<<<<<< HEAD
-  condemnedGrains = loseg->newGrains - uncondemnedGrains;
-  PoolGenAccountForAge(&lo->pgen, LOGrainsSize(lo, condemnedGrains), FALSE);
-  loseg->oldGrains += condemnedGrains;
-  loseg->newGrains = uncondemnedGrains;
-
-  if (loseg->oldGrains > 0) {
-    GenDescCondemned(lo->pgen.gen, trace, LOGrainsSize(lo, loseg->oldGrains));
-    SegSetWhite(seg, TraceSetAdd(SegWhite(seg), trace));
-  }
-=======
-
   /* The unused part of the buffer remains buffered: the rest becomes old. */
   AVER(loseg->bufferedGrains >= uncondemnedGrains);
   agedGrains = loseg->bufferedGrains - uncondemnedGrains;
@@ -708,9 +681,10 @@
   loseg->bufferedGrains = uncondemnedGrains;
   loseg->newGrains = 0;
 
-  trace->condemned += LOGrainsSize(lo, loseg->oldGrains);
-  SegSetWhite(seg, TraceSetAdd(SegWhite(seg), trace));
->>>>>>> 613f001e
+  if (loseg->oldGrains > 0) {
+    GenDescCondemned(lo->pgen->gen, trace, LOGrainsSize(lo, loseg->oldGrains));
+    SegSetWhite(seg, TraceSetAdd(SegWhite(seg), trace));
+  }
 
   return ResOK;
 }
