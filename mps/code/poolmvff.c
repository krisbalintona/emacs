/* poolmvff.c: First Fit Manual Variable Pool
 *
 * $Id$
 * Copyright (c) 2001-2014 Ravenbrook Limited.  See end of file for license.
 * Portions copyright (C) 2002 Global Graphics Software.
 *
 * .purpose: This is a pool class for manually managed objects of
 * variable size where address-ordered first fit is an appropriate
 * policy.  Provision is made to allocate in reverse.
 *
 * .design: <design/poolmvff>
 *
 * TRANSGRESSIONS
 *
 * .trans.stat: mps_mvff_stat is a temporary hack for measurement purposes,
 * see .stat below.
 *
 * NOTE
 *
 * There's potential for up to 4% speed improvement by calling Land
 * methods statically instead of indirectly via the Land abstraction
 * (thus, cbsInsert instead of LandInsert, and so on).
 */

#include "cbs.h"
#include "dbgpool.h"
#include "failover.h"
#include "freelist.h"
#include "mpm.h"
#include "mpscmvff.h"
#include "mpscmfs.h"
#include "poolmfs.h"

SRCID(poolmvff, "$Id$");


/* Would go in poolmvff.h if the class had any MPS-internal clients. */
extern PoolClass PoolClassMVFF(void);


/* MVFFStruct -- MVFF (Manual Variable First Fit) pool outer structure
 *
 * The signature is placed at the end, see
 * <design/pool/#outer-structure.sig>
 */

#define MVFFSig           ((Sig)0x5193FFF9) /* SIGnature MVFF */

typedef struct MVFFStruct *MVFF;
typedef struct MVFFStruct {     /* MVFF pool outer structure */
  PoolStruct poolStruct;        /* generic structure */
  SegPrefStruct segPrefStruct;  /* the preferences for allocation */
  Size extendBy;                /* size to extend pool by */
  Size avgSize;                 /* client estimate of allocation size */
  double spare;                 /* spare space fraction, see MVFFReduce */
  MFSStruct cbsBlockPoolStruct; /* stores blocks for CBSs */
  CBSStruct totalCBSStruct;     /* all memory allocated from the arena */
  CBSStruct freeCBSStruct;      /* free list */
  FreelistStruct flStruct;      /* emergency free list */
  FailoverStruct foStruct;      /* fail-over mechanism */
  Bool firstFit;                /* as opposed to last fit */
  Bool slotHigh;                /* prefers high part of large block */
  Sig sig;                      /* <design/sig/> */
} MVFFStruct;


#define Pool2MVFF(pool)     PARENT(MVFFStruct, poolStruct, pool)
#define MVFF2Pool(mvff)     (&((mvff)->poolStruct))
#define MVFFTotalCBS(mvff)  (&((mvff)->totalCBSStruct.landStruct))
#define MVFFFreeCBS(mvff)   (&((mvff)->freeCBSStruct.landStruct))
#define MVFFFreelist(mvff)  (&((mvff)->flStruct.landStruct))
#define MVFFFailover(mvff)  (&((mvff)->foStruct.landStruct))
#define MVFFSegPref(mvff)   (&((mvff)->segPrefStruct))
#define MVFFBlockPool(mvff) (&((mvff)->cbsBlockPoolStruct.poolStruct))

static Bool MVFFCheck(MVFF mvff);


/* MVFFDebug -- MVFFDebug class */

typedef struct MVFFDebugStruct {
  MVFFStruct mvffStruct;         /* MVFF structure */
  PoolDebugMixinStruct debug;    /* debug mixin */
} MVFFDebugStruct;

typedef MVFFDebugStruct *MVFFDebug;


#define MVFF2MVFFDebug(mvff) PARENT(MVFFDebugStruct, mvffStruct, mvff)
#define MVFFDebug2MVFF(mvffd) (&((mvffd)->mvffStruct))


/* MVFFReduce -- free tracts from given range
 *
 * Given a free range, attempts to find entire tracts within it, and
 * returns them to the arena.
 *
 * This is usually called immediately after MVFFInsert. It is not
 * combined with MVFFInsert because the latter is also called when new
 * segments are added under MVFFAlloc.
 */
static void MVFFReduce(MVFF mvff)
{
  Arena arena;
  Size freeSize, freeLimit, targetFree;
  RangeStruct freeRange, oldFreeRange;
  Align align;

  AVERT(MVFF, mvff);
  arena = PoolArena(MVFF2Pool(mvff));
  align = ArenaAlign(arena);

  /* Try to return memory when the amount of free memory exceeds a
     threshold fraction of the total memory. */
  
  /* NOTE: If this code becomes very hot, then the test of whether there's
     a large free block in the CBS could be inlined, since it's a property
     stored at the root node. */

  freeLimit = (Size)(LandSize(MVFFTotalCBS(mvff)) * mvff->spare);
  freeSize = LandSize(MVFFFailover(mvff));
  if (freeSize < freeLimit)
    return;

  targetFree = freeLimit / 2;

  /* Each time around this loop we either break, or we free at least
     one page back to the arena, thus ensuring that eventually the
     loop will terminate */

  while (freeSize > targetFree
         && LandFindLargest(&freeRange, &oldFreeRange, MVFFFailover(mvff),
                            align, FindDeleteNONE))
  {
    RangeStruct pageRange, oldRange;
    Size size;
    Res res;
    Addr base, limit;

    AVER(RangesEqual(&freeRange, &oldFreeRange));

    base = AddrAlignUp(RangeBase(&freeRange), align);
    limit = AddrAlignDown(RangeLimit(&freeRange), align);
    
    /* Give up if the block is too small to contain a whole page when
       aligned, even though it might be masking smaller better aligned
       pages that we could return, because CBSFindLargest won't be able
       to find those. */
    if (base >= limit)
      break;

    size = AddrOffset(base, limit);

    /* Don't return (much) more than we need to. */
    if (size > freeSize - targetFree)
      size = SizeAlignUp(freeSize - targetFree, align);

    /* Calculate the range of pages we can return to the arena near the
       top end of the free memory (because we're first fit). */
    RangeInit(&pageRange, AddrSub(limit, size), limit);
    AVER(!RangeIsEmpty(&pageRange));
    AVER(RangesNest(&freeRange, &pageRange));
    AVER(RangeIsAligned(&pageRange, align));

    /* Delete the range from the free list before attempting to delete
       it from the total allocated memory, so that we don't have
       dangling blocks in the free list, even for a moment. If we fail
       to delete from the TotalCBS we add back to the free list, which
       can't fail. */

    res = LandDelete(&oldRange, MVFFFailover(mvff), &pageRange);
    if (res != ResOK)
      break;
    freeSize -= RangeSize(&pageRange);
    AVER(freeSize == LandSize(MVFFFailover(mvff)));

    res = LandDelete(&oldRange, MVFFTotalCBS(mvff), &pageRange);
    if (res != ResOK) {
      RangeStruct coalescedRange;
      res = LandInsert(&coalescedRange, MVFFFailover(mvff), &pageRange);
      AVER(res == ResOK);
      break;
    }

    ArenaFree(RangeBase(&pageRange), RangeSize(&pageRange), MVFF2Pool(mvff));
  }
}


/* MVFFExtend -- allocate a new range from the arena
 *
 * Allocate a new range from the arena (with the given
 * withReservoirPermit flag) of at least the specified size. The
 * specified size should be pool-aligned. Add it to the allocated and
 * free lists.
 */
static Res MVFFExtend(Range rangeReturn, MVFF mvff, Size size,
                      Bool withReservoirPermit)
{
  Pool pool;
  Arena arena;
  Size allocSize;
  Align align;
  RangeStruct range, coalescedRange;
  Addr base;
  Res res;

  AVERT(MVFF, mvff);
  AVER(size > 0);
  AVERT(Bool, withReservoirPermit);

  pool = MVFF2Pool(mvff);
  arena = PoolArena(pool);
  align = ArenaAlign(arena);

  AVER(SizeIsAligned(size, PoolAlignment(pool)));

  /* Use extendBy unless it's too small (see */
  /* <design/poolmvff/#design.seg-size>). */
  if (size <= mvff->extendBy)
    allocSize = mvff->extendBy;
  else
    allocSize = size;

  allocSize = SizeAlignUp(allocSize, align);

  res = ArenaAlloc(&base, MVFFSegPref(mvff), allocSize, pool, withReservoirPermit);
  if (res != ResOK) {
    /* try again with a range just large enough for object */
    /* see <design/poolmvff/#design.seg-fail> */
    allocSize = SizeAlignUp(size, align);
    res = ArenaAlloc(&base, MVFFSegPref(mvff), allocSize, pool,
                     withReservoirPermit);
    if (res != ResOK)
      return res;
  }

  RangeInitSize(&range, base, allocSize);
  res = LandInsert(&coalescedRange, MVFFTotalCBS(mvff), &range);
  if (res != ResOK) {
    /* Can't record this memory, so return it to the arena and fail. */
    ArenaFree(base, allocSize, pool);
    return res;
  }

  DebugPoolFreeSplat(pool, RangeBase(&range), RangeLimit(&range));
  res = LandInsert(rangeReturn, MVFFFailover(mvff), &range);
  AVER(res == ResOK);

  /* Don't call MVFFReduce; that would be silly. */

  return ResOK;
}


/* MVFFFindFree -- find the first (or last) suitable free block
 *
 * Finds a free block of the given (pool aligned) size, according
 * to a first (or last) fit policy controlled by the MVFF fields
 * firstFit, slotHigh (for whether to allocate the top or bottom
 * portion of a larger block).
 *
 * Will return FALSE if the free lists have no large enough block. In
 * particular, will not attempt to allocate a new segment.
 */
static Bool MVFFFindFree(Range rangeReturn, MVFF mvff, Size size)
{
  Bool foundBlock;
  FindDelete findDelete;
  RangeStruct oldRange;

  AVER(rangeReturn != NULL);
  AVERT(MVFF, mvff);
  AVER(size > 0);
  AVER(SizeIsAligned(size, PoolAlignment(MVFF2Pool(mvff))));

  findDelete = mvff->slotHigh ? FindDeleteHIGH : FindDeleteLOW;

  foundBlock =
    (mvff->firstFit ? LandFindFirst : LandFindLast)
    (rangeReturn, &oldRange, MVFFFailover(mvff), size, findDelete);

  return foundBlock;
}


/* MVFFAlloc -- Allocate a block */

static Res MVFFAlloc(Addr *aReturn, Pool pool, Size size,
                     Bool withReservoirPermit)
{
  Res res;
  MVFF mvff;
  RangeStruct range;
  Bool foundBlock;

  AVERT(Pool, pool);
  mvff = Pool2MVFF(pool);
  AVERT(MVFF, mvff);

  AVER(aReturn != NULL);
  AVER(size > 0);
  AVERT(Bool, withReservoirPermit);

  size = SizeAlignUp(size, PoolAlignment(pool));

  foundBlock = MVFFFindFree(&range, mvff, size);
  if (!foundBlock) {
    RangeStruct addRange;

    res = MVFFExtend(&addRange, mvff, size, withReservoirPermit);
    if (res != ResOK)
      return res;
    foundBlock = MVFFFindFree(&range, mvff, size);

    /* We know that the found range must intersect the new segment. */
    /* In particular, it doesn't necessarily lie entirely within it. */
    AVER(foundBlock && RangesOverlap(&range, &addRange));
  }
  AVER(foundBlock);
  AVER(RangeSize(&range) == size);

  *aReturn = RangeBase(&range);

  return ResOK;
}


/* MVFFFree -- free the given block */

static void MVFFFree(Pool pool, Addr old, Size size)
{
  Res res;
  RangeStruct range, coalescedRange;
  MVFF mvff;

  AVERT(Pool, pool);
  mvff = Pool2MVFF(pool);
  AVERT(MVFF, mvff);

  AVER(old != (Addr)0);
  AVER(AddrIsAligned(old, PoolAlignment(pool)));
  AVER(size > 0);

  RangeInitSize(&range, old, SizeAlignUp(size, PoolAlignment(pool)));
  res = LandInsert(&coalescedRange, MVFFFailover(mvff), &range);
  AVER(res == ResOK);
  MVFFReduce(mvff);
}


/* MVFFBufferFill -- Fill the buffer
 *
 * Fill it with the largest block we can find. This is worst-fit
 * allocation policy; see <design/poolmvff/#over.buffer>.
 */
static Res MVFFBufferFill(Addr *baseReturn, Addr *limitReturn,
                          Pool pool, Buffer buffer, Size size,
                          Bool withReservoirPermit)
{
  Res res;
  MVFF mvff;
  RangeStruct range, oldRange, newRange;
  Bool found;
  AVER(baseReturn != NULL);
  AVER(limitReturn != NULL);
  AVERT(Pool, pool);
  mvff = Pool2MVFF(pool);
  AVERT(MVFF, mvff);
  AVERT(Buffer, buffer);
  AVER(size > 0);
  AVER(SizeIsAligned(size, PoolAlignment(pool)));
  AVERT(Bool, withReservoirPermit);

  found = LandFindLargest(&range, &oldRange, MVFFFailover(mvff), size,
                          FindDeleteENTIRE);
  if (!found) {
    /* Add a new range to the free lists and try again. */
    res = MVFFExtend(&newRange, mvff, size, withReservoirPermit);
    if (res != ResOK)
      return res;
    found = LandFindLargest(&range, &oldRange, MVFFFailover(mvff), size,
                            FindDeleteENTIRE);
    AVER(found && RangesOverlap(&range, &newRange));
  }
  AVER(found);
  AVER(RangesEqual(&range, &oldRange));
  AVER(RangeSize(&range) >= size);

  *baseReturn = RangeBase(&range);
  *limitReturn = RangeLimit(&range);
  return ResOK;
}


/* MVFFBufferEmpty -- return unused portion of this buffer */

static void MVFFBufferEmpty(Pool pool, Buffer buffer,
                            Addr base, Addr limit)
{
  Res res;
  MVFF mvff;
  RangeStruct range, coalescedRange;

  AVERT(Pool, pool);
  mvff = Pool2MVFF(pool);
  AVERT(MVFF, mvff);
  AVERT(Buffer, buffer);
  AVER(BufferIsReady(buffer));
  RangeInit(&range, base, limit);

  if (RangeIsEmpty(&range))
    return;

  res = LandInsert(&coalescedRange, MVFFFailover(mvff), &range);
  AVER(res == ResOK);
  MVFFReduce(mvff);
}


/* MVFFVarargs -- decode obsolete varargs */

static void MVFFVarargs(ArgStruct args[MPS_ARGS_MAX], va_list varargs)
{
  args[0].key = MPS_KEY_EXTEND_BY;
  args[0].val.size = va_arg(varargs, Size);
  args[1].key = MPS_KEY_MEAN_SIZE;
  args[1].val.size = va_arg(varargs, Size);
  args[2].key = MPS_KEY_ALIGN;
  args[2].val.align = va_arg(varargs, Size); /* promoted type */
  args[3].key = MPS_KEY_MVFF_SLOT_HIGH;
  args[3].val.b = va_arg(varargs, Bool);
  args[4].key = MPS_KEY_MVFF_ARENA_HIGH;
  args[4].val.b = va_arg(varargs, Bool);
  args[5].key = MPS_KEY_MVFF_FIRST_FIT;
  args[5].val.b = va_arg(varargs, Bool);
  args[6].key = MPS_KEY_ARGS_END;
  AVERT(ArgList, args);
}

static void MVFFDebugVarargs(ArgStruct args[MPS_ARGS_MAX], va_list varargs)
{
  args[0].key = MPS_KEY_POOL_DEBUG_OPTIONS;
  args[0].val.pool_debug_options = va_arg(varargs, mps_pool_debug_option_s *);
  MVFFVarargs(args + 1, varargs);
}


/* MVFFInit -- initialize method for MVFF */

ARG_DEFINE_KEY(mvff_slot_high, Bool);
ARG_DEFINE_KEY(mvff_arena_high, Bool);
ARG_DEFINE_KEY(mvff_first_fit, Bool);

static Res MVFFInit(Pool pool, ArgList args)
{
  Size extendBy = MVFF_EXTEND_BY_DEFAULT;
  Size avgSize = MVFF_AVG_SIZE_DEFAULT;
  Align align = MVFF_ALIGN_DEFAULT;
  Bool slotHigh = MVFF_SLOT_HIGH_DEFAULT;
  Bool arenaHigh = MVFF_ARENA_HIGH_DEFAULT;
  Bool firstFit = MVFF_FIRST_FIT_DEFAULT;
  double spare = MVFF_SPARE_DEFAULT;
  MVFF mvff;
  Arena arena;
  Res res;
  ArgStruct arg;

  AVERT(Pool, pool);
  arena = PoolArena(pool);

  /* .arg: class-specific additional arguments; see */
  /* <design/poolmvff/#method.init> */
  /* .arg.check: we do the same checks here and in MVFFCheck */
  /* except for arenaHigh, which is stored only in the segPref. */
  
  if (ArgPick(&arg, args, MPS_KEY_EXTEND_BY))
    extendBy = arg.val.size;
  
  if (ArgPick(&arg, args, MPS_KEY_MEAN_SIZE))
    avgSize = arg.val.size;
  
  if (ArgPick(&arg, args, MPS_KEY_ALIGN))
    align = arg.val.align;

  if (ArgPick(&arg, args, MPS_KEY_SPARE))
    spare = arg.val.d;

  if (ArgPick(&arg, args, MPS_KEY_MVFF_SLOT_HIGH))
    slotHigh = arg.val.b;
  
  if (ArgPick(&arg, args, MPS_KEY_MVFF_ARENA_HIGH))
    arenaHigh = arg.val.b;
  
  if (ArgPick(&arg, args, MPS_KEY_MVFF_FIRST_FIT))
    firstFit = arg.val.b;

  AVER(extendBy > 0);           /* .arg.check */
  AVER(avgSize > 0);            /* .arg.check */
  AVER(avgSize <= extendBy);    /* .arg.check */
<<<<<<< HEAD
  AVER(spare >= 0.0);           /* .arg.check */
  AVER(spare <= 1.0);           /* .arg.check */
  AVER(SizeIsAligned(align, MPS_PF_ALIGN));
=======
  AVERT(Align, align);
  /* This restriction on the alignment is necessary because of the use
   * of a Freelist to store the free address ranges in low-memory
   * situations. <design/freelist/#impl.grain.align>.
   */
  AVER(AlignIsAligned(align, FreelistMinimumAlignment));
>>>>>>> 633516ed
  AVERT(Bool, slotHigh);
  AVERT(Bool, arenaHigh);
  AVERT(Bool, firstFit);

  mvff = Pool2MVFF(pool);

  mvff->extendBy = extendBy;
  if (extendBy < ArenaAlign(arena))
    mvff->extendBy = ArenaAlign(arena);
  mvff->avgSize = avgSize;
  pool->alignment = align;
  mvff->slotHigh = slotHigh;
  mvff->firstFit = firstFit;
  mvff->spare = spare;

  SegPrefInit(MVFFSegPref(mvff));
  SegPrefExpress(MVFFSegPref(mvff), arenaHigh ? SegPrefHigh : SegPrefLow, NULL);

  /* An MFS pool is explicitly initialised for the two CBSs partly to
   * share space, but mostly to avoid a call to PoolCreate, so that
   * MVFF can be used during arena bootstrap as the control pool. */

  MPS_ARGS_BEGIN(piArgs) {
    MPS_ARGS_ADD(piArgs, MPS_KEY_MFS_UNIT_SIZE, sizeof(CBSFastBlockStruct));
    res = PoolInit(MVFFBlockPool(mvff), arena, PoolClassMFS(), piArgs);
  } MPS_ARGS_END(piArgs);
  if (res != ResOK)
    goto failBlockPoolInit;

  MPS_ARGS_BEGIN(liArgs) {
    MPS_ARGS_ADD(liArgs, CBSBlockPool, MVFFBlockPool(mvff));
    res = LandInit(MVFFTotalCBS(mvff), CBSFastLandClassGet(), arena, align,
                   mvff, liArgs);
  } MPS_ARGS_END(liArgs);
  if (res != ResOK)
    goto failTotalCBSInit;

  MPS_ARGS_BEGIN(liArgs) {
    MPS_ARGS_ADD(liArgs, CBSBlockPool, MVFFBlockPool(mvff));
    res = LandInit(MVFFFreeCBS(mvff), CBSFastLandClassGet(), arena, align,
                   mvff, liArgs);
  } MPS_ARGS_END(liArgs);
  if (res != ResOK)
    goto failFreeCBSInit;

  res = LandInit(MVFFFreelist(mvff), FreelistLandClassGet(), arena, align,
                 mvff, mps_args_none);
  if (res != ResOK)
    goto failFreelistInit;

  MPS_ARGS_BEGIN(foArgs) {
    MPS_ARGS_ADD(foArgs, FailoverPrimary, MVFFFreeCBS(mvff));
    MPS_ARGS_ADD(foArgs, FailoverSecondary, MVFFFreelist(mvff));
    res = LandInit(MVFFFailover(mvff), FailoverLandClassGet(), arena, align,
                   mvff, foArgs);
  } MPS_ARGS_END(foArgs);
  if (res != ResOK)
    goto failFailoverInit;

  mvff->sig = MVFFSig;
  AVERT(MVFF, mvff);
  EVENT8(PoolInitMVFF, pool, arena, extendBy, avgSize, align,
         BOOLOF(slotHigh), BOOLOF(arenaHigh), BOOLOF(firstFit));
  return ResOK;

failFailoverInit:
  LandFinish(MVFFFreelist(mvff));
failFreelistInit:
  LandFinish(MVFFFreeCBS(mvff));
failFreeCBSInit:
  LandFinish(MVFFTotalCBS(mvff));
failTotalCBSInit:
  PoolFinish(MVFFBlockPool(mvff));
failBlockPoolInit:
  return res;
}


/* MVFFFinish -- finish method for MVFF */

static Bool mvffFinishVisitor(Bool *deleteReturn, Land land, Range range,
                              void *closureP, Size closureS)
{
  Pool pool;
  AVER(deleteReturn != NULL);
  AVERT(Land, land);
  AVERT(Range, range);
  AVER(closureP != NULL);
  pool = closureP;
  AVERT(Pool, pool);
  UNUSED(closureS);

  ArenaFree(RangeBase(range), RangeSize(range), pool);
  *deleteReturn = FALSE;
  return TRUE;
}

static void MVFFFinish(Pool pool)
{
  MVFF mvff;

  AVERT(Pool, pool);
  mvff = Pool2MVFF(pool);
  AVERT(MVFF, mvff);
  mvff->sig = SigInvalid;

  LandIterate(MVFFTotalCBS(mvff), mvffFinishVisitor, pool, 0);

  /* TODO: would like to check that LandSize(MVFFTotalCBS(mvff)) == 0
   * now, but CBS doesn't support deletion while iterating. */

  LandFinish(MVFFFailover(mvff));
  LandFinish(MVFFFreelist(mvff));
  LandFinish(MVFFFreeCBS(mvff));
  LandFinish(MVFFTotalCBS(mvff));
  PoolFinish(MVFFBlockPool(mvff));
}


/* MVFFDebugMixin - find debug mixin in class MVFFDebug */

static PoolDebugMixin MVFFDebugMixin(Pool pool)
{
  MVFF mvff;

  AVERT(Pool, pool);
  mvff = Pool2MVFF(pool);
  AVERT(MVFF, mvff);
  /* Can't check MVFFDebug, because this is called during init */
  return &(MVFF2MVFFDebug(mvff)->debug);
}


/* MVFFDescribe -- describe an MVFF pool */

static Res MVFFDescribe(Pool pool, mps_lib_FILE *stream)
{
  Res res;
  MVFF mvff;

  if (!TESTT(Pool, pool)) return ResFAIL;
  mvff = Pool2MVFF(pool);
  if (!TESTT(MVFF, mvff)) return ResFAIL;
  if (stream == NULL) return ResFAIL;

  res = WriteF(stream,
               "MVFF $P {\n", (WriteFP)mvff,
               "  pool $P ($U)\n",
               (WriteFP)pool, (WriteFU)pool->serial,
               "  extendBy  $W\n",  (WriteFW)mvff->extendBy,
               "  avgSize   $W\n",  (WriteFW)mvff->avgSize,
               "  firstFit  $U\n",  (WriteFU)mvff->firstFit,
               "  slotHigh  $U\n",  (WriteFU)mvff->slotHigh,
               NULL);
  if (res != ResOK) return res;

  /* TODO: SegPrefDescribe(MVFFSegPref(mvff), stream); */

  res = PoolDescribe(MVFFBlockPool(mvff), stream);
  if (res != ResOK) return res;

  res = LandDescribe(MVFFTotalCBS(mvff), stream);
  if (res != ResOK) return res;

  res = LandDescribe(MVFFFreeCBS(mvff), stream);
  if (res != ResOK) return res;

  res = LandDescribe(MVFFFreelist(mvff), stream);
  if (res != ResOK) return res;

  res = WriteF(stream, "}\n", NULL);
  return res;
}


DEFINE_POOL_CLASS(MVFFPoolClass, this)
{
  INHERIT_CLASS(this, AbstractAllocFreePoolClass);
  PoolClassMixInBuffer(this);
  this->name = "MVFF";
  this->size = sizeof(MVFFStruct);
  this->offset = offsetof(MVFFStruct, poolStruct);
  this->varargs = MVFFVarargs;
  this->init = MVFFInit;
  this->finish = MVFFFinish;
  this->alloc = MVFFAlloc;
  this->free = MVFFFree;
  this->bufferFill = MVFFBufferFill;
  this->bufferEmpty = MVFFBufferEmpty;
  this->describe = MVFFDescribe;
  AVERT(PoolClass, this);
}


PoolClass PoolClassMVFF(void)
{
  return MVFFPoolClassGet();
}


/* Pool class MVFFDebug */

DEFINE_POOL_CLASS(MVFFDebugPoolClass, this)
{
  INHERIT_CLASS(this, MVFFPoolClass);
  PoolClassMixInDebug(this);
  this->name = "MVFFDBG";
  this->size = sizeof(MVFFDebugStruct);
  this->varargs = MVFFDebugVarargs;
  this->debugMixin = MVFFDebugMixin;
  AVERT(PoolClass, this);
}



/* MPS Interface Extensions. */

mps_class_t mps_class_mvff(void)
{
  return (mps_class_t)(MVFFPoolClassGet());
}

mps_class_t mps_class_mvff_debug(void)
{
  return (mps_class_t)(MVFFDebugPoolClassGet());
}


/* Total free bytes. See <design/poolmvff/#design.arena-enter> */

size_t mps_mvff_free_size(mps_pool_t mps_pool)
{
  Pool pool;
  MVFF mvff;

  pool = (Pool)mps_pool;
  AVERT(Pool, pool);
  mvff = Pool2MVFF(pool);
  AVERT(MVFF, mvff);

  return (size_t)LandSize(MVFFFailover(mvff));
}

/* Total owned bytes. See <design/poolmvff/#design.arena-enter> */

size_t mps_mvff_size(mps_pool_t mps_pool)
{
  Pool pool;
  MVFF mvff;

  pool = (Pool)mps_pool;
  AVERT(Pool, pool);
  mvff = Pool2MVFF(pool);
  AVERT(MVFF, mvff);

  return (size_t)LandSize(MVFFTotalCBS(mvff));
}


/* MVFFCheck -- check the consistency of an MVFF structure */

ATTRIBUTE_UNUSED
static Bool MVFFCheck(MVFF mvff)
{
  CHECKS(MVFF, mvff);
  CHECKD(Pool, MVFF2Pool(mvff));
  CHECKL(IsSubclassPoly(MVFF2Pool(mvff)->class, MVFFPoolClassGet()));
  CHECKD(SegPref, MVFFSegPref(mvff));
  CHECKL(mvff->extendBy >= ArenaAlign(PoolArena(MVFF2Pool(mvff))));
  CHECKL(mvff->avgSize > 0);                    /* see .arg.check */
  CHECKL(mvff->avgSize <= mvff->extendBy);      /* see .arg.check */
  CHECKL(mvff->spare >= 0.0);                   /* see .arg.check */
  CHECKL(mvff->spare <= 1.0);                   /* see .arg.check */
  CHECKD(Land, MVFFTotalCBS(mvff));
  CHECKD(Land, MVFFFreeCBS(mvff));
  CHECKD(Land, MVFFFreelist(mvff));
  CHECKD(Land, MVFFFailover(mvff));
  CHECKL(LandSize(MVFFTotalCBS(mvff)) >= LandSize(MVFFFailover(mvff)));
  CHECKL(SizeIsAligned(LandSize(MVFFFailover(mvff)), PoolAlignment(MVFF2Pool(mvff))));
  CHECKL(SizeIsAligned(LandSize(MVFFTotalCBS(mvff)), ArenaAlign(PoolArena(MVFF2Pool(mvff)))));
  CHECKL(BoolCheck(mvff->slotHigh));
  CHECKL(BoolCheck(mvff->firstFit));
  return TRUE;
}


/* Return the CBS of an MVFF pool for the benefit of fotest.c. */

extern Land _mps_mvff_cbs(Pool);
Land _mps_mvff_cbs(Pool pool) {
  MVFF mvff;

  AVERT(Pool, pool);
  mvff = Pool2MVFF(pool);
  AVERT(MVFF, mvff);

  return MVFFFreeCBS(mvff);
}


/* C. COPYRIGHT AND LICENSE
 *
 * Copyright (C) 2001-2014 Ravenbrook Limited <http://www.ravenbrook.com/>.
 * All rights reserved.  This is an open source license.  Contact
 * Ravenbrook for commercial licensing options.
 * 
 * Redistribution and use in source and binary forms, with or without
 * modification, are permitted provided that the following conditions are
 * met:
 * 
 * 1. Redistributions of source code must retain the above copyright
 * notice, this list of conditions and the following disclaimer.
 * 
 * 2. Redistributions in binary form must reproduce the above copyright
 * notice, this list of conditions and the following disclaimer in the
 * documentation and/or other materials provided with the distribution.
 * 
 * 3. Redistributions in any form must be accompanied by information on how
 * to obtain complete source code for this software and any accompanying
 * software that uses this software.  The source code must either be
 * included in the distribution or be available for no more than the cost
 * of distribution plus a nominal fee, and must be freely redistributable
 * under reasonable conditions.  For an executable file, complete source
 * code means the source code for all modules it contains. It does not
 * include source code for modules or files that typically accompany the
 * major components of the operating system on which the executable file
 * runs.
 * 
 * THIS SOFTWARE IS PROVIDED BY THE COPYRIGHT HOLDERS AND CONTRIBUTORS "AS
 * IS" AND ANY EXPRESS OR IMPLIED WARRANTIES, INCLUDING, BUT NOT LIMITED
 * TO, THE IMPLIED WARRANTIES OF MERCHANTABILITY, FITNESS FOR A PARTICULAR
 * PURPOSE, OR NON-INFRINGEMENT, ARE DISCLAIMED. IN NO EVENT SHALL THE
 * COPYRIGHT HOLDERS AND CONTRIBUTORS BE LIABLE FOR ANY DIRECT, INDIRECT,
 * INCIDENTAL, SPECIAL, EXEMPLARY, OR CONSEQUENTIAL DAMAGES (INCLUDING, BUT
 * NOT LIMITED TO, PROCUREMENT OF SUBSTITUTE GOODS OR SERVICES; LOSS OF
 * USE, DATA, OR PROFITS; OR BUSINESS INTERRUPTION) HOWEVER CAUSED AND ON
 * ANY THEORY OF LIABILITY, WHETHER IN CONTRACT, STRICT LIABILITY, OR TORT
 * (INCLUDING NEGLIGENCE OR OTHERWISE) ARISING IN ANY WAY OUT OF THE USE OF
 * THIS SOFTWARE, EVEN IF ADVISED OF THE POSSIBILITY OF SUCH DAMAGE.
 */<|MERGE_RESOLUTION|>--- conflicted
+++ resolved
@@ -498,18 +498,14 @@
   AVER(extendBy > 0);           /* .arg.check */
   AVER(avgSize > 0);            /* .arg.check */
   AVER(avgSize <= extendBy);    /* .arg.check */
-<<<<<<< HEAD
   AVER(spare >= 0.0);           /* .arg.check */
   AVER(spare <= 1.0);           /* .arg.check */
-  AVER(SizeIsAligned(align, MPS_PF_ALIGN));
-=======
   AVERT(Align, align);
   /* This restriction on the alignment is necessary because of the use
    * of a Freelist to store the free address ranges in low-memory
    * situations. <design/freelist/#impl.grain.align>.
    */
   AVER(AlignIsAligned(align, FreelistMinimumAlignment));
->>>>>>> 633516ed
   AVERT(Bool, slotHigh);
   AVERT(Bool, arenaHigh);
   AVERT(Bool, firstFit);
