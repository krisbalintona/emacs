--- conflicted
+++ resolved
@@ -656,36 +656,25 @@
                "  avgSize   $W\n",  (WriteFW)mvff->avgSize,
                "  firstFit  $U\n",  (WriteFU)mvff->firstFit,
                "  slotHigh  $U\n",  (WriteFU)mvff->slotHigh,
+               "  spare     $D\n",  (WriteFD)mvff->spare,
                NULL);
   if (res != ResOK) return res;
 
-<<<<<<< HEAD
   /* TODO: SegPrefDescribe(MVFFSegPref(mvff), stream); */
 
-  res = PoolDescribe(MVFFBlockPool(mvff), stream);
+  /* Don't describe MVFFBlockPool(mvff) otherwise it'll appear twice
+   * in the output of GlobalDescribe. */
+
+  res = LandDescribe(MVFFTotalLand(mvff), stream, depth + 2);
   if (res != ResOK) return res;
 
-  res = LandDescribe(MVFFTotalLand(mvff), stream);
+  res = LandDescribe(MVFFFreePrimary(mvff), stream, depth + 2);
   if (res != ResOK) return res;
 
-  res = LandDescribe(MVFFFreePrimary(mvff), stream);
+  res = LandDescribe(MVFFFreeSecondary(mvff), stream, depth + 2);
   if (res != ResOK) return res;
-=======
-  res = LandDescribe(CBSOfMVFF(mvff), stream, depth + 2);
-  if (res != ResOK)
-    return res;
-
-  res = LandDescribe(FreelistOfMVFF(mvff), stream, depth + 2);
-  if (res != ResOK)
-    return res;
 
   res = WriteF(stream, depth, "} MVFF $P\n", (WriteFP)mvff, NULL);
->>>>>>> 100d5bea
-
-  res = LandDescribe(MVFFFreeSecondary(mvff), stream);
-  if (res != ResOK) return res;
-
-  res = WriteF(stream, "}\n", NULL);
   return res;
 }
 
