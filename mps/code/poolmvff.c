--- conflicted
+++ resolved
@@ -137,7 +137,6 @@
      one page back to the arena, thus ensuring that eventually the
      loop will terminate */
 
-<<<<<<< HEAD
   while (freeSize > targetFree
          && LandFindLargest(&freeRange, &oldFreeRange, MVFFFreeLand(mvff),
                             align, FindDeleteNONE))
@@ -157,12 +156,6 @@
        pages that we could return, because CBSFindLargest won't be able
        to find those. */
     if (base >= limit)
-=======
-    /* Avoid calling SegFindAboveAddr if the next segment would fail */
-    /* the loop test, mainly because there might not be a */
-    /* next segment. */
-    if (segLimit == RangeLimit(range)) /* segment ends at end of range */
->>>>>>> c96e7a2d
       break;
 
     size = AddrOffset(base, limit);
@@ -514,18 +507,12 @@
   AVER(extendBy > 0);           /* .arg.check */
   AVER(avgSize > 0);            /* .arg.check */
   AVER(avgSize <= extendBy);    /* .arg.check */
-<<<<<<< HEAD
-  AVER(spare >= 0.0);           /* .arg.check */
-  AVER(spare <= 1.0);           /* .arg.check */
-  AVER(SizeIsAligned(align, MPS_PF_ALIGN));
-=======
   AVERT(Align, align);
   /* This restriction on the alignment is necessary because of the use
    * of a Freelist to store the free address ranges in low-memory
    * situations. <design/freelist/#impl.grain.align>.
    */
   AVER(AlignIsAligned(align, FreelistMinimumAlignment));
->>>>>>> c96e7a2d
   AVERT(Bool, slotHigh);
   AVERT(Bool, arenaHigh);
   AVERT(Bool, firstFit);
