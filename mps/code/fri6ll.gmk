# -*- makefile -*-
#
# fri6ll.gmk: BUILD FOR FreeBSD/x86-64/Clang PLATFORM
#
# $Id$
# Copyright (c) 2001-2016 Ravenbrook Limited.  See end of file for license.

PFM = fri6ll

MPMPF = \
    lockix.c \
<<<<<<< HEAD
    prmcan.c \
    prmci6fr.c \
=======
    prmcanan.c \
    prmcfri6.c \
    prmcix.c \
>>>>>>> 85e6b88e
    protix.c \
    protsgix.c \
    pthrdext.c \
    span.c \
<<<<<<< HEAD
=======
    ssixi6.c \
>>>>>>> 85e6b88e
    thix.c \
    vmix.c

LIBS = -lm -pthread

include ll.gmk

# FIXME: We pun types through the MPS interface, setting off this warning.
# Can we avoid this?  The puns might indeed be dangerous.
#CFLAGSCOMPILER += -Wno-strict-aliasing

# For SQLite3.
LINKFLAGS += -L/usr/local/lib
CFLAGSCOMPILER += -I/usr/local/include

include comm.gmk


# C. COPYRIGHT AND LICENSE
#
# Copyright (C) 2001-2016 Ravenbrook Limited <http://www.ravenbrook.com/>.
# All rights reserved.  This is an open source license.  Contact
# Ravenbrook for commercial licensing options.
# 
# Redistribution and use in source and binary forms, with or without
# modification, are permitted provided that the following conditions are
# met:
# 
# 1. Redistributions of source code must retain the above copyright
# notice, this list of conditions and the following disclaimer.
# 
# 2. Redistributions in binary form must reproduce the above copyright
# notice, this list of conditions and the following disclaimer in the
# documentation and/or other materials provided with the distribution.
# 
# 3. Redistributions in any form must be accompanied by information on how
# to obtain complete source code for this software and any accompanying
# software that uses this software.  The source code must either be
# included in the distribution or be available for no more than the cost
# of distribution plus a nominal fee, and must be freely redistributable
# under reasonable conditions.  For an executable file, complete source
# code means the source code for all modules it contains. It does not
# include source code for modules or files that typically accompany the
# major components of the operating system on which the executable file
# runs.
# 
# THIS SOFTWARE IS PROVIDED BY THE COPYRIGHT HOLDERS AND CONTRIBUTORS "AS
# IS" AND ANY EXPRESS OR IMPLIED WARRANTIES, INCLUDING, BUT NOT LIMITED
# TO, THE IMPLIED WARRANTIES OF MERCHANTABILITY, FITNESS FOR A PARTICULAR
# PURPOSE, OR NON-INFRINGEMENT, ARE DISCLAIMED. IN NO EVENT SHALL THE
# COPYRIGHT HOLDERS AND CONTRIBUTORS BE LIABLE FOR ANY DIRECT, INDIRECT,
# INCIDENTAL, SPECIAL, EXEMPLARY, OR CONSEQUENTIAL DAMAGES (INCLUDING, BUT
# NOT LIMITED TO, PROCUREMENT OF SUBSTITUTE GOODS OR SERVICES; LOSS OF
# USE, DATA, OR PROFITS; OR BUSINESS INTERRUPTION) HOWEVER CAUSED AND ON
# ANY THEORY OF LIABILITY, WHETHER IN CONTRACT, STRICT LIABILITY, OR TORT
# (INCLUDING NEGLIGENCE OR OTHERWISE) ARISING IN ANY WAY OUT OF THE USE OF
# THIS SOFTWARE, EVEN IF ADVISED OF THE POSSIBILITY OF SUCH DAMAGE.<|MERGE_RESOLUTION|>--- conflicted
+++ resolved
@@ -9,22 +9,14 @@
 
 MPMPF = \
     lockix.c \
-<<<<<<< HEAD
-    prmcan.c \
-    prmci6fr.c \
-=======
     prmcanan.c \
     prmcfri6.c \
     prmcix.c \
->>>>>>> 85e6b88e
     protix.c \
     protsgix.c \
     pthrdext.c \
     span.c \
-<<<<<<< HEAD
-=======
     ssixi6.c \
->>>>>>> 85e6b88e
     thix.c \
     vmix.c
 
