/* config.h: MPS CONFIGURATION
 *
 * $Id$
 * Copyright (c) 2001-2003, 2006 Ravenbrook Limited.  See end of file for license.
 * Portions copyright (c) 2002 Global Graphics Software.
 *
 * PURPOSE
 *
 * This module translates from high-level symbols defined by the
 * external build system (gnumake, nmake, etc.) into specific sets
 * of features used by MPS modules.
 *
 * DESIGN
 *
 * See <design/config/>.
 */

#ifndef config_h
#define config_h


/* Variety Configuration */

/* Then deal with CONFIG_VAR_* build directives.  These are translated into
   the directives CONFIG_ASSERT, CONFIG_STATS, CONFIG_LOG, etc. which control
   actual compilation features. */

/* CONFIG_VAR_RASH -- the rash and reckless variety
 *
 * This variety switches off as many features as possible for maximum
 * performance, but is therefore unsafe and undebuggable.  It is not intended
 * for use, but for comparison with the hot variety, to check that assertion,
 * logging, etc. have negligible overhead.
 */

#if defined(CONFIG_VAR_RASH)
/* no asserts */
/* no statistic meters */
/* no telemetry log events */

<<<<<<< HEAD
=======
#elif defined(CONFIG_VAR_HI) || defined(CONFIG_VAR_HE) /* Hot varieties */
#define CONFIG_ASSERT
#define CHECKLEVEL_INITIAL CheckLevelMINIMAL
/* no statistic meters */
#define CONFIG_LOG
>>>>>>> d1e7efe7

/* CONFIG_VAR_DIAG -- diagnostic variety
 *
 * Deprecated.  The diagnostic variety prints messages about the internals
 * of the MPS to an output stream.  This is being replaced by an extended
 * telemetry system.  RB 2012-08-31
 */

#elif defined(CONFIG_VAR_DIAG) /* Diagnostic variety */
#define CONFIG_ASSERT
#ifndef CHECKLEVEL
#define CHECKLEVEL      CheckLevelMINIMAL
#endif
#define CONFIG_STATS
/* For diagnostics, choose a DIAG_WITH_... output method.
 * (We need to choose because the DIAG output system is under 
 * development.  RHSK 2007-05-21).
 */
#define DIAG_WITH_STREAM_AND_WRITEF
/* #define DIAG_WITH_PRINTF */
#define CONFIG_LOG


/* CONFIG_VAR_COOL -- cool variety
 *
 * The cool variety is intended for use when developing an integration with
 * the MPS or debugging memory problems or collecting detailed telemetry
 * data for performance analysis.  It has more thorough consistency checking
 * and data collection and output, and full debugging information.
 */

#elif defined(CONFIG_VAR_COOL)
#define CONFIG_ASSERT
#define CONFIG_ASSERT_ALL
#define CONFIG_STATS
<<<<<<< HEAD
#ifndef CHECKLEVEL
#define CHECKLEVEL      CheckLevelSHALLOW
#endif
/* no telemetry log events */


/* CONFIG_VAR_TI -- telemetry variety
 *
 * Deprecated.  This is the variety with event logging to a telemetry stream.
 * Currently being reworked to retain event logging with negligible overhead
 * on all other varieties.  RB 2012-08-31
 */

#elif defined(CONFIG_VAR_TI)    /* Telemetry, Internal; variety.ti */
#define CONFIG_ASSERT
#define CONFIG_ASSERT_ALL
#ifndef CHECKLEVEL
#define CHECKLEVEL      CheckLevelSHALLOW
#endif
#define CONFIG_STATS
=======
>>>>>>> d1e7efe7
#define CONFIG_LOG
#define CONFIG_LOG_ALL


#else /* CONFIG_VAR_* */

/* CONFIG_VAR_HOT -- the hot variety
 *
 * This variety is the default variety for distribution in products that use
 * the MPS.  It has maximum performance while retaining a good level of
 * consistency checking and allowing some debugging and telemetry features.
 */

/* #elif defined(CONFIG_VAR_HOT) */
#define CONFIG_ASSERT
<<<<<<< HEAD
#ifndef CHECKLEVEL
#define CHECKLEVEL      CheckLevelMINIMAL
=======
#define CHECKLEVEL_INITIAL CheckLevelMINIMAL
/* no statistic meters */
#define CONFIG_LOG

>>>>>>> d1e7efe7
#endif
/* no statistic meters */
/* no telemetry log events */

#endif /* CONFIG_VAR_* */


/* Build Features */


#if defined(CONFIG_ASSERT)
/* asserts: AVER, AVERT, NOTREACHED, CHECKx */
/* note: a direct call to ASSERT() will *still* fire */
#define AVER_AND_CHECK
#if defined(CONFIG_ASSERT_ALL)
#define AVER_AND_CHECK_ALL
#define MPS_ASSERT_STRING "assertastic"
#else /* CONFIG_ASSERT_ALL, not */
#define MPS_ASSERT_STRING "asserted"
#endif /* CONFIG_ASSERT_ALL */
#else /* CONFIG_ASSERT, not */
#define AVER_AND_CHECK_NONE
#define MPS_ASSERT_STRING "nonasserted"
#endif


#if defined(CONFIG_STATS)
/* CONFIG_STATS = STATISTICS = METERs */
/* Note: the STATISTICS define used to be called "DIAGNOSTICS" (even */
/* though it controls the STATISTIC system), but the term */
/* "diagnostic" means something else now: see design/diag/. */
/* RHSK 2007-06-28 */
/* WARNING: this may change the size and fields of MPS structs */
/* (...but see STATISTIC_DECL, which is invariant) */
#define STATISTICS
#define MPS_STATS_STRING "stats"
#else
#define STATISTICS_NONE
#define MPS_STATS_STRING "nonstats"
#endif


#if defined(CONFIG_LOG)
/* TELEMETRY = LOG = EVENTs */
#define EVENT
#if defined(CONFIG_LOG_ALL)
#define EVENT_ALL 1     /* log events on critical path */
#define MPS_LOG_STRING "logtastic"
#else /* CONFIG_LOG_ALL, not */
#define EVENT_ALL 0     /* don't log events on critical path */
#define MPS_LOG_STRING "logging"
#endif /* CONFIG_LOG_ALL */
#else /* CONFIG_LOG, not */
#define EVENT_NONE
#define MPS_LOG_STRING "nonlogging"
#endif /* CONFIG_LOG */


/* CONFIG_PLINTH_NONE -- exclude the ANSI plinth
 *
 * Some MPS deployment environments want to avoid dependencies on the
 * standard C library.  In this case, the plinth, defined in mpslib.h must
 * be supplied when linking.
 *
 * For example, Open Dylan on Windows does not link the C library, but
 * supplies its own plinth directly using Windows and Dylan interfaces.
 *
 * CONFIG_PLINTH_NONE tells mps.c to exclude the ANSI plinth and removes
 * all standard C library dependencies.  e.g.
 *
 *     cc -O2 -c -DCONFIG_PLINTH_NONE mps.c
 */

#if defined(CONFIG_PLINTH_NONE)
#define PLINTH_NONE
#endif


#define MPS_VARIETY_STRING \
  MPS_ASSERT_STRING "." MPS_LOG_STRING "." MPS_STATS_STRING


/* Platform Configuration */

#include "mpstd.h"

/* Suppress Visual C warnings at warning level 4, */
/* see mail.richard.1997-09-25.13-26. */
/* Essentially the same settings are done in testlib.h. */

#ifdef MPS_BUILD_MV

/* "unreferenced inline function has been removed" (windows.h) */
#pragma warning(disable: 4514)

/* "constant conditional" (MPS_END) */
#pragma warning(disable: 4127)

/* "unreachable code" (ASSERT, if cond is constantly true). */
#pragma warning(disable: 4702)

/* "expression evaluates to a function which is missing an argument list" */
#pragma warning(disable: 4550)

/* "local variable is initialized but not referenced" */
#pragma warning(disable: 4189)

/* "not all control paths return a value" */
#pragma warning(disable: 4715)

/* MSVC 2.0 generates a warning when using NOCHECK or UNUSED */
#ifdef _MSC_VER
#if _MSC_VER < 1000
#pragma warning(disable: 4705)
#endif
#else /* _MSC_VER */
#error "Expected _MSC_VER to be defined for builder.mv"
#endif /* _MSC_VER */


/* Non-checking varieties give many spurious warnings because parameters
 * are suddenly unused, etc.  We aren't interested in these
 */

#if defined(AVER_AND_CHECK_NONE)

/* "unreferenced formal parameter" */
#pragma warning(disable: 4100)

/* "unreferenced local function has been removed" */
#pragma warning(disable: 4505)

#endif /* AVER_AND_CHECK_NONE */

#endif /* MPS_BUILD_MV */


/* EPVMDefaultSubsequentSegSIZE is a default for the alignment of
 * subsequent segments (non-initial at each save level) in EPVM.  See
 * design.mps.poolepvm.arch.segment.size.
 */

#define EPVMDefaultSubsequentSegSIZE ((Size)64 * 1024)


/* Arena Configuration -- see <code/arena.c>
 *
 * .client.seg-size: ARENA_CLIENT_PAGE_SIZE is the size in bytes of a
 * "page" (i.e., segment granule) in the client arena.  It's set at 8192
 * with no particular justification.
 */

#define ARENA_CONTROL_EXTENDBY  ((Size)4096)
#define ARENA_CONTROL_AVGSIZE   ((Size)32)
#define ARENA_CONTROL_MAXSIZE   ((Size)65536)

#define ArenaPollALLOCTIME (65536.0)

#define ARENA_ZONESHIFT         ((Shift)20)

#define ARENA_CLIENT_PAGE_SIZE          ((Size)8192)

#define ArenaDefaultZONESET (ZoneSetUNIV << (MPS_WORD_WIDTH / 2))
/* @@@@ knows the implementation of ZoneSets */

/* .segpref.default: For EPcore, non-DL segments should be placed high */
/* to reduce fragmentation of DL pools (see request.epcore.170193). */
#define SegPrefDEFAULT { \
  SegPrefSig,          /* sig */ \
  TRUE,                /* high */ \
  ArenaDefaultZONESET, /* zoneSet */ \
  FALSE,               /* isCollected */ \
  FALSE,               /* isGen */ \
  (Serial)0,           /* gen */ \
}

#define LDHistoryLENGTH ((Size)4)


/* Stack configuration */

/* Currently StackProbe has a useful implementation only on
 * Intel platforms and only when using Microsoft build tools (builder.mv)
 */
#if defined(MPS_ARCH_I3) && defined(MPS_BUILD_MV)
#define StackProbeDEPTH ((Size)500)
#else
#define StackProbeDEPTH ((Size)0)
#endif /* MPS_ARCH_I3 */


/* Shield Configuration -- see <code/shield.c> */

#define ShieldCacheSIZE ((size_t)16)
#define ShieldDepthWIDTH (4)


/* VM Configuration -- see <code/vm*.c> */

#define VMANPageALIGNMENT ((Align)4096)
#define VMJunkBYTE ((unsigned char)0xA9)

/* Protection Configuration see <code/prot*.c>

   For each architecture/OS that uses protix.c or protsgix.c, we need to
   define what signal number to use, and what si_code value to check.
*/

#if defined(MPS_OS_FR)
#define PROT_SIGNAL (SIGSEGV)
#elif defined(MPS_OS_XC)
#define PROT_SIGNAL (SIGBUS)
#endif

#if defined(MPS_OS_XC)
#define PROT_SIGINFO_GOOD(info) (1)
#elif defined(MPS_OS_FR)
#define PROT_SIGINFO_GOOD(info) ((info)->si_code == SEGV_ACCERR)
#endif


/* Tracer Configuration -- see <code/trace.c> */

#define TraceLIMIT ((size_t)1)
/* I count 4 function calls to scan, 10 to copy. */
#define TraceCopyScanRATIO (1.5)

/* Chosen so that the RememberedSummaryBlockStruct packs nicely into
   pages */
#define RememberedSummaryBLOCK 15


/* Events
 *
 * EventBufferSIZE is the number of words in the global event buffer.
 */

#define EventBufferSIZE ((size_t)4096)
#define EventStringLengthMAX ((size_t)255) /* Not including NUL */


/* Assert Buffer */

#define ASSERT_BUFFER_SIZE      ((Size)512)


/* Diagnostics Buffer */

#ifdef DIAG_WITH_STREAM_AND_WRITEF
/* DIAG_BUFFER_SIZE: 100 screenfuls: 100x80x25 = 200000 */
#define DIAG_BUFFER_SIZE      ((Size)200000)
#else
#define DIAG_BUFFER_SIZE      ((Size)1)
#endif

#define DIAG_PREFIX_TAGSTART "MPS."
#define DIAG_PREFIX_LINE     " "
#define DIAG_PREFIX_TAGEND   ""


/* memory operator configuration
 *
 * We need efficient operators similar to memcpy, memset, and memcmp.
 * In general, we cannot use the C library mem functions directly as
 * that would not be freestanding.  However, on some platforms we can do
 * this, because they are inlined by the compiler and so do not actually
 * create a dependence on an external library.
 */

#if defined(MPS_PF_W3I3MV)
/* MSVC on Intel inlines mem* when optimizing */
#define mps_lib_memset(p, c, l) memset(p, c, l)
#define mps_lib_memcpy(p, q, s) memcpy(p, q, s)
#define mps_lib_memcmp(p, q, s) memcmp(p, q, s)
/* get prototypes for ANSI mem* */
#include <string.h>
#endif


/* Product Configuration
 *
 * Deprecated, see design/config/#req.prod>.  This now only contains the
 * configuration used by the former "MPS" product, which is now the only
 * product.
 */

#define MPS_PROD_STRING         "mps"
#define MPS_PROD_MPS
#define ARENA_INIT_SPARE_COMMIT_LIMIT   ((Size)10uL*1024uL*1024uL)
#define THREAD_MULTI
#define PROTECTION
#define DONGLE_NONE
#define PROD_CHECKLEVEL_INITIAL CheckLevelSHALLOW


/* Pool Class AMC configuration */

/* AMC treats segments of this many pages (or more) as "Large" */
#define AMCLargeSegPAGES ((Count)8)


#endif /* config_h */


/* C. COPYRIGHT AND LICENSE
 *
 * Copyright (C) 2001-2003, 2006 Ravenbrook Limited <http://www.ravenbrook.com/>.
 * All rights reserved.  This is an open source license.  Contact
 * Ravenbrook for commercial licensing options.
 *
 * Redistribution and use in source and binary forms, with or without
 * modification, are permitted provided that the following conditions are
 * met:
 *
 * 1. Redistributions of source code must retain the above copyright
 * notice, this list of conditions and the following disclaimer.
 *
 * 2. Redistributions in binary form must reproduce the above copyright
 * notice, this list of conditions and the following disclaimer in the
 * documentation and/or other materials provided with the distribution.
 *
 * 3. Redistributions in any form must be accompanied by information on how
 * to obtain complete source code for this software and any accompanying
 * software that uses this software.  The source code must either be
 * included in the distribution or be available for no more than the cost
 * of distribution plus a nominal fee, and must be freely redistributable
 * under reasonable conditions.  For an executable file, complete source
 * code means the source code for all modules it contains. It does not
 * include source code for modules or files that typically accompany the
 * major components of the operating system on which the executable file
 * runs.
 *
 * THIS SOFTWARE IS PROVIDED BY THE COPYRIGHT HOLDERS AND CONTRIBUTORS "AS
 * IS" AND ANY EXPRESS OR IMPLIED WARRANTIES, INCLUDING, BUT NOT LIMITED
 * TO, THE IMPLIED WARRANTIES OF MERCHANTABILITY, FITNESS FOR A PARTICULAR
 * PURPOSE, OR NON-INFRINGEMENT, ARE DISCLAIMED. IN NO EVENT SHALL THE
 * COPYRIGHT HOLDERS AND CONTRIBUTORS BE LIABLE FOR ANY DIRECT, INDIRECT,
 * INCIDENTAL, SPECIAL, EXEMPLARY, OR CONSEQUENTIAL DAMAGES (INCLUDING, BUT
 * NOT LIMITED TO, PROCUREMENT OF SUBSTITUTE GOODS OR SERVICES; LOSS OF
 * USE, DATA, OR PROFITS; OR BUSINESS INTERRUPTION) HOWEVER CAUSED AND ON
 * ANY THEORY OF LIABILITY, WHETHER IN CONTRACT, STRICT LIABILITY, OR TORT
 * (INCLUDING NEGLIGENCE OR OTHERWISE) ARISING IN ANY WAY OUT OF THE USE OF
 * THIS SOFTWARE, EVEN IF ADVISED OF THE POSSIBILITY OF SUCH DAMAGE.
 */<|MERGE_RESOLUTION|>--- conflicted
+++ resolved
@@ -38,14 +38,6 @@
 /* no statistic meters */
 /* no telemetry log events */
 
-<<<<<<< HEAD
-=======
-#elif defined(CONFIG_VAR_HI) || defined(CONFIG_VAR_HE) /* Hot varieties */
-#define CONFIG_ASSERT
-#define CHECKLEVEL_INITIAL CheckLevelMINIMAL
-/* no statistic meters */
-#define CONFIG_LOG
->>>>>>> d1e7efe7
 
 /* CONFIG_VAR_DIAG -- diagnostic variety
  *
@@ -81,29 +73,9 @@
 #define CONFIG_ASSERT
 #define CONFIG_ASSERT_ALL
 #define CONFIG_STATS
-<<<<<<< HEAD
 #ifndef CHECKLEVEL
 #define CHECKLEVEL      CheckLevelSHALLOW
 #endif
-/* no telemetry log events */
-
-
-/* CONFIG_VAR_TI -- telemetry variety
- *
- * Deprecated.  This is the variety with event logging to a telemetry stream.
- * Currently being reworked to retain event logging with negligible overhead
- * on all other varieties.  RB 2012-08-31
- */
-
-#elif defined(CONFIG_VAR_TI)    /* Telemetry, Internal; variety.ti */
-#define CONFIG_ASSERT
-#define CONFIG_ASSERT_ALL
-#ifndef CHECKLEVEL
-#define CHECKLEVEL      CheckLevelSHALLOW
-#endif
-#define CONFIG_STATS
-=======
->>>>>>> d1e7efe7
 #define CONFIG_LOG
 #define CONFIG_LOG_ALL
 
@@ -119,18 +91,11 @@
 
 /* #elif defined(CONFIG_VAR_HOT) */
 #define CONFIG_ASSERT
-<<<<<<< HEAD
 #ifndef CHECKLEVEL
 #define CHECKLEVEL      CheckLevelMINIMAL
-=======
-#define CHECKLEVEL_INITIAL CheckLevelMINIMAL
+#endif
 /* no statistic meters */
 #define CONFIG_LOG
-
->>>>>>> d1e7efe7
-#endif
-/* no statistic meters */
-/* no telemetry log events */
 
 #endif /* CONFIG_VAR_* */
 
