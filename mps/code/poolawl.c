/* poolawl.c: AUTOMATIC WEAK LINKED POOL CLASS
 *
 * $Id$
 * Copyright (c) 2001-2016 Ravenbrook Limited.  See end of file for license.
 *
 *
 * DESIGN
 *
 * .design: See <design/poolawl/>.  This is Dylan-specific pool.
 *
 *
 * ASSUMPTIONS (about when to scan single references on accesses)
 *
 * .assume.purpose: The purpose of scanning refs singly is to limit the
 * amount of scanning of weak references which must be performed when
 * the mutator hits a barrier. Weak references which are scanned at this
 * time are not "weak splatted". Minimizing any loss of weak splats
 * potentially reduces conservatism in the collector.
 *
 * .assume.noweak: It follows (from .assume.purpose) that there is no
 * benefit from scanning single refs on barrier accesses for segments
 * which don't contain any weak references. However, if a segment
 * contains either all weak refs or a mixture of weak and non-weak
 * references then there is a potential benefit.
 *
 * .assume.mixedrank: If a segment contains a mixture of references
 * at different ranks (e.g. weak and strong references), there is
 * no way to determine whether or not references at a rank other than
 * the scan state rank will be  scanned as a result of normal
 * (non-barrier) scanning  activity. (@@@@ This is a deficiency in MPS).
 * Assume that such references will, in fact, be scanned at the
 * incorrect rank.
 *
 * .assume.samerank: The pool doesn't support segments with mixed
 * rank segments in any case (despite .assume.mixedrank).
 *
 * .assume.alltraceable: The pool assumes that all objects are entirely
 * traceable. This must be documented elsewhere for the benefit of the
 * client.
 */

#include "mpscawl.h"
#include "mpm.h"
#include "locus.h"

SRCID(poolawl, "$Id$");


#define AWLSig ((Sig)0x519B7A37) /* SIGnature PooL AWL */


/* awlStat* -- Statistics gathering about instruction emulation
 *
 * To support change.dylan.2.0.160044.
 */


/* Per-segment statistics maintained between segment scans */

typedef struct awlStatSegStruct {
  Count sameAccesses;  /* accesses involving same address as last access */
  Addr lastAccess;     /* the address of last access */
} awlStatSegStruct, *awlStatSeg;

/* Per-pool statistics updated at segment scans */

typedef struct awlStatTotalStruct {
  Count goodScans;     /* total times a segment scanned at proper rank */
  Count badScans;      /* total times a segment scanned at improper rank */
  Count savedScans;    /* total times an entire segment scan was avoided */
  Count savedAccesses; /* total single references leading to a saved scan */
  Count declined;      /* number of declined single accesses */
} awlStatTotalStruct, *awlStatTotal;

/* the type of a function to find an object's dependent object */

typedef Addr (*FindDependentFunction)(Addr object);

/* AWLStruct -- AWL pool structure
 *
 * See <design/poolawl/#poolstruct>
 */

typedef struct AWLPoolStruct {
  PoolStruct poolStruct;
  Shift alignShift;
  PoolGenStruct pgenStruct; /* generation representing the pool */
  PoolGen pgen;             /* NULL or pointer to pgenStruct */
  Count succAccesses;       /* number of successive single accesses */
  FindDependentFunction findDependent; /*  to find a dependent object */
  awlStatTotalStruct stats;
  Sig sig;
} AWLPoolStruct, *AWL;

#define AWLGrainsSize(awl, grains) ((grains) << (awl)->alignShift)


static Bool AWLCheck(AWL awl);


typedef AWL AWLPool;
#define AWLPoolCheck AWLCheck
DECLARE_CLASS(Pool, AWLPool, AbstractCollectPool);


/* Conversion between indexes and Addrs */
#define awlIndexOfAddr(base, awl, p) \
  (AddrOffset((base), (p)) >> (awl)->alignShift)
#define awlAddrOfIndex(base, awl, i) \
  AddrAdd(base, AWLGrainsSize(awl, i))


/* AWLSegStruct -- AWL segment subclass
 *
 * Subclass of GCSeg
 */

#define AWLSegSig ((Sig)0x519A3759) /* SIGnature AWL SeG */

/* <design/poolawl/#seg> */
typedef struct AWLSegStruct {
  GCSegStruct gcSegStruct;  /* superclass fields must come first */
  BT mark;
  BT scanned;
  BT alloc;
  Count grains;
  Count freeGrains;         /* free grains */
  Count bufferedGrains;     /* grains in buffers */
  Count newGrains;          /* grains allocated since last collection */
  Count oldGrains;          /* grains allocated prior to last collection */
  Count singleAccesses;     /* number of accesses processed singly */
  awlStatSegStruct stats;
  Sig sig;
} AWLSegStruct, *AWLSeg;

DECLARE_CLASS(Seg, AWLSeg, GCSeg);

ATTRIBUTE_UNUSED
static Bool AWLSegCheck(AWLSeg awlseg)
{
  CHECKS(AWLSeg, awlseg);
  CHECKD(GCSeg, &awlseg->gcSegStruct);
  CHECKL(awlseg->mark != NULL);
  CHECKL(awlseg->scanned != NULL);
  CHECKL(awlseg->alloc != NULL);
  CHECKL(awlseg->grains > 0);
  CHECKL(awlseg->grains == awlseg->freeGrains + awlseg->bufferedGrains
         + awlseg->newGrains + awlseg->oldGrains);
  return TRUE;
}


/* Management of statistics for monitoring protection-driven accesses */

static void awlStatSegInit(AWLSeg awlseg)
{
  awlseg->stats.sameAccesses = 0;
  awlseg->stats.lastAccess = NULL;
}

static void awlStatTotalInit(AWL awl)
{
  awl->stats.goodScans = 0;
  awl->stats.badScans = 0;
  awl->stats.savedAccesses = 0;
  awl->stats.savedScans = 0;
  awl->stats.declined = 0;
}


/* AWLSegInit -- Init method for AWL segments */

ARG_DEFINE_KEY(awl_seg_rank_set, RankSet);
#define awlKeySegRankSet (&_mps_key_awl_seg_rank_set)

static Res AWLSegInit(Seg seg, Pool pool, Addr base, Size size, ArgList args)
{
  AWLSeg awlseg;
  AWL awl = MustBeA(AWLPool, pool);
  Arena arena;
  RankSet rankSet;
  Count bits;        /* number of grains */
  Res res;
  Size tableSize;
  void *v;
  ArgStruct arg;

  ArgRequire(&arg, args, awlKeySegRankSet);
  rankSet = arg.val.u;
  AVERT(RankSet, rankSet);
  /* .assume.samerank */
  /* AWL only accepts two ranks */
  AVER(RankSetSingle(RankEXACT) == rankSet
       || RankSetSingle(RankWEAK) == rankSet);

  /* Initialize the superclass fields first via next-method call */
  res = NextMethod(Seg, AWLSeg, init)(seg, pool, base, size, args);
  if (res != ResOK)
    goto failSuperInit;
  awlseg = CouldBeA(AWLSeg, seg);

  AVERT(Pool, pool);
  arena = PoolArena(pool);
  /* no useful checks for base and size */

  bits = size >> awl->alignShift;
  tableSize = BTSize(bits);
  res = ControlAlloc(&v, arena, tableSize);
  if (res != ResOK)
    goto failControlAllocMark;
  awlseg->mark = v;
  res = ControlAlloc(&v, arena, tableSize);
  if (res != ResOK)
    goto failControlAllocScanned;
  awlseg->scanned = v;
  res = ControlAlloc(&v, arena, tableSize);
  if (res != ResOK)
    goto failControlAllocAlloc;
  awlseg->alloc = v;
  awlseg->grains = bits;
  BTResRange(awlseg->mark, 0, bits);
  BTResRange(awlseg->scanned, 0, bits);
  BTResRange(awlseg->alloc, 0, bits);
  SegSetRankAndSummary(seg, rankSet, RefSetUNIV);
  awlseg->freeGrains = bits;
  awlseg->bufferedGrains = (Count)0;
  awlseg->newGrains = (Count)0;
  awlseg->oldGrains = (Count)0;
  awlseg->singleAccesses = 0;
  awlStatSegInit(awlseg);

  SetClassOfPoly(seg, CLASS(AWLSeg));
  awlseg->sig = AWLSegSig;
  AVERC(AWLSeg, awlseg);

  return ResOK;

failControlAllocAlloc:
  ControlFree(arena, awlseg->scanned, tableSize);
failControlAllocScanned:
  ControlFree(arena, awlseg->mark, tableSize);
failControlAllocMark:
  NextMethod(Seg, AWLSeg, finish)(seg);
failSuperInit:
  AVER(res != ResOK);
  return res;
}


/* AWLSegFinish -- Finish method for AWL segments */

static void AWLSegFinish(Seg seg)
{
  AWLSeg awlseg = MustBeA(AWLSeg, seg);
  Pool pool = SegPool(seg);
  AWL awl = MustBeA(AWLPool, pool);
  Arena arena = PoolArena(pool);
  Size tableSize;
  Count segGrains;

  /* This is one of the few places where it is easy to check */
  /* awlseg->grains, so we do */
  segGrains = SegSize(seg) >> awl->alignShift;
  AVER(segGrains == awlseg->grains);
  tableSize = BTSize(segGrains);
  ControlFree(arena, awlseg->alloc, tableSize);
  ControlFree(arena, awlseg->scanned, tableSize);
  ControlFree(arena, awlseg->mark, tableSize);
  awlseg->sig = SigInvalid;

  /* finish the superclass fields last */
  NextMethod(Seg, AWLSeg, finish)(seg);
}


/* AWLSegClass -- Class definition for AWL segments */

DEFINE_CLASS(Seg, AWLSeg, klass)
{
  INHERIT_CLASS(klass, AWLSeg, GCSeg);
  SegClassMixInNoSplitMerge(klass);  /* no support for this (yet) */
  klass->size = sizeof(AWLSegStruct);
  klass->init = AWLSegInit;
  klass->finish = AWLSegFinish;
}


/* Single access pattern control parameters
 *
 * These control the number of expensive emulated single-accesses we allow
 * before we give up and scan a segment at whatever rank, possibly causing
 * retention of weak objects.
 *
 * AWLSegSALimit is the number of accesses for a single segment in a GC cycle.
 * AWLTotalSALimit is the total number of accesses during a GC cycle.
 *
 * These should be set in config.h, but are here in static variables so that
 * it's possible to tweak them in a debugger.
 */

extern Count AWLSegSALimit;
Count AWLSegSALimit = AWL_SEG_SA_LIMIT;
extern Bool AWLHaveSegSALimit;
Bool AWLHaveSegSALimit = AWL_HAVE_SEG_SA_LIMIT;

extern Count AWLTotalSALimit;
Count AWLTotalSALimit = AWL_TOTAL_SA_LIMIT;
extern Bool AWLHaveTotalSALimit;
Bool AWLHaveTotalSALimit = AWL_HAVE_TOTAL_SA_LIMIT;


/* Determine whether to permit scanning a single ref. */

static Bool AWLCanTrySingleAccess(Arena arena, AWL awl, Seg seg, Addr addr)
{
  AWLSeg awlseg;

  AVERT(AWL, awl);
  AVERT(Seg, seg);
  AVER(addr != NULL);

  /* .assume.noweak */
  /* .assume.alltraceable */
  if (!RankSetIsMember(SegRankSet(seg), RankWEAK))
    return FALSE;

  /* If there are no traces in progress then the segment isn't read
     protected and this is just an ordinary write barrier hit.  No need to
     scan at all. */
  if (arena->flippedTraces == TraceSetEMPTY) {
    AVER(!(SegSM(seg) & AccessREAD));
    return FALSE;
  }

  /* The trace is already in the weak band, so we can scan the whole
     segment without retention anyway.  Go for it. */
  if (TraceRankForAccess(arena, seg) == RankWEAK)
    return FALSE;

  awlseg = MustBeA(AWLSeg, seg);

  /* If there have been too many single accesses in a row then don't
     keep trying them, even if it means retaining objects. */
  if(AWLHaveTotalSALimit) {
    if(awl->succAccesses >= AWLTotalSALimit) {
      STATISTIC(awl->stats.declined++);
      EVENT2(AWLDeclineTotal, seg, (EventFU)awl->succAccesses);
      return FALSE; /* decline single access because of total limit */
    }
  }

  /* If there have been too many single accesses to this segment
     then don't keep trying them, even if it means retaining objects.
     (Observed behaviour in Open Dylan 2012-09-10 by RB.) */
  if(AWLHaveSegSALimit) {
    if(awlseg->singleAccesses >= AWLSegSALimit) {
      STATISTIC(awl->stats.declined++);
      EVENT2(AWLDeclineSeg, seg, (EventFU)awlseg->singleAccesses);
      return FALSE; /* decline single access because of segment limit */
    }
  }

  return TRUE;
}


/* Record an access to a segment which required scanning a single ref */

static void AWLNoteRefAccess(AWL awl, Seg seg, Addr addr)
{
  AWLSeg awlseg = MustBeA(AWLSeg, seg);

  AVERT(AWL, awl);
  AVER(addr != NULL);

  awlseg->singleAccesses++; /* increment seg count of ref accesses */
  if (addr == awlseg->stats.lastAccess) {
    /* If this is a repeated access, increment count  */
    STATISTIC(awlseg->stats.sameAccesses++);
  }
  STATISTIC(awlseg->stats.lastAccess = addr);
  awl->succAccesses++;  /* Note a new successive access */
}


/* Record an access to a segment which required scanning the entire seg */

static void AWLNoteSegAccess(AWL awl, Seg seg, Addr addr)
{
  AVERT(AWL, awl);
  AVERT(Seg, seg);
  AVER(addr != NULL);

  awl->succAccesses = 0; /* reset count of successive accesses */
}


/* Record a scan of a segment which wasn't provoked by an access */

static void AWLNoteScan(AWL awl, Seg seg, ScanState ss)
{
  AWLSeg awlseg = MustBeA(AWLSeg, seg);

  AVERT(AWL, awl);

  /* .assume.mixedrank */
  /* .assume.samerank */
  /* If this segment has any RankWEAK references, then  */
  /* record statistics about whether weak splatting is being lost. */
  if (RankSetIsMember(SegRankSet(seg), RankWEAK)) {
    if (RankWEAK == ss->rank) {
      /* This is "successful" scan at proper rank. */
      STATISTIC(awl->stats.goodScans++);
      if (0 < awlseg->singleAccesses) {
        /* Accesses have been proceesed singly */
        /* Record that we genuinely did save a protection-provoked scan */
        STATISTIC(awl->stats.savedScans++);
        STATISTIC(awl->stats.savedAccesses += awlseg->singleAccesses);
      }
    } else {
      /* This is "failed" scan at improper rank. */
      STATISTIC(awl->stats.badScans++);
    }
    /* Reinitialize the segment statistics */
    awlseg->singleAccesses = 0;
    STATISTIC(awlStatSegInit(awlseg));
  }
}


/* AWLSegCreate -- Create a new segment of at least given size */

static Res AWLSegCreate(AWLSeg *awlsegReturn,
                        RankSet rankSet, Pool pool, Size size)
{
  AWL awl = MustBeA(AWLPool, pool);
  Arena arena = PoolArena(pool);
  Seg seg;
  Res res;

  AVER(awlsegReturn != NULL);
  AVERT(RankSet, rankSet);
  AVER(size > 0);

  size = SizeArenaGrains(size, arena);
  /* beware of large sizes overflowing upon rounding */
  if (size == 0)
    return ResMEMORY;
  MPS_ARGS_BEGIN(args) {
    MPS_ARGS_ADD_FIELD(args, awlKeySegRankSet, u, rankSet);
    res = PoolGenAlloc(&seg, awl->pgen, CLASS(AWLSeg), size, args);
  } MPS_ARGS_END(args);
  if (res != ResOK)
    return res;

  *awlsegReturn = MustBeA(AWLSeg, seg);
  return ResOK;
}


/* AWLSegAlloc -- allocate an object in a given segment */

static Bool AWLSegAlloc(Addr *baseReturn, Addr *limitReturn,
                        AWLSeg awlseg, AWL awl, Size size)
{
  Count n;        /* number of grains equivalent to alloc size */
  Index i, j;
  Seg seg = MustBeA(Seg, awlseg);

  AVER(baseReturn != NULL);
  AVER(limitReturn != NULL);
  AVERT(AWL, awl);
  AVER(size > 0);
  AVER(AWLGrainsSize(awl, size) >= size);

  if (size > SegSize(seg))
    return FALSE;
  n = size >> awl->alignShift;
  if (!BTFindLongResRange(&i, &j, awlseg->alloc, 0, awlseg->grains, n))
    return FALSE;
  *baseReturn = awlAddrOfIndex(SegBase(seg), awl, i);
  *limitReturn = awlAddrOfIndex(SegBase(seg),awl, j);
  return TRUE;
}


/* AWLVarargs -- decode obsolete varargs */

static void AWLVarargs(ArgStruct args[MPS_ARGS_MAX], va_list varargs)
{
  args[0].key = MPS_KEY_FORMAT;
  args[0].val.format = va_arg(varargs, Format);
  args[1].key = MPS_KEY_AWL_FIND_DEPENDENT;
  args[1].val.addr_method = va_arg(varargs, mps_awl_find_dependent_t);
  args[2].key = MPS_KEY_ARGS_END;
  AVERT(ArgList, args);
}


/* awlNoDependent -- no dependent object */

static Addr awlNoDependent(Addr addr)
{
  UNUSED(addr);
  return NULL;
}


/* AWLInit -- initialize an AWL pool */

ARG_DEFINE_KEY(AWL_FIND_DEPENDENT, Fun);

static Res AWLInit(Pool pool, Arena arena, PoolClass klass, ArgList args)
{
  AWL awl;
  FindDependentFunction findDependent = awlNoDependent;
  Chain chain;
  Res res;
  ArgStruct arg;
  unsigned gen = AWL_GEN_DEFAULT;

  AVER(pool != NULL);
  AVERT(Arena, arena);
  AVERT(ArgList, args);
  UNUSED(klass); /* used for debug pools only */

  if (ArgPick(&arg, args, MPS_KEY_AWL_FIND_DEPENDENT))
    findDependent = (FindDependentFunction)arg.val.addr_method;
  if (ArgPick(&arg, args, MPS_KEY_CHAIN))
    chain = arg.val.chain;
  else {
    chain = ArenaGlobals(arena)->defaultChain;
    gen = 1; /* avoid the nursery of the default chain by default */
  }
  if (ArgPick(&arg, args, MPS_KEY_GEN))
    gen = arg.val.u;

  res = PoolAbsInit(pool, arena, klass, args);
  if (res != ResOK)
    goto failAbsInit;
  awl = CouldBeA(AWLPool, pool);

  /* Ensure a format was supplied in the argument list. */
  AVER(pool->format != NULL);
  pool->alignment = pool->format->alignment;

  AVER(FUNCHECK(findDependent));
  awl->findDependent = findDependent;

  AVERT(Chain, chain);
  AVER(gen <= ChainGens(chain));
  AVER(chain->arena == PoolArena(pool));

  awl->pgen = NULL;

  awl->alignShift = SizeLog2(PoolAlignment(pool));
  awl->succAccesses = 0;
  awlStatTotalInit(awl);

  SetClassOfPoly(pool, CLASS(AWLPool));
  awl->sig = AWLSig;
  AVERC(AWLPool, awl);

  res = PoolGenInit(&awl->pgenStruct, ChainGen(chain, gen), pool);
  if (res != ResOK)
    goto failGenInit;
  awl->pgen = &awl->pgenStruct;

  EVENT2(PoolInitAWL, pool, pool->format);

  return ResOK;

failGenInit:
  PoolAbsFinish(pool);
failAbsInit:
  AVER(res != ResOK);
  return res;
}


/* AWLFinish -- finish an AWL pool */

static void AWLFinish(Pool pool)
{
  AWL awl = MustBeA(AWLPool, pool);
  Ring ring, node, nextNode;

  ring = &pool->segRing;
  RING_FOR(node, ring, nextNode) {
    Seg seg = SegOfPoolRing(node);
<<<<<<< HEAD
    AWLSeg awlseg = MustBeA(AWLSeg, seg);

    PoolGenFree(awl->pgen, seg,
=======
    AWLSeg awlseg = Seg2AWLSeg(seg);
    AVER(SegBuffer(seg) == NULL);
    AVERT(AWLSeg, awlseg);
    AVER(awlseg->bufferedGrains == 0);
    PoolGenFree(&awl->pgen, seg,
>>>>>>> 4db81ddf
                AWLGrainsSize(awl, awlseg->freeGrains),
                AWLGrainsSize(awl, awlseg->oldGrains),
                AWLGrainsSize(awl, awlseg->newGrains),
                FALSE);
  }
  awl->sig = SigInvalid;
  PoolGenFinish(awl->pgen);
  PoolAbsFinish(pool);
}


/* AWLBufferFill -- BufferFill method for AWL */

static Res AWLBufferFill(Addr *baseReturn, Addr *limitReturn,
                         Pool pool, Buffer buffer, Size size)
{
  AWL awl = MustBeA(AWLPool, pool);
  Addr base, limit;
  Res res;
  Ring node, nextNode;
  AWLSeg awlseg;

  AVER(baseReturn != NULL);
  AVER(limitReturn != NULL);
  AVERC(Buffer, buffer);
  AVER(size > 0);

  RING_FOR(node, &pool->segRing, nextNode) {
    Seg seg = SegOfPoolRing(node);
    
    awlseg = MustBeA(AWLSeg, seg);

    /* Only try to allocate in the segment if it is not already */
    /* buffered, and has the same ranks as the buffer. */
    if (SegBuffer(seg) == NULL
        && SegRankSet(seg) == BufferRankSet(buffer)
        && AWLGrainsSize(awl, awlseg->freeGrains) >= size
        && AWLSegAlloc(&base, &limit, awlseg, awl, size))
      goto found;
  }

  /* No free space in existing awlsegs, so create new awlseg */

  res = AWLSegCreate(&awlseg, BufferRankSet(buffer), pool, size);
  if (res != ResOK)
    return res;
  base = SegBase(MustBeA(Seg, awlseg));
  limit = SegLimit(MustBeA(Seg, awlseg));

found:
  {
    Index i, j;
    Seg seg = MustBeA(Seg, awlseg);
    i = awlIndexOfAddr(SegBase(seg), awl, base);
    j = awlIndexOfAddr(SegBase(seg), awl, limit);
    AVER(i < j);
    BTSetRange(awlseg->alloc, i, j);
    /* Objects are allocated black. */
    /* Shouldn't this depend on trace phase?  @@@@ */
    BTSetRange(awlseg->mark, i, j);
    BTSetRange(awlseg->scanned, i, j);
    AVER(awlseg->freeGrains >= j - i);
    awlseg->freeGrains -= j - i;
<<<<<<< HEAD
    awlseg->newGrains += j - i;
    PoolGenAccountForFill(awl->pgen, AddrOffset(base, limit), FALSE);
=======
    awlseg->bufferedGrains += j - i;
    PoolGenAccountForFill(&awl->pgen, AddrOffset(base, limit));
>>>>>>> 4db81ddf
  }
  *baseReturn = base;
  *limitReturn = limit;
  return ResOK;
}


/* AWLBufferEmpty -- BufferEmpty method for AWL */

static void AWLBufferEmpty(Pool pool, Buffer buffer, Addr init, Addr limit)
{
  AWL awl = MustBeA(AWLPool, pool);
  Seg seg = BufferSeg(buffer);
  AWLSeg awlseg = MustBeA(AWLSeg, seg);
  Addr segBase = SegBase(seg);
  Index i, j;
  Count usedGrains, unusedGrains;

  AVER(init <= limit);

  i = awlIndexOfAddr(segBase, awl, init);
  j = awlIndexOfAddr(segBase, awl, limit);
  AVER(i <= j);
  if (i < j)
    BTResRange(awlseg->alloc, i, j);
<<<<<<< HEAD
    AVER(awlseg->newGrains >= j - i);
    awlseg->newGrains -= j - i;
    awlseg->freeGrains += j - i;
    PoolGenAccountForEmpty(awl->pgen, AddrOffset(init, limit), FALSE);
  }
=======

  unusedGrains = j - i;
  AVER(awlseg->bufferedGrains >= unusedGrains);
  usedGrains = awlseg->bufferedGrains - unusedGrains;
  awlseg->freeGrains += unusedGrains;
  awlseg->bufferedGrains = 0;
  awlseg->newGrains += usedGrains;
  PoolGenAccountForEmpty(&awl->pgen, AWLGrainsSize(awl, usedGrains),
                         AWLGrainsSize(awl, unusedGrains), FALSE);
>>>>>>> 4db81ddf
}


/* AWLWhiten -- segment condemning method */

/* awlRangeWhiten -- helper function that works on a range.
 *
 * This function abstracts common code from AWLWhiten.
 */
static void awlRangeWhiten(AWLSeg awlseg, Index base, Index limit)
{
  if(base != limit) {
    AVER(base < limit);
    AVER(limit <= awlseg->grains);
    BTResRange(awlseg->mark, base, limit);
    BTResRange(awlseg->scanned, base, limit);
  }
}

static Res AWLWhiten(Pool pool, Trace trace, Seg seg)
{
<<<<<<< HEAD
  AWL awl = MustBeA(AWLPool, pool);
  AWLSeg awlseg = MustBeA(AWLSeg, seg);
  Buffer buffer = SegBuffer(seg);
  Count uncondemned;
=======
  AWL awl;
  AWLSeg awlseg;
  Buffer buffer;
  Count agedGrains, uncondemnedGrains;
>>>>>>> 4db81ddf

  /* All parameters checked by generic PoolWhiten. */

  /* Can only whiten for a single trace, */
  /* see <design/poolawl/#fun.condemn> */
  AVER(SegWhite(seg) == TraceSetEMPTY);

  if(buffer == NULL) {
    awlRangeWhiten(awlseg, 0, awlseg->grains);
    uncondemnedGrains = (Count)0;
  } else {
    /* Whiten everything except the buffer. */
    Addr base = SegBase(seg);
    Index scanLimitIndex = awlIndexOfAddr(base, awl, BufferScanLimit(buffer));
    Index limitIndex = awlIndexOfAddr(base, awl, BufferLimit(buffer));
    uncondemnedGrains = limitIndex - scanLimitIndex;
    awlRangeWhiten(awlseg, 0, scanLimitIndex);
    awlRangeWhiten(awlseg, limitIndex, awlseg->grains);

    /* Check the buffer is black. */
    /* This really ought to change when we have a non-trivial */
    /* pre-flip phase. @@@@ ('coz then we'll be allocating white) */
    if(scanLimitIndex != limitIndex) {
      AVER(BTIsSetRange(awlseg->mark, scanLimitIndex, limitIndex));
      AVER(BTIsSetRange(awlseg->scanned, scanLimitIndex, limitIndex));
    }
  }

<<<<<<< HEAD
  PoolGenAccountForAge(awl->pgen, AWLGrainsSize(awl, awlseg->newGrains - uncondemned), FALSE);
  awlseg->oldGrains += awlseg->newGrains - uncondemned;
  awlseg->newGrains = uncondemned;
=======
  /* The unused part of the buffer remains buffered: the rest becomes old. */
  AVER(awlseg->bufferedGrains >= uncondemnedGrains);
  agedGrains = awlseg->bufferedGrains - uncondemnedGrains;
  PoolGenAccountForAge(&awl->pgen, AWLGrainsSize(awl, agedGrains),
                       AWLGrainsSize(awl, awlseg->newGrains), FALSE);
  awlseg->oldGrains += agedGrains + awlseg->newGrains;
  awlseg->bufferedGrains = uncondemnedGrains;
  awlseg->newGrains = 0;
>>>>>>> 4db81ddf

  if (awlseg->oldGrains > 0) {
    trace->condemned += AWLGrainsSize(awl, awlseg->oldGrains);
    SegSetWhite(seg, TraceSetAdd(SegWhite(seg), trace));
  }
  
  return ResOK;
}


/* AWLGrey -- Grey method for AWL pools */

/* AWLRangeGrey -- subroutine for AWLGrey */
static void AWLRangeGrey(AWLSeg awlseg, Index base, Index limit)
{
  /* AWLSeg not checked as that's already been done */
  AVER(limit <= awlseg->grains);
  /* copes with degenerate case as that makes caller simpler */
  if (base < limit) {
    BTSetRange(awlseg->mark, base, limit);
    BTResRange(awlseg->scanned, base, limit);
  } else {
    AVER(base == limit);
  }
}

static void AWLGrey(Pool pool, Trace trace, Seg seg)
{
  AVERT(Pool, pool);
  AVERT(Trace, trace);
  AVERT(Seg, seg);

  if (!TraceSetIsMember(SegWhite(seg), trace)) {
    AWL awl = MustBeA(AWLPool, pool);
    AWLSeg awlseg = MustBeA(AWLSeg, seg);

    SegSetGrey(seg, TraceSetAdd(SegGrey(seg), trace));
    if (SegBuffer(seg) != NULL) {
      Addr base = SegBase(seg);
      Buffer buffer = SegBuffer(seg);

      AWLRangeGrey(awlseg,
                   0,
                   awlIndexOfAddr(base, awl, BufferScanLimit(buffer)));
      AWLRangeGrey(awlseg,
                   awlIndexOfAddr(base, awl, BufferLimit(buffer)),
                   awlseg->grains);
    } else {
      AWLRangeGrey(awlseg, 0, awlseg->grains);
    }
  }
}


/* AWLBlacken -- Blacken method for AWL pools */

static void AWLBlacken(Pool pool, TraceSet traceSet, Seg seg)
{
  AWLSeg awlseg = MustBeA(AWLSeg, seg);

  UNUSED(pool);

  AVERT(TraceSet, traceSet);

  BTSetRange(awlseg->scanned, 0, awlseg->grains);
}


/* awlScanObject -- scan a single object */
/* base and limit are both offset by the header size */

static Res awlScanObject(Arena arena, AWL awl, ScanState ss,
                         Format format, Addr base, Addr limit)
{
  Res res;
  Bool dependent;       /* is there a dependent object? */
  Addr dependentObject; /* base address of dependent object */
  Seg dependentSeg = NULL; /* segment of dependent object */

  AVERT(Arena, arena);
  AVERT(AWL, awl);
  AVERT(ScanState, ss);
  AVERT(Format, format);
  AVER(base != 0);
  AVER(base < limit);

  dependentObject = awl->findDependent(base);
  dependent = SegOfAddr(&dependentSeg, arena, dependentObject);
  if (dependent) {
      /* <design/poolawl/#fun.scan.pass.object.dependent.expose> */
      ShieldExpose(arena, dependentSeg);
      /* <design/poolawl/#fun.scan.pass.object.dependent.summary> */
      SegSetSummary(dependentSeg, RefSetUNIV);
  }

  res = FormatScan(format, ss, base, limit);

  if (dependent)
    ShieldCover(arena, dependentSeg);

  return res;
}


/* awlScanSinglePass -- a single scan pass over a segment */

static Res awlScanSinglePass(Bool *anyScannedReturn,
                             ScanState ss, Pool pool,
                             Seg seg, Bool scanAllObjects)
{
  AWL awl = MustBeA(AWLPool, pool);
  AWLSeg awlseg = MustBeA(AWLSeg, seg);
  Arena arena = PoolArena(pool);
  Buffer buffer = SegBuffer(seg);
  Format format = pool->format;
  Addr base = SegBase(seg);
  Addr limit = SegLimit(seg);
  Addr bufferScanLimit;
  Addr p;
  Addr hp;

  AVERT(ScanState, ss);
  AVERT(Bool, scanAllObjects);

  *anyScannedReturn = FALSE;
  p = base;
  if (buffer != NULL && BufferScanLimit(buffer) != BufferLimit(buffer))
    bufferScanLimit = BufferScanLimit(buffer);
  else
    bufferScanLimit = limit;

  while(p < limit) {
    Index i;        /* the index into the bit tables corresponding to p */
    Addr objectLimit;

    /* <design/poolawl/#fun.scan.pass.buffer> */
    if (p == bufferScanLimit) {
      p = BufferLimit(buffer);
      continue;
    }

    i = awlIndexOfAddr(base, awl, p);
    if (!BTGet(awlseg->alloc, i)) {
      p = AddrAdd(p, PoolAlignment(pool));
      continue;
    }
    hp = AddrAdd(p, format->headerSize);
    objectLimit = (format->skip)(hp);
    /* <design/poolawl/#fun.scan.pass.object> */
    if (scanAllObjects
        || (BTGet(awlseg->mark, i) && !BTGet(awlseg->scanned, i))) {
      Res res = awlScanObject(arena, awl, ss, pool->format,
                              hp, objectLimit);
      if (res != ResOK)
        return res;
      *anyScannedReturn = TRUE;
      BTSet(awlseg->scanned, i);
    }
    objectLimit = AddrSub(objectLimit, format->headerSize);
    AVER(p < objectLimit);
    AVER(AddrIsAligned(objectLimit, PoolAlignment(pool)));
    p = objectLimit;
  }
  AVER(p == limit);

  return ResOK;
}


/* AWLScan -- segment scan method for AWL */

static Res AWLScan(Bool *totalReturn, ScanState ss, Pool pool, Seg seg)
{
  AWL awl = MustBeA(AWLPool, pool);
  Bool anyScanned;
  Bool scanAllObjects;
  Res res;

  AVER(totalReturn != NULL);
  AVERT(ScanState, ss);

  /* If the scanner isn't going to scan all the objects then the */
  /* summary of the unscanned objects must be added into the scan */
  /* state summary, so that it's a valid summary of the entire */
  /* segment on return. */

  /* This pool assumes disjoint white sets and maintains mark and */
  /* scanned tables (effectively non-white and black tables) with */
  /* respect to the trace with respect to which the segment is */
  /* white.  For any other trace, we cannot tell which objects */
  /* are grey and must therefore scan them all. */

  scanAllObjects =
    (TraceSetDiff(ss->traces, SegWhite(seg)) != TraceSetEMPTY);

  do {
    res = awlScanSinglePass(&anyScanned, ss, pool, seg, scanAllObjects);
    if (res != ResOK) {
      *totalReturn = FALSE;
      return res;
    }
  /* we are done if we scanned all the objects or if we did a pass */
  /* and didn't scan any objects (since then, no new object can have */
  /* gotten fixed) */
  } while(!scanAllObjects && anyScanned);

  *totalReturn = scanAllObjects;
  AWLNoteScan(awl, seg, ss);
  return ResOK;
}


/* AWLFix -- Fix method for AWL */

static Res AWLFix(Pool pool, ScanState ss, Seg seg, Ref *refIO)
{
  AWL awl = MustBeA(AWLPool, pool);
  AWLSeg awlseg = MustBeA(AWLSeg, seg);
  Ref clientRef;
  Addr base;
  Index i;

  AVERT(ScanState, ss);
  AVER(TraceSetInter(SegWhite(seg), ss->traces) != TraceSetEMPTY);
  AVER(refIO != NULL);

  clientRef = *refIO;
  ss->wasMarked = TRUE;

  base = AddrSub((Addr)clientRef, pool->format->headerSize);
  /* can get an ambiguous reference to close to the base of the
   * segment, so when we subtract the header we are not in the
   * segment any longer.  This isn't a real reference,
   * so we can just skip it.  */
  if (base < SegBase(seg)) {
    return ResOK;
  }
  i = awlIndexOfAddr(SegBase(seg), awl, base);

  switch(ss->rank) {
  case RankAMBIG:
    /* not a real pointer if not aligned or not allocated */
    if (!AddrIsAligned(base, sizeof(void *)) || !BTGet(awlseg->alloc, i))
      return ResOK;
    /* falls through */
  case RankEXACT:
  case RankFINAL:
  case RankWEAK:
    if (!BTGet(awlseg->mark, i)) {
      ss->wasMarked = FALSE;
      if (ss->rank == RankWEAK) {
        *refIO = (Ref)0;
      } else {
        BTSet(awlseg->mark, i);
        SegSetGrey(seg, TraceSetUnion(SegGrey(seg), ss->traces));
      }
    }
    break;
  default:
    NOTREACHED;
    return ResUNIMPL;
  }

  return ResOK;
}


/* AWLReclaim -- reclaim dead objects in an AWL segment */

static void AWLReclaim(Pool pool, Trace trace, Seg seg)
{
  AWL awl = MustBeA(AWLPool, pool);
  AWLSeg awlseg = MustBeA(AWLSeg, seg);
  Addr base = SegBase(seg);
  Buffer buffer = SegBuffer(seg);
  Format format = pool->format;
  Count reclaimedGrains = (Count)0;
  Count preservedInPlaceCount = (Count)0;
  Size preservedInPlaceSize = (Size)0;
  Index i;

  AVERT(Trace, trace);

  i = 0;
  while(i < awlseg->grains) {
    Addr p, q;
    Index j;

    if(!BTGet(awlseg->alloc, i)) {
      ++i;
      continue;
    }
    p = awlAddrOfIndex(base, awl, i);
    if (buffer != NULL
        && p == BufferScanLimit(buffer)
        && BufferScanLimit(buffer) != BufferLimit(buffer))
    {
      i = awlIndexOfAddr(base, awl, BufferLimit(buffer));
      continue;
    }
    q = format->skip(AddrAdd(p, format->headerSize));
    q = AddrSub(q, format->headerSize);
    AVER(AddrIsAligned(q, PoolAlignment(pool)));
    j = awlIndexOfAddr(base, awl, q);
    AVER(j <= awlseg->grains);
    if(BTGet(awlseg->mark, i)) {
      AVER(BTGet(awlseg->scanned, i));
      BTSetRange(awlseg->mark, i, j);
      BTSetRange(awlseg->scanned, i, j);
      ++preservedInPlaceCount;
      preservedInPlaceSize += AddrOffset(p, q);
    } else {
      BTResRange(awlseg->mark, i, j);
      BTSetRange(awlseg->scanned, i, j);
      BTResRange(awlseg->alloc, i, j);
      reclaimedGrains += j - i;
    }
    i = j;
  }
  AVER(i == awlseg->grains);

  AVER(reclaimedGrains <= awlseg->grains);
  AVER(awlseg->oldGrains >= reclaimedGrains);
  awlseg->oldGrains -= reclaimedGrains;
  awlseg->freeGrains += reclaimedGrains;
  PoolGenAccountForReclaim(awl->pgen, AWLGrainsSize(awl, reclaimedGrains), FALSE);

  STATISTIC(trace->reclaimSize += AWLGrainsSize(awl, reclaimedGrains));
  STATISTIC(trace->preservedInPlaceCount += preservedInPlaceCount);
  trace->preservedInPlaceSize += preservedInPlaceSize;
  SegSetWhite(seg, TraceSetDel(SegWhite(seg), trace));

  if (awlseg->freeGrains == awlseg->grains && buffer == NULL) {
    /* No survivors */
<<<<<<< HEAD
    PoolGenFree(awl->pgen, seg,
=======
    AVER(awlseg->bufferedGrains == 0);
    PoolGenFree(&awl->pgen, seg,
>>>>>>> 4db81ddf
                AWLGrainsSize(awl, awlseg->freeGrains),
                AWLGrainsSize(awl, awlseg->oldGrains),
                AWLGrainsSize(awl, awlseg->newGrains),
                FALSE);
  }
}


/* AWLAccess -- handle a barrier hit */

static Res AWLAccess(Pool pool, Seg seg, Addr addr,
                     AccessSet mode, MutatorFaultContext context)
{
  AWL awl = MustBeA(AWLPool, pool);
  Res res;

  AVERT(Seg, seg);
  AVER(SegBase(seg) <= addr);
  AVER(addr < SegLimit(seg));
  AVER(SegPool(seg) == pool);
  AVERT(AccessSet, mode);
  
  /* Attempt scanning a single reference if permitted */
  if(AWLCanTrySingleAccess(PoolArena(pool), awl, seg, addr)) {
    res = PoolSingleAccess(pool, seg, addr, mode, context);
    switch(res) {
      case ResOK:
        AWLNoteRefAccess(awl, seg, addr);
        return ResOK;
      case ResFAIL:
        /* Not all accesses can be managed singly. Default to segment */
        break;
      default:
        return res;
    }
  }

  /* Have to scan the entire seg anyway. */
  res = PoolSegAccess(pool, seg, addr, mode, context);
  if(ResOK == res) {
    AWLNoteSegAccess(awl, seg, addr);
  }

  return res;
}


/* AWLWalk -- walk all objects */

static void AWLWalk(Pool pool, Seg seg, FormattedObjectsVisitor f,
                    void *p, size_t s)
{
  AWL awl = MustBeA(AWLPool, pool);
  AWLSeg awlseg = MustBeA(AWLSeg, seg);
  Format format = pool->format;
  Addr object, base, limit;

  AVER(FUNCHECK(f));
  /* p and s are arbitrary closures and can't be checked */

  base = SegBase(seg);
  object = base;
  limit = SegLimit(seg);

  while(object < limit) {
    /* object is a slight misnomer because it might point to a */
    /* free grain */
    Addr next;
    Index i;

    if (SegBuffer(seg) != NULL) {
      Buffer buffer = SegBuffer(seg);
      if (object == BufferScanLimit(buffer)
          && BufferScanLimit(buffer) != BufferLimit(buffer)) {
        /* skip over buffered area */
        object = BufferLimit(buffer);
        continue;
      }
      /* since we skip over the buffered area we are always */
      /* either before the buffer, or after it, never in it */
      AVER(object < BufferGetInit(buffer) || BufferLimit(buffer) <= object);
    }
    i = awlIndexOfAddr(base, awl, object);
    if (!BTGet(awlseg->alloc, i)) {
      /* This grain is free */
      object = AddrAdd(object, PoolAlignment(pool));
      continue;
    }
    object = AddrAdd(object, format->headerSize);
    next = format->skip(object);
    next = AddrSub(next, format->headerSize);
    AVER(AddrIsAligned(next, PoolAlignment(pool)));
    if (BTGet(awlseg->mark, i) && BTGet(awlseg->scanned, i))
      (*f)(object, pool->format, pool, p, s);
    object = next;
  }
}


/* AWLTotalSize -- total memory allocated from the arena */
/* TODO: This code is repeated in AMS */

static Size AWLTotalSize(Pool pool)
{
  AWL awl = MustBeA(AWLPool, pool);
  return awl->pgen->totalSize;
}


/* AWLFreeSize -- free memory (unused by client program) */
/* TODO: This code is repeated in AMS */

static Size AWLFreeSize(Pool pool)
{
  AWL awl = MustBeA(AWLPool, pool);
  return awl->pgen->freeSize;
}


/* AWLPoolClass -- the class definition */

DEFINE_CLASS(Pool, AWLPool, klass)
{
  INHERIT_CLASS(klass, AWLPool, AbstractCollectPool);
  PoolClassMixInFormat(klass);
  klass->size = sizeof(AWLPoolStruct);
  klass->varargs = AWLVarargs;
  klass->init = AWLInit;
  klass->finish = AWLFinish;
  klass->bufferClass = RankBufClassGet;
  klass->bufferFill = AWLBufferFill;
  klass->bufferEmpty = AWLBufferEmpty;
  klass->access = AWLAccess;
  klass->whiten = AWLWhiten;
  klass->grey = AWLGrey;
  klass->blacken = AWLBlacken;
  klass->scan = AWLScan;
  klass->fix = AWLFix;
  klass->fixEmergency = AWLFix;
  klass->reclaim = AWLReclaim;
  klass->walk = AWLWalk;
  klass->totalSize = AWLTotalSize;
  klass->freeSize = AWLFreeSize;
}


mps_pool_class_t mps_class_awl(void)
{
  return (mps_pool_class_t)CLASS(AWLPool);
}


/* AWLCheck -- check an AWL pool */

ATTRIBUTE_UNUSED
static Bool AWLCheck(AWL awl)
{
  CHECKS(AWL, awl);
  CHECKC(AWLPool, awl);
  CHECKD(Pool, CouldBeA(Pool, awl));
  CHECKL(AWLGrainsSize(awl, (Count)1) == PoolAlignment(CouldBeA(Pool, awl)));
  /* Nothing to check about succAccesses. */
  CHECKL(FUNCHECK(awl->findDependent));
  /* Don't bother to check stats. */
  return TRUE;
}


/* C. COPYRIGHT AND LICENSE
 *
 * Copyright (C) 2001-2016 Ravenbrook Limited <http://www.ravenbrook.com/>.
 * All rights reserved.  This is an open source license.  Contact
 * Ravenbrook for commercial licensing options.
 * 
 * Redistribution and use in source and binary forms, with or without
 * modification, are permitted provided that the following conditions are
 * met:
 * 
 * 1. Redistributions of source code must retain the above copyright
 * notice, this list of conditions and the following disclaimer.
 * 
 * 2. Redistributions in binary form must reproduce the above copyright
 * notice, this list of conditions and the following disclaimer in the
 * documentation and/or other materials provided with the distribution.
 * 
 * 3. Redistributions in any form must be accompanied by information on how
 * to obtain complete source code for this software and any accompanying
 * software that uses this software.  The source code must either be
 * included in the distribution or be available for no more than the cost
 * of distribution plus a nominal fee, and must be freely redistributable
 * under reasonable conditions.  For an executable file, complete source
 * code means the source code for all modules it contains. It does not
 * include source code for modules or files that typically accompany the
 * major components of the operating system on which the executable file
 * runs.
 * 
 * THIS SOFTWARE IS PROVIDED BY THE COPYRIGHT HOLDERS AND CONTRIBUTORS "AS
 * IS" AND ANY EXPRESS OR IMPLIED WARRANTIES, INCLUDING, BUT NOT LIMITED
 * TO, THE IMPLIED WARRANTIES OF MERCHANTABILITY, FITNESS FOR A PARTICULAR
 * PURPOSE, OR NON-INFRINGEMENT, ARE DISCLAIMED. IN NO EVENT SHALL THE
 * COPYRIGHT HOLDERS AND CONTRIBUTORS BE LIABLE FOR ANY DIRECT, INDIRECT,
 * INCIDENTAL, SPECIAL, EXEMPLARY, OR CONSEQUENTIAL DAMAGES (INCLUDING, BUT
 * NOT LIMITED TO, PROCUREMENT OF SUBSTITUTE GOODS OR SERVICES; LOSS OF
 * USE, DATA, OR PROFITS; OR BUSINESS INTERRUPTION) HOWEVER CAUSED AND ON
 * ANY THEORY OF LIABILITY, WHETHER IN CONTRACT, STRICT LIABILITY, OR TORT
 * (INCLUDING NEGLIGENCE OR OTHERWISE) ARISING IN ANY WAY OUT OF THE USE OF
 * THIS SOFTWARE, EVEN IF ADVISED OF THE POSSIBILITY OF SUCH DAMAGE.
 */<|MERGE_RESOLUTION|>--- conflicted
+++ resolved
@@ -588,17 +588,11 @@
   ring = &pool->segRing;
   RING_FOR(node, ring, nextNode) {
     Seg seg = SegOfPoolRing(node);
-<<<<<<< HEAD
     AWLSeg awlseg = MustBeA(AWLSeg, seg);
-
-    PoolGenFree(awl->pgen, seg,
-=======
-    AWLSeg awlseg = Seg2AWLSeg(seg);
     AVER(SegBuffer(seg) == NULL);
     AVERT(AWLSeg, awlseg);
     AVER(awlseg->bufferedGrains == 0);
-    PoolGenFree(&awl->pgen, seg,
->>>>>>> 4db81ddf
+    PoolGenFree(awl->pgen, seg,
                 AWLGrainsSize(awl, awlseg->freeGrains),
                 AWLGrainsSize(awl, awlseg->oldGrains),
                 AWLGrainsSize(awl, awlseg->newGrains),
@@ -662,13 +656,8 @@
     BTSetRange(awlseg->scanned, i, j);
     AVER(awlseg->freeGrains >= j - i);
     awlseg->freeGrains -= j - i;
-<<<<<<< HEAD
-    awlseg->newGrains += j - i;
-    PoolGenAccountForFill(awl->pgen, AddrOffset(base, limit), FALSE);
-=======
     awlseg->bufferedGrains += j - i;
-    PoolGenAccountForFill(&awl->pgen, AddrOffset(base, limit));
->>>>>>> 4db81ddf
+    PoolGenAccountForFill(awl->pgen, AddrOffset(base, limit));
   }
   *baseReturn = base;
   *limitReturn = limit;
@@ -694,13 +683,6 @@
   AVER(i <= j);
   if (i < j)
     BTResRange(awlseg->alloc, i, j);
-<<<<<<< HEAD
-    AVER(awlseg->newGrains >= j - i);
-    awlseg->newGrains -= j - i;
-    awlseg->freeGrains += j - i;
-    PoolGenAccountForEmpty(awl->pgen, AddrOffset(init, limit), FALSE);
-  }
-=======
 
   unusedGrains = j - i;
   AVER(awlseg->bufferedGrains >= unusedGrains);
@@ -708,9 +690,8 @@
   awlseg->freeGrains += unusedGrains;
   awlseg->bufferedGrains = 0;
   awlseg->newGrains += usedGrains;
-  PoolGenAccountForEmpty(&awl->pgen, AWLGrainsSize(awl, usedGrains),
+  PoolGenAccountForEmpty(awl->pgen, AWLGrainsSize(awl, usedGrains),
                          AWLGrainsSize(awl, unusedGrains), FALSE);
->>>>>>> 4db81ddf
 }
 
 
@@ -732,17 +713,10 @@
 
 static Res AWLWhiten(Pool pool, Trace trace, Seg seg)
 {
-<<<<<<< HEAD
   AWL awl = MustBeA(AWLPool, pool);
   AWLSeg awlseg = MustBeA(AWLSeg, seg);
   Buffer buffer = SegBuffer(seg);
-  Count uncondemned;
-=======
-  AWL awl;
-  AWLSeg awlseg;
-  Buffer buffer;
   Count agedGrains, uncondemnedGrains;
->>>>>>> 4db81ddf
 
   /* All parameters checked by generic PoolWhiten. */
 
@@ -771,20 +745,14 @@
     }
   }
 
-<<<<<<< HEAD
-  PoolGenAccountForAge(awl->pgen, AWLGrainsSize(awl, awlseg->newGrains - uncondemned), FALSE);
-  awlseg->oldGrains += awlseg->newGrains - uncondemned;
-  awlseg->newGrains = uncondemned;
-=======
   /* The unused part of the buffer remains buffered: the rest becomes old. */
   AVER(awlseg->bufferedGrains >= uncondemnedGrains);
   agedGrains = awlseg->bufferedGrains - uncondemnedGrains;
-  PoolGenAccountForAge(&awl->pgen, AWLGrainsSize(awl, agedGrains),
+  PoolGenAccountForAge(awl->pgen, AWLGrainsSize(awl, agedGrains),
                        AWLGrainsSize(awl, awlseg->newGrains), FALSE);
   awlseg->oldGrains += agedGrains + awlseg->newGrains;
   awlseg->bufferedGrains = uncondemnedGrains;
   awlseg->newGrains = 0;
->>>>>>> 4db81ddf
 
   if (awlseg->oldGrains > 0) {
     trace->condemned += AWLGrainsSize(awl, awlseg->oldGrains);
@@ -1119,12 +1087,8 @@
 
   if (awlseg->freeGrains == awlseg->grains && buffer == NULL) {
     /* No survivors */
-<<<<<<< HEAD
+    AVER(awlseg->bufferedGrains == 0);
     PoolGenFree(awl->pgen, seg,
-=======
-    AVER(awlseg->bufferedGrains == 0);
-    PoolGenFree(&awl->pgen, seg,
->>>>>>> 4db81ddf
                 AWLGrainsSize(awl, awlseg->freeGrains),
                 AWLGrainsSize(awl, awlseg->oldGrains),
                 AWLGrainsSize(awl, awlseg->newGrains),
