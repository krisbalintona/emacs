--- conflicted
+++ resolved
@@ -52,12 +52,7 @@
 
 Res VMCreate(VM vm, Size size, Size grainSize, void *params)
 {
-<<<<<<< HEAD
-  Size pageSize;
-=======
-  VM vm;
   Size pageSize, reserved;
->>>>>>> 0447fc93
 
   AVER(vm != NULL);
   AVERT(ArenaGrainSize, grainSize);
