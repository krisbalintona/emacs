--- conflicted
+++ resolved
@@ -962,20 +962,16 @@
     }
   }
 
-<<<<<<< HEAD
   AVER(limit == AddrAdd(base, size));
 
   (*arena->class->free)(base, size, pool);
+
+  /* Freeing memory might create spare pages, but not more than this. */
+  CHECKL(arena->spareCommitted <= arena->spareCommitLimit);
 
 allTransferred:
 allDeposited:
   EVENT3(ArenaFree, arena, wholeBase, wholeSize);
-=======
-  /* Freeing memory might create spare pages, but not more than this. */
-  CHECKL(arena->spareCommitted <= arena->spareCommitLimit);
-
-  EVENT3(ArenaFree, arena, base, size);
->>>>>>> 978c89c2
   return;
 }
 
