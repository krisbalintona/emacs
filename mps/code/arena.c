--- conflicted
+++ resolved
@@ -17,9 +17,9 @@
 SRCID(arena, "$Id$");
 
 
-#define ArenaControlPool(arena) MV2Pool(&(arena)->controlPoolStruct)
-#define ArenaCBSBlockPool(arena)  (&(arena)->freeCBSBlockPoolStruct.poolStruct)
-#define ArenaFreeLand(arena) (&(arena)->freeLandStruct.landStruct)
+#define ArenaControlPool(arena) MVPool(&(arena)->controlPoolStruct)
+#define ArenaCBSBlockPool(arena) MFSPool(&(arena)->freeCBSBlockPoolStruct)
+#define ArenaFreeLand(arena) CBSLand(&(arena)->freeLandStruct)
 
 
 /* ArenaGrainSizeCheck -- check that size is a valid arena grain size */
@@ -37,21 +37,6 @@
 }
 
 
-/* ArenaGrainSizeCheck -- check that size is a valid arena grain size */
-
-Bool ArenaGrainSizeCheck(Size size)
-{
-  CHECKL(size > 0);
-  /* <design/arena/#req.attr.block.align.min> */
-  CHECKL(SizeIsAligned(size, MPS_PF_ALIGN));
-  /* Grain size must be a power of 2 for the tract lookup and the
-   * zones to work. */
-  CHECKL(SizeIsP2(size));
-
-  return TRUE;
-}
-
-
 /* Forward declarations */
 
 static void ArenaTrivCompact(Arena arena, Trace trace);
@@ -60,7 +45,7 @@
 
 /* ArenaTrivDescribe -- produce trivial description of an arena */
 
-static Res ArenaTrivDescribe(Arena arena, mps_lib_FILE *stream)
+static Res ArenaTrivDescribe(Arena arena, mps_lib_FILE *stream, Count depth)
 {
   if (!TESTT(Arena, arena)) return ResFAIL;
   if (stream == NULL) return ResFAIL;
@@ -77,8 +62,8 @@
    * subclass describe method should avoid invoking 
    * ARENA_SUPERCLASS()->describe.  RHSK 2007-04-27.
    */
-  return WriteF(stream,
-    "  No class-specific description available.\n", NULL);
+  return WriteF(stream, depth,
+                "  No class-specific description available.\n", NULL);
 }
 
 
@@ -442,7 +427,7 @@
   AVERT(Arena, arena);
   MPS_ARGS_BEGIN(args) {
     MPS_ARGS_ADD(args, MPS_KEY_EXTEND_BY, CONTROL_EXTEND_BY);
-    res = PoolInit(&arena->controlPoolStruct.poolStruct, arena,
+    res = PoolInit(MVPool(&arena->controlPoolStruct), arena,
                    PoolClassMV(), args);
   } MPS_ARGS_END(args);
   if (res != ResOK)
@@ -458,13 +443,13 @@
 {
   AVERT(Arena, arena);
   arena->poolReady = FALSE;
-  PoolFinish(&arena->controlPoolStruct.poolStruct);
+  PoolFinish(MVPool(&arena->controlPoolStruct));
 }
 
 
 /* ArenaDescribe -- describe the arena */
 
-Res ArenaDescribe(Arena arena, mps_lib_FILE *stream)
+Res ArenaDescribe(Arena arena, mps_lib_FILE *stream, Count depth)
 {
   Res res;
   Size reserved;
@@ -472,66 +457,57 @@
   if (!TESTT(Arena, arena)) return ResFAIL;
   if (stream == NULL) return ResFAIL;
 
-  res = WriteF(stream, "Arena $P {\n", (WriteFP)arena,
+  res = WriteF(stream, depth, "Arena $P {\n", (WriteFP)arena,
                "  class $P (\"$S\")\n",
                (WriteFP)arena->class, arena->class->name,
                NULL);
   if (res != ResOK) return res;
 
   if (arena->poolReady) {
-    res = WriteF(stream,
-                 "  controlPool $P\n", (WriteFP)&arena->controlPoolStruct,
+    res = WriteF(stream, depth + 2,
+                 "controlPool $P\n", (WriteFP)&arena->controlPoolStruct,
                  NULL);
     if (res != ResOK) return res;
   }
 
   /* Note: this Describe clause calls a function */
   reserved = ArenaReserved(arena);
-  res = WriteF(stream,
-               "  reserved         $W  <-- "
+  res = WriteF(stream, depth + 2,
+               "reserved         $W  <-- "
                "total size of address-space reserved\n",
                (WriteFW)reserved,
                NULL);
   if (res != ResOK) return res;
 
-  res = WriteF(stream,
-               "  committed        $W  <-- "
+  res = WriteF(stream, depth + 2,
+               "committed        $W  <-- "
                "total bytes currently stored (in RAM or swap)\n",
                (WriteFW)arena->committed,
-<<<<<<< HEAD
-               "  commitLimit      $W\n", (WriteFW)arena->commitLimit,
-               "  spareCommitted   $W\n", (WriteFW)arena->spareCommitted,
-               "  spareCommitLimit $W\n", (WriteFW)arena->spareCommitLimit,
-               "  zoneShift $U\n", (WriteFU)arena->zoneShift,
-               "  grainSize $W\n", (WriteFW)arena->grainSize,
-=======
                "commitLimit      $W\n", (WriteFW)arena->commitLimit,
                "spareCommitted   $W\n", (WriteFW)arena->spareCommitted,
                "spareCommitLimit $W\n", (WriteFW)arena->spareCommitLimit,
                "zoneShift        $U\n", (WriteFU)arena->zoneShift,
                "grainSize        $W\n", (WriteFW)arena->grainSize,
->>>>>>> 1aa6ae8e
                NULL);
   if (res != ResOK) return res;
 
-  res = WriteF(stream,
-               "  droppedMessages $U$S\n", (WriteFU)arena->droppedMessages,
+  res = WriteF(stream, depth + 2,
+               "droppedMessages $U$S\n", (WriteFU)arena->droppedMessages,
                (arena->droppedMessages == 0 ? "" : "  -- MESSAGES DROPPED!"),
                NULL);
   if (res != ResOK) return res;
 
-  res = (*arena->class->describe)(arena, stream);
+  res = (*arena->class->describe)(arena, stream, depth);
   if (res != ResOK) return res;
 
-  /* Do not call GlobalsDescribe: it makes too much output, thanks.
-   * RHSK 2007-04-27
-   */
-#if 0
-  res = GlobalsDescribe(ArenaGlobals(arena), stream);
+  res = WriteF(stream, depth + 2, "Globals {\n", NULL);
+  if (res != ResOK) return res;  
+  res = GlobalsDescribe(ArenaGlobals(arena), stream, depth + 4);
   if (res != ResOK) return res;
-#endif
-
-  res = WriteF(stream,
+  res = WriteF(stream, depth + 2, "} Globals\n", NULL);
+  if (res != ResOK) return res;  
+
+  res = WriteF(stream, depth,
                "} Arena $P ($U)\n", (WriteFP)arena,
                (WriteFU)arena->serial,
                NULL);
@@ -541,11 +517,7 @@
 
 /* arenaDescribeTractsInChunk -- describe the tracts in a chunk */
 
-<<<<<<< HEAD
-Res ArenaDescribeTracts(Arena arena, mps_lib_FILE *stream)
-=======
 static Res arenaDescribeTractsInChunk(Chunk chunk, mps_lib_FILE *stream, Count depth)
->>>>>>> 1aa6ae8e
 {
   Res res;
   Index pi;
@@ -554,21 +526,6 @@
   if (!TESTT(Chunk, chunk)) return ResFAIL;
   if (stream == NULL) return ResFAIL;
 
-<<<<<<< HEAD
-  b = TractFirst(&tract, arena);
-  oldLimit = TractBase(tract);
-  while (b) {
-    base = TractBase(tract);
-    limit = TractLimit(tract);
-    size = ArenaGrainSize(arena);
-
-    if (TractBase(tract) > oldLimit) {
-      res = WriteF(stream,
-                   "[$P, $P) $W $U   ---\n",
-                   (WriteFP)oldLimit, (WriteFP)base,
-                   (WriteFW)AddrOffset(oldLimit, base),
-                   (WriteFU)AddrOffset(oldLimit, base),
-=======
   res = WriteF(stream, depth, "Chunk [$P, $P) ($U) {\n",
                (WriteFP)chunk->base, (WriteFP)chunk->limit,
                (WriteFU)chunk->serial,
@@ -581,7 +538,6 @@
       res = WriteF(stream, depth + 2, "[$P, $P)",
                    (WriteFP)TractBase(tract),
                    (WriteFP)TractLimit(tract, ChunkArena(chunk)),
->>>>>>> 1aa6ae8e
                    NULL);
       if (res != ResOK) return res;
       if (TractHasPool(tract)) {
@@ -598,15 +554,6 @@
     }
   }
 
-<<<<<<< HEAD
-    res = WriteF(stream,
-                 "[$P, $P) $W $U   $P ($S)\n",
-                 (WriteFP)base, (WriteFP)limit,
-                 (WriteFW)size, (WriteFW)size,
-                 (WriteFP)TractPool(tract),
-                 (WriteFS)(TractPool(tract)->class->name),
-                 NULL);
-=======
   res = WriteF(stream, depth, "} Chunk [$P, $P)\n",
                (WriteFP)chunk->base, (WriteFP)chunk->limit,
                NULL);
@@ -627,7 +574,6 @@
   RING_FOR(node, &arena->chunkRing, next) {
     Chunk chunk = RING_ELT(Chunk, chunkRing, node);
     res = arenaDescribeTractsInChunk(chunk, stream, depth);
->>>>>>> 1aa6ae8e
     if (res != ResOK) return res;
   }
 
@@ -681,14 +627,14 @@
 
 /* ControlDescribe -- describe the arena's control pool */
 
-Res ControlDescribe(Arena arena, mps_lib_FILE *stream)
+Res ControlDescribe(Arena arena, mps_lib_FILE *stream, Count depth)
 {
   Res res;
 
   if (!TESTT(Arena, arena)) return ResFAIL;
   if (stream == NULL) return ResFAIL;
 
-  res = PoolDescribe(ArenaControlPool(arena), stream);
+  res = PoolDescribe(ArenaControlPool(arena), stream, depth);
 
   return res;
 }
