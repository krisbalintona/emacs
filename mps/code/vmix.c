--- conflicted
+++ resolved
@@ -64,14 +64,9 @@
 
 typedef struct VMStruct {
   Sig sig;                      /* <design/sig/> */
-<<<<<<< HEAD
-  Align align;                  /* page size */
+  Size pageSize;                /* page size */
   void *reserved_base;          /* unaligned base of mmap'd memory */
   Addr base, limit;             /* aligned boundaries of reserved space */
-=======
-  Size pageSize;                /* page size */
-  Addr base, limit;             /* boundaries of reserved space */
->>>>>>> 5806105a
   Size reserved;                /* total reserved address space */
   Size mapped;                  /* total mapped memory */
 } VMStruct;
@@ -112,42 +107,21 @@
 
 /* VMCreate -- reserve some virtual address space, and create a VM structure */
 
-Res VMCreate(VM *vmReturn, Size size, Align align, void *params)
+Res VMCreate(VM *vmReturn, Size *grainSizeIO, Size size, void *params)
 {
   VM vm;
-<<<<<<< HEAD
-  int pagesize;
-  size_t reserved;
-  Align pagealign;
-=======
+  Size grainSize, pageSize, reserved;
   int ospagesize;
-  Size pageSize;
->>>>>>> 5806105a
   void *addr;
   Res res;
 
   AVER(vmReturn != NULL);
+  AVER(grainSizeIO != NULL);
+  grainSize = *grainSizeIO;
+  AVERT(ArenaGrainSize, grainSize);
+  AVER(size > 0);
   AVER(params != NULL);
 
-<<<<<<< HEAD
-  /* Find out the page size from the OS */
-  pagesize = getpagesize();
-
-  /* Check the actual returned pagesize will fit in an object of type
-   * Align, and that it is a valid alignment. */
-  AVER(pagesize > 0);
-  AVER((unsigned long)pagesize <= (unsigned long)(Align)-1);
-  pagealign = (Align)pagesize;
-  AVERT(Align, pagealign);
-
-  align = AlignAlignUp(align, pagealign);
-  size = SizeAlignUp(size, align);
-  if((size == 0) || (size > (Size)(size_t)-1))
-    return ResRESOURCE;
-
-  /* Map in some pages to store the descriptor on. */
-  addr = mmap(0, (size_t)SizeAlignUp(sizeof(VMStruct), pagealign),
-=======
   /* Find out the operating system page size */
   ospagesize = getpagesize();
 
@@ -158,14 +132,21 @@
   pageSize = (Size)ospagesize;
   AVERT(ArenaGrainSize, pageSize);
 
-  /* Check that the rounded-up size will fit in a Size. */
-  size = SizeRoundUp(size, pageSize);
-  if (size < pageSize || size > (Size)(size_t)-1)
+  /* Grains must consist of whole pages. */
+  if (grainSize < pageSize)
+    grainSize = pageSize;
+  AVER(grainSize % pageSize == 0);
+
+  /* Check that the rounded-up sizes will fit in a Size. */
+  size = SizeRoundUp(size, grainSize);
+  if (size < grainSize || size > (Size)(size_t)-1)
     return ResRESOURCE;
-
-  /* Map in a page to store the descriptor on. */
+  reserved = size + grainSize - pageSize;
+  if (reserved < grainSize || reserved > (Size)(size_t)-1)
+    return ResRESOURCE;
+
+  /* Map in a page to store the descriptor. */
   addr = mmap(0, (size_t)SizeAlignUp(sizeof(VMStruct), pageSize),
->>>>>>> 5806105a
               PROT_READ | PROT_WRITE,
               MAP_ANON | MAP_PRIVATE,
               -1, 0);
@@ -179,13 +160,9 @@
   }
   vm = (VM)addr;
 
-<<<<<<< HEAD
-=======
   vm->pageSize = pageSize;
 
->>>>>>> 5806105a
   /* See .assume.not-last. */
-  reserved = size + align - pagealign;
   addr = mmap(0, reserved, PROT_NONE, MAP_ANON | MAP_PRIVATE, -1, 0);
   if(addr == MAP_FAILED) {
     int e = errno;
@@ -194,9 +171,9 @@
     goto failReserve;
   }
 
-  vm->align = align;
+  vm->pageSize = pageSize;
   vm->reserved_base = addr;
-  vm->base = AddrAlignUp(addr, align);
+  vm->base = AddrAlignUp(addr, grainSize);
   vm->limit = AddrAdd(vm->base, size);
   AVER(vm->base < vm->limit);  /* .assume.not-last */
   vm->reserved = reserved;
@@ -205,17 +182,14 @@
   vm->sig = VMSig;
   AVERT(VM, vm);
 
-  EVENT4(VMCreate, vm, vm->align, vm->base, vm->limit);
+  EVENT3(VMCreate, vm, vm->base, vm->limit);
 
   *vmReturn = vm;
+  *grainSizeIO = grainSize;
   return ResOK;
 
 failReserve:
-<<<<<<< HEAD
-  (void)munmap((void *)vm, (size_t)SizeAlignUp(sizeof(VMStruct), pagealign));
-=======
   (void)munmap((void *)vm, (size_t)SizeAlignUp(sizeof(VMStruct), pageSize));
->>>>>>> 5806105a
   return res;
 }
 
@@ -225,7 +199,6 @@
 void VMDestroy(VM vm)
 {
   int r;
-  Align pagealign = (Align)getpagesize();
 
   AVERT(VM, vm);
   AVER(vm->mapped == (Size)0);
@@ -240,12 +213,7 @@
 
   r = munmap(vm->reserved_base, vm->reserved);
   AVER(r == 0);
-<<<<<<< HEAD
-  r = munmap((void *)vm, (size_t)SizeAlignUp(sizeof(VMStruct), pagealign));
-=======
-  r = munmap((void *)vm,
-             (size_t)SizeAlignUp(sizeof(VMStruct), vm->pageSize));
->>>>>>> 5806105a
+  r = munmap((void *)vm, (size_t)SizeAlignUp(sizeof(VMStruct), vm->pageSize));
   AVER(r == 0);
 }
 
