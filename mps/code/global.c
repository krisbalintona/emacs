--- conflicted
+++ resolved
@@ -419,12 +419,9 @@
 
   arena = GlobalsArena(arenaGlobals);
 
-<<<<<<< HEAD
   if (arena->whiteTable != NULL)
     TableDestroy(arena->whiteTable);
 
-=======
->>>>>>> 36beebd4
   arenaDenounce(arena);
 
   defaultChain = arenaGlobals->defaultChain;
