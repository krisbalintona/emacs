--- conflicted
+++ resolved
@@ -1,12 +1,8 @@
 /* global.c: ARENA-GLOBAL INTERFACES
  *
  * $Id$
-<<<<<<< HEAD
- * Copyright (c) 2001 Ravenbrook Limited.
+ * Copyright (c) 2001 Ravenbrook Limited.  See end of file for license.
  * Copyright (C) 2002 Global Graphics Software.
-=======
- * Copyright (c) 2001 Ravenbrook Limited.  See end of file for license.
->>>>>>> e99aa189
  *
  * .sources: See <design/arena/>.  design.mps.thread-safety is relevant
  * to the functions ArenaEnter and ArenaLeave in this file.
