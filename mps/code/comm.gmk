--- conflicted
+++ resolved
@@ -231,15 +231,6 @@
      mps.a mpsplan.a
 
 
-<<<<<<< HEAD
-# Runs the automatic tests that are built with CONFIG_PROD_MPS.
-# These tests are run overnight (see design.buildsys.overnight).
-#   bttest & teletest cannot be run unattended
-# %%TARGET: When adding a new target, if target is suitable for the
-# overnight tests, then add it here.
-TESTCASES=abqtest amcss amcsshe amcssth amsss amssshe apss arenacv awlut \
-          awluthe btcv cbstest finalcv finaltest lockcov locv \
-=======
 # Runs the automated tests.
 # 
 # %%TARGET: When adding a new target, if target is suitable for
@@ -249,7 +240,6 @@
 # and so cannot be run unattended.
 TESTCASES=abqtest amcss amcsshe amcssth amsss amssshe apss arenacv \
           awlut awluthe btcv cbstest finalcv finaltest lockcov locv \
->>>>>>> f4b445d1
           messtest mpmss mpsicv mv2test poolncv qs sacss segsmss \
           steptest walkt0
 testrun: $(TESTCASES)
