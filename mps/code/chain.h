/* chain.h: GENERATION CHAINS
 *
 * $Id$
 * Copyright (c) 2001-2014 Ravenbrook Limited.  See end of file for license.
 */

#ifndef chain_h
#define chain_h

#include "mpmtypes.h"
#include "ring.h"


/* GenParamStruct -- structure for specifying generation parameters */
/* .gen-param: This structure must match <code/mps.h#gen-param>. */

typedef struct GenParamStruct {
  Size capacity; /* capacity in kB */
  double mortality;
} GenParamStruct;


/* GenDesc -- descriptor of a generation in a chain */

typedef struct GenDescStruct *GenDesc;

#define GenDescSig ((Sig)0x5199E4DE)  /* SIGnature GEN DEsc */

typedef struct GenDescStruct {
  Sig sig;
  ZoneSet zones; /* zoneset for this generation */
  Size capacity; /* capacity in kB */
  double mortality;
  RingStruct locusRing; /* Ring of all PoolGen's in this GenDesc (locus) */
} GenDescStruct;


/* PoolGen -- descriptor of a generation in a pool */

typedef struct PoolGenStruct *PoolGen;

#define PoolGenSig ((Sig)0x519B009E)  /* SIGnature POOl GEn */

typedef struct PoolGenStruct {
  Sig sig;
  Pool pool;          /* pool this belongs to */
  GenDesc gen;        /* generation this belongs to */
  /* link in ring of all PoolGen's in this GenDesc (locus) */
  RingStruct genRing;

  /* Accounting of memory in this generation for this pool */  
  STATISTIC_DECL(Size segs);     /* number of segments */
  Size totalSize;                /* total (sum of segment sizes) */
  STATISTIC_DECL(Size freeSize); /* unused (free or lost to fragmentation) */
  Size newSize;                  /* allocated since last collection */
  STATISTIC_DECL(Size oldSize);  /* allocated prior to last collection */
  Size newDeferredSize;          /* new (but deferred) */
  STATISTIC_DECL(Size oldDeferredSize); /* old (but deferred) */
} PoolGenStruct;


/* Chain -- a generation chain */

#define ChainSig ((Sig)0x519C8A14)  /* SIGnature CHAIN */

typedef struct mps_chain_s {
  Sig sig;
  Arena arena;
  RingStruct chainRing; /* list of chains in the arena */
  TraceSet activeTraces; /* set of traces collecting this chain */
  size_t genCount; /* number of generations */
  GenDescStruct *gens; /* the array of generations */
} ChainStruct;


extern Res GenDescDescribe(GenDesc gen, mps_lib_FILE *stream, Count depth);

extern Res ChainCreate(Chain *chainReturn, Arena arena, size_t genCount,
                       GenParamStruct *params);
extern void ChainDestroy(Chain chain);
extern Bool ChainCheck(Chain chain);

extern double ChainDeferral(Chain chain);
extern Res ChainCondemnAuto(double *mortalityReturn, Chain chain, Trace trace);
extern void ChainStartGC(Chain chain, Trace trace);
extern void ChainEndGC(Chain chain, Trace trace);
extern size_t ChainGens(Chain chain);
<<<<<<< HEAD
extern Res ChainAlloc(Seg *segReturn, Chain chain, Serial genNr,
                      SegClass class, Size size, Pool pool,
                      Bool withReservoirPermit, ArgList args);
extern Res ChainDescribe(Chain chain, mps_lib_FILE *stream, Count depth);

extern Bool PoolGenCheck(PoolGen gen);
extern Res PoolGenInit(PoolGen gen, Chain chain, Serial nr, Pool pool);
extern void PoolGenFinish(PoolGen gen);
extern void PoolGenFlip(PoolGen gen);
#define PoolGenNr(gen) ((gen)->nr)
extern Res PoolGenDescribe(PoolGen gen, mps_lib_FILE *stream, Count depth);

=======
extern GenDesc ChainGen(Chain chain, Index gen);

extern Bool PoolGenCheck(PoolGen pgen);
extern Res PoolGenInit(PoolGen pgen, GenDesc gen, Pool pool);
extern void PoolGenFinish(PoolGen pgen);
extern Res PoolGenAlloc(Seg *segReturn, PoolGen pgen, SegClass class,
                        Size size, Bool withReservoirPermit, ArgList args);
extern void PoolGenFree(PoolGen pgen, Seg seg, Size freeSize, Size oldSize,
                        Size newSize, Bool deferred);
extern void PoolGenAccountForFill(PoolGen pgen, Size size, Bool deferred);
extern void PoolGenAccountForEmpty(PoolGen pgen, Size unused, Bool deferred);
extern void PoolGenAccountForAge(PoolGen pgen, Size aged, Bool deferred);
extern void PoolGenAccountForReclaim(PoolGen pgen, Size reclaimed, Bool deferred);
extern void PoolGenUndefer(PoolGen pgen, Size oldSize, Size newSize);
extern void PoolGenAccountForSegSplit(PoolGen pgen);
extern void PoolGenAccountForSegMerge(PoolGen pgen);
>>>>>>> 6e72fe4d

#endif /* chain_h */


/* C. COPYRIGHT AND LICENSE
 *
 * Copyright (C) 2001-2014 Ravenbrook Limited <http://www.ravenbrook.com/>.
 * All rights reserved.  This is an open source license.  Contact
 * Ravenbrook for commercial licensing options.
 * 
 * Redistribution and use in source and binary forms, with or without
 * modification, are permitted provided that the following conditions are
 * met:
 * 
 * 1. Redistributions of source code must retain the above copyright
 * notice, this list of conditions and the following disclaimer.
 * 
 * 2. Redistributions in binary form must reproduce the above copyright
 * notice, this list of conditions and the following disclaimer in the
 * documentation and/or other materials provided with the distribution.
 * 
 * 3. Redistributions in any form must be accompanied by information on how
 * to obtain complete source code for this software and any accompanying
 * software that uses this software.  The source code must either be
 * included in the distribution or be available for no more than the cost
 * of distribution plus a nominal fee, and must be freely redistributable
 * under reasonable conditions.  For an executable file, complete source
 * code means the source code for all modules it contains. It does not
 * include source code for modules or files that typically accompany the
 * major components of the operating system on which the executable file
 * runs.
 * 
 * THIS SOFTWARE IS PROVIDED BY THE COPYRIGHT HOLDERS AND CONTRIBUTORS "AS
 * IS" AND ANY EXPRESS OR IMPLIED WARRANTIES, INCLUDING, BUT NOT LIMITED
 * TO, THE IMPLIED WARRANTIES OF MERCHANTABILITY, FITNESS FOR A PARTICULAR
 * PURPOSE, OR NON-INFRINGEMENT, ARE DISCLAIMED. IN NO EVENT SHALL THE
 * COPYRIGHT HOLDERS AND CONTRIBUTORS BE LIABLE FOR ANY DIRECT, INDIRECT,
 * INCIDENTAL, SPECIAL, EXEMPLARY, OR CONSEQUENTIAL DAMAGES (INCLUDING, BUT
 * NOT LIMITED TO, PROCUREMENT OF SUBSTITUTE GOODS OR SERVICES; LOSS OF
 * USE, DATA, OR PROFITS; OR BUSINESS INTERRUPTION) HOWEVER CAUSED AND ON
 * ANY THEORY OF LIABILITY, WHETHER IN CONTRACT, STRICT LIABILITY, OR TORT
 * (INCLUDING NEGLIGENCE OR OTHERWISE) ARISING IN ANY WAY OUT OF THE USE OF
 * THIS SOFTWARE, EVEN IF ADVISED OF THE POSSIBILITY OF SUCH DAMAGE.
 */<|MERGE_RESOLUTION|>--- conflicted
+++ resolved
@@ -85,21 +85,8 @@
 extern void ChainStartGC(Chain chain, Trace trace);
 extern void ChainEndGC(Chain chain, Trace trace);
 extern size_t ChainGens(Chain chain);
-<<<<<<< HEAD
-extern Res ChainAlloc(Seg *segReturn, Chain chain, Serial genNr,
-                      SegClass class, Size size, Pool pool,
-                      Bool withReservoirPermit, ArgList args);
+extern GenDesc ChainGen(Chain chain, Index gen);
 extern Res ChainDescribe(Chain chain, mps_lib_FILE *stream, Count depth);
-
-extern Bool PoolGenCheck(PoolGen gen);
-extern Res PoolGenInit(PoolGen gen, Chain chain, Serial nr, Pool pool);
-extern void PoolGenFinish(PoolGen gen);
-extern void PoolGenFlip(PoolGen gen);
-#define PoolGenNr(gen) ((gen)->nr)
-extern Res PoolGenDescribe(PoolGen gen, mps_lib_FILE *stream, Count depth);
-
-=======
-extern GenDesc ChainGen(Chain chain, Index gen);
 
 extern Bool PoolGenCheck(PoolGen pgen);
 extern Res PoolGenInit(PoolGen pgen, GenDesc gen, Pool pool);
@@ -115,7 +102,7 @@
 extern void PoolGenUndefer(PoolGen pgen, Size oldSize, Size newSize);
 extern void PoolGenAccountForSegSplit(PoolGen pgen);
 extern void PoolGenAccountForSegMerge(PoolGen pgen);
->>>>>>> 6e72fe4d
+extern Res PoolGenDescribe(PoolGen gen, mps_lib_FILE *stream, Count depth);
 
 #endif /* chain_h */
 
