/* mpm.h: MEMORY POOL MANAGER DEFINITIONS
 *
 * $Id$
 * Copyright (c) 2001-2018 Ravenbrook Limited.  See end of file for license.
 * Portions copyright (C) 2002 Global Graphics Software.
 *
 * .trans.bufferinit: The Buffer data structure has an Init field and
 * an Init method, there's a name clash.  We resolve this by calling the
 * accessor BufferGetInit.
 *
 * .critical.macros: In manual-allocation-bound programs using MVFF,
 * PoolFree and the Land generic functions are on the critical path
 * via mps_free. In non-checking varieties we provide macro
 * alternatives to these functions that call the underlying methods
 * directly, giving a few percent improvement in performance.
 */

#ifndef mpm_h
#define mpm_h

#include "config.h"
#include "misc.h"
#include "check.h"

#include "event.h"
#include "lock.h"
#include "prmc.h"
#include "prot.h"
#include "sp.h"
#include "th.h"
#include "ss.h"
#include "mpslib.h"
#include "ring.h"
#include "tract.h" /* only for certain Seg macros */
#include "arg.h"
#include "mpmtypes.h"
#include "mpmst.h"


/* MPMCheck -- check MPM assumptions */

extern Bool MPMCheck(void);


/* Miscellaneous Checks -- see <code/mpm.c> */

/* <design/type/#bool.check> */
#define BoolCheck(b) ((unsigned)(b) <= 1)

extern Bool FunCheck(Fun f);
#define FUNCHECK(f)     (FunCheck((Fun)f))

extern Bool ShiftCheck(Shift shift);
extern Bool AttrCheck(Attr attr);
extern Bool RootVarCheck(RootVar rootVar);
extern Bool AccessSetCheck(AccessSet mode);


/* Address/Size Interface -- see <code/mpm.c> */

extern Bool AlignCheck(Align align);

extern Bool (WordIsAligned)(Word word, Align align);
#define WordIsAligned(w, a)     (((w) & ((a) - 1)) == 0)

extern Word (WordAlignUp)(Word word, Align align);
#define WordAlignUp(w, a)       (((w) + (a) - 1) & ~((Word)(a) - 1))

/* Rounds w up to a multiple of r, see <code/mpm.c> for exact behaviour */
extern Word (WordRoundUp)(Word word, Size round);
#define WordRoundUp(w, r)       (((w)+(r)-1) - ((w)+(r)-1)%(r))

extern Word (WordAlignDown)(Word word, Align align);
#define WordAlignDown(w, a)     ((w) & ~((Word)(a) - 1))

#define size_tAlignUp(s, a) ((size_t)WordAlignUp((Word)(s), a))

#define PointerAdd(p, s) ((void *)((char *)(p) + (s)))
#define PointerSub(p, s) ((void *)((char *)(p) - (s)))

#define PointerOffset(base, limit) \
  ((size_t)((char *)(limit) - (char *)(base)))

#define PointerAlignUp(p, s) \
  ((void *)WordAlignUp((Word)(p), (Align)(s)))

#define AddrAdd(p, s) ((Addr)PointerAdd((void *)(p), s))
#define AddrSub(p, s) ((Addr)PointerSub((void *)(p), s))

#define AddrOffset(b, l) \
  ((Size)(PointerOffset((void *)(b), (void *)(l))))

extern Addr (AddrAlignDown)(Addr addr, Align align);
#define AddrAlignDown(p, a) ((Addr)WordAlignDown((Word)(p), a))

#define AlignWord(s)            ((Word)(s))

#define AddrIsAligned(p, a)     WordIsAligned((Word)(p), a)
#define AddrAlignUp(p, a)       ((Addr)WordAlignUp((Word)(p), a))
#define AddrRoundUp(p, r)       ((Addr)WordRoundUp((Word)(p), r))

#define ReadonlyAddrAdd(p, s) ((ReadonlyAddr)((const char *)(p) + (s)))

#define SizeIsAligned(s, a)     WordIsAligned((Word)(s), a)
#define SizeAlignUp(s, a)       ((Size)WordAlignUp((Word)(s), a))
#define SizeAlignDown(s, a)     ((Size)WordAlignDown((Word)(s), a))
/* r not required to be a power of 2 */
#define SizeRoundUp(s, r)       ((Size)WordRoundUp((Word)(s), (Size)(r)))

#define IndexIsAligned(s, a)    WordIsAligned((Word)(s), a)
#define IndexAlignUp(s, a)      ((Index)WordAlignUp((Word)(s), a))
#define IndexAlignDown(s, a)    ((Index)WordAlignDown((Word)(s), a))

#define AlignIsAligned(a1, a2)  WordIsAligned((Word)(a1), a2)


extern Addr (AddrSet)(Addr target, Byte value, Size size);
/* This is one of the places that implements Addr, so it's allowed to */
/* convert to void *, see <design/type/#addr.ops.mem>. */
#define AddrSet(target, value, size) \
  mps_lib_memset(target, (int)(value), size)

extern Addr (AddrCopy)(Addr target, Addr source, Size size);
#define AddrCopy(target, source, size) \
  mps_lib_memcpy(target, source, size)

extern int (AddrComp)(Addr a, Addr b, Size size);
#define AddrComp(a, b, size) \
  mps_lib_memcmp(a, b, size)


/* ADDR_PTR -- turns an Addr into a pointer to the given type */

#define ADDR_PTR(type, addr) ((type *)(addr))


/* Clock */

#define ClockNow() ((Clock)mps_clock())
#define ClocksPerSec() ((Clock)mps_clocks_per_sec())


/* Result codes */

extern Bool ResIsAllocFailure(Res res);


/* Logs and Powers
 *
 * SizeIsP2 returns TRUE if and only if size is a non-negative integer
 * power of 2, and FALSE otherwise.
 *
 * SizeLog2 returns the logarithm in base 2 of size.  size must be a
 * power of 2.
 *
 * SizeFloorLog2 returns the floor of the logarithm in base 2 of size.
 * size can be any positive non-zero value.  */

extern Bool (SizeIsP2)(Size size);
#define SizeIsP2(size) WordIsP2((Word)size)
extern Shift SizeLog2(Size size);
extern Shift SizeFloorLog2(Size size);

extern Bool (WordIsP2)(Word word);
#define WordIsP2(word) ((word) > 0 && ((word) & ((word) - 1)) == 0)

/* Formatted Output -- see <design/writef/>, <code/mpm.c> */

extern Res WriteF(mps_lib_FILE *stream, Count depth, ...);
extern Res WriteF_v(mps_lib_FILE *stream, Count depth, va_list args);
extern Res WriteF_firstformat_v(mps_lib_FILE *stream, Count depth,
                                const char *firstformat, va_list args);
#define WriteFYesNo(condition) ((WriteFS)((condition) ? "YES" : "NO"))


/* Miscellaneous support -- see <code/mpm.c> */

extern size_t StringLength(const char *s);
extern Bool StringEqual(const char *s1, const char *s2);

extern unsigned Random32(void);
extern Word RandomWord(void);

typedef Compare QuickSortCompare(void *left, void *right,
                                 void *closure);
extern void QuickSort(void *array[], Count length,
                      QuickSortCompare compare, void *closure,
                      SortStruct *sortStruct);


/* Version Determination
 *
 * See <design/version-library/>.  */

extern char *MPSVersion(void);


/* Pool Interface -- see impl.c.pool */

extern Res PoolInit(Pool pool, Arena arena, PoolClass klass, ArgList args);
extern void PoolFinish(Pool pool);
extern Bool PoolClassCheck(PoolClass klass);
extern Bool PoolCheck(Pool pool);
extern Res PoolDescribe(Pool pool, mps_lib_FILE *stream, Count depth);

/* Must be thread-safe. See <design/interface-c/#thread-safety>. */
#define PoolArena(pool)         ((pool)->arena)
#define PoolAlignment(pool)     ((pool)->alignment)
#define PoolSegRing(pool)       (&(pool)->segRing)
#define PoolArenaRing(pool) (&(pool)->arenaRing)
#define PoolOfArenaRing(node) RING_ELT(Pool, arenaRing, node)
#define PoolHasAttr(pool, Attr) ((ClassOfPoly(Pool, pool)->attr & (Attr)) != 0)
#define PoolSizeGrains(pool, size) ((size) >> (pool)->alignShift)
#define PoolGrainsSize(pool, grains) ((grains) << (pool)->alignShift)
#define PoolIndexOfAddr(base, pool, p) \
  (AddrOffset((base), (p)) >> (pool)->alignShift)
#define PoolAddrOfIndex(base, pool, i) AddrAdd(base, PoolGrainsSize(pool, i))

extern Bool PoolFormat(Format *formatReturn, Pool pool);

extern double PoolMutatorAllocSize(Pool pool);

extern Bool PoolOfAddr(Pool *poolReturn, Arena arena, Addr addr);
extern Bool PoolOfRange(Pool *poolReturn, Arena arena, Addr base, Addr limit);
extern Bool PoolHasAddr(Pool pool, Addr addr);
extern Bool PoolHasRange(Pool pool, Addr base, Addr limit);

extern Res PoolCreate(Pool *poolReturn, Arena arena, PoolClass klass,
                      ArgList args);
extern void PoolDestroy(Pool pool);
extern BufferClass PoolDefaultBufferClass(Pool pool);
extern Res PoolAlloc(Addr *pReturn, Pool pool, Size size);
extern void (PoolFree)(Pool pool, Addr old, Size size);
extern PoolGen PoolSegPoolGen(Pool pool, Seg seg);
extern Res PoolTraceBegin(Pool pool, Trace trace);
extern void PoolFreeWalk(Pool pool, FreeBlockVisitor f, void *p);
extern Size PoolTotalSize(Pool pool);
extern Size PoolFreeSize(Pool pool);

extern Res PoolAbsInit(Pool pool, Arena arena, PoolClass klass, ArgList arg);
extern void PoolAbsFinish(Inst inst);
extern Res PoolNoAlloc(Addr *pReturn, Pool pool, Size size);
extern Res PoolTrivAlloc(Addr *pReturn, Pool pool, Size size);
extern void PoolNoFree(Pool pool, Addr old, Size size);
extern void PoolTrivFree(Pool pool, Addr old, Size size);
extern PoolGen PoolNoSegPoolGen(Pool pool, Seg seg);
extern Res PoolNoBufferFill(Addr *baseReturn, Addr *limitReturn,
                            Pool pool, Buffer buffer, Size size);
extern Res PoolTrivBufferFill(Addr *baseReturn, Addr *limitReturn,
                              Pool pool, Buffer buffer, Size size);
extern void PoolNoBufferEmpty(Pool pool, Buffer buffer);
extern void PoolSegBufferEmpty(Pool pool, Buffer buffer);
extern void PoolTrivBufferEmpty(Pool pool, Buffer buffer);
extern Res PoolAbsDescribe(Inst inst, mps_lib_FILE *stream, Count depth);
extern Res PoolNoTraceBegin(Pool pool, Trace trace);
extern Res PoolTrivTraceBegin(Pool pool, Trace trace);
extern Res PoolNoScan(Bool *totalReturn, ScanState ss, Pool pool, Seg seg);
extern void PoolNoRampBegin(Pool pool, Buffer buf, Bool collectAll);
extern void PoolTrivRampBegin(Pool pool, Buffer buf, Bool collectAll);
extern void PoolNoRampEnd(Pool pool, Buffer buf);
extern void PoolTrivRampEnd(Pool pool, Buffer buf);
extern Res PoolNoFramePush(AllocFrame *frameReturn, Pool pool, Buffer buf);
extern Res PoolTrivFramePush(AllocFrame *frameReturn, Pool pool, Buffer buf);
extern Res PoolNoFramePop(Pool pool, Buffer buf, AllocFrame frame);
extern Res PoolTrivFramePop(Pool pool, Buffer buf, AllocFrame frame);
extern void PoolTrivFreeWalk(Pool pool, FreeBlockVisitor f, void *p);
extern PoolDebugMixin PoolNoDebugMixin(Pool pool);
extern BufferClass PoolNoBufferClass(void);
extern Size PoolNoSize(Pool pool);

/* See .critical.macros. */
#define PoolFreeMacro(pool, old, size) Method(Pool, pool, free)(pool, old, size)
#if !defined(AVER_AND_CHECK_ALL)
#define PoolFree(pool, old, size) PoolFreeMacro(pool, old, size)
#endif /* !defined(AVER_AND_CHECK_ALL) */

/* Abstract Pool Classes Interface -- see <code/poolabs.c> */
extern void PoolClassMixInBuffer(PoolClass klass);
extern void PoolClassMixInCollect(PoolClass klass);
DECLARE_CLASS(Inst, PoolClass, InstClass);
DECLARE_CLASS(Pool, AbstractPool, Inst);
DECLARE_CLASS(Pool, AbstractBufferPool, AbstractPool);
DECLARE_CLASS(Pool, AbstractSegBufPool, AbstractBufferPool);
typedef Pool AbstractCollectPool;
#define AbstractCollectPoolCheck PoolCheck
DECLARE_CLASS(Pool, AbstractCollectPool, AbstractSegBufPool);


/* Message Interface -- see <design/message/> */
/* -- Internal (MPM) Interface -- functions for message originator */
extern Bool MessageCheck(Message message);
extern Bool MessageClassCheck(MessageClass klass);
extern Bool MessageTypeCheck(MessageType type);
extern void MessageInit(Arena arena, Message message,
                        MessageClass klass, MessageType type);
extern void MessageFinish(Message message);
extern Arena MessageArena(Message message);
extern Bool MessageOnQueue(Message message);
extern void MessagePost(Arena arena, Message message);
extern void MessageEmpty(Arena arena);
/* -- Delivery (Client) Interface -- functions for recipient */
extern void MessageTypeEnable(Arena arena, MessageType type);
extern void MessageTypeDisable(Arena arena, MessageType type);
extern Bool MessagePoll(Arena arena);
extern Bool MessageQueueType(MessageType *typeReturn, Arena arena);
extern Bool MessageGet(Message *messageReturn, Arena arena,
                       MessageType type);
extern void MessageDiscard(Arena arena, Message message);
/* -- Message Methods, Generic */
extern MessageType MessageGetType(Message message);
extern MessageClass MessageGetClass(Message message);
extern Clock MessageGetClock(Message message);
/* -- Message Method Dispatchers, Type-specific */
extern void MessageFinalizationRef(Ref *refReturn,
                                   Arena arena, Message message);
extern Size MessageGCLiveSize(Message message);
extern Size MessageGCCondemnedSize(Message message);
extern Size MessageGCNotCondemnedSize(Message message);
extern const char *MessageGCStartWhy(Message message);
/* -- Message Method Stubs, Type-specific */
extern void MessageNoFinalizationRef(Ref *refReturn,
                                     Arena arena, Message message);
extern Size MessageNoGCLiveSize(Message message);
extern Size MessageNoGCCondemnedSize(Message message);
extern Size MessageNoGCNotCondemnedSize(Message message);
extern const char *MessageNoGCStartWhy(Message message);


/* Trace Interface -- see <code/trace.c> */

#define TraceSetSingle(trace)       BS_SINGLE(TraceSet, (trace)->ti)
#define TraceSetIsSingle(ts)        BS_IS_SINGLE(ts)
#define TraceSetIsMember(ts, trace) BS_IS_MEMBER(ts, (trace)->ti)
#define TraceSetAdd(ts, trace)      BS_ADD(TraceSet, ts, (trace)->ti)
#define TraceSetDel(ts, trace)      BS_DEL(TraceSet, ts, (trace)->ti)
#define TraceSetUnion(ts1, ts2)     BS_UNION(ts1, ts2)
#define TraceSetInter(ts1, ts2)     BS_INTER(ts1, ts2)
#define TraceSetDiff(ts1, ts2)      BS_DIFF(ts1, ts2)
#define TraceSetSuper(ts1, ts2)     BS_SUPER(ts1, ts2)
#define TraceSetSub(ts1, ts2)       BS_SUB(ts1, ts2)
#define TraceSetComp(ts)            BS_COMP(ts)

#define TRACE_SET_ITER(ti, trace, ts, arena) \
  for(ti = 0, trace = ArenaTrace(arena, ti); ti < TraceLIMIT; \
      ++ti, trace = ArenaTrace(arena, ti)) BEGIN \
    if (TraceSetIsMember(ts, trace)) {

#define TRACE_SET_ITER_END(ti, trace, ts, arena) } END


extern void ScanStateInit(ScanState ss, TraceSet ts, Arena arena,
                          Rank rank, ZoneSet white);
extern void ScanStateFinish(ScanState ss);
extern Bool ScanStateCheck(ScanState ss);
extern void ScanStateSetSummary(ScanState ss, RefSet summary);
extern RefSet ScanStateSummary(ScanState ss);

/* See impl.h.mpmst.ss */
#define ScanStateZoneShift(ss)             ((Shift)(ss)->ss_s._zs)
#define ScanStateWhite(ss)                 ((ZoneSet)(ss)->ss_s._w)
#define ScanStateUnfixedSummary(ss)        ((RefSet)(ss)->ss_s._ufs)
#define ScanStateSetZoneShift(ss, shift)   ((void)((ss)->ss_s._zs = (shift)))
#define ScanStateSetWhite(ss, zs)          ((void)((ss)->ss_s._w = (zs)))
#define ScanStateSetUnfixedSummary(ss, rs) ((void)((ss)->ss_s._ufs = (rs)))

extern Bool TraceIdCheck(TraceId id);
extern Bool TraceSetCheck(TraceSet ts);
extern Bool TraceCheck(Trace trace);
extern Res TraceCreate(Trace *traceReturn, Arena arena, int why);
extern void TraceDestroyInit(Trace trace);
extern void TraceDestroyFinished(Trace trace);

extern Bool TraceIsEmpty(Trace trace);
extern Res TraceAddWhite(Trace trace, Seg seg);
extern void TraceCondemnStart(Trace trace);
extern Res TraceCondemnEnd(double *mortalityReturn, Trace trace);
extern Res TraceStart(Trace trace, double mortality, double finishingTime);
extern Bool TracePoll(Work *workReturn, Bool *collectWorldReturn,
                      Globals globals, Bool collectWorldAllowed);

extern Rank TraceRankForAccess(Arena arena, Seg seg);
extern void TraceSegAccess(Arena arena, Seg seg, AccessSet mode);

extern void TraceAdvance(Trace trace);
extern Res TraceStartCollectAll(Trace *traceReturn, Arena arena, int why);
extern Res TraceDescribe(Trace trace, mps_lib_FILE *stream, Count depth);

/* traceanc.c -- Trace Ancillary */

extern Bool TraceStartMessageCheck(TraceStartMessage message);
extern const char *TraceStartWhyToString(int why);
extern void TracePostStartMessage(Trace trace);
extern Bool TraceMessageCheck(TraceMessage message);  /* trace end */
extern void TracePostMessage(Trace trace);  /* trace end */
extern Bool TraceIdMessagesCheck(Arena arena, TraceId ti);
extern Res TraceIdMessagesCreate(Arena arena, TraceId ti);
extern void TraceIdMessagesDestroy(Arena arena, TraceId ti);

/* Equivalent to <code/mps.h> MPS_SCAN_BEGIN */

#define TRACE_SCAN_BEGIN(ss) \
  BEGIN \
    /* Check range on zoneShift before casting to Shift. */ \
    AVER(ScanStateZoneShift(ss) < MPS_WORD_WIDTH); \
    { \
      Shift SCANzoneShift = ScanStateZoneShift(ss); \
      ZoneSet SCANwhite = ScanStateWhite(ss); \
      RefSet SCANsummary = ScanStateUnfixedSummary(ss); \
      Word SCANt; \
      mps_addr_t SCANref; \
      Res SCANres; \
      {

/* Equivalent to <code/mps.h> MPS_FIX1 */

#define TRACE_FIX1(ss, ref) \
  (SCANt = (Word)1 << ((Word)(ref) >> SCANzoneShift & (MPS_WORD_WIDTH-1)), \
   SCANsummary |= SCANt, \
   (SCANwhite & SCANt) != 0)

/* Equivalent to <code/mps.h> MPS_FIX2 */

/* TODO: The ref is copied to avoid breaking strict aliasing rules that could
   well affect optimised scan loops.  This code could be improved by
   returning the fixed ref as a result and using longjmp to signal errors,
   and that might well improve all scan loops too.  The problem is whether
   some embedded client platforms support longjmp.  RB 2012-09-07 */

#define TRACE_FIX2(ss, refIO) \
  (SCANref = (mps_addr_t)*(refIO), \
   SCANres = _mps_fix2(&(ss)->ss_s, &SCANref), \
   *(refIO) = SCANref, \
   SCANres)

/* Equivalent to <code/mps.h> MPS_FIX */

#define TRACE_FIX(ss, refIO) \
  (TRACE_FIX1(ss, *(refIO)) ? TRACE_FIX2(ss, refIO) : ResOK)

/* Equivalent to <code/mps.h> MPS_SCAN_END */

#define TRACE_SCAN_END(ss) \
      } \
      ScanStateSetUnfixedSummary(ss, SCANsummary); \
    } \
  END

extern Res TraceScanArea(ScanState ss, Word *base, Word *limit,
                         mps_area_scan_t scan_area,
                         void *closure);
extern void TraceScanSingleRef(TraceSet ts, Rank rank, Arena arena,
                               Seg seg, Ref *refIO);


/* Arena Interface -- see <code/arena.c> */

DECLARE_CLASS(Inst, ArenaClass, InstClass);
DECLARE_CLASS(Arena, AbstractArena, Inst);
extern Bool ArenaClassCheck(ArenaClass klass);

extern Bool ArenaCheck(Arena arena);
extern Res ArenaCreate(Arena *arenaReturn, ArenaClass klass, ArgList args);
extern void ArenaDestroy(Arena arena);
extern Res ArenaDescribe(Arena arena, mps_lib_FILE *stream, Count depth);
extern Res ArenaDescribeTracts(Arena arena, mps_lib_FILE *stream, Count depth);
extern Bool ArenaAccess(Addr addr, AccessSet mode, MutatorContext context);
extern Res ArenaFreeLandInsert(Arena arena, Addr base, Addr limit);
extern void ArenaFreeLandDelete(Arena arena, Addr base, Addr limit);

extern Bool GlobalsCheck(Globals arena);
extern Res GlobalsInit(Globals arena);
extern void GlobalsFinish(Globals arena);
extern Res GlobalsCompleteCreate(Globals arenaGlobals);
extern void GlobalsPrepareToDestroy(Globals arenaGlobals);
extern Res GlobalsDescribe(Globals arena, mps_lib_FILE *stream, Count depth);
extern Ring GlobalsRememberedSummaryRing(Globals);
extern void GlobalsArenaMap(void (*func)(Arena arena));
extern void GlobalsClaimAll(void);
extern void GlobalsReleaseAll(void);
extern void GlobalsReinitializeAll(void);

#define ArenaGlobals(arena) (&(arena)->globals)
#define GlobalsArena(glob) PARENT(ArenaStruct, globals, glob)

#define ArenaThreadRing(arena)  (&(arena)->threadRing)
#define ArenaDeadRing(arena)    (&(arena)->deadRing)
#define ArenaEpoch(arena)       (ArenaHistory(arena)->epoch) /* .epoch.ts */
#define ArenaTrace(arena, ti)   (&(arena)->trace[ti])
#define ArenaZoneShift(arena)   ((arena)->zoneShift)
#define ArenaStripeSize(arena)  ((Size)1 << ArenaZoneShift(arena))
#define ArenaGrainSize(arena)   ((arena)->grainSize)
#define ArenaGreyRing(arena, rank) (&(arena)->greyRing[rank])
#define ArenaPoolRing(arena) (&ArenaGlobals(arena)->poolRing)
#define ArenaChunkTree(arena) RVALUE((arena)->chunkTree)
#define ArenaChunkRing(arena)   (&(arena)->chunkRing)
#define ArenaShield(arena)      (&(arena)->shieldStruct)
#define ArenaHistory(arena)     (&(arena)->historyStruct)

extern Bool ArenaGrainSizeCheck(Size size);
#define AddrArenaGrainUp(addr, arena) AddrAlignUp(addr, ArenaGrainSize(arena))
#define AddrArenaGrainDown(addr, arena) AddrAlignDown(addr, ArenaGrainSize(arena))
#define AddrIsArenaGrain(addr, arena) AddrIsAligned(addr, ArenaGrainSize(arena))
#define SizeArenaGrains(size, arena) SizeAlignUp(size, ArenaGrainSize(arena))
#define SizeIsArenaGrains(size, arena) SizeIsAligned(size, ArenaGrainSize(arena))

extern void ArenaEnterLock(Arena arena, Bool recursive);
extern void ArenaLeaveLock(Arena arena, Bool recursive);

extern void ArenaEnter(Arena arena);
extern void ArenaLeave(Arena arena);
extern void (ArenaPoll)(Globals globals);

#if defined(SHIELD)
#elif defined(SHIELD_NONE)
#define ArenaPoll(globals)  UNUSED(globals)
#else
#error "No shield configuration."
#endif  /* SHIELD */

extern void ArenaEnterRecursive(Arena arena);
extern void ArenaLeaveRecursive(Arena arena);

extern Bool (ArenaStep)(Globals globals, double interval, double multiplier);
extern void ArenaClamp(Globals globals);
extern void ArenaRelease(Globals globals);
extern void ArenaPark(Globals globals);
extern void ArenaPostmortem(Globals globals);
extern void ArenaExposeRemember(Globals globals, Bool remember);
extern void ArenaRestoreProtection(Globals globals);
extern Res ArenaStartCollect(Globals globals, int why);
extern Res ArenaCollect(Globals globals, int why);
extern Bool ArenaBusy(Arena arena);
extern Bool ArenaHasAddr(Arena arena, Addr addr);
extern void ArenaChunkInsert(Arena arena, Chunk chunk);
extern void ArenaChunkRemoved(Arena arena, Chunk chunk);
extern void ArenaAccumulateTime(Arena arena, Clock start, Clock now);

extern void ArenaSetEmergency(Arena arena, Bool emergency);
extern Bool ArenaEmergency(Arena arean);

extern Res ControlInit(Arena arena);
extern void ControlFinish(Arena arena);
extern Res ControlAlloc(void **baseReturn, Arena arena, size_t size);
extern void ControlFree(Arena arena, void *base, size_t size);
extern Res ControlDescribe(Arena arena, mps_lib_FILE *stream, Count depth);


/* Peek/Poke/Read/Write -- read/write possibly through barrier
 *
 * These are provided so that modules in the MPS can make occasional
 * access to client data, and to implement a software barrier for
 * segments that are not handed out to the mutator. They protect the
 * necessary colour, shield and summary invariants.
 *
 * Note that Peek and Poke can be called with an address that may or
 * may not be in memory managed by arena, whereas Read and Write
 * assert this is the case.
 */

/* Peek reads a value */
extern Ref ArenaPeek(Arena arena, Ref *p);
/* Same, but p known to be owned by arena */
extern Ref ArenaRead(Arena arena, Ref *p);
/* Same, but p must be in seg */
extern Ref ArenaPeekSeg(Arena arena, Seg seg, Ref *p);
/* Poke stores a value */
extern void ArenaPoke(Arena arena, Ref *p, Ref ref);
/* Same, but p known to be owned by arena */
extern void ArenaWrite(Arena arena, Ref *p, Ref ref);
/* Same, but p must be in seg */
extern void ArenaPokeSeg(Arena arena, Seg seg, Ref *p, Ref ref);


extern Size ArenaReserved(Arena arena);
extern Size ArenaCommitted(Arena arena);
extern Size ArenaSpareCommitted(Arena arena);
extern double ArenaSpare(Arena arena);
#define ArenaAllocated(arena) (ArenaCommitted(arena) - ArenaSpareCommitted(arena))
#define ArenaSpareCommitLimit(arena) ((Size)(ArenaAllocated(arena) * ArenaSpare(arena)))
#define ArenaCurrentSpare(arena) ((double)ArenaSpareCommitted(arena) / ArenaAllocated(arena))

extern Size ArenaCommitLimit(Arena arena);
extern Res ArenaSetCommitLimit(Arena arena, Size limit);
<<<<<<< HEAD
extern void ArenaSetSpare(Arena arena, double spare);
=======
extern Size ArenaSpareCommitLimit(Arena arena);
extern void ArenaSetSpareCommitLimit(Arena arena, Size limit);
extern double ArenaPauseTime(Arena arena);
extern void ArenaSetPauseTime(Arena arena, double pauseTime);
>>>>>>> 3660a392
extern Size ArenaNoPurgeSpare(Arena arena, Size size);
extern Res ArenaNoGrow(Arena arena, LocusPref pref, Size size);

extern Size ArenaAvail(Arena arena);
extern Size ArenaCollectable(Arena arena);

extern Res ArenaExtend(Arena, Addr base, Size size);

extern void ArenaCompact(Arena arena, Trace trace);

extern Res ArenaFinalize(Arena arena, Ref obj);
extern Res ArenaDefinalize(Arena arena, Ref obj);

extern Res ArenaAlloc(Addr *baseReturn, LocusPref pref,
                      Size size, Pool pool);
extern Res ArenaFreeLandAlloc(Tract *tractReturn, Arena arena, ZoneSet zones,
                              Bool high, Size size, Pool pool);
extern void ArenaFree(Addr base, Size size, Pool pool);

extern Res ArenaNoExtend(Arena arena, Addr base, Size size);


/* Policy interface */

extern Res PolicyAlloc(Tract *tractReturn, Arena arena, LocusPref pref,
                       Size size, Pool pool);
extern Bool PolicyShouldCollectWorld(Arena arena, double availableTime,
                                     Clock now, Clock clocks_per_sec);
extern Bool PolicyStartTrace(Trace *traceReturn, Bool *collectWorldReturn,
                             Arena arena, Bool collectWorldAllowed);
extern Bool PolicyPoll(Arena arena);
extern Bool PolicyPollAgain(Arena arena, Clock start, Bool moreWork, Work tracedWork);


/* Locus interface */

extern Bool LocusPrefCheck(LocusPref pref);
extern LocusPref LocusPrefDefault(void);
extern void LocusPrefInit(LocusPref pref);
extern void LocusPrefExpress(LocusPref pref, LocusPrefKind kind, void *p);
extern Res LocusPrefDescribe(LocusPref pref, mps_lib_FILE *stream, Count depth);

extern void LocusInit(Arena arena);
extern void LocusFinish(Arena arena);
extern Bool LocusCheck(Arena arena);


/* Segment interface */

extern Res SegAlloc(Seg *segReturn, SegClass klass, LocusPref pref,
                    Size size, Pool pool,
                    ArgList args);
extern void SegFree(Seg seg);
extern Bool SegOfAddr(Seg *segReturn, Arena arena, Addr addr);
extern Bool SegFirst(Seg *segReturn, Arena arena);
extern Bool SegNext(Seg *segReturn, Arena arena, Seg seg);
extern Bool SegNextOfRing(Seg *segReturn, Arena arena, Pool pool, Ring next);
extern void SegSetWhite(Seg seg, TraceSet white);
extern void SegSetGrey(Seg seg, TraceSet grey);
extern void SegFlip(Seg seg, Trace trace);
extern void SegSetRankSet(Seg seg, RankSet rankSet);
extern void SegSetRankAndSummary(Seg seg, RankSet rankSet, RefSet summary);
extern Res SegMerge(Seg *mergedSegReturn, Seg segLo, Seg segHi);
extern Res SegSplit(Seg *segLoReturn, Seg *segHiReturn, Seg seg, Addr at);
extern Res SegAccess(Seg seg, Arena arena, Addr addr,
                     AccessSet mode, MutatorContext context);
extern Res SegWholeAccess(Seg seg, Arena arena, Addr addr,
                          AccessSet mode, MutatorContext context);
extern Res SegSingleAccess(Seg seg, Arena arena, Addr addr,
                           AccessSet mode, MutatorContext context);
extern Res SegWhiten(Seg seg, Trace trace);
extern void SegGreyen(Seg seg, Trace trace);
extern void SegBlacken(Seg seg, TraceSet traceSet);
extern Res SegScan(Bool *totalReturn, Seg seg, ScanState ss);
extern Res SegFix(Seg seg, ScanState ss, Addr *refIO);
extern Res SegFixEmergency(Seg seg, ScanState ss, Addr *refIO);
extern void SegReclaim(Seg seg, Trace trace);
extern void SegWalk(Seg seg, Format format, FormattedObjectsVisitor f,
                    void *v, size_t s);
extern Res SegAbsDescribe(Inst seg, mps_lib_FILE *stream, Count depth);
extern Res SegDescribe(Seg seg, mps_lib_FILE *stream, Count depth);
extern void SegSetSummary(Seg seg, RefSet summary);
extern Bool SegHasBuffer(Seg seg);
extern Bool SegBuffer(Buffer *bufferReturn, Seg seg);
extern void SegSetBuffer(Seg seg, Buffer buffer);
extern void SegUnsetBuffer(Seg seg);
extern Bool SegBufferFill(Addr *baseReturn, Addr *limitReturn,
                          Seg seg, Size size, RankSet rankSet);
extern Addr SegBufferScanLimit(Seg seg);
extern Bool SegCheck(Seg seg);
extern Bool GCSegCheck(GCSeg gcseg);
extern Bool SegClassCheck(SegClass klass);
DECLARE_CLASS(Inst, SegClass, InstClass);
DECLARE_CLASS(Seg, Seg, Inst);
DECLARE_CLASS(Seg, GCSeg, Seg);
DECLARE_CLASS(Seg, MutatorSeg, GCSeg);
#define SegGCSeg(seg) MustBeA(GCSeg, (seg))
extern void SegClassMixInNoSplitMerge(SegClass klass);

extern Size SegSize(Seg seg);
extern Addr (SegBase)(Seg seg);
extern Addr (SegLimit)(Seg seg);
#define SegBase(seg)            (TractBase((seg)->firstTract))
#define SegLimit(seg)           ((seg)->limit)
#define SegPool(seg)            (TractPool((seg)->firstTract))
/* .bitfield.promote: The bit field accesses need to be cast to the */
/* right type, otherwise they'll be promoted to signed int, see */
/* standard.ansic.6.2.1.1. */
#define SegRankSet(seg)         RVALUE((RankSet)(seg)->rankSet)
#define SegPM(seg)              RVALUE((AccessSet)(seg)->pm)
#define SegSM(seg)              RVALUE((AccessSet)(seg)->sm)
#define SegDepth(seg)           RVALUE((unsigned)(seg)->depth)
#define SegGrey(seg)            RVALUE((TraceSet)(seg)->grey)
#define SegWhite(seg)           RVALUE((TraceSet)(seg)->white)
#define SegNailed(seg)          RVALUE((TraceSet)(seg)->nailed)
#define SegPoolRing(seg)        (&(seg)->poolRing)
#define SegOfPoolRing(node)     RING_ELT(Seg, poolRing, (node))
#define SegOfGreyRing(node)     (&(RING_ELT(GCSeg, greyRing, (node)) \
                                   ->segStruct))

#define SegSummary(seg)         (((GCSeg)(seg))->summary)

#define SegSetPM(seg, mode)     ((void)((seg)->pm = BS_BITFIELD(Access, (mode))))
#define SegSetSM(seg, mode)     ((void)((seg)->sm = BS_BITFIELD(Access, (mode))))
#define SegSetDepth(seg, d)     ((void)((seg)->depth = BITFIELD(unsigned, (d), ShieldDepthWIDTH)))
#define SegSetNailed(seg, ts)   ((void)((seg)->nailed = BS_BITFIELD(Trace, (ts))))


/* Buffer Interface -- see <code/buffer.c> */

extern Res BufferCreate(Buffer *bufferReturn, BufferClass klass,
                        Pool pool, Bool isMutator, ArgList args);
extern void BufferDestroy(Buffer buffer);
extern Bool BufferCheck(Buffer buffer);
extern Bool SegBufCheck(SegBuf segbuf);
extern Res BufferDescribe(Buffer buffer, mps_lib_FILE *stream, Count depth);
extern Res BufferReserve(Addr *pReturn, Buffer buffer, Size size);
/* macro equivalent for BufferReserve, keep in sync with <code/buffer.c> */
/* TODO: Perhaps this isn't really necessary now that we build the MPS with
   more global optimisation and inlining. RB 2012-09-07 */
#define BUFFER_RESERVE(pReturn, buffer, size) \
  (AddrAdd(BufferAlloc(buffer), size) > BufferAlloc(buffer) && \
   AddrAdd(BufferAlloc(buffer), size) <= (Addr)BufferAP(buffer)->limit ? \
     (*(pReturn) = BufferAlloc(buffer), \
      BufferAP(buffer)->alloc = AddrAdd(BufferAlloc(buffer), size), \
      ResOK) : \
   BufferFill(pReturn, buffer, size))

extern Res BufferFill(Addr *pReturn, Buffer buffer, Size size);

extern Bool BufferCommit(Buffer buffer, Addr p, Size size);
/* macro equivalent for BufferCommit, keep in sync with <code/buffer.c> */
/* TODO: Perhaps this isn't really necessary now that we build the MPS with
 more global optimisation and inlining. RB 2012-09-07 */
#define BUFFER_COMMIT(buffer, p, size) \
  (BufferAP(buffer)->init = BufferAlloc(buffer), \
   BufferAP(buffer)->limit != 0 || BufferTrip(buffer, p, size))

extern Bool BufferTrip(Buffer buffer, Addr p, Size size);
extern void BufferFinish(Buffer buffer);
extern Bool BufferIsReset(Buffer buffer);
extern Bool BufferIsReady(Buffer buffer);
extern Bool BufferIsMutator(Buffer buffer);
extern void BufferSetAllocAddr(Buffer buffer, Addr addr);
extern void BufferAttach(Buffer buffer,
                         Addr base, Addr limit, Addr init, Size size);
extern void BufferDetach(Buffer buffer, Pool pool);
extern void BufferFlip(Buffer buffer);

extern mps_ap_t (BufferAP)(Buffer buffer);
#define BufferAP(buffer)        (&(buffer)->ap_s)
extern Buffer BufferOfAP(mps_ap_t ap);
#define BufferOfAP(ap)          PARENT(BufferStruct, ap_s, ap)

#define BufferArena(buffer) ((buffer)->arena)
#define BufferPool(buffer)  ((buffer)->pool)

extern Seg BufferSeg(Buffer buffer);

extern RankSet BufferRankSet(Buffer buffer);
extern void BufferSetRankSet(Buffer buffer, RankSet rankset);

#define BufferBase(buffer)      ((buffer)->base)
#define BufferGetInit(buffer) /* see .trans.bufferinit */ \
  ((Addr)(BufferAP(buffer)->init))
#define BufferAlloc(buffer)     ((Addr)(BufferAP(buffer)->alloc))
#define BufferLimit(buffer)     ((buffer)->poolLimit)
extern Addr BufferScanLimit(Buffer buffer);

extern void BufferReassignSeg(Buffer buffer, Seg seg);

extern Bool BufferIsTrapped(Buffer buffer);

extern void BufferRampBegin(Buffer buffer, AllocPattern pattern);
extern Res BufferRampEnd(Buffer buffer);
extern void BufferRampReset(Buffer buffer);

extern Res BufferFramePush(AllocFrame *frameReturn, Buffer buffer);
extern Res BufferFramePop(Buffer buffer, AllocFrame frame);

extern Bool BufferClassCheck(BufferClass klass);
DECLARE_CLASS(Inst, BufferClass, InstClass);
DECLARE_CLASS(Buffer, Buffer, Inst);
DECLARE_CLASS(Buffer, SegBuf, Buffer);
typedef Buffer RankBuf;
#define RankBufCheck BufferCheck
DECLARE_CLASS(Buffer, RankBuf, SegBuf);

extern AllocPattern AllocPatternRamp(void);
extern AllocPattern AllocPatternRampCollectAll(void);


/* FindDelete -- see <code/land.c> */

extern Bool FindDeleteCheck(FindDelete findDelete);


/* Format Interface -- see <code/format.c> */

extern Bool FormatCheck(Format format);
extern Res FormatCreate(Format *formatReturn, Arena arena, ArgList args);
extern void FormatDestroy(Format format);
extern Arena FormatArena(Format format);
extern Res FormatDescribe(Format format, mps_lib_FILE *stream, Count depth);
extern Res FormatScan(Format format, ScanState ss, Addr base, Addr limit);


/* Reference Interface -- see <code/ref.c> */

extern Bool RankCheck(Rank rank);
extern Bool RankSetCheck(RankSet rankSet);

#define RankSetIsMember(rs, r)  BS_IS_MEMBER((rs), (r))
#define RankSetSingle(r)        BS_SINGLE(RankSet, (r))
#define RankSetIsSingle(r)      BS_IS_SINGLE(r)
#define RankSetUnion(rs1, rs2)  BS_UNION((rs1), (rs2))
#define RankSetDel(rs, r)       BS_DEL(RankSet, (rs), (r))

#define AddrZone(arena, addr) \
  (((Word)(addr) >> (arena)->zoneShift) & (MPS_WORD_WIDTH - 1))

#define RefSetUnion(rs1, rs2)   BS_UNION((rs1), (rs2))
#define RefSetInter(rs1, rs2)   BS_INTER((rs1), (rs2))
#define RefSetDiff(rs1, rs2)    BS_DIFF((rs1), (rs2))
#define RefSetAdd(arena, rs, addr) \
  BS_ADD(RefSet, rs, AddrZone(arena, addr))
#define RefSetIsMember(arena, rs, addr) \
  BS_IS_MEMBER(rs, AddrZone(arena, addr))
#define RefSetSuper(rs1, rs2)   BS_SUPER((rs1), (rs2))
#define RefSetSub(rs1, rs2)     BS_SUB((rs1), (rs2))


/* Zone sets -- see design.mps.refset */

#define ZoneSetUnion(zs1, zs2) BS_UNION(zs1, zs2)
#define ZoneSetInter(zs1, zs2) BS_INTER(zs1, zs2)
#define ZoneSetDiff(zs1, zs2)  BS_DIFF(zs1, zs2)
#define ZoneSetAddAddr(arena, zs, addr) \
  BS_ADD(ZoneSet, zs, AddrZone(arena, addr))
#define ZoneSetHasAddr(arena, zs, addr) \
  BS_IS_MEMBER(zs, AddrZone(arena, addr))
#define ZoneSetIsSingle(zs)    BS_IS_SINGLE(zs)
#define ZoneSetSub(zs1, zs2)   BS_SUB(zs1, zs2)
#define ZoneSetSuper(zs1, zs2) BS_SUPER(zs1, zs2)
#define ZoneSetComp(zs)        BS_COMP(zs)
#define ZoneSetIsMember(zs, z) BS_IS_MEMBER(zs, z)


extern ZoneSet ZoneSetOfRange(Arena arena, Addr base, Addr limit);
extern ZoneSet ZoneSetOfSeg(Arena arena, Seg seg);
typedef Bool (*RangeInZoneSet)(Addr *baseReturn, Addr *limitReturn,
                               Addr base, Addr limit,
                               Arena arena, ZoneSet zoneSet, Size size);
extern Bool RangeInZoneSetFirst(Addr *baseReturn, Addr *limitReturn,
                                Addr base, Addr limit,
                                Arena arena, ZoneSet zoneSet, Size size);
extern Bool RangeInZoneSetLast(Addr *baseReturn, Addr *limitReturn,
                               Addr base, Addr limit,
                               Arena arena, ZoneSet zoneSet, Size size);
extern ZoneSet ZoneSetBlacklist(Arena arena);


/* Shield Interface -- see <code/shield.c> */

extern void ShieldInit(Shield shield);
extern void ShieldFinish(Shield shield);
extern Bool ShieldCheck(Shield shield);
extern Res ShieldDescribe(Shield shield, mps_lib_FILE *stream, Count depth);
extern void ShieldDestroyQueue(Shield shield, Arena arena);
extern void (ShieldRaise)(Arena arena, Seg seg, AccessSet mode);
extern void (ShieldLower)(Arena arena, Seg seg, AccessSet mode);
extern void (ShieldEnter)(Arena arena);
extern void (ShieldLeave)(Arena arena);
extern void (ShieldExpose)(Arena arena, Seg seg);
extern void (ShieldCover)(Arena arena, Seg seg);
extern void (ShieldHold)(Arena arena);
extern void (ShieldRelease)(Arena arena);
extern void (ShieldFlush)(Arena arena);

#if defined(SHIELD)
/* Nothing to do: functions declared in all shield configurations. */
#elif defined(SHIELD_NONE)
#define ShieldRaise(arena, seg, mode) \
  BEGIN UNUSED(arena); UNUSED(seg); UNUSED(mode); END
#define ShieldLower(arena, seg, mode) \
  BEGIN UNUSED(arena); UNUSED(seg); UNUSED(mode); END
#define ShieldEnter(arena) BEGIN UNUSED(arena); END
#define ShieldLeave(arena) AVER(arena->busyTraces == TraceSetEMPTY)
#define ShieldExpose(arena, seg)  \
  BEGIN UNUSED(arena); UNUSED(seg); END
#define ShieldCover(arena, seg) \
  BEGIN UNUSED(arena); UNUSED(seg); END
#define ShieldHold(arena) BEGIN UNUSED(arena); END
#define ShieldRelease(arena) BEGIN UNUSED(arena); END
#define ShieldFlush(arena) BEGIN UNUSED(arena); END
#else
#error "No shield configuration."
#endif  /* SHIELD */


/* Location Dependency -- see <code/ld.c> */

extern void HistoryInit(History history);
extern void HistoryFinish(History);
extern Res HistoryDescribe(History history, mps_lib_FILE *stream, Count depth);
extern Bool HistoryCheck(History history);
extern void LDReset(mps_ld_t ld, Arena arena);
extern void LDAdd(mps_ld_t ld, Arena arena, Addr addr);
extern Bool LDIsStaleAny(mps_ld_t ld, Arena arena);
extern Bool LDIsStale(mps_ld_t ld, Arena arena, Addr addr);
extern void LDAge(Arena arena, RefSet moved);
extern void LDMerge(mps_ld_t ld, Arena arena, mps_ld_t from);


/* Root Interface -- see <code/root.c> */

extern Res RootCreateArea(Root *rootReturn, Arena arena,
                          Rank rank, RootMode mode,
                          Word *base, Word *limit,
                          mps_area_scan_t scan_area,
                          void *closure);
extern Res RootCreateAreaTagged(Root *rootReturn, Arena arena,
                                Rank rank, RootMode mode,
                                Word *base, Word *limit,
                                mps_area_scan_t scan_area,
                                Word mask, Word pattern);
extern Res RootCreateThread(Root *rootReturn, Arena arena,
                            Rank rank, Thread thread,
                            mps_area_scan_t scan_area,
                            void *closure,
                            Word *stackCold);
extern Res RootCreateThreadTagged(Root *rootReturn, Arena arena,
                                  Rank rank, Thread thread,
                                  mps_area_scan_t scan_area,
                                  Word mask, Word pattern,
                                  Word *stackCold);
extern Res RootCreateFmt(Root *rootReturn, Arena arena,
                           Rank rank, RootMode mode,
                           mps_fmt_scan_t scan,
                           Addr base, Addr limit);
extern Res RootCreateFun(Root *rootReturn, Arena arena,
                        Rank rank, mps_root_scan_t scan,
                        void *p, size_t s);
extern void RootDestroy(Root root);
extern Bool RootModeCheck(RootMode mode);
extern Bool RootCheck(Root root);
extern Res RootDescribe(Root root, mps_lib_FILE *stream, Count depth);
extern Res RootsDescribe(Globals arenaGlobals, mps_lib_FILE *stream, Count depth);
extern Rank RootRank(Root root);
extern AccessSet RootPM(Root root);
extern RefSet RootSummary(Root root);
extern void RootGrey(Root root, Trace trace);
extern Res RootScan(ScanState ss, Root root);
extern Arena RootArena(Root root);
extern Bool RootOfAddr(Root *root, Arena arena, Addr addr);
extern void RootAccess(Root root, AccessSet mode);
typedef Res (*RootIterateFn)(Root root, void *p);
extern Res RootsIterate(Globals arena, RootIterateFn f, void *p);


/* Land Interface -- see <design/land/> */

extern Bool LandCheck(Land land);
#define LandArena(land) ((land)->arena)
#define LandAlignment(land) ((land)->alignment)
extern Size (LandSize)(Land land);
extern Res LandInit(Land land, LandClass klass, Arena arena, Align alignment, void *owner, ArgList args);
extern void LandFinish(Land land);
extern Res (LandInsert)(Range rangeReturn, Land land, Range range);
extern Res (LandDelete)(Range rangeReturn, Land land, Range range);
extern Bool (LandIterate)(Land land, LandVisitor visitor, void *closure);
extern Bool (LandIterateAndDelete)(Land land, LandDeleteVisitor visitor, void *closure);
extern Bool (LandFindFirst)(Range rangeReturn, Range oldRangeReturn, Land land, Size size, FindDelete findDelete);
extern Bool (LandFindLast)(Range rangeReturn, Range oldRangeReturn, Land land, Size size, FindDelete findDelete);
extern Bool (LandFindLargest)(Range rangeReturn, Range oldRangeReturn, Land land, Size size, FindDelete findDelete);
extern Res (LandFindInZones)(Bool *foundReturn, Range rangeReturn, Range oldRangeReturn, Land land, Size size, ZoneSet zoneSet, Bool high);
extern Res LandDescribe(Land land, mps_lib_FILE *stream, Count depth);
extern Bool LandFlushVisitor(Bool *deleteReturn, Land land, Range range, void *closure);
extern Bool (LandFlush)(Land dest, Land src);
extern Size LandSlowSize(Land land);
extern Bool LandClassCheck(LandClass klass);

/* See .critical.macros. */
#define LandSizeMacro(land) Method(Land, land, sizeMethod)(land)
#define LandInsertMacro(rangeReturn, land, range) Method(Land, land, insert)(rangeReturn, land, range)
#define LandDeleteMacro(rangeReturn, land, range) Method(Land, land, delete)(rangeReturn, land, range)
#define LandIterateMacro(land, visitor, closure) Method(Land, land, iterate)(land, visitor, closure)
#define LandIterateAndDeleteMacro(land, visitor, closure) Method(Land, land, iterateAndDelete)(land, visitor, closure)
#define LandFindFirstMacro(rangeReturn, oldRangeReturn, land, size, findDelete) Method(Land, land, findFirst)(rangeReturn, oldRangeReturn, land, size, findDelete)
#define LandFindLastMacro(rangeReturn, oldRangeReturn, land, size, findDelete) Method(Land, land, findLast)(rangeReturn, oldRangeReturn, land, size, findDelete)
#define LandFindLargestMacro(rangeReturn, oldRangeReturn, land, size, findDelete) Method(Land, land, findLargest)(rangeReturn, oldRangeReturn, land, size, findDelete)
#define LandFindInZonesMacro(foundReturn, rangeReturn, oldRangeReturn, land, size, zoneSet, high) Method(Land, land, findInZones)(foundReturn, rangeReturn, oldRangeReturn, land, size, zoneSet, high)
#define LandFlushMacro(dest, src) LandIterateAndDelete(src, LandFlushVisitor, dest)
#if !defined(AVER_AND_CHECK_ALL)
#define LandSize(land) LandSizeMacro(land)
#define LandInsert(rangeReturn, land, range) LandInsertMacro(rangeReturn, land, range)
#define LandDelete(rangeReturn, land, range) LandDeleteMacro(rangeReturn, land, range)
#define LandIterate(land, visitor, closure) LandIterateMacro(land, visitor, closure)
#define LandIterateAndDelete(land, visitor, closure) LandIterateAndDeleteMacro(land, visitor, closure)
#define LandFindFirst(rangeReturn, oldRangeReturn, land, size, findDelete) LandFindFirstMacro(rangeReturn, oldRangeReturn, land, size, findDelete)
#define LandFindLast(rangeReturn, oldRangeReturn, land, size, findDelete) LandFindLastMacro(rangeReturn, oldRangeReturn, land, size, findDelete)
#define LandFindLargest(rangeReturn, oldRangeReturn, land, size, findDelete) LandFindLargestMacro(rangeReturn, oldRangeReturn, land, size, findDelete)
#define LandFindInZones(foundReturn, rangeReturn, oldRangeReturn, land, size, zoneSet, high) LandFindInZonesMacro(foundReturn, rangeReturn, oldRangeReturn, land, size, zoneSet, high)
#define LandFlush(dest, src) LandFlushMacro(dest, src)
#endif /* !defined(AVER_AND_CHECK_ALL) */

DECLARE_CLASS(Inst, LandClass, InstClass);
DECLARE_CLASS(Land, Land, Inst);


/* STATISTIC -- gather statistics (in some varieties)
 *
 * See <design/diag/#stat>.
 */

#if defined(STATISTICS)

#define STATISTIC(gather) BEGIN gather; END
#define STATISTIC_WRITE(format, arg) (format), (arg),

#elif defined(STATISTICS_NONE)

#define STATISTIC(gather) NOOP
#define STATISTIC_WRITE(format, arg)

#else /* !defined(STATISTICS) && !defined(STATISTICS_NONE) */

#error "No statistics configured."

#endif

#endif /* mpm_h */


/* C. COPYRIGHT AND LICENSE
 *
 * Copyright (C) 2001-2018 Ravenbrook Limited <http://www.ravenbrook.com/>.
 * All rights reserved.  This is an open source license.  Contact
 * Ravenbrook for commercial licensing options.
 * 
 * Redistribution and use in source and binary forms, with or without
 * modification, are permitted provided that the following conditions are
 * met:
 * 
 * 1. Redistributions of source code must retain the above copyright
 * notice, this list of conditions and the following disclaimer.
 * 
 * 2. Redistributions in binary form must reproduce the above copyright
 * notice, this list of conditions and the following disclaimer in the
 * documentation and/or other materials provided with the distribution.
 * 
 * 3. Redistributions in any form must be accompanied by information on how
 * to obtain complete source code for this software and any accompanying
 * software that uses this software.  The source code must either be
 * included in the distribution or be available for no more than the cost
 * of distribution plus a nominal fee, and must be freely redistributable
 * under reasonable conditions.  For an executable file, complete source
 * code means the source code for all modules it contains. It does not
 * include source code for modules or files that typically accompany the
 * major components of the operating system on which the executable file
 * runs.
 * 
 * THIS SOFTWARE IS PROVIDED BY THE COPYRIGHT HOLDERS AND CONTRIBUTORS "AS
 * IS" AND ANY EXPRESS OR IMPLIED WARRANTIES, INCLUDING, BUT NOT LIMITED
 * TO, THE IMPLIED WARRANTIES OF MERCHANTABILITY, FITNESS FOR A PARTICULAR
 * PURPOSE, OR NON-INFRINGEMENT, ARE DISCLAIMED. IN NO EVENT SHALL THE
 * COPYRIGHT HOLDERS AND CONTRIBUTORS BE LIABLE FOR ANY DIRECT, INDIRECT,
 * INCIDENTAL, SPECIAL, EXEMPLARY, OR CONSEQUENTIAL DAMAGES (INCLUDING, BUT
 * NOT LIMITED TO, PROCUREMENT OF SUBSTITUTE GOODS OR SERVICES; LOSS OF
 * USE, DATA, OR PROFITS; OR BUSINESS INTERRUPTION) HOWEVER CAUSED AND ON
 * ANY THEORY OF LIABILITY, WHETHER IN CONTRACT, STRICT LIABILITY, OR TORT
 * (INCLUDING NEGLIGENCE OR OTHERWISE) ARISING IN ANY WAY OUT OF THE USE OF
 * THIS SOFTWARE, EVEN IF ADVISED OF THE POSSIBILITY OF SUCH DAMAGE.
 */<|MERGE_RESOLUTION|>--- conflicted
+++ resolved
@@ -581,14 +581,9 @@
 
 extern Size ArenaCommitLimit(Arena arena);
 extern Res ArenaSetCommitLimit(Arena arena, Size limit);
-<<<<<<< HEAD
 extern void ArenaSetSpare(Arena arena, double spare);
-=======
-extern Size ArenaSpareCommitLimit(Arena arena);
-extern void ArenaSetSpareCommitLimit(Arena arena, Size limit);
 extern double ArenaPauseTime(Arena arena);
 extern void ArenaSetPauseTime(Arena arena, double pauseTime);
->>>>>>> 3660a392
 extern Size ArenaNoPurgeSpare(Arena arena, Size size);
 extern Res ArenaNoGrow(Arena arena, LocusPref pref, Size size);
 
