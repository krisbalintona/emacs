--- conflicted
+++ resolved
@@ -538,7 +538,6 @@
 #define AddrIsArenaGrain(addr, arena) AddrIsAligned(addr, ArenaGrainSize(arena))
 #define SizeArenaGrains(size, arena) SizeAlignUp(size, ArenaGrainSize(arena))
 #define SizeIsArenaGrains(size, arena) SizeIsAligned(size, ArenaGrainSize(arena))
-#define ArenaAccumulateTime(arena, start) ((arena)->tracedTime += (ClockNow() - (start)) / (double) ClocksPerSec())
 
 extern void ArenaEnterLock(Arena arena, Bool recursive);
 extern void ArenaLeaveLock(Arena arena, Bool recursive);
@@ -632,7 +631,6 @@
 
 extern Size ArenaAvail(Arena arena);
 extern Size ArenaCollectable(Arena arena);
-extern Size ArenaScannable(Arena arena);
 
 extern Res ArenaExtend(Arena, Addr base, Size size);
 
@@ -672,11 +670,7 @@
                                      Clock now, Clock clocks_per_sec);
 extern Bool PolicyStartTrace(Trace *traceReturn, Arena arena);
 extern Bool PolicyPoll(Arena arena);
-<<<<<<< HEAD
-extern Bool PolicyPollAgain(Arena arena, Bool moreWork, Work tracedWork);
-=======
 extern Bool PolicyPollAgain(Arena arena, Clock start, Bool moreWork, Work tracedWork);
->>>>>>> 78aa1301
 
 
 /* Locus interface */
