--- conflicted
+++ resolved
@@ -750,16 +750,9 @@
   mps_lib_FILE *stream = closureP;
   Count depth = closureS;
 
-<<<<<<< HEAD
-  AVER(deleteReturn != NULL);
-  AVERT(Range, range);
-  AVER(stream != NULL);
-=======
   if (!TESTT(Land, land)) return FALSE;
   if (!RangeCheck(range)) return FALSE;
   if (stream == NULL) return FALSE;
-  if (closureS != UNUSED_SIZE) return FALSE;
->>>>>>> 6e72fe4d
 
   res = WriteF(stream, depth,
                "[$P,", (WriteFP)RangeBase(range),
@@ -771,11 +764,7 @@
 }
 
 
-<<<<<<< HEAD
-Res FreelistDescribe(Freelist fl, mps_lib_FILE *stream, Count depth)
-=======
-static Res freelistDescribe(Land land, mps_lib_FILE *stream)
->>>>>>> 6e72fe4d
+static Res freelistDescribe(Land land, mps_lib_FILE *stream, Count depth)
 {
   Freelist fl;
   Res res;
@@ -791,12 +780,8 @@
                "  listSize = $U\n", (WriteFU)fl->listSize,
                NULL);
 
-<<<<<<< HEAD
-  FreelistIterate(fl, freelistDescribeIterateMethod, stream, depth + 2);
-=======
-  b = LandIterate(land, freelistDescribeVisitor, stream, UNUSED_SIZE);
+  b = LandIterate(land, freelistDescribeVisitor, stream, depth + 2);
   if (!b) return ResFAIL;
->>>>>>> 6e72fe4d
 
   res = WriteF(stream, depth, "} Freelist $P\n", (WriteFP)fl, NULL);
   return res;
