/* poolamc.c: AUTOMATIC MOSTLY-COPYING MEMORY POOL CLASS
 *
 * $Id$
 * Copyright (c) 2001 Ravenbrook Limited.  See end of file for license.
 * Portions copyright (C) 2002 Global Graphics Software.
 *
 * .sources: <design/poolamc/>.
 */

#include "mpscamc.h"
#include "chain.h"
#include "bt.h"
#include "mpm.h"

SRCID(poolamc, "$Id$");


/* PType enumeration -- distinguishes AMCGen and AMCNailboard */
enum {AMCPTypeGen = 1, AMCPTypeNailboard};

/* AMC typedef */
typedef struct AMCStruct *AMC;

/* amcGen typedef */
typedef struct amcGenStruct *amcGen;

/* forward declarations */

static Bool amcSegHasNailboard(Seg seg);
static Bool AMCCheck(AMC amc);
static Res AMCFix(Pool pool, ScanState ss, Seg seg, Ref *refIO);
static Res AMCHeaderFix(Pool pool, ScanState ss, Seg seg, Ref *refIO);
static PoolClass AMCPoolClassGet(void);
static BufferClass amcBufClassGet(void);
static SegClass amcSegClassGet(void);


/* amcGenStruct -- pool AMC generation descriptor */

#define amcGenSig       ((Sig)0x519A3C9E)  /* SIGnature AMC GEn */

typedef struct amcGenStruct {
  PoolGenStruct pgen;
  int type;                     /* AMCPTypeGen for a gen */
  RingStruct amcRing;           /* link in list of gens in pool */
  Buffer forward;               /* forwarding buffer */
  Count segs;                   /* number of segs in gen */
  Sig sig;                      /* <code/misc.h#sig> */
} amcGenStruct;

#define amcGenAMC(amcgen) Pool2AMC((amcgen)->pgen.pool)
#define amcGenPool(amcgen) ((amcgen)->pgen.pool)

#define amcGenNr(amcgen) ((amcgen)->pgen.nr)


enum {outsideRamp = 1, beginRamp, ramping, finishRamp, collectingRamp};


/* amcNailboard -- the nailboard */

typedef struct amcNailboardStruct *amcNailboard;
typedef struct amcNailboardStruct {
  Sig sig;
  int type;         /* AMCPTypeNailboard for a nailboard */
  amcGen gen;       /* generation of this segment */
  Count nails;      /* number of ambigFixes, not necessarily distinct */
  Count distinctNails; /* number of distinct ambigFixes */
  Bool newMarks;    /* set to TRUE if a new mark bit is added */
  Shift markShift;  /* shift to convert offset into bit index for mark */
  BT mark;          /* mark table used to record ambiguous fixes */
} amcNailboardStruct;

#define amcNailboardSig ((Sig)0x519A3C4B) /* SIGnature AMC Nailboard */


/* AMCGSegStruct -- AMC segment structure
 *
 * .segtype: AMC segs have a pointer to the type field of either
 * a nailboard or a generation. This initial value is passed
 * as an additional parameter when the segment is allocated.
 * See <design/poolamc/#fix.nail.distinguish>.
 */

typedef struct amcSegStruct *amcSeg;

#define amcSegSig      ((Sig)0x519A3C59) /* SIGnature AMC SeG */

#define CB_SKETCH 5

typedef struct amcSegStruct {
  GCSegStruct gcSegStruct;  /* superclass fields must come first */
  int *segTypeP;            /* .segtype */
  Bool new;                 /* allocated since last GC */
  char abzSketchTotalPrev[CB_SKETCH];
  char abzSketchTotal[CB_SKETCH];
  Sig sig;                  /* <code/misc.h#sig> */
} amcSegStruct;

#define Seg2amcSeg(seg)             ((amcSeg)(seg))
#define amcSeg2Seg(amcseg)          ((Seg)(amcseg))

#define amcSegTypeP(seg)           (Seg2amcSeg(seg)->segTypeP)
#define amcSegSetTypeP(seg, type)  (Seg2amcSeg(seg)->segTypeP = (type))


static Bool amcSegCheck(amcSeg amcseg)
{
  CHECKS(amcSeg, amcseg);
  CHECKD(GCSeg, &amcseg->gcSegStruct);
  CHECKL(*amcseg->segTypeP == AMCPTypeNailboard
         || *amcseg->segTypeP == AMCPTypeGen);
  if (*amcseg->segTypeP == AMCPTypeNailboard) {
    CHECKL(SegNailed(amcSeg2Seg(amcseg)) != TraceSetEMPTY);
  }
  CHECKL(BoolCheck(amcseg->new));
  return TRUE;
}


/* AMCSegInit -- initialise an AMC segment */

static Res AMCSegInit(Seg seg, Pool pool, Addr base, Size size,
                      Bool reservoirPermit, va_list args)
{
  int *segtype = va_arg(args, int*);  /* .segtype */
  SegClass super;
  amcSeg amcseg;
  Res res;

  AVERT(Seg, seg);
  amcseg = Seg2amcSeg(seg);
  /* no useful checks for base and size */
  AVERT(Bool, reservoirPermit);

  /* Initialize the superclass fields first via next-method call */
  super = SEG_SUPERCLASS(amcSegClass);
  res = super->init(seg, pool, base, size, reservoirPermit, args);
  if (res != ResOK)
    return res;

  amcseg->segTypeP = segtype; /* .segtype */
  amcseg->new = TRUE;
  amcseg->abzSketchTotalPrev[0] = '\0';
  amcseg->abzSketchTotal[0] = '\0';
  amcseg->sig = amcSegSig;
  AVERT(amcSeg, amcseg);

  return ResOK;
}


/* AMCSegSketch -- write (into pbSketch) seg-state, as short human-readable text */

static void AMCSegSketch(Seg seg, char *pbSketch, size_t cbSketch)
{
  amcSeg amcseg;
  Buffer buffer;

  AVER(pbSketch);
  AVER(cbSketch >= 5);
  AVERT(Seg, seg);
  amcseg = Seg2amcSeg(seg);
  AVERT(amcSeg, amcseg);

  if (SegNailed(seg) == TraceSetEMPTY) {
    pbSketch[0] = 'm';  /* mobile */
  } else if (amcSegHasNailboard(seg)) {
    pbSketch[0] = 'b';  /* boarded */
  } else {
    pbSketch[0] = 's';  /* stuck */
  }

  if (SegGrey(seg) == TraceSetEMPTY) {
    pbSketch[1] = '_';
  } else {
    pbSketch[1] = 'G';  /* Grey */
  }

  if (SegWhite(seg) == TraceSetEMPTY) {
    pbSketch[2] = '_';
  } else {
    pbSketch[2] = 'W';  /* White */
  }

  buffer = SegBuffer(seg);
  if (buffer == NULL) {
    pbSketch[3] = '_';
  } else {
    Bool mut = BufferIsMutator(buffer);
    Bool flipped = ((buffer->mode & BufferModeFLIPPED) != 0);
    Bool trapped = BufferIsTrapped(buffer);
    Bool limitzeroed = (buffer->apStruct.limit == 0);

    pbSketch[3] = 'X';  /* I don't know what's going on! */

    if ( (flipped == trapped) && (trapped == limitzeroed) ) {
      if (mut) {
        if (flipped) {
          pbSketch[3] = 's';  /* stalo */
        } else {
          pbSketch[3] = 'n';  /* neo */
        }
      } else {
        if (!flipped) {
          pbSketch[3] = 'f';  /* forwarding */
        }
      }
    } else {
      /* I don't know what's going on! */
      static Bool already = FALSE;
      already = already || WriteF
        (
         mps_lib_get_stdout(),
         ".......Flipped $U, Trapped $U, LimitZeroed $U.....\n",
         (WriteFU)flipped, (WriteFU)trapped, (WriteFU)limitzeroed,
         NULL
        );
    }
  }
  
  pbSketch[4] = '\0';
  AVER(4 < cbSketch);
}


/* AMCSegDescribe -- describe the contents of a segment
 *
 * See <design/poolamc/#seg-describe>.
 */
static Res AMCSegDescribe(Seg seg, mps_lib_FILE *stream)
{
  Res res;
  Pool pool;
  amcSeg amcseg;
  SegClass super;
  Addr i, p, base, limit, init;
  Align step;
  Size row;
  char abzSketch[CB_SKETCH];

  if (!CHECKT(Seg, seg)) return ResFAIL;
  if (stream == NULL) return ResFAIL;
  amcseg = Seg2amcSeg(seg);
  if (!CHECKT(amcSeg, amcseg)) return ResFAIL;

  /* Describe the superclass fields first via next-method call */
  super = SEG_SUPERCLASS(amcSegClass);
  res = super->describe(seg, stream);
  if (res != ResOK) return res;

  pool = SegPool(seg);
  step = PoolAlignment(pool);
  row = step * 64;

  base = SegBase(seg);
  p = AddrAdd(base, pool->format->headerSize);
  limit = SegLimit(seg);

  res = WriteF(stream,
               "AMC seg $P [$A,$A){\n",
               (WriteFP)seg, (WriteFA)base, (WriteFA)limit,
               NULL);
  if (res != ResOK) return res;

  if (amcSegHasNailboard(seg)) {
    res = WriteF(stream, "  Boarded\n", NULL);
    /* @@@@ should have AMCNailboardDescribe() */
  } else {
    if (SegNailed(seg) == TraceSetEMPTY) {
      res = WriteF(stream, "  Mobile\n", NULL);
    } else {
      res = WriteF(stream, "  Stuck\n", NULL);
    }
  }
  if (res != ResOK) return res;

  res = WriteF(stream, "  Map:  *===:object  bbbb:buffer\n", NULL);
  if (res != ResOK) return res;

  if (SegBuffer(seg) != NULL)
    init = BufferGetInit(SegBuffer(seg));
  else
    init = limit;
  
  for(i = base; i < limit; i = AddrAdd(i, row)) {
    Addr j;
    char c;

    res = WriteF(stream, "    $A  ", i, NULL);
    if (res != ResOK) return res;

    /* @@@@ This needs to describe nailboards as well */
    /* @@@@ This misses a header-sized pad at the end. */
    for(j = i; j < AddrAdd(i, row); j = AddrAdd(j, step)) {
      if (j >= limit)
        c = ' ';  /* if seg is not a whole number of print rows */
      else if (j >= init)
        c = 'b';
      else if (j == p) {
        c = '*';
        p = (pool->format->skip)(p);
      } else
        c = '=';
      res = WriteF(stream, "$C", c, NULL);
      if (res != ResOK) return res;
    }

    res = WriteF(stream, "\n", NULL);
    if (res != ResOK) return res;
  }

  AMCSegSketch(seg, abzSketch, NELEMS(abzSketch));
  res = WriteF(stream, "  Sketch: $S\n", (WriteFS)abzSketch, NULL);
  if (res != ResOK) return res;

  res = WriteF(stream, "  Sketch at previous Total scan: $S\n", (WriteFS)amcseg->abzSketchTotalPrev, NULL);
  if (res != ResOK) return res;

  res = WriteF(stream, "  Sketch at last Total scan: $S\n", (WriteFS)amcseg->abzSketchTotal, NULL);
  if (res != ResOK) return res;

  res = WriteF(stream, "} AMC Seg $P\n", (WriteFP)seg, NULL);
  if (res != ResOK) return res;

  return ResOK;
}


/* amcSegClass -- Class definition for AMC segments */

DEFINE_SEG_CLASS(amcSegClass, class)
{
  INHERIT_CLASS(class, GCSegClass);
  SegClassMixInNoSplitMerge(class);  /* no support for this (yet) */
  class->name = "AMCSEG";
  class->size = sizeof(amcSegStruct);
  class->init = AMCSegInit;
  class->describe = AMCSegDescribe;
}



/* amcSegHasNailboard -- test whether the segment has a nailboard
 *
 * See <design/poolamc/#fix.nail.distinguish>.
 */
static Bool amcSegHasNailboard(Seg seg)
{
  int type;

  type = *amcSegTypeP(seg);
  AVER(type == AMCPTypeNailboard || type == AMCPTypeGen);
  return type == AMCPTypeNailboard;
}


/* amcSegNailboard -- get the nailboard for this segment */

static amcNailboard amcSegNailboard(Seg seg)
{
  int *p;

  p = amcSegTypeP(seg);
  AVER(amcSegHasNailboard(seg));
  return PARENT(amcNailboardStruct, type, p);
}


/* amcSegGen -- get the generation structure for this segment */

static amcGen amcSegGen(Seg seg)
{
  if (amcSegHasNailboard(seg)) {
    amcNailboard Nailboard = amcSegNailboard(seg);
    return Nailboard->gen;
  } else {
    int *p;
    p = amcSegTypeP(seg);
    return PARENT(amcGenStruct, type, p);
  }
}


/* AMCStruct -- pool AMC descriptor
 *
 * See <design/poolamc/#struct>.
 */

#define AMCSig          ((Sig)0x519A3C99) /* SIGnature AMC */

typedef struct AMCStruct {      /* <design/poolamc/#struct> */
  PoolStruct poolStruct;        /* generic pool structure */
  RankSet rankSet;              /* rankSet for entire pool */
  RingStruct genRing;           /* ring of generations */
  Bool gensBooted;              /* used during boot (init) */
  Chain chain;                  /* chain used by this pool */
  size_t gens;                  /* number of generations */
  amcGen *gen;                  /* (pointer to) array of generations */
  amcGen nursery;               /* the default mutator generation */
  amcGen rampGen;               /* the ramp generation */
  amcGen afterRampGen;          /* the generation after rampGen */
  unsigned rampCount;           /* <design/poolamc/#ramp.count> */
  int rampMode;                 /* <design/poolamc/#ramp.mode> */
  Sig sig;                      /* <design/pool/#outer-structure.sig> */
} AMCStruct;

#define Pool2AMC(pool) PARENT(AMCStruct, poolStruct, (pool))
#define AMC2Pool(amc) (&(amc)->poolStruct)


/* amcGenCheck -- check consistency of a generation structure */

static Bool amcGenCheck(amcGen gen)
{
  Arena arena;
  AMC amc;

  CHECKS(amcGen, gen);
  CHECKD(PoolGen, &gen->pgen);
  amc = amcGenAMC(gen);
  CHECKU(AMC, amc);
  CHECKL(gen->type == AMCPTypeGen);
  CHECKD(Buffer, gen->forward);
  CHECKL(RingCheck(&gen->amcRing));
  CHECKL((gen->pgen.totalSize == 0) == (gen->segs == 0));
  arena = amc->poolStruct.arena;
  CHECKL(gen->pgen.totalSize >= gen->segs * ArenaAlign(arena));
  return TRUE;
}


/* amcNailboardCheck -- check the nailboard */

static Bool amcNailboardCheck(amcNailboard board)
{
  CHECKS(amcNailboard, board);
  CHECKL(board->type == AMCPTypeNailboard);
  CHECKD(amcGen, board->gen);
  /* nails is >= number of set bits in mark, but we can't check this. */
  /* We know that shift corresponds to pool->align */
  CHECKL(BoolCheck(board->newMarks));
  CHECKL(board->distinctNails <= board->nails);
  CHECKL(1uL << board->markShift == PoolAlignment(amcGenPool(board->gen)));
  /* weak check for BTs @@@@ */
  CHECKL(board->mark != NULL);
  return TRUE;
}


/* amcBufStruct -- AMC Buffer subclass
 *
 * This subclass of SegBuf records a link to a generation.
 */

#define amcBufSig ((Sig)0x519A3CBF) /* SIGnature AMC BuFfer  */

typedef struct amcBufStruct *amcBuf;

typedef struct amcBufStruct {
  SegBufStruct segbufStruct;      /* superclass fields must come first */
  amcGen gen;                     /* The AMC generation */
  Sig sig;                        /* <design/sig/> */
} amcBufStruct;


/* Buffer2amcBuf -- convert generic Buffer to an amcBuf */

#define Buffer2amcBuf(buffer) ((amcBuf)(buffer))



/* amcBufCheck -- check consistency of an amcBuf */

static Bool amcBufCheck(amcBuf amcbuf)
{
  SegBuf segbuf;

  CHECKS(amcBuf, amcbuf);
  segbuf = &amcbuf->segbufStruct;
  CHECKL(SegBufCheck(segbuf));
  if (amcbuf->gen != NULL)
    CHECKD(amcGen, amcbuf->gen);
  return TRUE;
}


/* amcBufGen -- Return the AMC generation of an amcBuf */

static amcGen amcBufGen(Buffer buffer)
{
  return Buffer2amcBuf(buffer)->gen;
}


/* amcBufSetGen -- Set the AMC generation of an amcBuf */

static void amcBufSetGen(Buffer buffer, amcGen gen)
{
  amcBuf amcbuf;

  if (gen != NULL)
    AVERT(amcGen, gen);
  amcbuf = Buffer2amcBuf(buffer);
  amcbuf->gen = gen;
}


/* AMCBufInit -- Initialize an amcBuf */

static Res AMCBufInit(Buffer buffer, Pool pool, va_list args)
{
  AMC amc;
  amcBuf amcbuf;
  BufferClass superclass;
  Res res;

  AVERT(Buffer, buffer);
  AVERT(Pool, pool);
  amc = Pool2AMC(pool);
  AVERT(AMC, amc);

  /* call next method */
  superclass = BUFFER_SUPERCLASS(amcBufClass);
  res = (*superclass->init)(buffer, pool, args);
  if (res != ResOK)
    return res;

  amcbuf = Buffer2amcBuf(buffer);
  if (BufferIsMutator(buffer)) {
    /* Set up the buffer to be allocating in the nursery. */
    amcbuf->gen = amc->nursery;
  } else {
    amcbuf->gen = NULL; /* no gen yet -- see <design/poolamc/#gen.forward> */
  }
  amcbuf->sig = amcBufSig;
  AVERT(amcBuf, amcbuf);

  BufferSetRankSet(buffer, amc->rankSet);

  return ResOK;
}


/* AMCBufFinish -- Finish an amcBuf */

static void AMCBufFinish(Buffer buffer)
{
  BufferClass super;
  amcBuf amcbuf;

  AVERT(Buffer, buffer);
  amcbuf = Buffer2amcBuf(buffer);
  AVERT(amcBuf, amcbuf);

  amcbuf->sig = SigInvalid;

  /* finish the superclass fields last */
  super = BUFFER_SUPERCLASS(amcBufClass);
  super->finish(buffer);
}


/* amcBufClass -- The class definition */

DEFINE_BUFFER_CLASS(amcBufClass, class)
{
  INHERIT_CLASS(class, SegBufClass);
  class->name = "AMCBUF";
  class->size = sizeof(amcBufStruct);
  class->init = AMCBufInit;
  class->finish = AMCBufFinish;
}


/* amcGenCreate -- create a generation */

static Res amcGenCreate(amcGen *genReturn, AMC amc, Serial genNr)
{
  Arena arena;
  Buffer buffer;
  Pool pool;
  amcGen gen;
  Res res;
  void *p;

  pool = AMC2Pool(amc);
  arena = pool->arena;

  res = ControlAlloc(&p, arena, sizeof(amcGenStruct), FALSE);
  if (res != ResOK)
    goto failControlAlloc;
  gen = (amcGen)p;

  res = BufferCreate(&buffer, EnsureamcBufClass(), pool, FALSE);
  if (res != ResOK)
    goto failBufferCreate;

  res = PoolGenInit(&gen->pgen, amc->chain, genNr, pool);
  if (res != ResOK)
    goto failGenInit;
  gen->type = AMCPTypeGen;
  RingInit(&gen->amcRing);
  gen->segs = 0;
  gen->forward = buffer;
  gen->sig = amcGenSig;

  AVERT(amcGen, gen);

  RingAppend(&amc->genRing, &gen->amcRing);
  EVENT_PP(AMCGenCreate, amc, gen);
  *genReturn = gen;
  return ResOK;

failGenInit:
  BufferDestroy(buffer);
failBufferCreate:
  ControlFree(arena, p, sizeof(amcGenStruct));
failControlAlloc:
  return res;
}


/* amcGenDestroy -- destroy a generation */

static void amcGenDestroy(amcGen gen)
{
  Arena arena;

  AVERT(amcGen, gen);
  AVER(gen->segs == 0);
  AVER(gen->pgen.totalSize == 0);

  EVENT_P(AMCGenDestroy, gen);
  arena = PoolArena(amcGenPool(gen));
  gen->sig = SigInvalid;
  RingRemove(&gen->amcRing);
  RingFinish(&gen->amcRing);
  PoolGenFinish(&gen->pgen);
  BufferDestroy(gen->forward);
  ControlFree(arena, gen, sizeof(amcGenStruct));
}


/* amcGenDescribe -- describe an AMC generation */

static Res amcGenDescribe(amcGen gen, mps_lib_FILE *stream)
{
  Res res;

  if (!CHECKT(amcGen, gen)) return ResFAIL;

  res = WriteF(stream,
               "  amcGen $P ($U) {\n", (WriteFP)gen, (WriteFU)amcGenNr(gen),
               "   buffer $P\n", gen->forward,
               "   segs $U, totalSize $U, newSize $U\n", (WriteFU)gen->segs,
               (WriteFU)gen->pgen.totalSize, (WriteFU)gen->pgen.newSize,
               "  } amcGen\n", NULL);
  return res;
}


/* amcSegCreateNailboard -- create nailboard for segment */

static Res amcSegCreateNailboard(Seg seg, Pool pool)
{
  amcNailboard board;
  Arena arena;
  Count bits;
  Res res;
  void *p;

  AVER(!amcSegHasNailboard(seg));

  arena = PoolArena(pool);

  res = ControlAlloc(&p, arena, sizeof(amcNailboardStruct), FALSE);
  if (res != ResOK)
    goto failAllocNailboard;
  board = p;
  board->type = AMCPTypeNailboard;
  board->gen = amcSegGen(seg);
  board->nails = (Count)0;
  board->distinctNails = (Count)0;
  board->newMarks = FALSE;
  board->markShift = SizeLog2((Size)pool->alignment);
  /* See d.m.p.Nailboard.size. */
  bits = (SegSize(seg) + pool->format->headerSize) >> board->markShift;
  res = ControlAlloc(&p, arena, BTSize(bits), FALSE);
  if (res != ResOK)
    goto failMarkTable;
  board->mark = p;
  BTResRange(board->mark, 0, bits);
  board->sig = amcNailboardSig;
  AVERT(amcNailboard, board);
  amcSegSetTypeP(seg, &board->type); /* .segtype */
  return ResOK;

failMarkTable:
  ControlFree(arena, board, sizeof(amcNailboardStruct));
failAllocNailboard:
  return res;
}


/* amcSegDestroyNailboard -- destroy the nailboard of a segment */

static void amcSegDestroyNailboard(Seg seg, Pool pool)
{
  amcNailboard board;
  amcGen gen;
  Arena arena;
  Count bits;

  gen = amcSegGen(seg);
  board = amcSegNailboard(seg);
  AVERT(amcNailboard, board);

  arena = PoolArena(pool);
  bits = SegSize(seg) >> board->markShift;
  ControlFree(arena, board->mark, BTSize(bits));
  board->sig = SigInvalid;
  ControlFree(arena, board, sizeof(amcNailboardStruct));
  amcSegSetTypeP(seg, &gen->type); /* .segtype */
}


/* amcNailGetMark -- get the mark bit for ref from the nailboard */

static Bool amcNailGetMark(Seg seg, Ref ref)
{
  amcNailboard board;
  Index i;

  board = amcSegNailboard(seg);
  AVERT(amcNailboard, board);

  i = AddrOffset(SegBase(seg), ref) >> board->markShift;
  return BTGet(board->mark, i);
}


/* amcNailGetAndSetMark -- set the mark bit for ref in the nailboard
 *
 * Returns the old value.
 */
static Bool amcNailGetAndSetMark(Seg seg, Ref ref)
{
  amcNailboard board;
  Index i;

  board = amcSegNailboard(seg);
  AVERT(amcNailboard, board);

  ++board->nails;
  i = AddrOffset(SegBase(seg), ref) >> board->markShift;
  if (!BTGet(board->mark, i)) {
    BTSet(board->mark, i);
    board->newMarks = TRUE;
    ++board->distinctNails;
    return FALSE;
  }
  return TRUE;
}


/* amcNailMarkRange -- nail a range in the board
 *
 * We nail the objects laying between base and limit, i.e., mark the
 * bits that correspond to client pointers for them.  We may assume that
 * the range is unmarked.
 */
static void amcNailMarkRange(Seg seg, Addr base, Addr limit)
{
  amcNailboard board;
  Index ibase, ilimit;
  Size headerSize;

  AVER(SegBase(seg) <= base);
  AVER(base < SegLimit(seg));
  AVER(SegBase(seg) <= limit);
  AVER(limit <= SegLimit(seg));
  AVER(base < limit);

  board = amcSegNailboard(seg);
  AVERT(amcNailboard, board);
  headerSize = SegPool(seg)->format->headerSize;
  ibase = (AddrOffset(SegBase(seg), base) + headerSize) >> board->markShift;
  ilimit = (AddrOffset(SegBase(seg), limit) + headerSize) >> board->markShift;
  AVER(BTIsResRange(board->mark, ibase, ilimit));

  BTSetRange(board->mark, ibase, ilimit);
  board->nails += ilimit - ibase;
  board->distinctNails += ilimit - ibase;
}


/* amcNailRangeIsMarked -- check that a range in the board is marked
 *
 * Like amcNailMarkRange, we take the arguments as referring to base
 * pointers and look at the bits of the corresponding client pointers.
 */
static Bool amcNailRangeIsMarked(Seg seg, Addr base, Addr limit)
{
  amcNailboard board;
  Index ibase, ilimit;
  Size headerSize;

  AVER(SegBase(seg) <= base);
  AVER(base < SegLimit(seg));
  AVER(SegBase(seg) <= limit);
  AVER(limit <= SegLimit(seg));
  AVER(base < limit);

  board = amcSegNailboard(seg);
  AVERT(amcNailboard, board);
  headerSize = SegPool(seg)->format->headerSize;
  ibase = (AddrOffset(SegBase(seg), base) + headerSize) >> board->markShift;
  ilimit = (AddrOffset(SegBase(seg), limit) + headerSize) >> board->markShift;
  return BTIsSetRange(board->mark, ibase, ilimit);
}


/* amcInitComm -- initialize AMC/Z pool
 *
 * See <design/poolamc/#init>.
 * Shared by AMCInit and AMCZinit.
 */
static Res amcInitComm(Pool pool, RankSet rankSet, va_list arg)
{
  AMC amc;
  Res res;
  Arena arena;
  Index i;
  size_t genArraySize;
  size_t genCount;

  AVER(pool != NULL);

  amc = Pool2AMC(pool);
  arena = PoolArena(pool);

  pool->format = va_arg(arg, Format);
  AVERT(Format, pool->format);
  pool->alignment = pool->format->alignment;
  amc->chain = va_arg(arg, Chain);
  AVERT(Chain, amc->chain);
  amc->rankSet = rankSet;

  RingInit(&amc->genRing);
  /* amc gets checked before the generations get created, but they */
  /* do get created later in this function. */
  amc->gen = NULL;
  amc->nursery = NULL;
  amc->rampGen = NULL;
  amc->afterRampGen = NULL;
  amc->gensBooted = FALSE;

  amc->rampCount = 0;
  amc->rampMode = outsideRamp;

  if (pool->format->headerSize == 0) {
    pool->fix = AMCFix;
  } else {
    pool->fix = AMCHeaderFix;
  }

  amc->sig = AMCSig;
  AVERT(AMC, amc);

  /* Init generations. */
  genCount = ChainGens(amc->chain);
  {
    void *p;

    genArraySize = sizeof(amcGen) * (genCount + 1); /* chain plus dynamic gen */
    res = ControlAlloc(&p, arena, genArraySize, FALSE);
    if (res != ResOK)
      goto failGensAlloc;
    amc->gen = p;
    for(i = 0; i < genCount + 1; ++i) {
      res = amcGenCreate(&amc->gen[i], amc, (Serial)i);
      if (res != ResOK) {
        goto failGenAlloc;
      }
    }
    /* Set up forwarding buffers. */
    for(i = 0; i < genCount; ++i) {
      amcBufSetGen(amc->gen[i]->forward, amc->gen[i+1]);
    }
    /* Dynamic gen forwards to itself. */
    amcBufSetGen(amc->gen[genCount]->forward, amc->gen[genCount]);
  }
  amc->nursery = amc->gen[0];
  amc->rampGen = amc->gen[genCount-1]; /* last ephemeral gen */
  amc->afterRampGen = amc->gen[genCount];
  amc->gensBooted = TRUE;

  AVERT(AMC, amc);
  EVENT_PP(AMCInit, pool, amc);
  if (rankSet == RankSetEMPTY)
    EVENT_PP(PoolInitAMCZ, pool, pool->format);
  else
    EVENT_PP(PoolInitAMC, pool, pool->format);
  return ResOK;

failGenAlloc:
  while(i > 0) {
    --i;
    amcGenDestroy(amc->gen[i]);
  }
  ControlFree(arena, amc->gen, genArraySize);
failGensAlloc:
  return res;
}

static Res AMCInit(Pool pool, va_list arg)
{
  return amcInitComm(pool, RankSetSingle(RankEXACT), arg);
}

static Res AMCZInit(Pool pool, va_list arg)
{
  return amcInitComm(pool, RankSetEMPTY, arg);
}


/* AMCFinish -- finish AMC pool
 *
 * See <design/poolamc/#finish>.
 */
static void AMCFinish(Pool pool)
{
  AMC amc;
  Ring ring;
  Ring node, nextNode;

  AVERT(Pool, pool);
  amc = Pool2AMC(pool);
  AVERT(AMC, amc);

  EVENT_P(AMCFinish, amc);

  /* @@@@ Make sure that segments aren't buffered by forwarding buffers. */
  /* This is a hack which allows the pool to be destroyed */
  /* while it is collecting.  Note that there aren't any mutator */
  /* buffers by this time. */
  RING_FOR(node, &amc->genRing, nextNode) {
    amcGen gen = RING_ELT(amcGen, amcRing, node);
    BufferDetach(gen->forward, pool);
    gen->pgen.newSize = (Size)0; /* to maintain invariant < totalSize */
  }

  ring = PoolSegRing(pool);
  RING_FOR(node, ring, nextNode) {
    Seg seg = SegOfPoolRing(node);
    Size size;
    amcGen gen = amcSegGen(seg);

    --gen->segs;
    size = SegSize(seg);
    gen->pgen.totalSize -= size;

    SegFree(seg);
  }

  /* Disassociate forwarding buffers from gens before they are destroyed */
  ring = &amc->genRing;
  RING_FOR(node, ring, nextNode) {
    amcGen gen = RING_ELT(amcGen, amcRing, node);
    amcBufSetGen(gen->forward, NULL);
  }
  RING_FOR(node, ring, nextNode) {
    amcGen gen = RING_ELT(amcGen, amcRing, node);
    amcGenDestroy(gen);
  }

  amc->sig = SigInvalid;
}


/* AMCBufferFill -- refill an allocation buffer
 *
 * See <design/poolamc/#fill>.
 */
static Res AMCBufferFill(Addr *baseReturn, Addr *limitReturn,
                         Pool pool, Buffer buffer, Size size,
                         Bool withReservoirPermit)
{
  Seg seg;
  AMC amc;
  Res res;
  Addr base, limit;
  Arena arena;
  Size alignedSize;
  amcGen gen;
  Serial genNr;
  SegPrefStruct segPrefStruct;

  AVERT(Pool, pool);
  amc = Pool2AMC(pool);
  AVERT(AMC, amc);
  AVER(baseReturn != NULL);
  AVER(limitReturn != NULL);
  AVERT(Buffer, buffer);
  AVER(BufferIsReset(buffer));
  AVER(size >  0);
  AVERT(Bool, withReservoirPermit);

  gen = amcBufGen(buffer);
  AVERT(amcGen, gen);

  /* Create and attach segment.  The location of this segment is */
  /* expressed as a generation number.  We rely on the arena to */
  /* organize locations appropriately.  */
  arena = PoolArena(pool);
  alignedSize = SizeAlignUp(size, ArenaAlign(arena));
  segPrefStruct = *SegPrefDefault();
  SegPrefExpress(&segPrefStruct, SegPrefCollected, NULL);
  genNr = PoolGenNr(&gen->pgen);
  SegPrefExpress(&segPrefStruct, SegPrefGen, &genNr);
  res = SegAlloc(&seg, amcSegClassGet(), &segPrefStruct,
                 alignedSize, pool, withReservoirPermit,
                 &gen->type); /* .segtype */
  if (res != ResOK)
    return res;

  /* <design/seg/#field.rankSet.start> */
  if (BufferRankSet(buffer) == RankSetEMPTY)
    SegSetRankAndSummary(seg, BufferRankSet(buffer), RefSetEMPTY);
  else
    SegSetRankAndSummary(seg, BufferRankSet(buffer), RefSetUNIV);

  /* Put the segment in the generation indicated by the buffer. */
  ++gen->segs;
  gen->pgen.totalSize += alignedSize;
  /* If ramping, don't count survivors in newSize. */
  if (amc->rampMode != ramping
      || buffer != amc->rampGen->forward || gen != amc->rampGen) {
    gen->pgen.newSize += alignedSize;
  } else {
    Seg2amcSeg(seg)->new = FALSE;
  }
  PoolGenUpdateZones(&gen->pgen, seg);

  /* Give the buffer the entire segment to allocate in. */
  base = SegBase(seg);
  *baseReturn = base;
  limit = AddrAdd(base, alignedSize);
  AVER(limit == SegLimit(seg));
  *limitReturn = limit;
  return ResOK;
}


/* amcBufferEmpty -- detach a buffer from a segment
 *
 * See <design/poolamc/#flush>.
 */
static void AMCBufferEmpty(Pool pool, Buffer buffer, Addr init, Addr limit)
{
  AMC amc;
  Size size;
  Arena arena;
  Seg seg;

  AVERT(Pool, pool);
  amc = Pool2AMC(pool);
  AVERT(AMC, amc);
  AVERT(Buffer, buffer);
  AVER(BufferIsReady(buffer));
  seg = BufferSeg(buffer);
  AVERT(Seg, seg);
  AVER(init <= limit);
  AVER(SegLimit(seg) == limit);

  arena = BufferArena(buffer);

  /* <design/poolamc/#flush.pad> */
  size = AddrOffset(init, limit);
  if (size > 0) {
    ShieldExpose(arena, seg);
    (*pool->format->pad)(init, size);
    ShieldCover(arena, seg);
  }
}


/* AMCRampBegin -- note an entry into a ramp pattern */

static void AMCRampBegin(Pool pool, Buffer buf, Bool collectAll)
{
  AMC amc;

  AVERT(Pool, pool);
  amc = Pool2AMC(pool);
  AVERT(AMC, amc);
  AVERT(Buffer, buf);
  AVERT(Bool, collectAll);
  UNUSED(collectAll); /* obsolete */

  AVER(amc->rampCount < UINT_MAX);
  ++amc->rampCount;
  if (amc->rampCount == 1) {
    if (amc->rampMode != finishRamp)
      amc->rampMode = beginRamp;
  }
}


/* AMCRampEnd -- note an exit from a ramp pattern */

static void AMCRampEnd(Pool pool, Buffer buf)
{
  AMC amc;

  AVERT(Pool, pool);
  amc = Pool2AMC(pool);
  AVERT(AMC, amc);
  AVERT(Buffer, buf);

  AVER(amc->rampCount > 0);
  --amc->rampCount;
  if (amc->rampCount == 0) {
    PoolGen pgen = &amc->rampGen->pgen;
    Ring node, nextNode;

    if (amc->rampMode == ramping) /* if we are ramping, clean up */
      amc->rampMode = finishRamp;
    else
      amc->rampMode = outsideRamp;

    /* Adjust amc->rampGen->pgen.newSize: Now count all the segments in the */
    /* ramp generation as new (except if they're white). */
    RING_FOR(node, PoolSegRing(pool), nextNode) {
      Seg seg = SegOfPoolRing(node);

      if (amcSegGen(seg) == amc->rampGen && !Seg2amcSeg(seg)->new
          && SegWhite(seg) == TraceSetEMPTY) {
        pgen->newSize += SegSize(seg);
        Seg2amcSeg(seg)->new = TRUE;
      }
    }
  }
}


/* AMCWhiten -- condemn the segment for the trace
 *
 * If the segment has a mutator buffer on it, we nail the buffer,
 * because we can't scan or reclaim uncommitted buffers.
 */
static Res AMCWhiten(Pool pool, Trace trace, Seg seg)
{
  amcGen gen;
  AMC amc;
  Buffer buffer;
  Res res;

  AVERT(Pool, pool);
  AVERT(Trace, trace);
  AVERT(Seg, seg);

  buffer = SegBuffer(seg);
  if (buffer != NULL) {
    AVERT(Buffer, buffer);

    if (!BufferIsMutator(buffer)) {   /* forwarding buffer */
      AVER(BufferIsReady(buffer));
      BufferDetach(buffer, pool);
    } else {                        /* mutator buffer */
      if (BufferScanLimit(buffer) == SegBase(seg)) {
        /* There's nothing but the buffer, don't condemn. */
        return ResOK;
      }
      /* [The following else-if section is just a comment added in */
      /*  1998-10-08.  It has never worked.  RHSK 2007-01-16] */
      /* else if (BufferScanLimit(buffer) == BufferLimit(buffer)) { */
        /* The buffer is full, so it won't be used by the mutator. */
        /* @@@@ We should detach it, but can't for technical reasons. */
        /* BufferDetach(buffer, pool); */
      /* } */
      else {
        /* There is an active buffer, make sure it's nailed. */
        if (!amcSegHasNailboard(seg)) {
          if (SegNailed(seg) == TraceSetEMPTY) {
            res = amcSegCreateNailboard(seg, pool);
            if (res != ResOK)
              return ResOK; /* can't create nailboard, don't condemn */
            if (BufferScanLimit(buffer) != BufferLimit(buffer))
              amcNailMarkRange(seg, BufferScanLimit(buffer),
                               BufferLimit(buffer));
            ++trace->nailCount;
            SegSetNailed(seg, TraceSetSingle(trace));
          } else {
            /* Segment is nailed already, cannot create a nailboard */
            /* (see .nail.new), just give up condemning. */
            return ResOK;
          }
        } else {
          /* We have a nailboard, the buffer must be nailed already. */
          AVER((BufferScanLimit(buffer) == BufferLimit(buffer))
               || amcNailRangeIsMarked(seg, BufferScanLimit(buffer),
                                       BufferLimit(buffer)));
          /* Nail it for this trace as well. */
          SegSetNailed(seg, TraceSetAdd(SegNailed(seg), trace));
        }
        /* We didn't condemn the buffer, subtract it from the count. */
        /* @@@@ We could subtract all the nailed grains. */
        /* Relies on unsigned arithmetic wrapping round */
        /* on under- and overflow (which it does). */
        trace->condemned -= AddrOffset(BufferScanLimit(buffer),
                                       BufferLimit(buffer));
      }
    }
  }

  SegSetWhite(seg, TraceSetAdd(SegWhite(seg), trace));
  trace->condemned += SegSize(seg);

  gen = amcSegGen(seg);
  AVERT(amcGen, gen);
  if (Seg2amcSeg(seg)->new) {
    gen->pgen.newSize -= SegSize(seg);
    Seg2amcSeg(seg)->new = FALSE;
  }

  /* Ensure we are forwarding into the right generation. */

  amc = Pool2AMC(pool);
  AVERT(AMC, amc);
  /* see <design/poolamc/#gen.ramp> */
  /* This switching needs to be more complex for multiple traces. */
  AVER(TraceSetIsSingle(PoolArena(pool)->busyTraces));
  if (amc->rampMode == beginRamp && gen == amc->rampGen) {
    BufferDetach(gen->forward, pool);
    amcBufSetGen(gen->forward, gen);
    amc->rampMode = ramping;
  } else {
    if (amc->rampMode == finishRamp && gen == amc->rampGen) {
      BufferDetach(gen->forward, pool);
      amcBufSetGen(gen->forward, amc->afterRampGen);
      amc->rampMode = collectingRamp;
    }
  }

  return ResOK;
}


/* amcScanNailedOnce -- make one scanning pass over a nailed segment
 *
 * *totalReturn set to TRUE iff all objects in segment scanned.
 * *moreReturn set to FALSE only if there are no more objects
 * on the segment that need scanning (which is normally the case).
 * It is set to TRUE if scanning had to be abandoned early on, and
 * also if during emergency fixing any new marks got added to the
 * nailboard.
 */
static Res amcScanNailedOnce(Bool *totalReturn, Bool *moreReturn,
                             ScanState ss, Pool pool, Seg seg, AMC amc)
{
  Addr p, limit;
  Format format;
  Res res;
  Bool total = TRUE;
  Size bytesScanned = 0;

  UNUSED(amc); /* Actually only unused when telemetry is off. @@@@ */

  EVENT_PPP(AMCScanBegin, amc, seg, ss); /* @@@@ use own event */

  format = pool->format;
  amcSegNailboard(seg)->newMarks = FALSE;

  p = AddrAdd(SegBase(seg), format->headerSize);
  while(SegBuffer(seg) != NULL) {
    limit = AddrAdd(BufferScanLimit(SegBuffer(seg)), format->headerSize);
    if (p >= limit) {
      AVER(p == limit);
      goto returnGood;
    }
    while(p < limit) {
      Addr q;
      q = (*format->skip)(p);
      if (amcNailGetMark(seg, p)) {
        res = (*format->scan)(ss, p, q);
        if (res != ResOK) {
          *totalReturn = FALSE; *moreReturn = TRUE;
          return res;
        }
        bytesScanned += AddrOffset(p, q);
      } else {
        total = FALSE;
      }
      p = q;
    }
    AVER(p == limit);
  }

  /* Should have a ScanMarkedRange or something like that @@@@ */
  /* to abstract common code. */
  limit = AddrAdd(SegLimit(seg), format->headerSize);
  /* @@@@ Shouldn't p be set to BufferLimit here?! */
  while(p < limit) {
    Addr q;
    q = (*format->skip)(p);
    if (amcNailGetMark(seg, p)) {
      res = (*format->scan)(ss, p, q);
      if (res != ResOK) {
        *totalReturn = FALSE; *moreReturn = TRUE;
        return res;
      }
      bytesScanned += AddrOffset(p, q);
    } else {
      total = FALSE;
    }
    p = q;
  }
  AVER(p == limit);

returnGood:
  EVENT_PPP(AMCScanEnd, amc, seg, ss); /* @@@@ use own event */

  AVER(bytesScanned <= SegSize(seg));
  ss->scannedSize += bytesScanned;
  *totalReturn = total;
  *moreReturn = amcSegNailboard(seg)->newMarks;
  return ResOK;
}


/* amcScanNailed -- scan a nailed segment */

static Res amcScanNailed(Bool *totalReturn, ScanState ss, Pool pool,
                         Seg seg, AMC amc)
{
  Bool total, moreScanning;
  size_t loops = 0;

  do {
    Res res;
    res = amcScanNailedOnce(&total, &moreScanning, ss, pool, seg, amc);
    if (res != ResOK) {
      *totalReturn = FALSE;
      return res;
    }
    loops += 1;
    if (moreScanning && (loops == 1)) {
      SegDescribe(seg, mps_lib_get_stdout());
      (void) WriteF(mps_lib_get_stdout(),
        "amcScanNailed first loop:\n",
        " ss.unfixedSummary: $B\n", (WriteFB)ss->unfixedSummary,
        " ss.fixedSummary:   $B\n", (WriteFB)ss->fixedSummary,
        NULL
      );
    }
  } while(moreScanning);

  if (loops > 1)
  {
    {
      /* looped: should only happen under emergency tracing */
      TraceId ti;
      Trace trace;
      Bool emerg = FALSE;
      TraceSet ts = ss->traces;
      Arena arena = pool->arena;
      
      TRACE_SET_ITER(ti, trace, ts, arena)
        if (trace->emergency) {
          emerg = TRUE;
        }
      TRACE_SET_ITER_END(ti, trace, ts, arena);
      AVER(emerg);
    }
    {      
      /* looped: fixed refs (from 1st pass) were seen by MPS_FIX1
       * (in later passes), so the "ss.unfixedSummary" is _not_ 
       * purely unfixed.  In this one case, unfixedSummary is not 
       * accurate, and cannot be used to verify the SegSummary (see 
       * impl/trace/#verify.segsummary).  Use ScanStateSetSummary to 
       * store ScanStateSummary in ss.fixedSummary and reset 
       * ss.unfixedSummary.
       */
      RefSet refset;
    
      refset = ScanStateSummary(ss);
      
      (void) WriteF(mps_lib_get_stdout(),
        "amcScanNailed completed, but had to loop $U times:\n", (WriteFU)loops,
        " SegSummary:        $B\n", (WriteFB)SegSummary(seg),
        " ss.white:          $B\n", (WriteFB)ss->white,
        " ss.unfixedSummary: $B", (WriteFB)ss->unfixedSummary,
          "$S\n", (WriteFS)( 
            (RefSetSub(ss->unfixedSummary, SegSummary(seg)))
            ? ""
            : " <=== This would have failed .verify.segsummary!"
            ),
        " ss.fixedSummary:   $B\n", (WriteFB)ss->fixedSummary,
        "ScanStateSummary:   $B\n", (WriteFB)refset,
        "MOVING ScanStateSummary TO fixedSummary, "
        "RESETTING unfixedSummary.\n", NULL
      );
    
      ScanStateSetSummary(ss, refset);
      
      (void) WriteF(mps_lib_get_stdout(),
        "now:\n",
        " ss.unfixedSummary: $B\n", (WriteFB)ss->unfixedSummary,
        " ss.fixedSummary:   $B\n", (WriteFB)ss->fixedSummary,
        " Total && ResOK?:   $S\n", (WriteFS)(total ? "YES" : "no"),
        NULL
      );
    }
  }
  
  *totalReturn = total;
  return ResOK;
}


/* AMCScan -- scan a single seg, turning it black
 *
 * See <design/poolamc/#seg-scan>.
 */
static Res AMCScanInner(Bool *totalReturn, ScanState ss, Pool pool, Seg seg);
static void AMCSegAllobjSummary(Seg seg, char *pbzAction);

static Res AMCScan(Bool *totalReturn, ScanState ss, Pool pool, Seg seg)
{
  Res res;
  
  AMCSegAllobjSummary(seg, "Before AMCScanInner");
  
  res = AMCScanInner(totalReturn, ss, pool, seg);
  
  if ( (res == ResOK) && totalReturn ) {
    amcSeg amcseg = Seg2amcSeg(seg);
    int i;
    for (i = 0; i < NELEMS(amcseg->abzSketchTotalPrev); i += 1) {
      amcseg->abzSketchTotalPrev[i] = amcseg->abzSketchTotal[i];
    }
    AMCSegSketch(seg, amcseg->abzSketchTotal, NELEMS(amcseg->abzSketchTotal));
  }
  
  return res;
}

static Res AMCScanInner(Bool *totalReturn, ScanState ss, Pool pool, Seg seg)
{
  Addr base, limit;
  Arena arena;
  Format format;
  AMC amc;
  Res res;

  AVER(totalReturn != NULL);
  AVERT(ScanState, ss);
  AVERT(Seg, seg);
  AVERT(Pool, pool);
  amc = Pool2AMC(pool);
  AVERT(AMC, amc);


  format = pool->format;
  arena = pool->arena;

  if (amcSegHasNailboard(seg)) {
    return amcScanNailed(totalReturn, ss, pool, seg, amc);
  }

  EVENT_PPP(AMCScanBegin, amc, seg, ss);

  base = AddrAdd(SegBase(seg), format->headerSize);
  while(SegBuffer(seg) != NULL) {  /* <design/poolamc/#seg-scan.loop> */
    limit = AddrAdd(BufferScanLimit(SegBuffer(seg)), format->headerSize);
    if (base >= limit) {
      /* @@@@ Are we sure we don't need scan the rest of the segment? */
      AVER(base == limit);
      *totalReturn = TRUE;
      return ResOK;
    }
    res = (*format->scan)(ss, base, limit);
    if (res != ResOK) {
      *totalReturn = FALSE;
      return res;
    }
    ss->scannedSize += AddrOffset(base, limit);
    base = limit;
  }

  /* <design/poolamc/#seg-scan.finish> @@@@ base? */
  limit = AddrAdd(SegLimit(seg), format->headerSize);
  AVER(SegBase(seg) <= base);
  AVER(base <= AddrAdd(SegLimit(seg), format->headerSize));
  if (base < limit) {
    res = (*format->scan)(ss, base, limit);
    if (res != ResOK) {
      *totalReturn = FALSE;
      return res;
    }
  }

  /* AMCSegAllobjSummary(seg, "Scan [1b]"); */
  
  ss->scannedSize += AddrOffset(base, limit);
  EVENT_PPP(AMCScanEnd, amc, seg, ss);

  *totalReturn = TRUE;
  return ResOK;
}


static Res AMCNoFix(ScanState ss, Ref *refIO)
{
  NOTREACHED;
  return ResUNIMPL;
}


static void AMCSegAllobjSummary(Seg seg, char *pbzAction)
{
  amcSeg amcseg;
  Pool pool;
  Arena arena;
  Format format;
  ScanStateStruct ss;
  Buffer buffer;
  Addr base, limit;
  Ref baseRef, limitRef;
  Res res = ResOK;
  
  AVERT(Seg, seg);
  amcseg = Seg2amcSeg(seg);
  AVERT(amcSeg, amcseg);
  
  pool = SegPool(seg);
  AVERT(Pool, pool);
  arena = pool->arena;
  format = pool->format;

  /* ScanStateInit(&ss, ts, arena, rank, white); */
  /* If I want to call ScanStateInit, I would have to first make a 
   * valid Trace, and make sure it is in ss->arena->busyTraces.
   * No time for all that.  RHSK 2007-03-23.
   */
  ss.zoneShift = arena->zoneShift;
  ss.unfixedSummary = RefSetEMPTY;
  ss.fixedSummary = RefSetEMPTY;
  ss.white = ZoneSetEMPTY;
  ss.fix = AMCNoFix;
  
  base = SegBase(seg);
  baseRef = (Ref)AddrAdd(base, format->headerSize);
  buffer = SegBuffer(seg);
  limit = buffer
          ? BufferScanLimit(buffer)
          : SegLimit(seg);
  limitRef = (Ref)AddrAdd(limit, format->headerSize);
  
  /* ShieldExpose */
  
  AVER(base < limit);
  if (base < limit) {
    res = (*format->scan)(&ss, baseRef, limitRef);
  }
  
  /* ShieldCover */
  
  if ( ! RefSetSub(ss.unfixedSummary, SegSummary(seg)) ) {
    Res res2;
    mps_lib_FILE *stream = mps_lib_get_stdout();
    
    SegDescribe(seg, stream);
    
    res2 = WriteF(stream,
      "Action: $S\n", (WriteFS)pbzAction,
      "SegSummary:    $W\n", (WriteFW)SegSummary(seg),
      "AllobjSummary: $W\n", (WriteFW)ss.unfixedSummary,
      "AllobjSummary res: $W\n", res, NULL
    );
  }
  AVER(RefSetSub(ss.unfixedSummary, SegSummary(seg)));
}


/* amcFixInPlace -- fix an reference without moving the object
 *
 * Usually this function is used for ambiguous references, but during
 * emergency tracing may be used for references of any rank.
 *
 * If the segment has a nailboard then we use that to record the fix.
 * Otherwise we simply grey and nail the entire segment.
 */
static void amcFixInPlace(Pool pool, Seg seg, ScanState ss, Ref *refIO)
{
  Addr ref;

  UNUSED(pool);

  ref = (Addr)*refIO;
  /* An ambiguous reference can point before the header. */
  AVER(SegBase(seg) <= ref);
  /* .ref-limit: A reference passed to Fix can't be beyond the segment, */
  /* because then TraceFix would not have picked this segment. */
  AVER(ref < SegLimit(seg));

  EVENT_0(AMCFixInPlace);
  if (amcSegHasNailboard(seg)) {
    Bool wasMarked = amcNailGetAndSetMark(seg, ref);
    /* If there are no new marks (i.e., no new traces for which we */
    /* are marking, and no new mark bits set) then we can return */
    /* immediately, without changing colour. */
    if (TraceSetSub(ss->traces, SegNailed(seg)) && wasMarked)
      return;
  } else if (TraceSetSub(ss->traces, SegNailed(seg))) {
    return;
  }
  SegSetNailed(seg, TraceSetUnion(SegNailed(seg), ss->traces));
  if (SegRankSet(seg) != RankSetEMPTY)
    SegSetGrey(seg, TraceSetUnion(SegGrey(seg), ss->traces));
}


/* AMCFixEmergency -- fix a reference, without allocating
 *
 * See <design/poolamc/#emergency.fix>.
 */
static Res AMCFixEmergency(Pool pool, ScanState ss, Seg seg, Ref *refIO)
{
  Arena arena;
  AMC amc;
  Addr newRef;

  AVERT(Pool, pool);
  AVERT(ScanState, ss);
  AVERT(Seg, seg);
  AVER(refIO != NULL);

  arena = PoolArena(pool);
  AVERT(Arena, arena);
  amc = Pool2AMC(pool);
  AVERT(AMC, amc);

  ss->wasMarked = TRUE;

  if (ss->rank == RankAMBIG)
    goto fixInPlace;

  ShieldExpose(arena, seg);
  newRef = (*pool->format->isMoved)(*refIO);
  ShieldCover(arena, seg);
  if (newRef != (Addr)0) {
    /* Object has been forwarded already, so snap-out pointer. */
    /* Useful weak pointer semantics not implemented. @@@@ */
    *refIO = newRef;
    return ResOK;
  }

fixInPlace: /* see <design/poolamc/>.Nailboard.emergency */
  amcFixInPlace(pool, seg, ss, refIO);
  return ResOK;
}


/* AMCFix -- fix a reference to the pool
 *
 * See <design/poolamc/#fix>.
 */
Res AMCFix(Pool pool, ScanState ss, Seg seg, Ref *refIO)
{
  Arena arena;
  AMC amc;
  Res res;
  Format format;        /* cache of pool->format */
  Ref ref;              /* reference to be fixed */
  Ref newRef;           /* new location, if moved */
  Size length;          /* length of object to be relocated */
  Buffer buffer;        /* buffer to allocate new copy into */
  amcGen gen;           /* generation of old copy of object */
  TraceSet grey;        /* greyness of object being relocated */
  TraceSet toGrey;      /* greyness of object's destination */
  RefSet summary;       /* summary of object being relocated */
  RefSet toSummary;     /* summary of object's destination */
  Seg toSeg;            /* segment to which object is being relocated */

  /* <design/trace/#fix.noaver> */
  AVERT_CRITICAL(Pool, pool);
  AVERT_CRITICAL(ScanState, ss);
  AVERT_CRITICAL(Seg, seg);
  AVER_CRITICAL(refIO != NULL);
  EVENT_0(AMCFix);

  /* For the moment, assume that the object was already marked. */
  /* (See <design/fix/#protocol.was-marked>.) */
  ss->wasMarked = TRUE;

  /* If the reference is ambiguous, set up the datastructures for */
  /* managing a nailed segment.  This involves marking the segment */
  /* as nailed, and setting up a per-word mark table */
  if (ss->rank == RankAMBIG) {
    /* .nail.new: Check to see whether we need a Nailboard for */
    /* this seg.  We use "SegNailed(seg) == TraceSetEMPTY" */
    /* rather than "!amcSegHasNailboard(seg)" because this avoids */
    /* setting up a new nailboard when the segment was nailed, but had */
    /* no nailboard.  This must be avoided because otherwise */
    /* assumptions in AMCFixEmergency will be wrong (essentially */
    /* we will lose some pointer fixes because we introduced a */
    /* nailboard). */
    if (SegNailed(seg) == TraceSetEMPTY) {
      res = amcSegCreateNailboard(seg, pool);
      if (res != ResOK)
        return res;
      ++ss->nailCount;
      SegSetNailed(seg, TraceSetUnion(SegNailed(seg), ss->traces));
    }
    amcFixInPlace(pool, seg, ss, refIO);
    return ResOK;
  }

  amc = Pool2AMC(pool);
  AVERT_CRITICAL(AMC, amc);
  format = pool->format;
  ref = *refIO;
  AVER_CRITICAL(SegBase(seg) <= ref);
  AVER_CRITICAL(ref < SegLimit(seg));
  arena = pool->arena;

  ShieldExpose(arena, seg);
  newRef = (*format->isMoved)(ref);
  ShieldCover(arena, seg);

  if (newRef == (Addr)0) {
    /* If object is nailed already then we mustn't copy it: */
    if (SegNailed(seg) != TraceSetEMPTY
        && (!amcSegHasNailboard(seg) || amcNailGetMark(seg, ref))) {
      /* Segment only needs greying if there are new traces for which */
      /* we are nailing. */
      if (!TraceSetSub(ss->traces, SegNailed(seg))) {
        if (SegRankSet(seg) != RankSetEMPTY)
          SegSetGrey(seg, TraceSetUnion(SegGrey(seg), ss->traces));
        SegSetNailed(seg, TraceSetUnion(SegNailed(seg), ss->traces));
      }
      res = ResOK;
      goto returnRes;
    } else if (ss->rank == RankWEAK) {
      /* object is not preserved (neither moved, nor nailed) */
      /* hence, reference should be splatted */
      goto updateReference;
    }
    /* object is not preserved yet (neither moved, nor nailed) */
    /* so should be preserved by forwarding */
    EVENT_A(AMCFixForward, newRef);
    /* <design/fix/#protocol.was-marked> */
    ss->wasMarked = FALSE;

    /* Get the forwarding buffer from the object's generation. */
    gen = amcSegGen(seg);
    buffer = gen->forward;
    AVER_CRITICAL(buffer != NULL);

    length = AddrOffset(ref, (*format->skip)(ref));
    STATISTIC_STAT(++ss->forwardedCount);
    ss->forwardedSize += length;
    do {
      res = BUFFER_RESERVE(&newRef, buffer, length, FALSE);
<<<<<<< HEAD
      if (res != ResOK)
=======
      if (res != ResOK) {
        /*
        WriteF(mps_lib_get_stdout(),
               "xxxxxxxxxxxxxxxxxxxxxxxxxxxxxxxxxxxxxxxxxxxxxxxxxxxxxxxxxxxxxxxxx\n"
               "AMCFix forwarding buffer: BUFFER_RESERVE failed,\n"
               "Referent object is in this seg:\n",
               NULL
              );
        SegDescribe(seg, mps_lib_get_stdout());
        */
>>>>>>> 1772f845
        goto returnRes;

      toSeg = BufferSeg(buffer);
      ShieldExpose(arena, toSeg);

      /* Since we're moving an object from one segment to another, */
      /* union the greyness and the summaries together. */
      grey = TraceSetUnion(ss->traces, SegGrey(seg));
      toGrey = SegGrey(toSeg);
      if (TraceSetDiff(grey, toGrey) != TraceSetEMPTY
          && SegRankSet(seg) != RankSetEMPTY)
        SegSetGrey(toSeg, TraceSetUnion(toGrey, grey));
      summary = SegSummary(seg);
      toSummary = SegSummary(toSeg);
      if (RefSetDiff(summary, toSummary) != RefSetEMPTY)
        SegSetSummary(toSeg, RefSetUnion(toSummary, summary));

      /* <design/trace/#fix.copy> */
      (void)AddrCopy(newRef, ref, length);

      ShieldCover(arena, toSeg);
    } while (!BUFFER_COMMIT(buffer, newRef, length));
    ss->copiedSize += length;

    ShieldExpose(arena, seg);
    (*format->move)(ref, newRef);
    ShieldCover(arena, seg);
  } else {
    /* reference to broken heart (which should be snapped out -- */
    /* consider adding to (non-existant) snap-out cache here) */
    STATISTIC_STAT(++ss->snapCount);
  }

  /* .fix.update: update the reference to whatever the above code */
  /* decided it should be */
updateReference:
  *refIO = newRef;
  res = ResOK;

returnRes:
  return res;
}


/* AMCHeaderFix -- fix a reference to the pool, with headers
 *
 * See <design/poolamc/#header.fix>.
 */
static Res AMCHeaderFix(Pool pool, ScanState ss, Seg seg, Ref *refIO)
{
  Arena arena;
  AMC amc;
  Res res;
  Format format;        /* cache of pool->format */
  Ref ref;              /* reference to be fixed */
  Ref newRef;           /* new location, if moved */
  Addr newBase;         /* base address of new copy */
  Size length;          /* length of object to be relocated */
  Buffer buffer;        /* buffer to allocate new copy into */
  amcGen gen;           /* generation of old copy of object */
  TraceSet grey;        /* greyness of object being relocated */
  TraceSet toGrey;      /* greyness of object's destination */
  RefSet summary;       /* summary of object being relocated */
  RefSet toSummary;     /* summary of object's destination */
  Seg toSeg;            /* segment to which object is being relocated */

  /* <design/trace/#fix.noaver> */
  AVERT_CRITICAL(Pool, pool);
  AVERT_CRITICAL(ScanState, ss);
  AVERT_CRITICAL(Seg, seg);
  AVER_CRITICAL(refIO != NULL);
  EVENT_0(AMCFix);

  /* For the moment, assume that the object was already marked. */
  /* (See <design/fix/#protocol.was-marked>.) */
  ss->wasMarked = TRUE;

  /* If the reference is ambiguous, set up the datastructures for */
  /* managing a nailed segment.  This involves marking the segment */
  /* as nailed, and setting up a per-word mark table */
  if (ss->rank == RankAMBIG) {
    /* .nail.new: Check to see whether we need a Nailboard for this seg. */
    /* We use "SegNailed(seg) == TraceSetEMPTY" rather than */
    /* "!amcSegHasNailboard(seg)" because this avoids setting up a new */
    /* nailboard when the segment was nailed, but had no nailboard. */
    /* This must be avoided because otherwise assumptions in */
    /* AMCFixEmergency will be wrong (essentially we will lose some */
    /* pointer fixes because we introduced a nailboard). */
    if (SegNailed(seg) == TraceSetEMPTY) {
      res = amcSegCreateNailboard(seg, pool);
      if (res != ResOK)
        return res;
      ++ss->nailCount;
      SegSetNailed(seg, TraceSetUnion(SegNailed(seg), ss->traces));
    }
    amcFixInPlace(pool, seg, ss, refIO);
    return ResOK;
  }

  amc = Pool2AMC(pool);
  AVERT_CRITICAL(AMC, amc);
  format = pool->format;
  ref = *refIO;
  AVER_CRITICAL(AddrAdd(SegBase(seg), pool->format->headerSize) <= ref);
  AVER_CRITICAL(ref < SegLimit(seg)); /* see .ref-limit */
  arena = pool->arena;

  ShieldExpose(arena, seg);
  newRef = (*format->isMoved)(ref);
  ShieldCover(arena, seg);

  if (newRef == (Addr)0) {
    /* If object is nailed already then we mustn't copy it: */
    if (SegNailed(seg) != TraceSetEMPTY
        && (!amcSegHasNailboard(seg) || amcNailGetMark(seg, ref))) {
      /* Segment only needs greying if there are new traces for which */
      /* we are nailing. */
      if (!TraceSetSub(ss->traces, SegNailed(seg))) {
        if (SegRankSet(seg) != RankSetEMPTY)
          SegSetGrey(seg, TraceSetUnion(SegGrey(seg), ss->traces));
        SegSetNailed(seg, TraceSetUnion(SegNailed(seg), ss->traces));
      }
      res = ResOK;
      goto returnRes;
    } else if (ss->rank == RankWEAK) {
      /* object is not preserved (neither moved, nor nailed) */
      /* hence, reference should be splatted */
      goto updateReference;
    }
    /* object is not preserved yet (neither moved, nor nailed) */
    /* so should be preserved by forwarding */
    EVENT_A(AMCFixForward, newRef);
    /* <design/fix/#protocol.was-marked> */
    ss->wasMarked = FALSE;

    /* Get the forwarding buffer from the object's generation. */
    gen = amcSegGen(seg);
    buffer = gen->forward;
    AVER_CRITICAL(buffer != NULL);

    length = AddrOffset(ref, (*format->skip)(ref));
    STATISTIC_STAT(++ss->forwardedCount);
    ss->forwardedSize += length;
    do {
      Size headerSize = format->headerSize;

      res = BUFFER_RESERVE(&newBase, buffer, length, FALSE);
      if (res != ResOK)
        goto returnRes;
      newRef = AddrAdd(newBase, headerSize);

      toSeg = BufferSeg(buffer);
      ShieldExpose(arena, toSeg);

      /* Since we're moving an object from one segment to another, */
      /* union the greyness and the summaries together. */
      grey = TraceSetUnion(ss->traces, SegGrey(seg));
      toGrey = SegGrey(toSeg);
      if (TraceSetDiff(grey, toGrey) != TraceSetEMPTY
          && SegRankSet(seg) != RankSetEMPTY)
        SegSetGrey(toSeg, TraceSetUnion(toGrey, grey));
      summary = SegSummary(seg);
      toSummary = SegSummary(toSeg);
      if (RefSetDiff(summary, toSummary) != RefSetEMPTY)
        SegSetSummary(toSeg, RefSetUnion(toSummary, summary));

      /* <design/trace/#fix.copy> */
      (void)AddrCopy(newBase, AddrSub(ref, headerSize), length);

      ShieldCover(arena, toSeg);
    } while (!BUFFER_COMMIT(buffer, newBase, length));
    ss->copiedSize += length;

    ShieldExpose(arena, seg);
    (*format->move)(ref, newRef);
    ShieldCover(arena, seg);
  } else {
    /* reference to broken heart (which should be snapped out -- */
    /* consider adding to (non-existent) snap-out cache here) */
    STATISTIC_STAT(++ss->snapCount);
  }

  /* .fix.update: update the reference to whatever the above code */
  /* decided it should be */
updateReference:
  *refIO = newRef;
  res = ResOK;

returnRes:
  return res;
}


/* amcReclaimNailed -- reclaim what you can from a nailed segment */

static void amcReclaimNailed(Pool pool, Trace trace, Seg seg)
{
  Addr p, limit;
  Arena arena;
  Format format;
  Size bytesReclaimed = (Size)0;
  Count preservedInPlaceCount = (Count)0;
  Size preservedInPlaceSize = (Size)0;
  AMC amc;
  Size headerSize;

  /* All arguments AVERed by AMCReclaim */

  amc = Pool2AMC(pool);
  AVERT(AMC, amc);
  format = pool->format;

  arena = PoolArena(pool);
  AVERT(Arena, arena);

  /* see <design/poolamc/#nailboard.limitations> for improvements */
  headerSize = format->headerSize;
  ShieldExpose(arena, seg);
  p = AddrAdd(SegBase(seg), headerSize);
  if (SegBuffer(seg) != NULL)
    limit = BufferScanLimit(SegBuffer(seg));
  else
    limit = SegLimit(seg);
  limit = AddrAdd(limit, headerSize);
  while(p < limit) {
    Addr q;
    Size length;
    q = (*format->skip)(p);
    length = AddrOffset(p, q);
    if (amcSegHasNailboard(seg)
        ? !amcNailGetMark(seg, p)
        /* If there's no mark table, retain all that hasn't been forwarded.  In
         * this case, preservedInPlace* become somewhat overstated. */
        : (*format->isMoved)(p) != NULL) {
      (*format->pad)(AddrSub(p, headerSize), length);
      bytesReclaimed += length;
    } else {
      ++preservedInPlaceCount;
      preservedInPlaceSize += length;
    }

    AVER(p < q);
    p = q;
  }
  AVER(p == limit);
  ShieldCover(arena, seg);

  SegSetNailed(seg, TraceSetDel(SegNailed(seg), trace));
  SegSetWhite(seg, TraceSetDel(SegWhite(seg), trace));
  if (SegNailed(seg) == TraceSetEMPTY && amcSegHasNailboard(seg)) {
    amcSegDestroyNailboard(seg, pool);
  }

  AVER(bytesReclaimed <= SegSize(seg));
  trace->reclaimSize += bytesReclaimed;
  trace->preservedInPlaceCount += preservedInPlaceCount;
  trace->preservedInPlaceSize += preservedInPlaceSize;
}


/* AMCReclaim -- recycle a segment if it is still white
 *
 * See <design/poolamc/#reclaim>.
 */
static void AMCReclaim(Pool pool, Trace trace, Seg seg)
{
  AMC amc;
  amcGen gen;
  Size size;

  AVERT_CRITICAL(Pool, pool);
  amc = Pool2AMC(pool);
  AVERT_CRITICAL(AMC, amc);
  AVERT_CRITICAL(Trace, trace);
  AVERT_CRITICAL(Seg, seg);

  gen = amcSegGen(seg);
  AVERT_CRITICAL(amcGen, gen);

  EVENT_PPP(AMCReclaim, gen, trace, seg);

  /* This switching needs to be more complex for multiple traces. */
  AVER_CRITICAL(TraceSetIsSingle(PoolArena(pool)->busyTraces));
  if (amc->rampMode == collectingRamp) {
    if (amc->rampCount > 0)
      /* Entered ramp mode before previous one was cleaned up */
      amc->rampMode = beginRamp;
    else
      amc->rampMode = outsideRamp;
  }

  if (SegNailed(seg) != TraceSetEMPTY) {
    amcReclaimNailed(pool, trace, seg);
    return;
  }

  --gen->segs;
  size = SegSize(seg);
  gen->pgen.totalSize -= size;

  trace->reclaimSize += size;

  SegFree(seg);
}


/* AMCWalk -- Apply function to (black) objects in segment */

static void AMCWalk(Pool pool, Seg seg, FormattedObjectsStepMethod f,
                    void *p, unsigned long s)
{
  Addr object, nextObject, limit;
  AMC amc;
  Format format;

  AVERT(Pool, pool);
  AVERT(Seg, seg);
  AVER(FUNCHECK(f));
  /* p and s are arbitrary closures so can't be checked */

  /* Avoid applying the function to grey or white objects. */
  /* White objects might not be alive, and grey objects */
  /* may have pointers to old-space. */

  /* NB, segments containing a mix of colours (i.e., nailed segs) */
  /* are not handled properly:  No objects are walked @@@@ */
  if (SegWhite(seg) == TraceSetEMPTY && SegGrey(seg) == TraceSetEMPTY
      && SegNailed(seg) == TraceSetEMPTY) {
    amc = Pool2AMC(pool);
    AVERT(AMC, amc);
    format = pool->format;

    /* If the segment is buffered, only walk as far as the end */
    /* of the initialized objects.  cf. AMCScan */
    if (SegBuffer(seg) != NULL)
      limit = BufferScanLimit(SegBuffer(seg));
    else
      limit = SegLimit(seg);
    limit = AddrAdd(limit, format->headerSize);

    object = AddrAdd(SegBase(seg), format->headerSize);
    while(object < limit) {
      /* Check not a broken heart. */
      AVER((*format->isMoved)(object) == NULL);
      (*f)(object, pool->format, pool, p, s);
      nextObject = (*pool->format->skip)(object);
      AVER(nextObject > object);
      object = nextObject;
    }
    AVER(object == limit);
  }
}


/* amcWalkAll -- Apply a function to all (black) objects in a pool */

static void amcWalkAll(Pool pool, FormattedObjectsStepMethod f,
                       void *p, unsigned long s)
{
  Arena arena;
  Ring ring, next, node;

  AVER(IsSubclassPoly(pool->class, AMCPoolClassGet()));

  arena = PoolArena(pool);
  ring = PoolSegRing(pool);
  node = RingNext(ring);
  RING_FOR(node, ring, next) {
    Seg seg = SegOfPoolRing(node);

    ShieldExpose(arena, seg);
    AMCWalk(pool, seg, f, p, s);
    ShieldCover(arena, seg);
  }
}


/* AMCDescribe -- describe the contents of the AMC pool
 *
 * See <design/poolamc/#describe>.
 */
static Res AMCDescribe(Pool pool, mps_lib_FILE *stream)
{
  Res res;
  AMC amc;
  Ring node, nextNode;
  char *rampmode;

  if (!CHECKT(Pool, pool)) return ResFAIL;
  amc = Pool2AMC(pool);
  if (!CHECKT(AMC, amc)) return ResFAIL;
  if (stream == NULL) return ResFAIL;

  res = WriteF(stream,
               (amc->rankSet == RankSetEMPTY) ? "AMCZ" : "AMC",
               " $P {\n", (WriteFP)amc, "  pool $P ($U)\n",
               (WriteFP)AMC2Pool(amc), (WriteFU)AMC2Pool(amc)->serial,
               NULL);
  if (res != ResOK) return res;

  switch(amc->rampMode) {
  case outsideRamp: rampmode = "outside ramp"; break;
  case beginRamp: rampmode = "begin ramp"; break;
  case ramping: rampmode = "ramping"; break;
  case finishRamp: rampmode = "finish ramp"; break;
  case collectingRamp: rampmode = "collecting ramp"; break;
  default: rampmode = "unknown ramp mode"; break;
  }
  res = WriteF(stream,
               "  ", rampmode, " ($U)\n", (WriteFU)amc->rampCount,
               NULL);
  if (res != ResOK) return res;

  RING_FOR(node, &amc->genRing, nextNode) {
    amcGen gen = RING_ELT(amcGen, amcRing, node);
    res = amcGenDescribe(gen, stream);
    if (res != ResOK) return res;
  }

  res = WriteF(stream, "} AMC $P\n", (WriteFP)amc, NULL);
  if (res != ResOK) return res;

  return ResOK;
}


/* AMCPoolClass -- the class definition */

DEFINE_POOL_CLASS(AMCPoolClass, this)
{
  INHERIT_CLASS(this, AbstractCollectPoolClass);
  PoolClassMixInFormat(this);
  this->name = "AMC";
  this->size = sizeof(AMCStruct);
  this->offset = offsetof(AMCStruct, poolStruct);
  this->attr |= AttrMOVINGGC;
  this->init = AMCInit;
  this->finish = AMCFinish;
  this->bufferFill = AMCBufferFill;
  this->bufferEmpty = AMCBufferEmpty;
  this->whiten = AMCWhiten;
  this->scan = AMCScan;
  this->fix = AMCFix;
  this->fixEmergency = AMCFixEmergency;
  this->reclaim = AMCReclaim;
  this->rampBegin = AMCRampBegin;
  this->rampEnd = AMCRampEnd;
  this->walk = AMCWalk;
  this->bufferClass = amcBufClassGet;
  this->describe = AMCDescribe;
}


/* AMCZPoolClass -- the class definition */

DEFINE_POOL_CLASS(AMCZPoolClass, this)
{
  INHERIT_CLASS(this, AMCPoolClass);
  this->name = "AMCZ";
  this->attr &= ~(AttrSCAN | AttrINCR_RB);
  this->init = AMCZInit;
  this->grey = PoolNoGrey;
  this->scan = PoolNoScan;
}


/* mps_class_amc -- return the pool class descriptor to the client */

mps_class_t mps_class_amc(void)
{
  return (mps_class_t)AMCPoolClassGet();
}

/* mps_class_amcz -- return the pool class descriptor to the client */

mps_class_t mps_class_amcz(void)
{
  return (mps_class_t)AMCZPoolClassGet();
}


/* mps_amc_apply -- apply function to all objects in pool
 *
 * The iterator that is passed by the client is stored in a closure
 * structure which is passed to a local iterator in order to ensure that
 * any type conversion necessary between Addr and mps_addr_t happen.
 * They are almost certainly the same on all platforms, but this is the
 * correct way to do it.
*/

typedef struct mps_amc_apply_closure_s {
  void (*f)(mps_addr_t object, void *p, size_t s);
  void *p;
  size_t s;
} mps_amc_apply_closure_s;

static void mps_amc_apply_iter(Addr addr, Format format, Pool pool,
                               void *p, unsigned long s)
{
  mps_amc_apply_closure_s *closure = p;
  /* Can't check addr */
  AVERT(Format, format);
  AVERT(Pool, pool);
  /* We could check that s is the sizeof *p, but it would be slow */
  UNUSED(format);
  UNUSED(pool);
  UNUSED(s);
  (*closure->f)(addr, closure->p, closure->s);
}

void mps_amc_apply(mps_pool_t mps_pool,
                   void (*f)(mps_addr_t object, void *p, size_t s),
                   void *p, size_t s)
{
  Pool pool = (Pool)mps_pool;
  mps_amc_apply_closure_s closure_s;
  Arena arena;

  AVER(CHECKT(Pool, pool));
  arena = PoolArena(pool);
  ArenaEnter(arena);
  AVERT(Pool, pool);

  closure_s.f = f; closure_s.p = p; closure_s.s = s;
  amcWalkAll(pool, mps_amc_apply_iter, &closure_s, sizeof(closure_s));

  ArenaLeave(arena);
}


/* AMCCheck -- check consistency of the AMC pool
 *
 * See <design/poolamc/#check>.
 */
static Bool AMCCheck(AMC amc)
{
  CHECKS(AMC, amc);
  CHECKD(Pool, &amc->poolStruct);
  CHECKL(IsSubclassPoly(amc->poolStruct.class, EnsureAMCPoolClass()));
  CHECKL(RankSetCheck(amc->rankSet));
  CHECKL(RingCheck(&amc->genRing));
  CHECKL(BoolCheck(amc->gensBooted));
  if (amc->gensBooted) {
    CHECKD(amcGen, amc->nursery);
    CHECKL(amc->gen != NULL);
    CHECKD(amcGen, amc->rampGen);
    CHECKD(amcGen, amc->afterRampGen);
  }
  /* nothing to check for rampCount */
  CHECKL(amc->rampMode >= outsideRamp);
  CHECKL(amc->rampMode <= collectingRamp);

  return TRUE;
}


/* C. COPYRIGHT AND LICENSE
 *
 * Copyright (C) 2001-2002 Ravenbrook Limited <http://www.ravenbrook.com/>.
 * All rights reserved.  This is an open source license.  Contact
 * Ravenbrook for commercial licensing options.
 * 
 * Redistribution and use in source and binary forms, with or without
 * modification, are permitted provided that the following conditions are
 * met:
 * 
 * 1. Redistributions of source code must retain the above copyright
 * notice, this list of conditions and the following disclaimer.
 * 
 * 2. Redistributions in binary form must reproduce the above copyright
 * notice, this list of conditions and the following disclaimer in the
 * documentation and/or other materials provided with the distribution.
 * 
 * 3. Redistributions in any form must be accompanied by information on how
 * to obtain complete source code for this software and any accompanying
 * software that uses this software.  The source code must either be
 * included in the distribution or be available for no more than the cost
 * of distribution plus a nominal fee, and must be freely redistributable
 * under reasonable conditions.  For an executable file, complete source
 * code means the source code for all modules it contains. It does not
 * include source code for modules or files that typically accompany the
 * major components of the operating system on which the executable file
 * runs.
 * 
 * THIS SOFTWARE IS PROVIDED BY THE COPYRIGHT HOLDERS AND CONTRIBUTORS "AS
 * IS" AND ANY EXPRESS OR IMPLIED WARRANTIES, INCLUDING, BUT NOT LIMITED
 * TO, THE IMPLIED WARRANTIES OF MERCHANTABILITY, FITNESS FOR A PARTICULAR
 * PURPOSE, OR NON-INFRINGEMENT, ARE DISCLAIMED. IN NO EVENT SHALL THE
 * COPYRIGHT HOLDERS AND CONTRIBUTORS BE LIABLE FOR ANY DIRECT, INDIRECT,
 * INCIDENTAL, SPECIAL, EXEMPLARY, OR CONSEQUENTIAL DAMAGES (INCLUDING, BUT
 * NOT LIMITED TO, PROCUREMENT OF SUBSTITUTE GOODS OR SERVICES; LOSS OF
 * USE, DATA, OR PROFITS; OR BUSINESS INTERRUPTION) HOWEVER CAUSED AND ON
 * ANY THEORY OF LIABILITY, WHETHER IN CONTRACT, STRICT LIABILITY, OR TORT
 * (INCLUDING NEGLIGENCE OR OTHERWISE) ARISING IN ANY WAY OUT OF THE USE OF
 * THIS SOFTWARE, EVEN IF ADVISED OF THE POSSIBILITY OF SUCH DAMAGE.
 */<|MERGE_RESOLUTION|>--- conflicted
+++ resolved
@@ -86,14 +86,10 @@
 
 #define amcSegSig      ((Sig)0x519A3C59) /* SIGnature AMC SeG */
 
-#define CB_SKETCH 5
-
 typedef struct amcSegStruct {
   GCSegStruct gcSegStruct;  /* superclass fields must come first */
   int *segTypeP;            /* .segtype */
   Bool new;                 /* allocated since last GC */
-  char abzSketchTotalPrev[CB_SKETCH];
-  char abzSketchTotal[CB_SKETCH];
   Sig sig;                  /* <code/misc.h#sig> */
 } amcSegStruct;
 
@@ -141,8 +137,6 @@
 
   amcseg->segTypeP = segtype; /* .segtype */
   amcseg->new = TRUE;
-  amcseg->abzSketchTotalPrev[0] = '\0';
-  amcseg->abzSketchTotal[0] = '\0';
   amcseg->sig = amcSegSig;
   AVERT(amcSeg, amcseg);
 
@@ -150,7 +144,14 @@
 }
 
 
-/* AMCSegSketch -- write (into pbSketch) seg-state, as short human-readable text */
+/* AMCSegSketch -- summarise the segment state for a human reader
+ *
+ * Write a short human-readable text representation of the segment 
+ * state into storage indicated by pbSketch+cbSketch.
+ *
+ * A typical sketch is "bGW_", meaning the seg has a nailboard, has 
+ * some Grey and some White objects, and has no buffer attached.
+ */
 
 static void AMCSegSketch(Seg seg, char *pbSketch, size_t cbSketch)
 {
@@ -208,14 +209,6 @@
       }
     } else {
       /* I don't know what's going on! */
-      static Bool already = FALSE;
-      already = already || WriteF
-        (
-         mps_lib_get_stdout(),
-         ".......Flipped $U, Trapped $U, LimitZeroed $U.....\n",
-         (WriteFU)flipped, (WriteFU)trapped, (WriteFU)limitzeroed,
-         NULL
-        );
     }
   }
   
@@ -237,7 +230,7 @@
   Addr i, p, base, limit, init;
   Align step;
   Size row;
-  char abzSketch[CB_SKETCH];
+  char abzSketch[5];
 
   if (!CHECKT(Seg, seg)) return ResFAIL;
   if (stream == NULL) return ResFAIL;
@@ -312,12 +305,6 @@
 
   AMCSegSketch(seg, abzSketch, NELEMS(abzSketch));
   res = WriteF(stream, "  Sketch: $S\n", (WriteFS)abzSketch, NULL);
-  if (res != ResOK) return res;
-
-  res = WriteF(stream, "  Sketch at previous Total scan: $S\n", (WriteFS)amcseg->abzSketchTotalPrev, NULL);
-  if (res != ResOK) return res;
-
-  res = WriteF(stream, "  Sketch at last Total scan: $S\n", (WriteFS)amcseg->abzSketchTotal, NULL);
   if (res != ResOK) return res;
 
   res = WriteF(stream, "} AMC Seg $P\n", (WriteFP)seg, NULL);
@@ -1346,15 +1333,6 @@
       return res;
     }
     loops += 1;
-    if (moreScanning && (loops == 1)) {
-      SegDescribe(seg, mps_lib_get_stdout());
-      (void) WriteF(mps_lib_get_stdout(),
-        "amcScanNailed first loop:\n",
-        " ss.unfixedSummary: $B\n", (WriteFB)ss->unfixedSummary,
-        " ss.fixedSummary:   $B\n", (WriteFB)ss->fixedSummary,
-        NULL
-      );
-    }
   } while(moreScanning);
 
   if (loops > 1)
@@ -1381,12 +1359,18 @@
        * accurate, and cannot be used to verify the SegSummary (see 
        * impl/trace/#verify.segsummary).  Use ScanStateSetSummary to 
        * store ScanStateSummary in ss.fixedSummary and reset 
-       * ss.unfixedSummary.
+       * ss.unfixedSummary.  See job001548.
        */
       RefSet refset;
     
       refset = ScanStateSummary(ss);
-      
+
+#if 0
+      /* This might become useful diagnostic feedback.  
+       * (A rare event, which might prompt a rare defect to appear).
+       * For now (diagnostic feedback system still being developed), 
+       * use if0 to comment it out.  RHSK 2007-04-18.
+       */
       (void) WriteF(mps_lib_get_stdout(),
         "amcScanNailed completed, but had to loop $U times:\n", (WriteFU)loops,
         " SegSummary:        $B\n", (WriteFB)SegSummary(seg),
@@ -1402,16 +1386,9 @@
         "MOVING ScanStateSummary TO fixedSummary, "
         "RESETTING unfixedSummary.\n", NULL
       );
+#endif
     
       ScanStateSetSummary(ss, refset);
-      
-      (void) WriteF(mps_lib_get_stdout(),
-        "now:\n",
-        " ss.unfixedSummary: $B\n", (WriteFB)ss->unfixedSummary,
-        " ss.fixedSummary:   $B\n", (WriteFB)ss->fixedSummary,
-        " Total && ResOK?:   $S\n", (WriteFS)(total ? "YES" : "no"),
-        NULL
-      );
     }
   }
   
@@ -1424,30 +1401,7 @@
  *
  * See <design/poolamc/#seg-scan>.
  */
-static Res AMCScanInner(Bool *totalReturn, ScanState ss, Pool pool, Seg seg);
-static void AMCSegAllobjSummary(Seg seg, char *pbzAction);
-
 static Res AMCScan(Bool *totalReturn, ScanState ss, Pool pool, Seg seg)
-{
-  Res res;
-  
-  AMCSegAllobjSummary(seg, "Before AMCScanInner");
-  
-  res = AMCScanInner(totalReturn, ss, pool, seg);
-  
-  if ( (res == ResOK) && totalReturn ) {
-    amcSeg amcseg = Seg2amcSeg(seg);
-    int i;
-    for (i = 0; i < NELEMS(amcseg->abzSketchTotalPrev); i += 1) {
-      amcseg->abzSketchTotalPrev[i] = amcseg->abzSketchTotal[i];
-    }
-    AMCSegSketch(seg, amcseg->abzSketchTotal, NELEMS(amcseg->abzSketchTotal));
-  }
-  
-  return res;
-}
-
-static Res AMCScanInner(Bool *totalReturn, ScanState ss, Pool pool, Seg seg)
 {
   Addr base, limit;
   Arena arena;
@@ -1502,86 +1456,11 @@
     }
   }
 
-  /* AMCSegAllobjSummary(seg, "Scan [1b]"); */
-  
   ss->scannedSize += AddrOffset(base, limit);
   EVENT_PPP(AMCScanEnd, amc, seg, ss);
 
   *totalReturn = TRUE;
   return ResOK;
-}
-
-
-static Res AMCNoFix(ScanState ss, Ref *refIO)
-{
-  NOTREACHED;
-  return ResUNIMPL;
-}
-
-
-static void AMCSegAllobjSummary(Seg seg, char *pbzAction)
-{
-  amcSeg amcseg;
-  Pool pool;
-  Arena arena;
-  Format format;
-  ScanStateStruct ss;
-  Buffer buffer;
-  Addr base, limit;
-  Ref baseRef, limitRef;
-  Res res = ResOK;
-  
-  AVERT(Seg, seg);
-  amcseg = Seg2amcSeg(seg);
-  AVERT(amcSeg, amcseg);
-  
-  pool = SegPool(seg);
-  AVERT(Pool, pool);
-  arena = pool->arena;
-  format = pool->format;
-
-  /* ScanStateInit(&ss, ts, arena, rank, white); */
-  /* If I want to call ScanStateInit, I would have to first make a 
-   * valid Trace, and make sure it is in ss->arena->busyTraces.
-   * No time for all that.  RHSK 2007-03-23.
-   */
-  ss.zoneShift = arena->zoneShift;
-  ss.unfixedSummary = RefSetEMPTY;
-  ss.fixedSummary = RefSetEMPTY;
-  ss.white = ZoneSetEMPTY;
-  ss.fix = AMCNoFix;
-  
-  base = SegBase(seg);
-  baseRef = (Ref)AddrAdd(base, format->headerSize);
-  buffer = SegBuffer(seg);
-  limit = buffer
-          ? BufferScanLimit(buffer)
-          : SegLimit(seg);
-  limitRef = (Ref)AddrAdd(limit, format->headerSize);
-  
-  /* ShieldExpose */
-  
-  AVER(base < limit);
-  if (base < limit) {
-    res = (*format->scan)(&ss, baseRef, limitRef);
-  }
-  
-  /* ShieldCover */
-  
-  if ( ! RefSetSub(ss.unfixedSummary, SegSummary(seg)) ) {
-    Res res2;
-    mps_lib_FILE *stream = mps_lib_get_stdout();
-    
-    SegDescribe(seg, stream);
-    
-    res2 = WriteF(stream,
-      "Action: $S\n", (WriteFS)pbzAction,
-      "SegSummary:    $W\n", (WriteFW)SegSummary(seg),
-      "AllobjSummary: $W\n", (WriteFW)ss.unfixedSummary,
-      "AllobjSummary res: $W\n", res, NULL
-    );
-  }
-  AVER(RefSetSub(ss.unfixedSummary, SegSummary(seg)));
 }
 
 
@@ -1765,20 +1644,7 @@
     ss->forwardedSize += length;
     do {
       res = BUFFER_RESERVE(&newRef, buffer, length, FALSE);
-<<<<<<< HEAD
       if (res != ResOK)
-=======
-      if (res != ResOK) {
-        /*
-        WriteF(mps_lib_get_stdout(),
-               "xxxxxxxxxxxxxxxxxxxxxxxxxxxxxxxxxxxxxxxxxxxxxxxxxxxxxxxxxxxxxxxxx\n"
-               "AMCFix forwarding buffer: BUFFER_RESERVE failed,\n"
-               "Referent object is in this seg:\n",
-               NULL
-              );
-        SegDescribe(seg, mps_lib_get_stdout());
-        */
->>>>>>> 1772f845
         goto returnRes;
 
       toSeg = BufferSeg(buffer);
