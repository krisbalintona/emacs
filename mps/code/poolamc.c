/* poolamc.c: AUTOMATIC MOSTLY-COPYING MEMORY POOL CLASS
 *
 * $Id$
<<<<<<< HEAD
 * Copyright (c) 2001 Ravenbrook Limited.
 * Copyright (C) 2002 Global Graphics Software.
=======
 * Copyright (c) 2001 Ravenbrook Limited.  See end of file for license.
>>>>>>> e99aa189
 *
 * .sources: <design/poolamc/>.
 */

#include "mpscamc.h"
#include "chain.h"
#include "bt.h"
#include "mpm.h"

SRCID(poolamc, "$Id$");


/* PType enumeration -- distinguishes AMCGen and AMCNailboard */
enum {AMCPTypeGen = 1, AMCPTypeNailboard};

/* AMC typedef */
typedef struct AMCStruct *AMC;

/* amcGen typedef */
typedef struct amcGenStruct *amcGen;

/* forward declarations */

static Bool AMCCheck(AMC amc);
static Res AMCFix(Pool pool, ScanState ss, Seg seg, Ref *refIO);
static Res AMCHeaderFix(Pool pool, ScanState ss, Seg seg, Ref *refIO);
static PoolClass AMCPoolClassGet(void);
static BufferClass amcBufClassGet(void);
static SegClass amcSegClassGet(void);


/* amcGenStruct -- pool AMC generation descriptor */

#define amcGenSig       ((Sig)0x519A3C9E)  /* SIGnature AMC GEn */

typedef struct amcGenStruct {
  PoolGenStruct pgen;
  int type;                     /* AMCPTypeGen for a gen */
  RingStruct amcRing;           /* link in list of gens in pool */
  Buffer forward;               /* forwarding buffer */
  Count segs;                   /* number of segs in gen */
  Sig sig;                      /* <code/misc.h#sig> */
} amcGenStruct;

#define amcGenAMC(amcgen) Pool2AMC((amcgen)->pgen.pool)
#define amcGenPool(amcgen) ((amcgen)->pgen.pool)

#define amcGenNr(amcgen) ((amcgen)->pgen.nr)


enum {outsideRamp = 1, beginRamp, ramping, finishRamp, collectingRamp};


/* amcNailboard -- the nailboard */

typedef struct amcNailboardStruct *amcNailboard;
typedef struct amcNailboardStruct {
  Sig sig;
  int type;         /* AMCPTypeNailboard for a nailboard */
  amcGen gen;       /* generation of this segment */
  Count nails;      /* number of ambigFixes, not necessarily distinct */
  Count distinctNails; /* number of distinct ambigFixes */
  Bool newMarks;    /* set to TRUE if a new mark bit is added */
  Shift markShift;  /* shift to convert offset into bit index for mark */
  BT mark;          /* mark table used to record ambiguous fixes */
} amcNailboardStruct;

#define amcNailboardSig ((Sig)0x519A3C4B) /* SIGnature AMC Nailboard */


/* AMCGSegStruct -- AMC segment structure
 *
 * .segtype: AMC segs have a pointer to the type field of either
 * a nailboard or a generation. This initial value is passed
 * as an additional parameter when the segment is allocated.
 * See <design/poolamc/#fix.nail.distinguish>.
 */

typedef struct amcSegStruct *amcSeg;

#define amcSegSig      ((Sig)0x519A3C59) /* SIGnature AMC SeG */

typedef struct amcSegStruct {
  GCSegStruct gcSegStruct;  /* superclass fields must come first */
  int *segTypeP;            /* .segtype */
  Bool new;                 /* allocated since last GC */
  Sig sig;                  /* <code/misc.h#sig> */
} amcSegStruct;

#define Seg2amcSeg(seg)             ((amcSeg)(seg))
#define amcSeg2Seg(amcseg)          ((Seg)(amcseg))

#define amcSegTypeP(seg)           (Seg2amcSeg(seg)->segTypeP)
#define amcSegSetTypeP(seg, type)  (Seg2amcSeg(seg)->segTypeP = (type))


static Bool amcSegCheck(amcSeg amcseg)
{
  CHECKS(amcSeg, amcseg);
  CHECKD(GCSeg, &amcseg->gcSegStruct);
  CHECKL(*amcseg->segTypeP == AMCPTypeNailboard
         || *amcseg->segTypeP == AMCPTypeGen);
  CHECKL(BoolCheck(amcseg->new));
  return TRUE;
}


/* AMCSegInit -- initialise an AMC segment */

static Res AMCSegInit(Seg seg, Pool pool, Addr base, Size size,
                      Bool reservoirPermit, va_list args)
{
  int *segtype = va_arg(args, int*);  /* .segtype */
  SegClass super;
  amcSeg amcseg;
  Res res;

  AVERT(Seg, seg);
  amcseg = Seg2amcSeg(seg);
  /* no useful checks for base and size */
  AVERT(Bool, reservoirPermit);

  /* Initialize the superclass fields first via next-method call */
  super = SEG_SUPERCLASS(amcSegClass);
  res = super->init(seg, pool, base, size, reservoirPermit, args);
  if (res != ResOK)
    return res;

  amcseg->segTypeP = segtype; /* .segtype */
  amcseg->new = TRUE;
  amcseg->sig = amcSegSig;
  AVERT(amcSeg, amcseg);

  return ResOK;
}


/* AMCSegDescribe -- describe the contents of a segment
 *
 * See <design/poolamc/#seg-describe>.
 */
static Res AMCSegDescribe(Seg seg, mps_lib_FILE *stream)
{
  Res res;
  Pool pool;
  amcSeg amcseg;
  SegClass super;
  Addr i, p, base, limit, init;
  Align step;
  Size row;

  if (!CHECKT(Seg, seg)) return ResFAIL;
  if (stream == NULL) return ResFAIL;
  amcseg = Seg2amcSeg(seg);
  if (!CHECKT(amcSeg, amcseg)) return ResFAIL;

  /* Describe the superclass fields first via next-method call */
  super = SEG_SUPERCLASS(GCSegClass);
  res = super->describe(seg, stream);
  if (res != ResOK) return res;

  pool = SegPool(seg);
  step = PoolAlignment(pool);
  row = step * 64;

  base = SegBase(seg);
  p = AddrAdd(base, pool->format->headerSize);
  limit = SegLimit(seg);
  if (SegBuffer(seg) != NULL)
    init = BufferGetInit(SegBuffer(seg));
  else
    init = limit;

  res = WriteF(stream,
               "AMC seg $P [$A,$A){\n",
               (WriteFP)seg, (WriteFA)base, (WriteFA)limit,
               "  Map\n",
               NULL);
  if (res != ResOK) return res;

  for(i = base; i < limit; i = AddrAdd(i, row)) {
    Addr j;
    char c;

    res = WriteF(stream, "    $A  ", i, NULL);
    if (res != ResOK) return res;

    /* @@@@ This needs to describe nailboards as well */
    /* @@@@ This misses a header-sized pad at the end. */
    for(j = i; j < AddrAdd(i, row); j = AddrAdd(j, step)) {
      if (j >= limit)
        c = ' ';
      else if (j >= init)
        c = '.';
      else if (j == p) {
        c = '*';
        p = (pool->format->skip)(p);
      } else
        c = '=';
      res = WriteF(stream, "$C", c, NULL);
      if (res != ResOK) return res;
    }

    res = WriteF(stream, "\n", NULL);
    if (res != ResOK) return res;
  }

  res = WriteF(stream, "} AMC Seg $P\n", (WriteFP)seg, NULL);
  if (res != ResOK) return res;

  return ResOK;
}


/* amcSegClass -- Class definition for AMC segments */

DEFINE_SEG_CLASS(amcSegClass, class)
{
  INHERIT_CLASS(class, GCSegClass);
  SegClassMixInNoSplitMerge(class);  /* no support for this (yet) */
  class->name = "AMCSEG";
  class->size = sizeof(amcSegStruct);
  class->init = AMCSegInit;
  class->describe = AMCSegDescribe;
}



/* amcSegHasNailboard -- test whether the segment has a nailboard
 *
 * See <design/poolamc/#fix.nail.distinguish>.
 */
static Bool amcSegHasNailboard(Seg seg)
{
  int type;

  type = *amcSegTypeP(seg);
  AVER(type == AMCPTypeNailboard || type == AMCPTypeGen);
  return type == AMCPTypeNailboard;
}


/* amcSegNailboard -- get the nailboard for this segment */

static amcNailboard amcSegNailboard(Seg seg)
{
  int *p;

  p = amcSegTypeP(seg);
  AVER(amcSegHasNailboard(seg));
  return PARENT(amcNailboardStruct, type, p);
}


/* amcSegGen -- get the generation structure for this segment */

static amcGen amcSegGen(Seg seg)
{
  if (amcSegHasNailboard(seg)) {
    amcNailboard Nailboard = amcSegNailboard(seg);
    return Nailboard->gen;
  } else {
    int *p;
    p = amcSegTypeP(seg);
    return PARENT(amcGenStruct, type, p);
  }
}


/* AMCStruct -- pool AMC descriptor
 *
 * See <design/poolamc/#struct>.
 */

#define AMCSig          ((Sig)0x519A3C99) /* SIGnature AMC */

typedef struct AMCStruct {      /* <design/poolamc/#struct> */
  PoolStruct poolStruct;        /* generic pool structure */
  RankSet rankSet;              /* rankSet for entire pool */
  RingStruct genRing;           /* ring of generations */
  Bool gensBooted;              /* used during boot (init) */
  Chain chain;                  /* chain used by this pool */
  size_t gens;                  /* number of generations */
  amcGen *gen;                  /* (pointer to) array of generations */
  amcGen nursery;               /* the default mutator generation */
  amcGen rampGen;               /* the ramp generation */
  amcGen afterRampGen;          /* the generation after rampGen */
  unsigned rampCount;           /* <design/poolamc/#ramp.count> */
  int rampMode;                 /* <design/poolamc/#ramp.mode> */
  Sig sig;                      /* <design/pool/#outer-structure.sig> */
} AMCStruct;

#define Pool2AMC(pool) PARENT(AMCStruct, poolStruct, (pool))
#define AMC2Pool(amc) (&(amc)->poolStruct)


/* amcGenCheck -- check consistency of a generation structure */

static Bool amcGenCheck(amcGen gen)
{
  Arena arena;
  AMC amc;

  CHECKS(amcGen, gen);
  CHECKD(PoolGen, &gen->pgen);
  amc = amcGenAMC(gen);
  CHECKU(AMC, amc);
  CHECKL(gen->type == AMCPTypeGen);
  CHECKD(Buffer, gen->forward);
  CHECKL(RingCheck(&gen->amcRing));
  CHECKL((gen->pgen.totalSize == 0) == (gen->segs == 0));
  arena = amc->poolStruct.arena;
  CHECKL(gen->pgen.totalSize >= gen->segs * ArenaAlign(arena));
  return TRUE;
}


/* amcNailboardCheck -- check the nailboard */

static Bool amcNailboardCheck(amcNailboard board)
{
  CHECKS(amcNailboard, board);
  CHECKL(board->type == AMCPTypeNailboard);
  CHECKD(amcGen, board->gen);
  /* nails is >= number of set bits in mark, but we can't check this. */
  /* We know that shift corresponds to pool->align */
  CHECKL(BoolCheck(board->newMarks));
  CHECKL(board->distinctNails <= board->nails);
  CHECKL(1uL << board->markShift == PoolAlignment(amcGenPool(board->gen)));
  /* weak check for BTs @@@@ */
  CHECKL(board->mark != NULL);
  return TRUE;
}


/* amcBufStruct -- AMC Buffer subclass
 *
 * This subclass of SegBuf records a link to a generation.
 */

#define amcBufSig ((Sig)0x519A3CBF) /* SIGnature AMC BuFfer  */

typedef struct amcBufStruct *amcBuf;

typedef struct amcBufStruct {
  SegBufStruct segbufStruct;      /* superclass fields must come first */
  amcGen gen;                     /* The AMC generation */
  Sig sig;                        /* <design/sig/> */
} amcBufStruct;


/* Buffer2amcBuf -- convert generic Buffer to an amcBuf */

#define Buffer2amcBuf(buffer) ((amcBuf)(buffer))



/* amcBufCheck -- check consistency of an amcBuf */

static Bool amcBufCheck(amcBuf amcbuf)
{
  SegBuf segbuf;

  CHECKS(amcBuf, amcbuf);
  segbuf = &amcbuf->segbufStruct;
  CHECKL(SegBufCheck(segbuf));
  if (amcbuf->gen != NULL)
    CHECKD(amcGen, amcbuf->gen);
  return TRUE;
}


/* amcBufGen -- Return the AMC generation of an amcBuf */

static amcGen amcBufGen(Buffer buffer)
{
  return Buffer2amcBuf(buffer)->gen;
}


/* amcBufSetGen -- Set the AMC generation of an amcBuf */

static void amcBufSetGen(Buffer buffer, amcGen gen)
{
  amcBuf amcbuf;

  if (gen != NULL)
    AVERT(amcGen, gen);
  amcbuf = Buffer2amcBuf(buffer);
  amcbuf->gen = gen;
}


/* AMCBufInit -- Initialize an amcBuf */

static Res AMCBufInit(Buffer buffer, Pool pool, va_list args)
{
  AMC amc;
  amcBuf amcbuf;
  BufferClass superclass;
  Res res;

  AVERT(Buffer, buffer);
  AVERT(Pool, pool);
  amc = Pool2AMC(pool);
  AVERT(AMC, amc);

  /* call next method */
  superclass = BUFFER_SUPERCLASS(amcBufClass);
  res = (*superclass->init)(buffer, pool, args);
  if (res != ResOK)
    return res;

  amcbuf = Buffer2amcBuf(buffer);
  if (BufferIsMutator(buffer)) {
    /* Set up the buffer to be allocating in the nursery. */
    amcbuf->gen = amc->nursery;
  } else {
    amcbuf->gen = NULL; /* no gen yet -- see <design/poolamc/#forward.gen> */
  }
  amcbuf->sig = amcBufSig;
  AVERT(amcBuf, amcbuf);

  BufferSetRankSet(buffer, amc->rankSet);

  return ResOK;
}


/* AMCBufFinish -- Finish an amcBuf */

static void AMCBufFinish(Buffer buffer)
{
  BufferClass super;
  amcBuf amcbuf;

  AVERT(Buffer, buffer);
  amcbuf = Buffer2amcBuf(buffer);
  AVERT(amcBuf, amcbuf);

  amcbuf->sig = SigInvalid;

  /* finish the superclass fields last */
  super = BUFFER_SUPERCLASS(amcBufClass);
  super->finish(buffer);
}


/* amcBufClass -- The class definition */

DEFINE_BUFFER_CLASS(amcBufClass, class)
{
  INHERIT_CLASS(class, SegBufClass);
  class->name = "AMCBUF";
  class->size = sizeof(amcBufStruct);
  class->init = AMCBufInit;
  class->finish = AMCBufFinish;
}


/* amcGenCreate -- create a generation */

static Res amcGenCreate(amcGen *genReturn, AMC amc, Serial genNr)
{
  Arena arena;
  Buffer buffer;
  Pool pool;
  amcGen gen;
  Res res;
  void *p;

  pool = AMC2Pool(amc);
  arena = pool->arena;

  res = ControlAlloc(&p, arena, sizeof(amcGenStruct), FALSE);
  if (res != ResOK)
    goto failControlAlloc;
  gen = (amcGen)p;

  res = BufferCreate(&buffer, EnsureamcBufClass(), pool, FALSE);
  if (res != ResOK)
    goto failBufferCreate;

  res = PoolGenInit(&gen->pgen, amc->chain, genNr, pool);
  if (res != ResOK)
    goto failGenInit;
  gen->type = AMCPTypeGen;
  RingInit(&gen->amcRing);
  gen->segs = 0;
  gen->forward = buffer;
  gen->sig = amcGenSig;

  AVERT(amcGen, gen);

  RingAppend(&amc->genRing, &gen->amcRing);
  EVENT_PP(AMCGenCreate, amc, gen);
  *genReturn = gen;
  return ResOK;

failGenInit:
  BufferDestroy(buffer);
failBufferCreate:
  ControlFree(arena, p, sizeof(amcGenStruct));
failControlAlloc:
  return res;
}


/* amcGenDestroy -- destroy a generation */

static void amcGenDestroy(amcGen gen)
{
  Arena arena;

  AVERT(amcGen, gen);
  AVER(gen->segs == 0);
  AVER(gen->pgen.totalSize == 0);

  EVENT_P(AMCGenDestroy, gen);
  arena = PoolArena(amcGenPool(gen));
  gen->sig = SigInvalid;
  RingRemove(&gen->amcRing);
  RingFinish(&gen->amcRing);
  PoolGenFinish(&gen->pgen);
  BufferDestroy(gen->forward);
  ControlFree(arena, gen, sizeof(amcGenStruct));
}


/* amcGenDescribe -- describe an AMC generation */

static Res amcGenDescribe(amcGen gen, mps_lib_FILE *stream)
{
  Res res;

  if (!CHECKT(amcGen, gen)) return ResFAIL;

  res = WriteF(stream,
               "  amcGen $P ($U) {\n", (WriteFP)gen, (WriteFU)amcGenNr(gen),
               "   buffer $P\n", gen->forward,
               "   segs $U, totalSize $U, newSize $U\n", (WriteFU)gen->segs,
               (WriteFU)gen->pgen.totalSize, (WriteFU)gen->pgen.newSize,
               "  } amcGen\n", NULL);
  return res;
}


/* amcSegCreateNailboard -- create nailboard for segment */

static Res amcSegCreateNailboard(Seg seg, Pool pool)
{
  amcNailboard board;
  Arena arena;
  Count bits;
  Res res;
  void *p;

  AVER(!amcSegHasNailboard(seg));

  arena = PoolArena(pool);

  res = ControlAlloc(&p, arena, sizeof(amcNailboardStruct), FALSE);
  if (res != ResOK)
    goto failAllocNailboard;
  board = p;
  board->type = AMCPTypeNailboard;
  board->gen = amcSegGen(seg);
  board->nails = (Count)0;
  board->distinctNails = (Count)0;
  board->newMarks = FALSE;
  board->markShift = SizeLog2((Size)pool->alignment);
  /* See d.m.p.Nailboard.size. */
  bits = (SegSize(seg) + pool->format->headerSize) >> board->markShift;
  res = ControlAlloc(&p, arena, BTSize(bits), FALSE);
  if (res != ResOK)
    goto failMarkTable;
  board->mark = p;
  BTResRange(board->mark, 0, bits);
  board->sig = amcNailboardSig;
  AVERT(amcNailboard, board);
  amcSegSetTypeP(seg, &board->type); /* .segtype */
  return ResOK;

failMarkTable:
  ControlFree(arena, board, sizeof(amcNailboardStruct));
failAllocNailboard:
  return res;
}


/* amcSegDestroyNailboard -- destroy the nailboard of a segment */

static void amcSegDestroyNailboard(Seg seg, Pool pool)
{
  amcNailboard board;
  amcGen gen;
  Arena arena;
  Count bits;

  gen = amcSegGen(seg);
  board = amcSegNailboard(seg);
  AVERT(amcNailboard, board);

  arena = PoolArena(pool);
  bits = SegSize(seg) >> board->markShift;
  ControlFree(arena, board->mark, BTSize(bits));
  board->sig = SigInvalid;
  ControlFree(arena, board, sizeof(amcNailboardStruct));
  amcSegSetTypeP(seg, &gen->type); /* .segtype */
}


/* amcNailGetMark -- get the mark bit for ref from the nailboard */

static Bool amcNailGetMark(Seg seg, Ref ref)
{
  amcNailboard board;
  Index i;

  board = amcSegNailboard(seg);
  AVERT(amcNailboard, board);

  i = AddrOffset(SegBase(seg), ref) >> board->markShift;
  return BTGet(board->mark, i);
}


/* amcNailGetAndSetMark -- set the mark bit for ref in the nailboard
 *
 * Returns the old value.
 */
static Bool amcNailGetAndSetMark(Seg seg, Ref ref)
{
  amcNailboard board;
  Index i;

  board = amcSegNailboard(seg);
  AVERT(amcNailboard, board);

  ++board->nails;
  i = AddrOffset(SegBase(seg), ref) >> board->markShift;
  if (!BTGet(board->mark, i)) {
    BTSet(board->mark, i);
    board->newMarks = TRUE;
    ++board->distinctNails;
    return FALSE;
  }
  return TRUE;
}


/* amcNailMarkRange -- nail a range in the board
 *
 * We nail the objects laying between base and limit, i.e., mark the
 * bits that correspond to client pointers for them.  We may assume that
 * the range is unmarked.
 */
static void amcNailMarkRange(Seg seg, Addr base, Addr limit)
{
  amcNailboard board;
  Index ibase, ilimit;
  Size headerSize;

  AVER(SegBase(seg) <= base && base < SegLimit(seg));
  AVER(SegBase(seg) <= limit && limit <= SegLimit(seg));
  AVER(base < limit);

  board = amcSegNailboard(seg);
  AVERT(amcNailboard, board);
  headerSize = SegPool(seg)->format->headerSize;
  ibase = (AddrOffset(SegBase(seg), base) + headerSize) >> board->markShift;
  ilimit = (AddrOffset(SegBase(seg), limit) + headerSize) >> board->markShift;
  AVER(BTIsResRange(board->mark, ibase, ilimit));

  BTSetRange(board->mark, ibase, ilimit);
  board->nails += ilimit - ibase;
  board->distinctNails += ilimit - ibase;
}


/* amcNailRangeIsMarked -- check that a range in the board is marked
 *
 * Like amcNailMarkRange, we take the arguments as referring to base
 * pointers and look at the bits of the corresponding client pointers.
 */
static Bool amcNailRangeIsMarked(Seg seg, Addr base, Addr limit)
{
  amcNailboard board;
  Index ibase, ilimit;
  Size headerSize;

  AVER(SegBase(seg) <= base && base < SegLimit(seg));
  AVER(SegBase(seg) <= limit && limit <= SegLimit(seg));
  AVER(base < limit);

  board = amcSegNailboard(seg);
  AVERT(amcNailboard, board);
  headerSize = SegPool(seg)->format->headerSize;
  ibase = (AddrOffset(SegBase(seg), base) + headerSize) >> board->markShift;
  ilimit = (AddrOffset(SegBase(seg), limit) + headerSize) >> board->markShift;
  return BTIsSetRange(board->mark, ibase, ilimit);
}


/* amcInitComm -- initialize AMC/Z pool
 *
 * See <design/poolamc/#init>.
 * Shared by AMCInit and AMCZinit.
 */
static Res amcInitComm(Pool pool, RankSet rankSet, va_list arg)
{
  AMC amc;
  Res res;
  Arena arena;
  Index i;
  size_t genArraySize;
  size_t genCount;

  AVER(pool != NULL);

  amc = Pool2AMC(pool);
  arena = PoolArena(pool);

  pool->format = va_arg(arg, Format);
  AVERT(Format, pool->format);
  pool->alignment = pool->format->alignment;
  amc->chain = va_arg(arg, Chain);
  AVERT(Chain, amc->chain);
  amc->rankSet = rankSet;

  RingInit(&amc->genRing);
  /* amc gets checked before the generations get created, but they */
  /* do get created later in this function. */
  amc->gen = NULL;
  amc->nursery = NULL;
  amc->rampGen = NULL;
  amc->afterRampGen = NULL;
  amc->gensBooted = FALSE;

  amc->rampCount = 0;
  amc->rampMode = outsideRamp;

  if (pool->format->headerSize == 0) {
    pool->fix = AMCFix;
  } else {
    pool->fix = AMCHeaderFix;
  }

  amc->sig = AMCSig;
  AVERT(AMC, amc);

  /* Init generations. */
  genCount = ChainGens(amc->chain);
  {
    void *p;

    genArraySize = sizeof(amcGen) * (genCount + 1); /* chain plus dynamic gen */
    res = ControlAlloc(&p, arena, genArraySize, FALSE);
    if (res != ResOK)
      goto failGensAlloc;
    amc->gen = p;
    for(i = 0; i < genCount + 1; ++i) {
      res = amcGenCreate(&amc->gen[i], amc, (Serial)i);
      if (res != ResOK) {
        goto failGenAlloc;
      }
    }
    /* Set up forwarding buffers. */
    for(i = 0; i < genCount; ++i) {
      amcBufSetGen(amc->gen[i]->forward, amc->gen[i+1]);
    }
    /* Dynamic gen forwards to itself. */
    amcBufSetGen(amc->gen[genCount]->forward, amc->gen[genCount]);
  }
  amc->nursery = amc->gen[0];
  amc->rampGen = amc->gen[genCount-1]; /* last ephemeral gen */
  amc->afterRampGen = amc->gen[genCount];
  amc->gensBooted = TRUE;

  AVERT(AMC, amc);
  EVENT_PP(AMCInit, pool, amc);
  if (rankSet == RankSetEMPTY)
    EVENT_PP(PoolInitAMCZ, pool, pool->format);
  else
    EVENT_PP(PoolInitAMC, pool, pool->format);
  return ResOK;

failGenAlloc:
  while(i > 0) {
    --i;
    amcGenDestroy(amc->gen[i]);
  }
  ControlFree(arena, amc->gen, genArraySize);
failGensAlloc:
  return res;
}

static Res AMCInit(Pool pool, va_list arg)
{
  return amcInitComm(pool, RankSetSingle(RankEXACT), arg);
}

static Res AMCZInit(Pool pool, va_list arg)
{
  return amcInitComm(pool, RankSetEMPTY, arg);
}


/* AMCFinish -- finish AMC pool
 *
 * See <design/poolamc/#finish>.
 */
static void AMCFinish(Pool pool)
{
  AMC amc;
  Ring ring;
  Ring node, nextNode;

  AVERT(Pool, pool);
  amc = Pool2AMC(pool);
  AVERT(AMC, amc);

  EVENT_P(AMCFinish, amc);

  /* @@@@ Make sure that segments aren't buffered by forwarding buffers. */
  /* This is a hack which allows the pool to be destroyed */
  /* while it is collecting.  Note that there aren't any mutator */
  /* buffers by this time. */
  RING_FOR(node, &amc->genRing, nextNode) {
    amcGen gen = RING_ELT(amcGen, amcRing, node);
    BufferDetach(gen->forward, pool);
    gen->pgen.newSize = (Size)0; /* to maintain invariant < totalSize */
  }

  ring = PoolSegRing(pool);
  RING_FOR(node, ring, nextNode) {
    Seg seg = SegOfPoolRing(node);
    Size size;
    amcGen gen = amcSegGen(seg);

    --gen->segs;
    size = SegSize(seg);
    gen->pgen.totalSize -= size;

    SegFree(seg);
  }

  /* Disassociate forwarding buffers from gens before they are destroyed */
  ring = &amc->genRing;
  RING_FOR(node, ring, nextNode) {
    amcGen gen = RING_ELT(amcGen, amcRing, node);
    amcBufSetGen(gen->forward, NULL);
  }
  RING_FOR(node, ring, nextNode) {
    amcGen gen = RING_ELT(amcGen, amcRing, node);
    amcGenDestroy(gen);
  }

  amc->sig = SigInvalid;
}


/* AMCBufferFill -- refill an allocation buffer
 *
 * See <design/poolamc/#fill>.
 */
static Res AMCBufferFill(Addr *baseReturn, Addr *limitReturn,
                         Pool pool, Buffer buffer, Size size,
                         Bool withReservoirPermit)
{
  Seg seg;
  AMC amc;
  Res res;
  Addr base, limit;
  Arena arena;
  Size alignedSize;
  amcGen gen;
  Serial genNr;
  SegPrefStruct segPrefStruct;

  AVERT(Pool, pool);
  amc = Pool2AMC(pool);
  AVERT(AMC, amc);
  AVER(baseReturn != NULL);
  AVER(limitReturn != NULL);
  AVERT(Buffer, buffer);
  AVER(BufferIsReset(buffer));
  AVER(size >  0);
  AVERT(Bool, withReservoirPermit);

  gen = amcBufGen(buffer);
  AVERT(amcGen, gen);

  /* Create and attach segment.  The location of this segment is */
  /* expressed as a generation number.  We rely on the arena to */
  /* organize locations appropriately.  */
  arena = PoolArena(pool);
  alignedSize = SizeAlignUp(size, ArenaAlign(arena));
  segPrefStruct = *SegPrefDefault();
  SegPrefExpress(&segPrefStruct, SegPrefCollected, NULL);
  genNr = PoolGenNr(&gen->pgen);
  SegPrefExpress(&segPrefStruct, SegPrefGen, &genNr);
  res = SegAlloc(&seg, amcSegClassGet(), &segPrefStruct,
                 alignedSize, pool, withReservoirPermit,
                 &gen->type); /* .segtype */
  if (res != ResOK)
    return res;

  /* <design/seg/#field.rankSet.start> */
  if (BufferRankSet(buffer) == RankSetEMPTY)
    SegSetRankAndSummary(seg, BufferRankSet(buffer), RefSetEMPTY);
  else
    SegSetRankAndSummary(seg, BufferRankSet(buffer), RefSetUNIV);

  /* Put the segment in the generation indicated by the buffer. */
  ++gen->segs;
  gen->pgen.totalSize += alignedSize;
  /* If ramping, don't count survivors in newSize. */
  if (amc->rampMode != ramping
      || buffer != amc->rampGen->forward || gen != amc->rampGen) {
    gen->pgen.newSize += alignedSize;
  } else {
    Seg2amcSeg(seg)->new = FALSE;
  }
  PoolGenUpdateZones(&gen->pgen, seg);

  /* Give the buffer the entire segment to allocate in. */
  base = SegBase(seg);
  *baseReturn = base;
  limit = AddrAdd(base, alignedSize);
  AVER(limit == SegLimit(seg));
  *limitReturn = limit;
  return ResOK;
}


/* amcBufferEmpty -- detach a buffer from a segment
 *
 * See <design/poolamc/#flush>.
 */
static void AMCBufferEmpty(Pool pool, Buffer buffer, Addr init, Addr limit)
{
  AMC amc;
  Size size;
  Arena arena;
  Seg seg;

  AVERT(Pool, pool);
  amc = Pool2AMC(pool);
  AVERT(AMC, amc);
  AVERT(Buffer, buffer);
  AVER(BufferIsReady(buffer));
  seg = BufferSeg(buffer);
  AVERT(Seg, seg);
  AVER(init <= limit);
  AVER(SegLimit(seg) == limit);

  arena = BufferArena(buffer);

  /* <design/poolamc/#flush.pad> */
  size = AddrOffset(init, limit);
  if (size > 0) {
    ShieldExpose(arena, seg);
    (*pool->format->pad)(init, size);
    ShieldCover(arena, seg);
  }
}


/* AMCRampBegin -- note an entry into a ramp pattern */

static void AMCRampBegin(Pool pool, Buffer buf, Bool collectAll)
{
  AMC amc;

  AVERT(Pool, pool);
  amc = Pool2AMC(pool);
  AVERT(AMC, amc);
  AVERT(Buffer, buf);
  AVERT(Bool, collectAll);
  UNUSED(collectAll); /* obsolete */

  AVER(amc->rampCount < UINT_MAX);
  ++amc->rampCount;
  if (amc->rampCount == 1) {
    if (amc->rampMode != finishRamp)
      amc->rampMode = beginRamp;
  }
}


/* AMCRampEnd -- note an exit from a ramp pattern */

static void AMCRampEnd(Pool pool, Buffer buf)
{
  AMC amc;

  AVERT(Pool, pool);
  amc = Pool2AMC(pool);
  AVERT(AMC, amc);
  AVERT(Buffer, buf);

  AVER(amc->rampCount > 0);
  --amc->rampCount;
  if (amc->rampCount == 0) {
    PoolGen pgen = &amc->rampGen->pgen;
    Ring node, nextNode;

    if (amc->rampMode == ramping) /* if we are ramping, clean up */
      amc->rampMode = finishRamp;
    else
      amc->rampMode = outsideRamp;

    /* Adjust amc->rampGen->pgen.newSize: Now count all the segments in the */
    /* ramp generation as new (except if they're white). */
    RING_FOR(node, PoolSegRing(pool), nextNode) {
      Seg seg = SegOfPoolRing(node);

      if (amcSegGen(seg) == amc->rampGen && !Seg2amcSeg(seg)->new
          && SegWhite(seg) == TraceSetEMPTY) {
        pgen->newSize += SegSize(seg);
        Seg2amcSeg(seg)->new = TRUE;
      }
    }
  }
}


/* AMCWhiten -- condemn the segment for the trace
 *
 * If the segment has a mutator buffer on it, we nail the buffer,
 * because we can't scan or reclaim uncommitted buffers.
 */
static Res AMCWhiten(Pool pool, Trace trace, Seg seg)
{
  amcGen gen;
  AMC amc;
  Buffer buffer;
  Res res;

  AVERT(Pool, pool);
  AVERT(Trace, trace);
  AVERT(Seg, seg);

  buffer = SegBuffer(seg);
  if (buffer != NULL) {
    AVERT(Buffer, buffer);

    if (!BufferIsMutator(buffer)) {   /* forwarding buffer */
      AVER(BufferIsReady(buffer));
      BufferDetach(buffer, pool);
    } else {                        /* mutator buffer */
      if (BufferScanLimit(buffer) == SegBase(seg))
        /* There's nothing but the buffer, don't condemn. */
        return ResOK;
      else /* if (BufferScanLimit(buffer) == BufferLimit(buffer)) { */
        /* The buffer is full, so it won't be used by the mutator. */
        /* @@@@ We should detach it, but can't for technical reasons. */
        /* BufferDetach(buffer, pool); */
      /* } else */ {
        /* There is an active buffer, make sure it's nailed. */
        if (!amcSegHasNailboard(seg)) {
          if (SegNailed(seg) == TraceSetEMPTY) {
            res = amcSegCreateNailboard(seg, pool);
            if (res != ResOK)
              return ResOK; /* can't create nailboard, don't condemn */
            if (BufferScanLimit(buffer) != BufferLimit(buffer))
              amcNailMarkRange(seg, BufferScanLimit(buffer),
                               BufferLimit(buffer));
            ++trace->nailCount;
            SegSetNailed(seg, TraceSetSingle(trace));
          } else {
            /* Segment is nailed already, cannot create a nailboard */
            /* (see .nail.new), just give up condemning. */
            return ResOK;
          }
        } else {
          /* We have a nailboard, the buffer must be nailed already. */
          AVER((BufferScanLimit(buffer) == BufferLimit(buffer))
               || amcNailRangeIsMarked(seg, BufferScanLimit(buffer),
                                       BufferLimit(buffer)));
          /* Nail it for this trace as well. */
          SegSetNailed(seg, TraceSetAdd(SegNailed(seg), trace));
        }
        /* We didn't condemn the buffer, subtract it from the count. */
        /* @@@@ We could subtract all the nailed grains. */
	/* Relies on unsigned arithmetic wrapping round */
	/* on under- and overflow (which it does). */
        trace->condemned -= AddrOffset(BufferScanLimit(buffer),
                                       BufferLimit(buffer));
      }
    }
  }

  SegSetWhite(seg, TraceSetAdd(SegWhite(seg), trace));
  trace->condemned += SegSize(seg);

  gen = amcSegGen(seg);
  AVERT(amcGen, gen);
  if (Seg2amcSeg(seg)->new) {
    gen->pgen.newSize -= SegSize(seg);
    Seg2amcSeg(seg)->new = FALSE;
  }

  /* Ensure we are forwarding into the right generation. */

  amc = Pool2AMC(pool);
  AVERT(AMC, amc);
  /* see <design/poolamc/#gen.ramp> */
  /* This switching needs to be more complex for multiple traces. */
  AVER(TraceSetIsSingle(PoolArena(pool)->busyTraces));
  if (amc->rampMode == beginRamp && gen == amc->rampGen) {
    BufferDetach(gen->forward, pool);
    amcBufSetGen(gen->forward, gen);
    amc->rampMode = ramping;
  } else {
    if (amc->rampMode == finishRamp && gen == amc->rampGen) {
      BufferDetach(gen->forward, pool);
      amcBufSetGen(gen->forward, amc->afterRampGen);
      amc->rampMode = collectingRamp;
    }
  }

  return ResOK;
}


/* amcScanNailedOnce -- make one scanning pass over a nailed segment
 *
 * *totalReturn set to TRUE iff all objects in segment scanned.
 * *moreReturn set to FALSE only if there are no more objects
 * on the segment that need scanning (which is normally the case).
 * It is set to TRUE if scanning had to be abandoned early on, and
 * also if during emergency fixing any new marks got added to the
 * nailboard.
 */
static Res amcScanNailedOnce(Bool *totalReturn, Bool *moreReturn,
                             ScanState ss, Pool pool, Seg seg, AMC amc)
{
  Addr p, limit;
  Format format;
  Res res;
  Bool total = TRUE;
  Size bytesScanned = 0;

  UNUSED(amc); /* Actually only unused when telemetry is off. @@@@ */

  EVENT_PPP(AMCScanBegin, amc, seg, ss); /* @@@@ use own event */

  format = pool->format;
  amcSegNailboard(seg)->newMarks = FALSE;

  p = AddrAdd(SegBase(seg), format->headerSize);
  while(SegBuffer(seg) != NULL) {
    limit = AddrAdd(BufferScanLimit(SegBuffer(seg)), format->headerSize);
    if (p >= limit) {
      AVER(p == limit);
      goto returnGood;
    }
    while(p < limit) {
      Addr q;
      q = (*format->skip)(p);
      if (amcNailGetMark(seg, p)) {
        res = (*format->scan)(ss, p, q);
        if (res != ResOK) {
          *totalReturn = FALSE; *moreReturn = TRUE;
          return res;
        }
        bytesScanned += AddrOffset(p, q);
      } else {
        total = FALSE;
      }
      p = q;
    }
    AVER(p == limit);
  }

  /* Should have a ScanMarkedRange or something like that @@@@ */
  /* to abstract common code. */
  limit = AddrAdd(SegLimit(seg), format->headerSize);
  /* @@@@ Shouldn't p be set to BufferLimit here?! */
  while(p < limit) {
    Addr q;
    q = (*format->skip)(p);
    if (amcNailGetMark(seg, p)) {
      res = (*format->scan)(ss, p, q);
      if (res != ResOK) {
        *totalReturn = FALSE; *moreReturn = TRUE;
        return res;
      }
      bytesScanned += AddrOffset(p, q);
    } else {
      total = FALSE;
    }
    p = q;
  }
  AVER(p == limit);

returnGood:
  EVENT_PPP(AMCScanEnd, amc, seg, ss); /* @@@@ use own event */

  AVER(bytesScanned <= SegSize(seg));
  ss->scannedSize += bytesScanned;
  *totalReturn = total;
  *moreReturn = amcSegNailboard(seg)->newMarks;
  return ResOK;
}


/* amcScanNailed -- scan a nailed segment */

static Res amcScanNailed(Bool *totalReturn, ScanState ss, Pool pool,
                         Seg seg, AMC amc)
{
  Bool total, moreScanning;

  do {
    Res res;
    res = amcScanNailedOnce(&total, &moreScanning, ss, pool, seg, amc);
    if (res != ResOK) {
      *totalReturn = FALSE;
      return res;
    }
  } while(moreScanning);

  *totalReturn = total;
  return ResOK;
}


/* AMCScan -- scan a single seg, turning it black
 *
 * See <design/poolamc/#seg-scan>.
 */
static Res AMCScan(Bool *totalReturn, ScanState ss, Pool pool, Seg seg)
{
  Addr base, limit;
  Arena arena;
  Format format;
  AMC amc;
  Res res;

  AVER(totalReturn != NULL);
  AVERT(ScanState, ss);
  AVERT(Seg, seg);
  AVERT(Pool, pool);
  amc = Pool2AMC(pool);
  AVERT(AMC, amc);


  format = pool->format;
  arena = pool->arena;

  if (amcSegHasNailboard(seg)) {
    return amcScanNailed(totalReturn, ss, pool, seg, amc);
  }

  EVENT_PPP(AMCScanBegin, amc, seg, ss);

  base = AddrAdd(SegBase(seg), format->headerSize);
  while(SegBuffer(seg) != NULL) {  /* <design/poolamc/#seg-scan.loop> */
    limit = AddrAdd(BufferScanLimit(SegBuffer(seg)), format->headerSize);
    if (base >= limit) {
      /* @@@@ Are we sure we don't need scan the rest of the segment? */
      AVER(base == limit);
      *totalReturn = TRUE;
      return ResOK;
    }
    res = (*format->scan)(ss, base, limit);
    if (res != ResOK) {
      *totalReturn = FALSE;
      return res;
    }
    ss->scannedSize += AddrOffset(base, limit);
    base = limit;
  }

  /* <design/poolamc/#seg-scan.finish> @@@@ base? */
  limit = AddrAdd(SegLimit(seg), format->headerSize);
  AVER(SegBase(seg) <= base
       && base <= AddrAdd(SegLimit(seg), format->headerSize));
  if (base < limit) {
    res = (*format->scan)(ss, base, limit);
    if (res != ResOK) {
      *totalReturn = FALSE;
      return res;
    }
  }

  ss->scannedSize += AddrOffset(base, limit);
  EVENT_PPP(AMCScanEnd, amc, seg, ss);

  *totalReturn = TRUE;
  return ResOK;
}


/* amcFixInPlace -- fix an reference without moving the object
 *
 * Usually this function is used for ambiguous references, but during
 * emergency tracing may be used for references of any rank.
 *
 * If the segment has a nailboard then we use that to record the fix.
 * Otherwise we simply grey and nail the entire segment.
 */
static void amcFixInPlace(Pool pool, Seg seg, ScanState ss, Ref *refIO)
{
  Addr ref;

  UNUSED(pool);

  ref = (Addr)*refIO;
  /* An ambiguous reference can point before the header. */
  AVER(SegBase(seg) <= ref);
  /* .ref-limit: A reference passed to Fix can't be beyond the segment, */
  /* because then TraceFix would not have picked this segment. */
  AVER(ref < SegLimit(seg));

  EVENT_0(AMCFixInPlace);
  if (amcSegHasNailboard(seg)) {
    Bool wasMarked = amcNailGetAndSetMark(seg, ref);
    /* If there are no new marks (i.e., no new traces for which we */
    /* are marking, and no new mark bits set) then we can return */
    /* immediately, without changing colour. */
    if (TraceSetSub(ss->traces, SegNailed(seg)) && wasMarked)
      return;
  } else if (TraceSetSub(ss->traces, SegNailed(seg))) {
    return;
  }
  SegSetNailed(seg, TraceSetUnion(SegNailed(seg), ss->traces));
  if (SegRankSet(seg) != RankSetEMPTY)
    SegSetGrey(seg, TraceSetUnion(SegGrey(seg), ss->traces));
}


/* AMCFixEmergency -- fix a reference, without allocating
 *
 * See <design/poolamc/#emergency.fix>.
 */
static Res AMCFixEmergency(Pool pool, ScanState ss, Seg seg, Ref *refIO)
{
  Arena arena;
  AMC amc;
  Addr newRef;

  AVERT(Pool, pool);
  AVERT(ScanState, ss);
  AVERT(Seg, seg);
  AVER(refIO != NULL);

  arena = PoolArena(pool);
  AVERT(Arena, arena);
  amc = Pool2AMC(pool);
  AVERT(AMC, amc);

  ss->wasMarked = TRUE;

  if (ss->rank == RankAMBIG)
    goto fixInPlace;

  ShieldExpose(arena, seg);
  newRef = (*pool->format->isMoved)(*refIO);
  ShieldCover(arena, seg);
  if (newRef != (Addr)0) {
    /* Object has been forwarded already, so snap-out pointer. */
    /* Useful weak pointer semantics not implemented. @@@@ */
    *refIO = newRef;
    return ResOK;
  }

fixInPlace: /* see <design/poolamc/>.Nailboard.emergency */
  amcFixInPlace(pool, seg, ss, refIO);
  return ResOK;
}


/* AMCFix -- fix a reference to the pool
 *
 * See <design/poolamc/#fix>.
 */
Res AMCFix(Pool pool, ScanState ss, Seg seg, Ref *refIO)
{
  Arena arena;
  AMC amc;
  Res res;
  Format format;        /* cache of pool->format */
  Ref ref;              /* reference to be fixed */
  Ref newRef;           /* new location, if moved */
  Size length;          /* length of object to be relocated */
  Buffer buffer;        /* buffer to allocate new copy into */
  amcGen gen;           /* generation of old copy of object */
  TraceSet grey;        /* greyness of object being relocated */
  TraceSet toGrey;      /* greyness of object's destination */
  RefSet summary;       /* summary of object being relocated */
  RefSet toSummary;     /* summary of object's destination */
  Seg toSeg;            /* segment to which object is being relocated */

  /* <design/trace/#fix.noaver> */
  AVERT_CRITICAL(Pool, pool);
  AVERT_CRITICAL(ScanState, ss);
  AVERT_CRITICAL(Seg, seg);
  AVER_CRITICAL(refIO != NULL);
  EVENT_0(AMCFix);

  /* For the moment, assume that the object was already marked. */
  /* (See design.mps.fix.protocol.was-marked.) */
  ss->wasMarked = TRUE;

  /* If the reference is ambiguous, set up the datastructures for */
  /* managing a nailed segment.  This involves marking the segment */
  /* as nailed, and setting up a per-word mark table */
  if (ss->rank == RankAMBIG) {
    /* .nail.new: Check to see whether we need a Nailboard for */
    /* this seg.  We use "SegNailed(seg) == TraceSetEMPTY" */
    /* rather than "!amcSegHasNailboard(seg)" because this avoids */
    /* setting up a new nailboard when the segment was nailed, but had */
    /* no nailboard.  This must be avoided because otherwise */
    /* assumptions in AMCFixEmergency will be wrong (essentially */
    /* we will lose some pointer fixes because we introduced a */
    /* nailboard). */
    if (SegNailed(seg) == TraceSetEMPTY) {
      res = amcSegCreateNailboard(seg, pool);
      if (res != ResOK)
        return res;
      ++ss->nailCount;
      SegSetNailed(seg, TraceSetUnion(SegNailed(seg), ss->traces));
    }
    amcFixInPlace(pool, seg, ss, refIO);
    return ResOK;
  }

  amc = Pool2AMC(pool);
  AVERT_CRITICAL(AMC, amc);
  format = pool->format;
  ref = *refIO;
  AVER_CRITICAL(SegBase(seg) <= ref);
  AVER_CRITICAL(ref < SegLimit(seg));
  arena = pool->arena;

  ShieldExpose(arena, seg);
  newRef = (*format->isMoved)(ref);
  ShieldCover(arena, seg);

  if (newRef == (Addr)0) {
    /* If object is nailed already then we mustn't copy it: */
    if (SegNailed(seg) != TraceSetEMPTY
        && (!amcSegHasNailboard(seg) || amcNailGetMark(seg, ref))) {
      /* Segment only needs greying if there are new traces for which */
      /* we are nailing. */
      if (!TraceSetSub(ss->traces, SegNailed(seg))) {
        if (SegRankSet(seg) != RankSetEMPTY)
          SegSetGrey(seg, TraceSetUnion(SegGrey(seg), ss->traces));
        SegSetNailed(seg, TraceSetUnion(SegNailed(seg), ss->traces));
      }
      res = ResOK;
      goto returnRes;
    } else if (ss->rank == RankWEAK) {
      /* object is not preserved (neither moved, nor nailed) */
      /* hence, reference should be splatted */
      goto updateReference;
    }
    /* object is not preserved yet (neither moved, nor nailed) */
    /* so should be preserved by forwarding */
    EVENT_A(AMCFixForward, newRef);
    /* design.mps.fix.protocol.was-marked */
    ss->wasMarked = FALSE;

    /* Get the forwarding buffer from the object's generation. */
    gen = amcSegGen(seg);
    buffer = gen->forward;
    AVER_CRITICAL(buffer != NULL);

    length = AddrOffset(ref, (*format->skip)(ref));
    STATISTIC_STAT(++ss->forwardedCount);
    ss->forwardedSize += length;
    do {
      res = BUFFER_RESERVE(&newRef, buffer, length, FALSE);
      if (res != ResOK)
        goto returnRes;

      toSeg = BufferSeg(buffer);
      ShieldExpose(arena, toSeg);

      /* Since we're moving an object from one segment to another, */
      /* union the greyness and the summaries together. */
      grey = TraceSetUnion(ss->traces, SegGrey(seg));
      toGrey = SegGrey(toSeg);
      if (TraceSetDiff(grey, toGrey) != TraceSetEMPTY
          && SegRankSet(seg) != RankSetEMPTY)
        SegSetGrey(toSeg, TraceSetUnion(toGrey, grey));
      summary = SegSummary(seg);
      toSummary = SegSummary(toSeg);
      if (RefSetDiff(summary, toSummary) != RefSetEMPTY)
        SegSetSummary(toSeg, RefSetUnion(toSummary, summary));

      /* <design/trace/#fix.copy> */
      (void)AddrCopy(newRef, ref, length);

      ShieldCover(arena, toSeg);
    } while (!BUFFER_COMMIT(buffer, newRef, length));
    ss->copiedSize += length;

    ShieldExpose(arena, seg);
    (*format->move)(ref, newRef);
    ShieldCover(arena, seg);
  } else {
    /* reference to broken heart (which should be snapped out -- */
    /* consider adding to (non-existant) snap-out cache here) */
    STATISTIC_STAT(++ss->snapCount);
  }

  /* .fix.update: update the reference to whatever the above code */
  /* decided it should be */
updateReference:
  *refIO = newRef;
  res = ResOK;

returnRes:
  return res;
}


/* AMCHeaderFix -- fix a reference to the pool, with headers
 *
 * See <design/poolamc/#header.fix>.
 */
static Res AMCHeaderFix(Pool pool, ScanState ss, Seg seg, Ref *refIO)
{
  Arena arena;
  AMC amc;
  Res res;
  Format format;        /* cache of pool->format */
  Ref ref;              /* reference to be fixed */
  Ref newRef;           /* new location, if moved */
  Addr newBase;         /* base address of new copy */
  Size length;          /* length of object to be relocated */
  Buffer buffer;        /* buffer to allocate new copy into */
  amcGen gen;           /* generation of old copy of object */
  TraceSet grey;        /* greyness of object being relocated */
  TraceSet toGrey;      /* greyness of object's destination */
  RefSet summary;       /* summary of object being relocated */
  RefSet toSummary;     /* summary of object's destination */
  Seg toSeg;            /* segment to which object is being relocated */

  /* <design/trace/#fix.noaver> */
  AVERT_CRITICAL(Pool, pool);
  AVERT_CRITICAL(ScanState, ss);
  AVERT_CRITICAL(Seg, seg);
  AVER_CRITICAL(refIO != NULL);
  EVENT_0(AMCFix);

  /* For the moment, assume that the object was already marked. */
  /* (See design.mps.fix.protocol.was-marked.) */
  ss->wasMarked = TRUE;

  /* If the reference is ambiguous, set up the datastructures for */
  /* managing a nailed segment.  This involves marking the segment */
  /* as nailed, and setting up a per-word mark table */
  if (ss->rank == RankAMBIG) {
    /* .nail.new: Check to see whether we need a Nailboard for this seg. */
    /* We use "SegNailed(seg) == TraceSetEMPTY" rather than */
    /* "!amcSegHasNailboard(seg)" because this avoids setting up a new */
    /* nailboard when the segment was nailed, but had no nailboard. */
    /* This must be avoided because otherwise assumptions in */
    /* AMCFixEmergency will be wrong (essentially we will lose some */
    /* pointer fixes because we introduced a nailboard). */
    if (SegNailed(seg) == TraceSetEMPTY) {
      res = amcSegCreateNailboard(seg, pool);
      if (res != ResOK)
        return res;
      ++ss->nailCount;
      SegSetNailed(seg, TraceSetUnion(SegNailed(seg), ss->traces));
    }
    amcFixInPlace(pool, seg, ss, refIO);
    return ResOK;
  }

  amc = Pool2AMC(pool);
  AVERT_CRITICAL(AMC, amc);
  format = pool->format;
  ref = *refIO;
  AVER_CRITICAL(AddrAdd(SegBase(seg), pool->format->headerSize) <= ref);
  AVER_CRITICAL(ref < SegLimit(seg)); /* see .ref-limit */
  arena = pool->arena;

  ShieldExpose(arena, seg);
  newRef = (*format->isMoved)(ref);
  ShieldCover(arena, seg);

  if (newRef == (Addr)0) {
    /* If object is nailed already then we mustn't copy it: */
    if (SegNailed(seg) != TraceSetEMPTY
        && (!amcSegHasNailboard(seg) || amcNailGetMark(seg, ref))) {
      /* Segment only needs greying if there are new traces for which */
      /* we are nailing. */
      if (!TraceSetSub(ss->traces, SegNailed(seg))) {
        if (SegRankSet(seg) != RankSetEMPTY)
          SegSetGrey(seg, TraceSetUnion(SegGrey(seg), ss->traces));
        SegSetNailed(seg, TraceSetUnion(SegNailed(seg), ss->traces));
      }
      res = ResOK;
      goto returnRes;
    } else if (ss->rank == RankWEAK) {
      /* object is not preserved (neither moved, nor nailed) */
      /* hence, reference should be splatted */
      goto updateReference;
    }
    /* object is not preserved yet (neither moved, nor nailed) */
    /* so should be preserved by forwarding */
    EVENT_A(AMCFixForward, newRef);
    /* design.mps.fix.protocol.was-marked */
    ss->wasMarked = FALSE;

    /* Get the forwarding buffer from the object's generation. */
    gen = amcSegGen(seg);
    buffer = gen->forward;
    AVER_CRITICAL(buffer != NULL);

    length = AddrOffset(ref, (*format->skip)(ref));
    STATISTIC_STAT(++ss->forwardedCount);
    ss->forwardedSize += length;
    do {
      Size headerSize = format->headerSize;

      res = BUFFER_RESERVE(&newBase, buffer, length, FALSE);
      if (res != ResOK)
        goto returnRes;
      newRef = AddrAdd(newBase, headerSize);

      toSeg = BufferSeg(buffer);
      ShieldExpose(arena, toSeg);

      /* Since we're moving an object from one segment to another, */
      /* union the greyness and the summaries together. */
      grey = TraceSetUnion(ss->traces, SegGrey(seg));
      toGrey = SegGrey(toSeg);
      if (TraceSetDiff(grey, toGrey) != TraceSetEMPTY
          && SegRankSet(seg) != RankSetEMPTY)
        SegSetGrey(toSeg, TraceSetUnion(toGrey, grey));
      summary = SegSummary(seg);
      toSummary = SegSummary(toSeg);
      if (RefSetDiff(summary, toSummary) != RefSetEMPTY)
        SegSetSummary(toSeg, RefSetUnion(toSummary, summary));

      /* <design/trace/#fix.copy> */
      (void)AddrCopy(newBase, AddrSub(ref, headerSize), length);

      ShieldCover(arena, toSeg);
    } while (!BUFFER_COMMIT(buffer, newBase, length));
    ss->copiedSize += length;

    ShieldExpose(arena, seg);
    (*format->move)(ref, newRef);
    ShieldCover(arena, seg);
  } else {
    /* reference to broken heart (which should be snapped out -- */
    /* consider adding to (non-existent) snap-out cache here) */
    STATISTIC_STAT(++ss->snapCount);
  }

  /* .fix.update: update the reference to whatever the above code */
  /* decided it should be */
updateReference:
  *refIO = newRef;
  res = ResOK;

returnRes:
  return res;
}


/* amcReclaimNailed -- reclaim what you can from a nailed segment */

static void amcReclaimNailed(Pool pool, Trace trace, Seg seg)
{
  Addr p, limit;
  Arena arena;
  Format format;
  Size bytesReclaimed = (Size)0;
  Count preservedInPlaceCount = (Count)0;
  Size preservedInPlaceSize = (Size)0;
  AMC amc;
  Size headerSize;

  /* All arguments AVERed by AMCReclaim */

  amc = Pool2AMC(pool);
  AVERT(AMC, amc);
  format = pool->format;

  arena = PoolArena(pool);
  AVERT(Arena, arena);

<<<<<<< HEAD
  /* see design.mps.poolamc.nailboard.limitations for improvements */
=======
  if (!amcSegHasNailboard(seg)) {
    /* We didn't keep a mark table, so preserve everything. */
    /* We can't do anything about preservedInPlaceCount. */
    trace->preservedInPlaceSize += SegSize(seg);
    goto adjustColour;
  }

  /* see <design/poolamc/>.Nailboard.limitations for improvements */
>>>>>>> e99aa189
  headerSize = format->headerSize;
  ShieldExpose(arena, seg);
  p = AddrAdd(SegBase(seg), headerSize);
  if (SegBuffer(seg) != NULL)
    limit = BufferScanLimit(SegBuffer(seg));
  else
    limit = SegLimit(seg);
  limit = AddrAdd(limit, headerSize);
  while(p < limit) {
    Addr q;
    Size length;
    q = (*format->skip)(p);
    length = AddrOffset(p, q);
    if (amcSegHasNailboard(seg)
        ? !amcNailGetMark(seg, p)
        /* If there's no mark table, retain all that hasn't been forwarded.  In
         * this case, preservedInPlace* become somewhat overstated. */
        : (*format->isMoved)(p) != NULL) {
      (*format->pad)(AddrSub(p, headerSize), length);
      bytesReclaimed += length;
    } else {
      ++preservedInPlaceCount;
      preservedInPlaceSize += length;
    }

    AVER(p < q);
    p = q;
  }
  AVER(p == limit);
  ShieldCover(arena, seg);

  SegSetNailed(seg, TraceSetDel(SegNailed(seg), trace));
  SegSetWhite(seg, TraceSetDel(SegWhite(seg), trace));
  if (SegNailed(seg) == TraceSetEMPTY && amcSegHasNailboard(seg)) {
    amcSegDestroyNailboard(seg, pool);
  }

  AVER(bytesReclaimed <= SegSize(seg));
  trace->reclaimSize += bytesReclaimed;
  trace->preservedInPlaceCount += preservedInPlaceCount;
  trace->preservedInPlaceSize += preservedInPlaceSize;
}


/* AMCReclaim -- recycle a segment if it is still white
 *
 * See <design/poolamc/#reclaim>.
 */
static void AMCReclaim(Pool pool, Trace trace, Seg seg)
{
  AMC amc;
  amcGen gen;
  Size size;

  AVERT_CRITICAL(Pool, pool);
  amc = Pool2AMC(pool);
  AVERT_CRITICAL(AMC, amc);
  AVERT_CRITICAL(Trace, trace);
  AVERT_CRITICAL(Seg, seg);

  gen = amcSegGen(seg);
  AVERT_CRITICAL(amcGen, gen);

  EVENT_PPP(AMCReclaim, gen, trace, seg);

  /* This switching needs to be more complex for multiple traces. */
  AVER_CRITICAL(TraceSetIsSingle(PoolArena(pool)->busyTraces));
  if (amc->rampMode == collectingRamp) {
    if (amc->rampCount > 0)
      /* Entered ramp mode before previous one was cleaned up */
      amc->rampMode = beginRamp;
    else
      amc->rampMode = outsideRamp;
  }

  if (SegNailed(seg) != TraceSetEMPTY) {
    amcReclaimNailed(pool, trace, seg);
    return;
  }

  --gen->segs;
  size = SegSize(seg);
  gen->pgen.totalSize -= size;

  trace->reclaimSize += size;

  SegFree(seg);
}


/* AMCWalk -- Apply function to (black) objects in segment */

static void AMCWalk(Pool pool, Seg seg, FormattedObjectsStepMethod f,
                    void *p, unsigned long s)
{
  Addr object, nextObject, limit;
  AMC amc;
  Format format;

  AVERT(Pool, pool);
  AVERT(Seg, seg);
  AVER(FUNCHECK(f));
  /* p and s are arbitrary closures so can't be checked */

  /* Avoid applying the function to grey or white objects. */
  /* White objects might not be alive, and grey objects */
  /* may have pointers to old-space. */

  /* NB, segments containing a mix of colours (i.e., nailed segs) */
  /* are not handled properly:  No objects are walked @@@@ */
  if (SegWhite(seg) == TraceSetEMPTY && SegGrey(seg) == TraceSetEMPTY
      && SegNailed(seg) == TraceSetEMPTY) {
    amc = Pool2AMC(pool);
    AVERT(AMC, amc);
    format = pool->format;

    /* If the segment is buffered, only walk as far as the end */
    /* of the initialized objects.  cf. AMCScan */
    if (SegBuffer(seg) != NULL)
      limit = BufferScanLimit(SegBuffer(seg));
    else
      limit = SegLimit(seg);
    limit = AddrAdd(limit, format->headerSize);

    object = AddrAdd(SegBase(seg), format->headerSize);
    while(object < limit) {
      /* Check not a broken heart. */
      AVER((*format->isMoved)(object) == NULL);
      (*f)(object, pool->format, pool, p, s);
      nextObject = (*pool->format->skip)(object);
      AVER(nextObject > object);
      object = nextObject;
    }
    AVER(object == limit);
  }
}


/* amcWalkAll -- Apply a function to all (black) objects in a pool */

static void amcWalkAll(Pool pool, FormattedObjectsStepMethod f,
                       void *p, unsigned long s)
{
  Arena arena;
  Ring ring, next, node;

  AVER(IsSubclassPoly(pool->class, AMCPoolClassGet()));

  arena = PoolArena(pool);
  ring = PoolSegRing(pool);
  node = RingNext(ring);
  RING_FOR(node, ring, next) {
    Seg seg = SegOfPoolRing(node);

    ShieldExpose(arena, seg);
    AMCWalk(pool, seg, f, p, s);
    ShieldCover(arena, seg);
  }
}


/* AMCDescribe -- describe the contents of the AMC pool
 *
 * See <design/poolamc/#describe>.
 */
static Res AMCDescribe(Pool pool, mps_lib_FILE *stream)
{
  Res res;
  AMC amc;
  Ring node, nextNode;
  char *rampmode;

  if (!CHECKT(Pool, pool)) return ResFAIL;
  amc = Pool2AMC(pool);
  if (!CHECKT(AMC, amc)) return ResFAIL;
  if (stream == NULL) return ResFAIL;

  res = WriteF(stream,
               (amc->rankSet == RankSetEMPTY) ? "AMCZ" : "AMC",
               " $P {\n", (WriteFP)amc, "  pool $P ($U)\n",
               (WriteFP)AMC2Pool(amc), (WriteFU)AMC2Pool(amc)->serial,
               NULL);
  if (res != ResOK) return res;

  switch(amc->rampMode) {
  case outsideRamp: rampmode = "outside ramp"; break;
  case beginRamp: rampmode = "begin ramp"; break;
  case ramping: rampmode = "ramping"; break;
  case finishRamp: rampmode = "finish ramp"; break;
  case collectingRamp: rampmode = "collecting ramp"; break;
  default: rampmode = "unknown ramp mode"; break;
  }
  res = WriteF(stream,
               "  ", rampmode, " ($U)\n", (WriteFU)amc->rampCount,
               NULL);
  if (res != ResOK) return res;

  RING_FOR(node, &amc->genRing, nextNode) {
    amcGen gen = RING_ELT(amcGen, amcRing, node);
    res = amcGenDescribe(gen, stream);
    if (res != ResOK) return res;
  }

  res = WriteF(stream, "} AMC $P\n", (WriteFP)amc, NULL);
  if (res != ResOK) return res;

  return ResOK;
}


/* AMCPoolClass -- the class definition */

DEFINE_POOL_CLASS(AMCPoolClass, this)
{
  INHERIT_CLASS(this, AbstractCollectPoolClass);
  PoolClassMixInFormat(this);
  this->name = "AMC";
  this->size = sizeof(AMCStruct);
  this->offset = offsetof(AMCStruct, poolStruct);
  this->attr |= AttrMOVINGGC;
  this->init = AMCInit;
  this->finish = AMCFinish;
  this->bufferFill = AMCBufferFill;
  this->bufferEmpty = AMCBufferEmpty;
  this->whiten = AMCWhiten;
  this->scan = AMCScan;
  this->fix = AMCFix;
  this->fixEmergency = AMCFixEmergency;
  this->reclaim = AMCReclaim;
  this->rampBegin = AMCRampBegin;
  this->rampEnd = AMCRampEnd;
  this->walk = AMCWalk;
  this->bufferClass = amcBufClassGet;
  this->describe = AMCDescribe;
}


/* AMCZPoolClass -- the class definition */

DEFINE_POOL_CLASS(AMCZPoolClass, this)
{
  INHERIT_CLASS(this, AMCPoolClass);
  this->name = "AMCZ";
  this->attr &= ~(AttrSCAN | AttrINCR_RB);
  this->init = AMCZInit;
  this->grey = PoolNoGrey;
  this->scan = PoolNoScan;
}


/* mps_class_amc -- return the pool class descriptor to the client */

mps_class_t mps_class_amc(void)
{
  return (mps_class_t)AMCPoolClassGet();
}

/* mps_class_amcz -- return the pool class descriptor to the client */

mps_class_t mps_class_amcz(void)
{
  return (mps_class_t)AMCZPoolClassGet();
}


/* mps_amc_apply -- apply function to all objects in pool
 *
 * The iterator that is passed by the client is stored in a closure
 * structure which is passed to a local iterator in order to ensure that
 * any type conversion necessary between Addr and mps_addr_t happen.
 * They are almost certainly the same on all platforms, but this is the
 * correct way to do it.
*/

typedef struct mps_amc_apply_closure_s {
  void (*f)(mps_addr_t object, void *p, size_t s);
  void *p;
  size_t s;
} mps_amc_apply_closure_s;

static void mps_amc_apply_iter(Addr addr, Format format, Pool pool,
                               void *p, unsigned long s)
{
  mps_amc_apply_closure_s *closure = p;
  /* Can't check addr */
  AVERT(Format, format);
  AVERT(Pool, pool);
  /* We could check that s is the sizeof *p, but it would be slow */
  UNUSED(format);
  UNUSED(pool);
  UNUSED(s);
  (*closure->f)(addr, closure->p, closure->s);
}

void mps_amc_apply(mps_pool_t mps_pool,
                   void (*f)(mps_addr_t object, void *p, size_t s),
                   void *p, size_t s)
{
  Pool pool = (Pool)mps_pool;
  mps_amc_apply_closure_s closure_s;
  Arena arena;

  AVER(CHECKT(Pool, pool));
  arena = PoolArena(pool);
  ArenaEnter(arena);
  AVERT(Pool, pool);

  closure_s.f = f; closure_s.p = p; closure_s.s = s;
  amcWalkAll(pool, mps_amc_apply_iter, &closure_s, sizeof(closure_s));

  ArenaLeave(arena);
}


/* AMCCheck -- check consistency of the AMC pool
 *
 * See <design/poolamc/#check>.
 */
static Bool AMCCheck(AMC amc)
{
  CHECKS(AMC, amc);
  CHECKD(Pool, &amc->poolStruct);
  CHECKL(IsSubclassPoly(amc->poolStruct.class, EnsureAMCPoolClass()));
  CHECKL(RankSetCheck(amc->rankSet));
  CHECKL(RingCheck(&amc->genRing));
  CHECKL(BoolCheck(amc->gensBooted));
  if (amc->gensBooted) {
    CHECKD(amcGen, amc->nursery);
    CHECKL(amc->gen != NULL);
    CHECKD(amcGen, amc->rampGen);
    CHECKD(amcGen, amc->afterRampGen);
  }
  /* nothing to check for rampCount */
  CHECKL(amc->rampMode >= outsideRamp && amc->rampMode <= collectingRamp);

  return TRUE;
}


/* C. COPYRIGHT AND LICENSE
 *
 * Copyright (C) 2001-2002 Ravenbrook Limited <http://www.ravenbrook.com/>.
 * All rights reserved.  This is an open source license.  Contact
 * Ravenbrook for commercial licensing options.
 * 
 * Redistribution and use in source and binary forms, with or without
 * modification, are permitted provided that the following conditions are
 * met:
 * 
 * 1. Redistributions of source code must retain the above copyright
 * notice, this list of conditions and the following disclaimer.
 * 
 * 2. Redistributions in binary form must reproduce the above copyright
 * notice, this list of conditions and the following disclaimer in the
 * documentation and/or other materials provided with the distribution.
 * 
 * 3. Redistributions in any form must be accompanied by information on how
 * to obtain complete source code for this software and any accompanying
 * software that uses this software.  The source code must either be
 * included in the distribution or be available for no more than the cost
 * of distribution plus a nominal fee, and must be freely redistributable
 * under reasonable conditions.  For an executable file, complete source
 * code means the source code for all modules it contains. It does not
 * include source code for modules or files that typically accompany the
 * major components of the operating system on which the executable file
 * runs.
 * 
 * THIS SOFTWARE IS PROVIDED BY THE COPYRIGHT HOLDERS AND CONTRIBUTORS "AS
 * IS" AND ANY EXPRESS OR IMPLIED WARRANTIES, INCLUDING, BUT NOT LIMITED
 * TO, THE IMPLIED WARRANTIES OF MERCHANTABILITY, FITNESS FOR A PARTICULAR
 * PURPOSE, OR NON-INFRINGEMENT, ARE DISCLAIMED. IN NO EVENT SHALL THE
 * COPYRIGHT HOLDERS AND CONTRIBUTORS BE LIABLE FOR ANY DIRECT, INDIRECT,
 * INCIDENTAL, SPECIAL, EXEMPLARY, OR CONSEQUENTIAL DAMAGES (INCLUDING, BUT
 * NOT LIMITED TO, PROCUREMENT OF SUBSTITUTE GOODS OR SERVICES; LOSS OF
 * USE, DATA, OR PROFITS; OR BUSINESS INTERRUPTION) HOWEVER CAUSED AND ON
 * ANY THEORY OF LIABILITY, WHETHER IN CONTRACT, STRICT LIABILITY, OR TORT
 * (INCLUDING NEGLIGENCE OR OTHERWISE) ARISING IN ANY WAY OUT OF THE USE OF
 * THIS SOFTWARE, EVEN IF ADVISED OF THE POSSIBILITY OF SUCH DAMAGE.
 */<|MERGE_RESOLUTION|>--- conflicted
+++ resolved
@@ -1,12 +1,8 @@
 /* poolamc.c: AUTOMATIC MOSTLY-COPYING MEMORY POOL CLASS
  *
  * $Id$
-<<<<<<< HEAD
- * Copyright (c) 2001 Ravenbrook Limited.
+ * Copyright (c) 2001 Ravenbrook Limited.  See end of file for license.
  * Copyright (C) 2002 Global Graphics Software.
-=======
- * Copyright (c) 2001 Ravenbrook Limited.  See end of file for license.
->>>>>>> e99aa189
  *
  * .sources: <design/poolamc/>.
  */
@@ -1700,18 +1696,7 @@
   arena = PoolArena(pool);
   AVERT(Arena, arena);
 
-<<<<<<< HEAD
-  /* see design.mps.poolamc.nailboard.limitations for improvements */
-=======
-  if (!amcSegHasNailboard(seg)) {
-    /* We didn't keep a mark table, so preserve everything. */
-    /* We can't do anything about preservedInPlaceCount. */
-    trace->preservedInPlaceSize += SegSize(seg);
-    goto adjustColour;
-  }
-
-  /* see <design/poolamc/>.Nailboard.limitations for improvements */
->>>>>>> e99aa189
+  /* see <design/poolamc/#nailboard.limitations> for improvements */
   headerSize = format->headerSize;
   ShieldExpose(arena, seg);
   p = AddrAdd(SegBase(seg), headerSize);
