--- conflicted
+++ resolved
@@ -681,7 +681,21 @@
 } ShieldStruct;
 
 
-<<<<<<< HEAD
+/* History -- location dependency history
+ *
+ * See design.mps.arena.ld.
+ */
+
+#define HistorySig     ((Sig)0x51981520) /* SIGnature HISTOry */
+
+typedef struct HistoryStruct {
+  Sig sig;                         /* design.mps.sig */
+  Epoch epoch;                     /* <design/arena/#ld.epoch> */
+  RefSet prehistory;               /* <design/arena/#ld.prehistory> */
+  RefSet history[LDHistoryLENGTH]; /* <design/arena/#ld.history> */
+} HistoryStruct;  
+
+
 /* MVFFStruct -- MVFF (Manual Variable First Fit) pool outer structure
  *
  * The signature is placed at the end, see
@@ -709,21 +723,6 @@
   Bool slotHigh;                /* prefers high part of large block */
   Sig sig;                      /* <design/sig/> */
 } MVFFStruct;
-=======
-/* History -- location dependency history
- *
- * See design.mps.arena.ld.
- */
-
-#define HistorySig     ((Sig)0x51981520) /* SIGnature HISTOry */
-
-typedef struct HistoryStruct {
-  Sig sig;                         /* design.mps.sig */
-  Epoch epoch;                     /* <design/arena/#ld.epoch> */
-  RefSet prehistory;               /* <design/arena/#ld.prehistory> */
-  RefSet history[LDHistoryLENGTH]; /* <design/arena/#ld.history> */
-} HistoryStruct;  
->>>>>>> 66c93752
 
 
 /* ArenaStruct -- generic arena
