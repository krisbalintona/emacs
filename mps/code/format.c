/* format.c: OBJECT FORMATS
 *
 * $Id$
<<<<<<< HEAD
 * Copyright (c) 2001 Ravenbrook Limited.
 * Copyright (c) 2002 Global Graphics Software.
=======
 * Copyright (c) 2001 Ravenbrook Limited.  See end of file for license.
>>>>>>> e99aa189
 *
 * DESIGN
 *
 * See protocol.mps.format.
 */

#include "mpm.h"

SRCID(format, "$Id$");


/* FormatCheck -- check a format */

Bool FormatCheck(Format format)
{
  CHECKS(Format, format);
  CHECKU(Arena, format->arena);
  CHECKL(format->serial < format->arena->formatSerial);
  CHECKL(format->variety == FormatVarietyA
         || format->variety == FormatVarietyB
         || format->variety == FormatVarietyAutoHeader);
  CHECKL(RingCheck(&format->arenaRing));
  CHECKL(AlignCheck(format->alignment));
  /* @@@@ alignment should be less than maximum allowed */
  CHECKL(FUNCHECK(format->scan));
  CHECKL(format->variety == FormatVarietyFixed
         ? format->skip == NULL : FUNCHECK(format->skip));
  CHECKL(FUNCHECK(format->move));
  CHECKL(FUNCHECK(format->isMoved));
  /* Ignore unused copy field. */
  CHECKL(FUNCHECK(format->pad));
  CHECKL(FUNCHECK(format->class));

  return TRUE;
}


static Addr FormatDefaultClass(Addr object)
{
  AVER(object != NULL);

  return ((Addr *)object)[0];
}


/* FormatCreate -- create a format */

Res FormatCreate(Format *formatReturn, Arena arena,
                 Align alignment,
		 FormatVariety variety,
                 FormatScanMethod scan,
                 FormatSkipMethod skip,
                 FormatMoveMethod move,
                 FormatIsMovedMethod isMoved,
                 FormatCopyMethod copy,
                 FormatPadMethod pad,
		 FormatClassMethod class,
                 Size headerSize)
{
  Format format;
  Res res;
  void *p;

  AVER(formatReturn != NULL);

  res = ControlAlloc(&p, arena, sizeof(FormatStruct),
                     /* withReservoirPermit */ FALSE);
  if(res != ResOK)
    return res;
  format = (Format)p; /* avoid pun */

  format->arena = arena;
  RingInit(&format->arenaRing);
  format->alignment = alignment;
  format->variety = variety;
  format->scan = scan;
  format->skip = skip;
  format->move = move;
  format->isMoved = isMoved;
  format->copy = copy;
  format->pad = pad;
  if (class == NULL) {
    format->class = &FormatDefaultClass;
  } else {
    AVER(variety == FormatVarietyB);
    format->class = class;
  }
  if (headerSize != 0) {
    AVER(variety == FormatVarietyAutoHeader);
    format->headerSize = headerSize;
  } else {
    format->headerSize = 0;
  }

  format->sig = FormatSig;
  format->serial = arena->formatSerial;
  ++arena->formatSerial;

  AVERT(Format, format);
 
  RingAppend(&arena->formatRing, &format->arenaRing);

  *formatReturn = format;
  return ResOK;
}


/* FormatDestroy -- destroy a format */

void FormatDestroy(Format format)
{
  AVERT(Format, format);

  RingRemove(&format->arenaRing);

  format->sig = SigInvalid;
 
  RingFinish(&format->arenaRing);

  ControlFree(format->arena, format, sizeof(FormatStruct));
}


<<<<<<< HEAD
/* FormatArena -- find the arena of a format
 *
 * Must be thread-safe.  See design.mps.interface.c.thread-safety. */

=======
/* Must be thread safe.  See <design/interface-c/#thread-safety>. */
>>>>>>> e99aa189
Arena FormatArena(Format format)
{
  /* Can't AVER format as that would not be thread-safe */
  /* AVERT(Format, format); */
  return format->arena;
}


/* FormatDescribe -- describe a format */

Res FormatDescribe(Format format, mps_lib_FILE *stream)
{
  Res res;
 
  res = WriteF(stream,
               "Format $P ($U) {\n", (WriteFP)format, (WriteFU)format->serial,
               "  arena $P ($U)\n",
               (WriteFP)format->arena, (WriteFU)format->arena->serial,
               "  alignment $W\n", (WriteFW)format->alignment,
               "  scan $F\n", (WriteFF)format->scan,
               "  skip $F\n", (WriteFF)format->skip,
               "  move $F\n", (WriteFF)format->move,
               "  isMoved $F\n", (WriteFF)format->isMoved,
               "  copy $F\n", (WriteFF)format->copy,
               "  pad $F\n", (WriteFF)format->pad,
               "} Format $P ($U)\n", (WriteFP)format, (WriteFU)format->serial,
               NULL);
  if (res != ResOK) return res;

  return ResOK;
}


/* C. COPYRIGHT AND LICENSE
 *
 * Copyright (C) 2001-2002 Ravenbrook Limited <http://www.ravenbrook.com/>.
 * All rights reserved.  This is an open source license.  Contact
 * Ravenbrook for commercial licensing options.
 * 
 * Redistribution and use in source and binary forms, with or without
 * modification, are permitted provided that the following conditions are
 * met:
 * 
 * 1. Redistributions of source code must retain the above copyright
 * notice, this list of conditions and the following disclaimer.
 * 
 * 2. Redistributions in binary form must reproduce the above copyright
 * notice, this list of conditions and the following disclaimer in the
 * documentation and/or other materials provided with the distribution.
 * 
 * 3. Redistributions in any form must be accompanied by information on how
 * to obtain complete source code for this software and any accompanying
 * software that uses this software.  The source code must either be
 * included in the distribution or be available for no more than the cost
 * of distribution plus a nominal fee, and must be freely redistributable
 * under reasonable conditions.  For an executable file, complete source
 * code means the source code for all modules it contains. It does not
 * include source code for modules or files that typically accompany the
 * major components of the operating system on which the executable file
 * runs.
 * 
 * THIS SOFTWARE IS PROVIDED BY THE COPYRIGHT HOLDERS AND CONTRIBUTORS "AS
 * IS" AND ANY EXPRESS OR IMPLIED WARRANTIES, INCLUDING, BUT NOT LIMITED
 * TO, THE IMPLIED WARRANTIES OF MERCHANTABILITY, FITNESS FOR A PARTICULAR
 * PURPOSE, OR NON-INFRINGEMENT, ARE DISCLAIMED. IN NO EVENT SHALL THE
 * COPYRIGHT HOLDERS AND CONTRIBUTORS BE LIABLE FOR ANY DIRECT, INDIRECT,
 * INCIDENTAL, SPECIAL, EXEMPLARY, OR CONSEQUENTIAL DAMAGES (INCLUDING, BUT
 * NOT LIMITED TO, PROCUREMENT OF SUBSTITUTE GOODS OR SERVICES; LOSS OF
 * USE, DATA, OR PROFITS; OR BUSINESS INTERRUPTION) HOWEVER CAUSED AND ON
 * ANY THEORY OF LIABILITY, WHETHER IN CONTRACT, STRICT LIABILITY, OR TORT
 * (INCLUDING NEGLIGENCE OR OTHERWISE) ARISING IN ANY WAY OUT OF THE USE OF
 * THIS SOFTWARE, EVEN IF ADVISED OF THE POSSIBILITY OF SUCH DAMAGE.
 */<|MERGE_RESOLUTION|>--- conflicted
+++ resolved
@@ -1,12 +1,8 @@
 /* format.c: OBJECT FORMATS
  *
  * $Id$
-<<<<<<< HEAD
- * Copyright (c) 2001 Ravenbrook Limited.
+ * Copyright (c) 2001 Ravenbrook Limited.  See end of file for license.
  * Copyright (c) 2002 Global Graphics Software.
-=======
- * Copyright (c) 2001 Ravenbrook Limited.  See end of file for license.
->>>>>>> e99aa189
  *
  * DESIGN
  *
@@ -130,14 +126,10 @@
 }
 
 
-<<<<<<< HEAD
 /* FormatArena -- find the arena of a format
  *
- * Must be thread-safe.  See design.mps.interface.c.thread-safety. */
-
-=======
-/* Must be thread safe.  See <design/interface-c/#thread-safety>. */
->>>>>>> e99aa189
+ * Must be thread-safe.  See <design/interface-c/#thread-safety>. */
+
 Arena FormatArena(Format format)
 {
   /* Can't AVER format as that would not be thread-safe */
