/* <code/eventdef.h> -- Event Logging Definitions
 *
 * $Id$
 * Copyright (c) 2001-2016 Ravenbrook Limited.  See end of file for license.
 *
 * .source: <design/telemetry/>
 *
 * .desc: This file declares macros that define the types of events and their
 * properties.
 *
 * TRANSGRESSIONS
 *
 * .kind.abuse: A few events have a kind which is not obvious from the
 * type of the objects that the event relates to.  They are given the
 * kind that that have on the grounds of expected use.  The kinds are
 * used in controlling the overall volume of telemetry and these events are
 * given kinds so that they are grouped under the same control as events
 * you are likely to want to see them with.  (So for example, lots of
 * scanner events have the same kind, Seg, because if you are interested
 * in one then you're probably interested in them all and it's a similar
 * amount of data).
 */

#ifndef eventdef_h
#define eventdef_h


/* EVENT_VERSION_* -- three part version number
 *
 * Increment the minor version when adding new events,
 * the median version when changing an existing event,
 * and the major version when changing the format of the event file.
 *
 * These are passed as parameters to the EventInit event at the start
 * of a telemetry stream, allowing that stream to be identified.
 */

<<<<<<< HEAD
#define EVENT_VERSION_MAJOR  ((unsigned)2)
#define EVENT_VERSION_MEDIAN ((unsigned)3)
=======
#define EVENT_VERSION_MAJOR  ((unsigned)1)
#define EVENT_VERSION_MEDIAN ((unsigned)7)
>>>>>>> 4facb8f6
#define EVENT_VERSION_MINOR  ((unsigned)0)


/* EVENT_LIST -- list of event types and general properties
 *
 * These specify:
 *   - Type: The name of the event type, without the leading "Event";
 *   - Code: The unique 16-bit code associated with this event type;
 *   - Always: Whether this event type should appear in "hot" varieties,
 *   - Kind: Category into which this event falls, without the
 *     leading "EventKind";
 *
 * When you retire an event type, don't delete it from the list -- comment
 * it out.  This serves as documentation for what the event code means
 * in older logs, and prevents the codes being re-used.  See
 * <design/telemetry/#.reg.code>.
 *
 * TODO: Rather than commenting them out, we should leave them in and mark
 * them in some other way, because this header is used by event decoders and
 * they still want to decode those events.  RB 2012-09-07
 *
 * When you add an event type, you must also add an EVENT_*_PARAMS macro
 * specify its parameters below.
 *
 * TODO: Add a doc string to each event type.
 *
 * See also EVENT_*_PARAMS for definition of event parameters.
 */
 
#define EventNameMAX ((size_t)19)
#define EventCodeMAX ((EventCode)0x008F)

#define EVENT_LIST(EVENT, X) \
  /*       0123456789012345678 <- don't exceed without changing EventNameMAX */ \
  EVENT(X, AMCGenCreate       , 0x0001,  TRUE, Pool) \
  EVENT(X, AMCGenDestroy      , 0x0002,  TRUE, Pool) \
  EVENT(X, AMCInit            , 0x0003,  TRUE, Pool) \
  EVENT(X, AMCFinish          , 0x0004,  TRUE, Pool) \
  EVENT(X, ArenaCreateVM      , 0x0005,  TRUE, Arena) \
  /* EVENT(X, ArenaCreateVMNZ    , 0x0006,  TRUE, Arena) */ \
  EVENT(X, ArenaWriteFaults   , 0x0007,  TRUE, Trace) \
  EVENT(X, MeterInit          , 0x0008,  TRUE, Pool) \
  EVENT(X, MeterValues        , 0x0009,  TRUE, Pool) \
  EVENT(X, AMCScanBegin       , 0x000a,  TRUE, Seg) \
  EVENT(X, AMCScanEnd         , 0x000b,  TRUE, Seg) \
  EVENT(X, AMCFix             , 0x000c, FALSE, Ref) \
  EVENT(X, AMCFixInPlace      , 0x000d, FALSE, Ref) \
  EVENT(X, AMCFixForward      , 0x000e, FALSE, Ref) \
  EVENT(X, AMCReclaim         , 0x000f,  TRUE, Seg) \
  /* EVENT(X, AMCTraceEnd        , 0x0010, TRUE, Trace) */ \
  EVENT(X, ArenaCreateCL      , 0x0011,  TRUE, Arena) \
  EVENT(X, ArenaDestroy       , 0x0012,  TRUE, Arena) \
  EVENT(X, SegAlloc           , 0x0013,  TRUE, Seg) \
  EVENT(X, SegFree            , 0x0014,  TRUE, Seg) \
  EVENT(X, PoolInit           , 0x0015,  TRUE, Pool) \
  EVENT(X, PoolFinish         , 0x0016,  TRUE, Pool) \
  EVENT(X, PoolAlloc          , 0x0017, FALSE, Object) \
  EVENT(X, PoolFree           , 0x0018, FALSE, Object) \
  EVENT(X, LandInit           , 0x0019,  TRUE, Pool) \
  EVENT(X, Intern             , 0x001a,  TRUE, User) \
  EVENT(X, Label              , 0x001b,  TRUE, User) \
  EVENT(X, TraceStart         , 0x001c,  TRUE, Trace) \
  EVENT(X, TraceCreate        , 0x001d,  TRUE, Trace) \
  EVENT(X, TraceDestroy       , 0x001e,  TRUE, Trace) \
  EVENT(X, SegSetGrey         , 0x001f,  TRUE, Seg) \
  EVENT(X, TraceFlipBegin     , 0x0020,  TRUE, Trace) \
  EVENT(X, TraceFlipEnd       , 0x0021,  TRUE, Trace) \
  EVENT(X, TraceReclaim       , 0x0022,  TRUE, Trace) \
  /* EVENT(X, TraceScan          , 0x0023, TRUE, Seg) */ \
  EVENT(X, TraceAccess        , 0x0024,  TRUE, Seg) \
  /* TracePoll's kind isn't really Trace, but then it isn't Seg either */ \
  /* EVENT(X, TracePoll          , 0x0025,  TRUE, Trace) */ \
  EVENT(X, TraceFix           , 0x0026, FALSE, Ref) \
  EVENT(X, TraceFixSeg        , 0x0027, FALSE, Ref) \
  EVENT(X, TraceFixWhite      , 0x0028, FALSE, Ref) \
  /* TraceScanArea{Tagged} abuses kind, see .kind.abuse */ \
  EVENT(X, TraceScanArea      , 0x0029,  TRUE, Seg) \
  EVENT(X, TraceScanAreaTagged, 0x002a,  TRUE, Seg) \
  EVENT(X, VMInit             , 0x002b,  TRUE, Arena) \
  EVENT(X, VMFinish           , 0x002c,  TRUE, Arena) \
  EVENT(X, VMMap              , 0x002d,  TRUE, Seg) \
  EVENT(X, VMUnmap            , 0x002e,  TRUE, Seg) \
  EVENT(X, ArenaExtend        , 0x002f,  TRUE, Arena) \
  /* EVENT(X, ArenaRetract       , 0x0030,  TRUE, Arena) */ \
  /* EVENT(X, TraceSegGreyen     , 0x0031,  TRUE, Seg) */ \
  /* RootScan abuses kind, see .kind.abuse */ \
  EVENT(X, RootScan           , 0x0032, TRUE, Seg) \
  /* TraceStep abuses kind, see .kind.abuse */ \
  /* EVENT(X, TraceStep          , 0x0033,  TRUE, Seg) */ \
  EVENT(X, BufferReserve      , 0x0034,  TRUE, Object) \
  EVENT(X, BufferCommit       , 0x0035,  TRUE, Object) \
  /* BufferInit/Finish abuse kind, see .kind.abuse */ \
  EVENT(X, BufferInit         , 0x0036,  TRUE, Pool) \
  EVENT(X, BufferFinish       , 0x0037,  TRUE, Pool) \
  /* EVENT(X, MVTFinish          , 0x0038, TRUE, Pool) */ \
  EVENT(X, BufferFill         , 0x0039,  TRUE, Seg) \
  EVENT(X, BufferEmpty        , 0x003A,  TRUE, Seg) \
  EVENT(X, SegAllocFail       , 0x003B,  TRUE, Seg) \
  EVENT(X, TraceScanSeg       , 0x003C,  TRUE, Seg) \
  /* TraceScanSingleRef abuses kind, see .kind.abuse */ \
  EVENT(X, TraceScanSingleRef , 0x003D,  TRUE, Seg) \
  /* EVENT(X, TraceStatCondemn   , 0x003E,  TRUE, Trace) */ \
  EVENT(X, TraceStatScan      , 0x003F,  TRUE, Trace) \
  EVENT(X, TraceStatFix       , 0x0040,  TRUE, Trace) \
  EVENT(X, TraceStatReclaim   , 0x0041,  TRUE, Trace) \
  EVENT(X, PoolInitMVFF       , 0x0042,  TRUE, Pool) \
  EVENT(X, PoolInitMV         , 0x0043,  TRUE, Pool) \
  EVENT(X, PoolInitMFS        , 0x0044,  TRUE, Pool) \
  /* EVENT(X, PoolInitEPVM       , 0x0045,  TRUE, Pool) */ \
  /* EVENT(X, PoolInitEPDL       , 0x0046,  TRUE, Pool) */ \
  EVENT(X, PoolInitAMS        , 0x0047,  TRUE, Pool) \
  EVENT(X, PoolInitAMC        , 0x0048,  TRUE, Pool) \
  EVENT(X, PoolInitAMCZ       , 0x0049,  TRUE, Pool) \
  EVENT(X, PoolInitAWL        , 0x004A,  TRUE, Pool) \
  EVENT(X, PoolInitLO         , 0x004B,  TRUE, Pool) \
  EVENT(X, PoolInitSNC        , 0x004C,  TRUE, Pool) \
  EVENT(X, PoolInitMVT        , 0x004D,  TRUE, Pool) \
  /* EVENT(X, BufferInitEPVM     , 0x0050,  TRUE, Pool) */ \
  EVENT(X, BufferInitSeg      , 0x0051,  TRUE, Pool) \
  EVENT(X, BufferInitRank     , 0x0052,  TRUE, Pool) \
  /* PoolPush/Pop go under Object, because they're user ops. */ \
  /* EVENT(X, PoolPush           , 0x0060,  TRUE, Object) */ \
  /* EVENT(X, PoolPop            , 0x0061,  TRUE, Object) */ \
  /* EVENT(X, ReservoirLimitSet  , 0x0062,  TRUE, Arena) */ \
  EVENT(X, CommitLimitSet     , 0x0063,  TRUE, Arena) \
  EVENT(X, ArenaSetSpare      , 0x0064,  TRUE, Arena) \
  EVENT(X, ArenaAlloc         , 0x0065,  TRUE, Arena) \
  EVENT(X, ArenaFree          , 0x0066,  TRUE, Arena) \
  EVENT(X, ArenaAllocFail     , 0x0067,  TRUE, Arena) \
  EVENT(X, SegMerge           , 0x0068,  TRUE, Seg) \
  EVENT(X, SegSplit           , 0x0069,  TRUE, Seg) \
  /* Events converted from RHSK's diagnostics */ \
  EVENT(X, vmArenaExtendStart , 0x006A,  TRUE, Arena) \
  EVENT(X, vmArenaExtendFail  , 0x006B,  TRUE, Arena) \
  EVENT(X, vmArenaExtendDone  , 0x006C,  TRUE, Arena) \
  EVENT(X, MessagesDropped    , 0x006D,  TRUE, Arena) \
  EVENT(X, MessagesExist      , 0x006E,  TRUE, Arena) \
  EVENT(X, ChainCondemnAuto   , 0x006F,  TRUE, Trace) \
  EVENT(X, TraceFindGrey      , 0x0070,  TRUE, Seg) \
  EVENT(X, TraceBandAdvance   , 0x0071,  TRUE, Trace) \
  EVENT(X, AWLDeclineTotal    , 0x0072,  TRUE, Trace) \
  EVENT(X, AWLDeclineSeg      , 0x0073,  TRUE, Trace) \
  EVENT(X, EventInit          , 0x0074,  TRUE, Arena) \
  EVENT(X, EventClockSync     , 0x0075,  TRUE, Arena) \
  EVENT(X, ArenaAccess        , 0x0076,  TRUE, Arena) \
  /* EVENT(X, ArenaPoll          , 0x0077,  TRUE, Arena) */ \
  EVENT(X, ArenaSetEmergency  , 0x0078,  TRUE, Arena) \
  EVENT(X, VMCompact          , 0x0079,  TRUE, Arena) \
  EVENT(X, amcScanNailed      , 0x0080,  TRUE, Seg) \
  /* EVENT(X, AMCTraceEnd        , 0x0081,  TRUE, Trace) */ \
  EVENT(X, TraceCreatePoolGen , 0x0082,  TRUE, Trace) \
  /* new events for performance analysis of large heaps. */ \
  /* EVENT(X, TraceCondemnZones  , 0x0083,  TRUE, Trace) */ \
  EVENT(X, GenZoneSet         , 0x0084,  TRUE, Arena) \
  EVENT(X, ArenaUseFreeZone   , 0x0085,  TRUE, Arena) \
  /* EVENT(X, ArenaBlacklistZone , 0x0086,  TRUE, Arena) */ \
  EVENT(X, PauseTimeSet       , 0x0087,  TRUE, Arena) \
  EVENT(X, TraceEndGen        , 0x0088,  TRUE, Trace) \
  EVENT(X, LabelPointer       , 0x0089,  TRUE, User) \
  EVENT(X, ArenaPollBegin     , 0x008A,  TRUE, Arena) \
  EVENT(X, ArenaPollEnd       , 0x008B,  TRUE, Arena) \
  EVENT(X, SegSetSummary      , 0x008C,  TRUE, Seg) \
  EVENT(X, GenInit            , 0x008D,  TRUE, Arena) \
  EVENT(X, GenFinish          , 0x008E,  TRUE, Arena) \
  EVENT(X, TraceCondemnAll    , 0x008F,  TRUE, Trace)


/* Remember to update EventNameMAX and EventCodeMAX above! 
   (These are checked in EventInit.) */


/* EVENT_*_PARAMS -- definition of event parameters
 *
 * For each event type in EVENT_LIST, these macros list the parameters of
 * the event.  The columns are:
 *   - the positional index of the parameter in the list, used to define
 *     numeric field names using the C preprocessor
 *   - the parameter sort, similar to writef (Pointer, Addr, Word, Unsigned,
 *     String, Double, Bool)
 *   - a parameter identifier for display or use in code
 *
 * TODO: Add a doc string to each parameter.
 */

#define EVENT_AMCGenCreate_PARAMS(PARAM, X) \
  PARAM(X,  0, P, amc) \
  PARAM(X,  1, P, gen)

#define EVENT_AMCGenDestroy_PARAMS(PARAM, X) \
  PARAM(X,  0, P, gen)

#define EVENT_AMCInit_PARAMS(PARAM, X) \
  PARAM(X,  0, P, pool) \
  PARAM(X,  1, P, amc)

#define EVENT_AMCFinish_PARAMS(PARAM, X) \
  PARAM(X,  0, P, amc)

#define EVENT_AMCFix_PARAMS(PARAM, X)

#define EVENT_ArenaCreateVM_PARAMS(PARAM, X) \
  PARAM(X,  0, P, arena) /* the arena */ \
  PARAM(X,  1, W, userSize) /* requested address space in bytes */ \
  PARAM(X,  2, W, chunkSize) /* arena's chunk size in bytes */ \
  PARAM(X,  3, W, grainSize) /* arena's grain size in bytes */ \
  PARAM(X,  4, P, arenaClass) /* arena's class */ \
  PARAM(X,  5, U, serial) /* arena's serial number */

#define EVENT_ArenaWriteFaults_PARAMS(PARAM, X) \
  PARAM(X,  0, P, arena) \
  PARAM(X,  1, W, writeBarrierHitCount)

#define EVENT_MeterInit_PARAMS(PARAM, X) \
  PARAM(X,  0, P, meter) \
  PARAM(X,  1, P, owner)

#define EVENT_MeterValues_PARAMS(PARAM, X) \
  PARAM(X,  0, P, meter) \
  PARAM(X,  1, D, total) \
  PARAM(X,  2, D, meanSquared) \
  PARAM(X,  3, W, count) \
  PARAM(X,  4, W, max) \
  PARAM(X,  5, W, min)

#define EVENT_AMCScanBegin_PARAMS(PARAM, X) \
  PARAM(X,  0, P, amc) \
  PARAM(X,  1, P, seg) \
  PARAM(X,  2, P, ss)

#define EVENT_AMCScanEnd_PARAMS(PARAM, X) \
  PARAM(X,  0, P, amc) \
  PARAM(X,  1, P, seg) \
  PARAM(X,  2, P, ss)

#define EVENT_AMCFixInPlace_PARAMS(PARAM, X)

#define EVENT_AMCFixForward_PARAMS(PARAM, X) \
  PARAM(X,  0, A, newRef)

#define EVENT_AMCReclaim_PARAMS(PARAM, X) \
  PARAM(X,  0, P, gen) \
  PARAM(X,  1, P, trace) \
  PARAM(X,  2, P, seg)

#define EVENT_ArenaCreateCL_PARAMS(PARAM, X) \
  PARAM(X,  0, P, arena) /* the arena */ \
  PARAM(X,  1, W, size) /* size of memory given to arena in bytes */ \
  PARAM(X,  2, A, base) /* base address of memory given to arena */ \
  PARAM(X,  3, W, grainSize) /* arena's grain size in bytes */ \
  PARAM(X,  4, P, arenaClass) /* arena's class */ \
  PARAM(X,  5, U, serial) /* arena's serial number */

#define EVENT_ArenaDestroy_PARAMS(PARAM, X) \
  PARAM(X,  0, P, arena)

#define EVENT_SegAlloc_PARAMS(PARAM, X) \
  PARAM(X,  0, P, arena) \
  PARAM(X,  1, P, seg) \
  PARAM(X,  2, A, base) \
  PARAM(X,  3, W, size) \
  PARAM(X,  4, P, pool)

#define EVENT_SegFree_PARAMS(PARAM, X) \
  PARAM(X,  0, P, arena) \
  PARAM(X,  1, P, seg)

#define EVENT_PoolInit_PARAMS(PARAM, X) \
  PARAM(X,  0, P, pool) /* the pool */ \
  PARAM(X,  1, P, arena) /* pool's arena */ \
  PARAM(X,  2, P, poolClass) /* pool's class */ \
  PARAM(X,  3, U, serial) /* pool's serial number within the arena */

#define EVENT_PoolFinish_PARAMS(PARAM, X) \
  PARAM(X,  0, P, pool) /* the pool */ \
  PARAM(X,  1, P, arena) /* pool's arena */

#define EVENT_PoolAlloc_PARAMS(PARAM, X) \
  PARAM(X,  0, P, pool) \
  PARAM(X,  1, A, pReturn) \
  PARAM(X,  2, W, size)

#define EVENT_PoolFree_PARAMS(PARAM, X) \
  PARAM(X,  0, P, pool) \
  PARAM(X,  1, A, old) \
  PARAM(X,  2, W, size)

#define EVENT_LandInit_PARAMS(PARAM, X) \
  PARAM(X,  0, P, land) \
  PARAM(X,  1, P, owner)

#define EVENT_Intern_PARAMS(PARAM, X) \
  PARAM(X,  0, W, stringId) /* identifier of interned string */ \
  PARAM(X,  1, S, string) /* the interned string */

#define EVENT_Label_PARAMS(PARAM, X) \
  PARAM(X,  0, A, address) /* address */ \
  PARAM(X,  1, W, stringId) /* string identifier of its label */

#define EVENT_TraceDestroy_PARAMS(PARAM, X) \
  PARAM(X,  0, P, arena) /* arena owning trace */ \
  PARAM(X,  1, P, trace) /* the trace */

#define EVENT_SegSetGrey_PARAMS(PARAM, X) \
  PARAM(X,  0, P, arena) \
  PARAM(X,  1, P, seg) \
  PARAM(X,  2, U, grey)

#define EVENT_TraceFlipBegin_PARAMS(PARAM, X) \
  PARAM(X,  0, P, trace) \
  PARAM(X,  1, P, arena)

#define EVENT_TraceFlipEnd_PARAMS(PARAM, X) \
  PARAM(X,  0, P, trace) \
  PARAM(X,  1, P, arena)

#define EVENT_TraceReclaim_PARAMS(PARAM, X) \
  PARAM(X,  0, P, trace) \
  PARAM(X,  1, P, arena)

#define EVENT_TraceAccess_PARAMS(PARAM, X) \
  PARAM(X,  0, P, arena) \
  PARAM(X,  1, P, seg) \
  PARAM(X,  2, U, mode)

#define EVENT_TraceFix_PARAMS(PARAM, X) \
  PARAM(X,  0, P, ss) \
  PARAM(X,  1, P, refIO) \
  PARAM(X,  2, A, ref) \
  PARAM(X,  3, U, rank)

#define EVENT_TraceFixSeg_PARAMS(PARAM, X) \
  PARAM(X,  0, P, seg)

#define EVENT_TraceFixWhite_PARAMS(PARAM, X)

#define EVENT_TraceScanArea_PARAMS(PARAM, X) \
  PARAM(X,  0, P, ss) \
  PARAM(X,  1, P, base) \
  PARAM(X,  2, P, limit)

#define EVENT_TraceScanAreaTagged_PARAMS(PARAM, X) \
  PARAM(X,  0, P, ss) \
  PARAM(X,  1, P, base) \
  PARAM(X,  2, P, limit)

#define EVENT_VMInit_PARAMS(PARAM, X) \
  PARAM(X,  0, P, vm) \
  PARAM(X,  1, A, base) \
  PARAM(X,  2, A, limit)

#define EVENT_VMFinish_PARAMS(PARAM, X) \
  PARAM(X,  0, P, vm)

#define EVENT_VMMap_PARAMS(PARAM, X) \
  PARAM(X,  0, P, vm) \
  PARAM(X,  1, A, base) \
  PARAM(X,  2, A, limit)

#define EVENT_VMUnmap_PARAMS(PARAM, X) \
  PARAM(X,  0, P, vm) \
  PARAM(X,  1, A, base) \
  PARAM(X,  2, A, limit)

#define EVENT_ArenaExtend_PARAMS(PARAM, X) \
  PARAM(X,  0, P, arena) \
  PARAM(X,  1, A, base) \
  PARAM(X,  2, W, size)

#define EVENT_RootScan_PARAMS(PARAM, X) \
  PARAM(X,  0, P, root) \
  PARAM(X,  1, W, ts) \
  PARAM(X,  2, W, summary)

#define EVENT_BufferReserve_PARAMS(PARAM, X) \
  PARAM(X,  0, P, buffer) \
  PARAM(X,  1, A, init) \
  PARAM(X,  2, W, size)

#define EVENT_BufferCommit_PARAMS(PARAM, X) \
  PARAM(X,  0, P, buffer) \
  PARAM(X,  1, A, p) \
  PARAM(X,  2, W, size) \
  PARAM(X,  3, A, clientClass)

#define EVENT_BufferInit_PARAMS(PARAM, X) \
  PARAM(X,  0, P, buffer) \
  PARAM(X,  1, P, pool) \
  PARAM(X,  2, B, isMutator)

#define EVENT_BufferFinish_PARAMS(PARAM, X) \
  PARAM(X,  0, P, buffer)

#define EVENT_BufferFill_PARAMS(PARAM, X) \
  PARAM(X,  0, P, buffer) \
  PARAM(X,  1, W, size) \
  PARAM(X,  2, A, base) \
  PARAM(X,  3, W, filled)

#define EVENT_BufferEmpty_PARAMS(PARAM, X) \
  PARAM(X,  0, P, buffer) \
  PARAM(X,  1, W, spare)

#define EVENT_SegAllocFail_PARAMS(PARAM, X) \
  PARAM(X,  0, P, arena) \
  PARAM(X,  1, W, size) \
  PARAM(X,  2, P, pool)

#define EVENT_TraceScanSeg_PARAMS(PARAM, X) \
  PARAM(X,  0, U, ts) \
  PARAM(X,  1, U, rank) \
  PARAM(X,  2, P, arena) \
  PARAM(X,  3, P, seg)

#define EVENT_TraceScanSingleRef_PARAMS(PARAM, X) \
  PARAM(X,  0, U, ts) \
  PARAM(X,  1, U, rank) \
  PARAM(X,  2, P, arena) \
  PARAM(X,  3, A, refIO)

#define EVENT_TraceStatScan_PARAMS(PARAM, X) \
  PARAM(X,  0, P, trace) \
  PARAM(X,  1, P, arena) \
  PARAM(X,  2, W, rootScanCount) \
  PARAM(X,  3, W, rootScanSize) \
  PARAM(X,  4, W, rootCopiedSize) \
  PARAM(X,  5, W, segScanCount) \
  PARAM(X,  6, W, segScanSize) \
  PARAM(X,  7, W, segCopiedSize) \
  PARAM(X,  8, W, singleScanCount) \
  PARAM(X,  9, W, singleScanSize) \
  PARAM(X, 10, W, singleCopiedSize) \
  PARAM(X, 11, W, readBarrierHitCount) \
  PARAM(X, 12, W, greySegMax) \
  PARAM(X, 13, W, pointlessScanCount)

#define EVENT_TraceStatFix_PARAMS(PARAM, X) \
  PARAM(X,  0, P, trace) \
  PARAM(X,  1, P, arena) \
  PARAM(X,  2, W, fixRefCount) \
  PARAM(X,  3, W, segRefCount) \
  PARAM(X,  4, W, whiteSegRefCount) \
  PARAM(X,  5, W, nailCount) \
  PARAM(X,  6, W, snapCount) \
  PARAM(X,  7, W, forwardedCount) \
  PARAM(X,  8, W, forwardedSize) \
  PARAM(X,  9, W, preservedInPlaceCount) \
  PARAM(X, 10, W, preservedInPlaceSize)

#define EVENT_TraceStatReclaim_PARAMS(PARAM, X) \
  PARAM(X,  0, P, trace) \
  PARAM(X,  1, P, arena) \
  PARAM(X,  2, W, reclaimCount) \
  PARAM(X,  3, W, reclaimSize)

#define EVENT_PoolInitMVFF_PARAMS(PARAM, X) \
  PARAM(X,  0, P, pool) \
  PARAM(X,  1, P, arena) \
  PARAM(X,  2, W, extendBy) \
  PARAM(X,  3, W, avgSize) \
  PARAM(X,  4, W, align) \
  PARAM(X,  5, B, slotHigh) \
  PARAM(X,  6, B, arenaHigh) \
  PARAM(X,  7, B, firstFit)

#define EVENT_PoolInitMV_PARAMS(PARAM, X) \
  PARAM(X,  0, P, pool) \
  PARAM(X,  1, P, arena) \
  PARAM(X,  2, W, extendBy) \
  PARAM(X,  3, W, avgSize) \
  PARAM(X,  4, W, maxSize)

#define EVENT_PoolInitMFS_PARAMS(PARAM, X) \
  PARAM(X,  0, P, pool) \
  PARAM(X,  1, P, arena) \
  PARAM(X,  2, W, extendBy) \
  PARAM(X,  3, B, extendSelf) \
  PARAM(X,  4, W, unitSize)

#define EVENT_PoolInitAMS_PARAMS(PARAM, X) \
  PARAM(X,  0, P, pool) \
  PARAM(X,  1, P, arena) \
  PARAM(X,  2, P, format)

#define EVENT_PoolInitAMC_PARAMS(PARAM, X) \
  PARAM(X,  0, P, pool) \
  PARAM(X,  1, P, format)

#define EVENT_PoolInitAMCZ_PARAMS(PARAM, X) \
  PARAM(X,  0, P, pool) \
  PARAM(X,  1, P, format)

#define EVENT_PoolInitAWL_PARAMS(PARAM, X) \
  PARAM(X,  0, P, pool) \
  PARAM(X,  1, P, format)

#define EVENT_PoolInitLO_PARAMS(PARAM, X) \
  PARAM(X,  0, P, pool) \
  PARAM(X,  1, P, format)

#define EVENT_PoolInitSNC_PARAMS(PARAM, X) \
  PARAM(X,  0, P, pool) \
  PARAM(X,  1, P, format)

#define EVENT_PoolInitMVT_PARAMS(PARAM, X) \
  PARAM(X,  0, P, pool) \
  PARAM(X,  1, W, minSize) \
  PARAM(X,  2, W, meanSize) \
  PARAM(X,  3, W, maxSize) \
  PARAM(X,  4, W, reserveDepth) \
  PARAM(X,  5, W, fragLimig)

#define EVENT_BufferInitSeg_PARAMS(PARAM, X) \
  PARAM(X,  0, P, buffer) \
  PARAM(X,  1, P, pool) \
  PARAM(X,  2, B, isMutator)

#define EVENT_BufferInitRank_PARAMS(PARAM, X) \
  PARAM(X,  0, P, buffer) \
  PARAM(X,  1, P, pool) \
  PARAM(X,  2, B, isMutator) \
  PARAM(X,  3, U, rank)

#define EVENT_CommitLimitSet_PARAMS(PARAM, X) \
  PARAM(X,  0, P, arena) \
  PARAM(X,  1, W, limit) \
  PARAM(X,  2, B, OK)

#define EVENT_ArenaSetSpare_PARAMS(PARAM, X) \
  PARAM(X,  0, P, arena) \
  PARAM(X,  1, D, spare)

#define EVENT_ArenaAlloc_PARAMS(PARAM, X) \
  PARAM(X,  0, P, arena) /* the arena */ \
  PARAM(X,  1, P, baseTract) /* first allocated tract */ \
  PARAM(X,  2, A, base) /* base of the allocated block */ \
  PARAM(X,  3, W, size) /* size of the allocated block in bytes */ \
  PARAM(X,  4, P, pool) /* pool that requested the allocation */

#define EVENT_ArenaFree_PARAMS(PARAM, X) \
  PARAM(X,  0, P, arena) /* the arena */ \
  PARAM(X,  1, A, base) /* base of the freed block */ \
  PARAM(X,  2, W, size) /* size of the freed block in bytes */ \
  PARAM(X,  3, P, pool) /* pool that freed the block */

#define EVENT_ArenaAllocFail_PARAMS(PARAM, X) \
  PARAM(X,  0, P, arena) \
  PARAM(X,  1, W, size) \
  PARAM(X,  2, P, pool)

#define EVENT_SegMerge_PARAMS(PARAM, X) \
  PARAM(X,  0, P, segLo) \
  PARAM(X,  1, P, segHi)

#define EVENT_SegSplit_PARAMS(PARAM, X) \
  PARAM(X,  0, P, seg) \
  PARAM(X,  1, P, segLo) \
  PARAM(X,  2, P, segHi) \
  PARAM(X,  3, A, at)

#define EVENT_vmArenaExtendStart_PARAMS(PARAM, X) \
  PARAM(X,  0, W, size) /* size to accommodate */ \
  PARAM(X,  1, W, chunkSize) /* chunkSize to try */ \
  PARAM(X,  2, W, reserved) /* current VMArenaReserved */

#define EVENT_vmArenaExtendFail_PARAMS(PARAM, X) \
  PARAM(X,  0, W, chunkMin) /* no remaining address space chunk >= chunkMin */ \
  PARAM(X,  1, W, reserved) /* current VMArenaReserved */

#define EVENT_vmArenaExtendDone_PARAMS(PARAM, X) \
  PARAM(X,  0, W, chunkSize) /* request succeeded for chunkSize bytes */ \
  PARAM(X,  1, W, reserved) /* new VMArenaReserved */

#define EVENT_MessagesDropped_PARAMS(PARAM, X) \
  PARAM(X,  0, W, count) /* count of messages dropped */

#define EVENT_MessagesExist_PARAMS(PARAM, X)

#define EVENT_ChainCondemnAuto_PARAMS(PARAM, X) \
  PARAM(X,  0, P, arena) /* arena owning chain */ \
  PARAM(X,  1, P, chain) /* chain with gens being condemned */ \
  PARAM(X,  2, P, trace) /* trace for which gens condemned */ \
  PARAM(X,  3, W, topCondemnedGenIndex) /* condemned gens [0..this] */ \
  PARAM(X,  4, W, genCount) /* total gens in chain */

#define EVENT_TraceFindGrey_PARAMS(PARAM, X) \
  PARAM(X,  0, P, arena) \
  PARAM(X,  1, P, trace) \
  PARAM(X,  2, P, seg) \
  PARAM(X,  3, W, rank)

#define EVENT_TraceBandAdvance_PARAMS(PARAM, X) \
  PARAM(X,  0, P, arena) \
  PARAM(X,  1, P, trace) \
  PARAM(X,  2, W, rank)

#define EVENT_AWLDeclineTotal_PARAMS(PARAM, X) \
  PARAM(X,  0, P, seg)          /* segment declined single access */ \
  PARAM(X,  1, W, succAccesses) /* total successive accesses */

#define EVENT_AWLDeclineSeg_PARAMS(PARAM, X) \
  PARAM(X,  0, P, seg)          /* segment declined single access */ \
  PARAM(X,  1, W, singleAccesses) /* single accesses this cycle */

#define EVENT_EventInit_PARAMS(PARAM, X) \
  PARAM(X,  0, U, major)          /* EVENT_VERSION_MAJOR */ \
  PARAM(X,  1, U, median)         /* EVENT_VERSION_MEDIAN */ \
  PARAM(X,  2, U, minor)          /* EVENT_VERSION_MINOR */ \
  PARAM(X,  3, U, maxCode)        /* EventCodeMAX */ \
  PARAM(X,  4, U, maxNameLen)     /* EventNameMAX */ \
  PARAM(X,  5, U, wordWidth)      /* MPS_WORD_WIDTH */ \
  PARAM(X,  6, W, clocksPerSec)   /* mps_clocks_per_sec() */

#define EVENT_EventClockSync_PARAMS(PARAM, X) \
  PARAM(X,  0, W, clock)          /* mps_clock() value */

#define EVENT_ArenaAccess_PARAMS(PARAM, X) \
  PARAM(X,  0, P, arena) \
  PARAM(X,  1, W, count) \
  PARAM(X,  2, P, addr) \
  PARAM(X,  3, U, mode)

#define EVENT_ArenaSetEmergency_PARAMS(PARAM, X) \
  PARAM(X,  0, P, arena) \
  PARAM(X,  1, B, emergency)

#define EVENT_TraceCreate_PARAMS(PARAM, X) \
  PARAM(X,  0, P, trace)        /* trace that was created */ \
  PARAM(X,  1, P, arena)        /* arena in which created */ \
  PARAM(X,  2, U, why)          /* reason for creation */

#define EVENT_TraceStart_PARAMS(PARAM, X) \
  PARAM(X,  0, P, arena)        /* arena owning trace */ \
  PARAM(X,  1, P, trace)        /* trace being started */ \
  PARAM(X,  2, D, mortality)    /* as passed to TraceStart */ \
  PARAM(X,  3, D, finishingTime) /* as passed to TraceStart */ \
  PARAM(X,  4, W, condemned)    /* condemned bytes */ \
  PARAM(X,  5, W, notCondemned) /* collectible but not condemned bytes */ \
  PARAM(X,  6, W, foundation)   /* foundation size */ \
  PARAM(X,  7, W, white)        /* white reference set */ \
  PARAM(X,  8, W, quantumWork)  /* tracing work to be done in each poll */

#define EVENT_VMCompact_PARAMS(PARAM, X) \
  PARAM(X,  0, W, vmem0)        /* pre-collection reserved size */ \
  PARAM(X,  1, W, vmem1)        /* pre-compact reseved size*/ \
  PARAM(X,  2, W, vmem2)        /* post-compact reserved size */

#define EVENT_amcScanNailed_PARAMS(PARAM, X) \
  PARAM(X,  0, W, loops)        /* number of times around the loop */ \
  PARAM(X,  1, W, summary)      /* summary of segment being scanned */ \
  PARAM(X,  2, W, white)        /* scan state white set */ \
  PARAM(X,  3, W, unfixed)      /* scan state unfixed summary */ \
  PARAM(X,  4, W, fixed)        /* scan state fixed summary */ \
  PARAM(X,  5, W, refset)       /* scan state refset */

#define EVENT_TraceCreatePoolGen_PARAMS(PARAM, X) \
  PARAM(X,  0, P, gen)          /* generation */ \
  PARAM(X,  1, W, capacity)     /* capacity of generation */ \
  PARAM(X,  2, D, mortality)    /* mortality of generation */ \
  PARAM(X,  3, W, zone)         /* zone set of generation */ \
  PARAM(X,  4, P, pool)         /* pool */ \
  PARAM(X,  5, W, totalSize)    /* total size of pool gen */ \
  PARAM(X,  6, W, freeSize)     /* free size of pool gen */ \
  PARAM(X,  7, W, newSize)      /* new size of pool gen */ \
  PARAM(X,  8, W, oldSize)      /* old size of pool gen */ \
  PARAM(X,  9, W, newDeferredSize) /* new size (deferred) of pool gen */ \
  PARAM(X, 10, W, oldDeferredSize) /* old size (deferred) of pool gen */

#define EVENT_GenZoneSet_PARAMS(PARAM, X) \
  PARAM(X,  0, P, arena)        /* arena owning generation */ \
  PARAM(X,  1, P, gen)          /* the generation */ \
  PARAM(X,  2, W, zoneSet)      /* generation's new summary */

#define EVENT_ArenaUseFreeZone_PARAMS(PARAM, X) \
  PARAM(X,  0, P, arena)        /* the arena */ \
  PARAM(X,  1, W, zoneSet)      /* zones that aren't free any longer */

#define EVENT_PauseTimeSet_PARAMS(PARAM, X) \
  PARAM(X,  0, P, arena)        /* the arena */ \
  PARAM(X,  1, D, pauseTime)    /* the new maximum pause time, in seconds */

#define EVENT_TraceEndGen_PARAMS(PARAM, X) \
  PARAM(X,  0, P, arena)        /* the arena */ \
  PARAM(X,  1, P, trace)        /* the trace */ \
  PARAM(X,  2, P, gen)          /* the generation */ \
  PARAM(X,  3, W, condemned)    /* bytes condemned in generation */ \
  PARAM(X,  4, W, forwarded)    /* bytes forwarded from generation */ \
  PARAM(X,  5, W, preservedInPlace) /* bytes preserved in generation */ \
  PARAM(X,  6, D, mortalityTrace) /* mortality (in last trace only) */ \
  PARAM(X,  7, D, mortalityAverage) /* mortality (moving average) */

#define EVENT_LabelPointer_PARAMS(PARAM, X) \
  PARAM(X,  0, P, pointer) /* pointer */ \
  PARAM(X,  1, W, stringId) /* string identifier of its label */

#define EVENT_ArenaPollBegin_PARAMS(PARAM, X) \
  PARAM(X,  0, P, arena) /* arena about to be polled */

#define EVENT_ArenaPollEnd_PARAMS(PARAM, X) \
  PARAM(X,  0, P, arena) /* arena that was polled */ \
  PARAM(X,  1, B, workWasDone) /* any collection work done in poll? */

#define EVENT_SegSetSummary_PARAMS(PARAM, X) \
  PARAM(X,  0, P, arena) /* arena owning segment */ \
  PARAM(X,  1, P, seg) /* the segment */ \
  PARAM(X,  2, W, size) /* its size in bytes */ \
  PARAM(X,  3, W, oldSummary) /* old summary */ \
  PARAM(X,  4, W, newSummary) /* new summary */

#define EVENT_GenInit_PARAMS(PARAM, X) \
  PARAM(X,  0, P, arena) /* arena owning generation */ \
  PARAM(X,  1, P, gen) /* the generation */ \
  PARAM(X,  2, U, serial) /* serial number within arena */ \
  PARAM(X,  3, W, capacity) /* capacity in bytes */ \
  PARAM(X,  4, D, mortality) /* initial mortality estimate */

#define EVENT_GenFinish_PARAMS(PARAM, X) \
  PARAM(X,  0, P, arena) /* arena owning generation */ \
  PARAM(X,  1, P, gen) /* the generation */ \
  PARAM(X,  2, U, serial) /* serial number within arena */

#define EVENT_TraceCondemnAll_PARAMS(PARAM, X) \
  PARAM(X,  0, P, arena) /* arena owning trace */ \
  PARAM(X,  1, P, trace) /* trace */

#endif /* eventdef_h */

/* C. COPYRIGHT AND LICENSE
 *
 * Copyright (C) 2001-2016 Ravenbrook Limited <http://www.ravenbrook.com/>.
 * All rights reserved.  This is an open source license.  Contact
 * Ravenbrook for commercial licensing options.
 * 
 * Redistribution and use in source and binary forms, with or without
 * modification, are permitted provided that the following conditions are
 * met:
 * 
 * 1. Redistributions of source code must retain the above copyright
 * notice, this list of conditions and the following disclaimer.
 * 
 * 2. Redistributions in binary form must reproduce the above copyright
 * notice, this list of conditions and the following disclaimer in the
 * documentation and/or other materials provided with the distribution.
 * 
 * 3. Redistributions in any form must be accompanied by information on how
 * to obtain complete source code for this software and any accompanying
 * software that uses this software.  The source code must either be
 * included in the distribution or be available for no more than the cost
 * of distribution plus a nominal fee, and must be freely redistributable
 * under reasonable conditions.  For an executable file, complete source
 * code means the source code for all modules it contains. It does not
 * include source code for modules or files that typically accompany the
 * major components of the operating system on which the executable file
 * runs.
 * 
 * THIS SOFTWARE IS PROVIDED BY THE COPYRIGHT HOLDERS AND CONTRIBUTORS "AS
 * IS" AND ANY EXPRESS OR IMPLIED WARRANTIES, INCLUDING, BUT NOT LIMITED
 * TO, THE IMPLIED WARRANTIES OF MERCHANTABILITY, FITNESS FOR A PARTICULAR
 * PURPOSE, OR NON-INFRINGEMENT, ARE DISCLAIMED. IN NO EVENT SHALL THE
 * COPYRIGHT HOLDERS AND CONTRIBUTORS BE LIABLE FOR ANY DIRECT, INDIRECT,
 * INCIDENTAL, SPECIAL, EXEMPLARY, OR CONSEQUENTIAL DAMAGES (INCLUDING, BUT
 * NOT LIMITED TO, PROCUREMENT OF SUBSTITUTE GOODS OR SERVICES; LOSS OF
 * USE, DATA, OR PROFITS; OR BUSINESS INTERRUPTION) HOWEVER CAUSED AND ON
 * ANY THEORY OF LIABILITY, WHETHER IN CONTRACT, STRICT LIABILITY, OR TORT
 * (INCLUDING NEGLIGENCE OR OTHERWISE) ARISING IN ANY WAY OUT OF THE USE OF
 * THIS SOFTWARE, EVEN IF ADVISED OF THE POSSIBILITY OF SUCH DAMAGE.
 */<|MERGE_RESOLUTION|>--- conflicted
+++ resolved
@@ -35,13 +35,8 @@
  * of a telemetry stream, allowing that stream to be identified.
  */
 
-<<<<<<< HEAD
 #define EVENT_VERSION_MAJOR  ((unsigned)2)
 #define EVENT_VERSION_MEDIAN ((unsigned)3)
-=======
-#define EVENT_VERSION_MAJOR  ((unsigned)1)
-#define EVENT_VERSION_MEDIAN ((unsigned)7)
->>>>>>> 4facb8f6
 #define EVENT_VERSION_MINOR  ((unsigned)0)
 
 
