/* apss.c: AP MANUAL ALLOC STRESS TEST
 *
 * $Id$
 * Copyright (c) 2001-2014 Ravenbrook Limited.  See end of file for license.
 * Portions copyright (C) 2002 Global Graphics Software.
 */


#include "mpscmv.h"
#include "mpscmvff.h"
#include "mpscmvt.h"
#include "mpslib.h"
#include "mpsacl.h"
#include "mpsavm.h"

#include "testlib.h"
#include "mpslib.h"

#include <stdio.h> /* printf */
#include <stdlib.h> /* malloc */


#define testArenaSIZE   ((((size_t)3)<<24) - 4)
#define testSetSIZE 200
#define testLOOPS 10


/* make -- allocate one object */

static mps_res_t make(mps_addr_t *p, mps_ap_t ap, size_t size)
{
  mps_res_t res;

  do {
    MPS_RESERVE_BLOCK(res, *p, ap, size);
    if(res != MPS_RES_OK)
      return res;
  } while(!mps_commit(ap, *p, size));

  return MPS_RES_OK;
}


/* check_allocated_size -- check the allocated size of the pool */

static void check_allocated_size(mps_pool_t pool, mps_ap_t ap, size_t allocated)
{
  size_t total = mps_pool_total_size(pool);
  size_t free = mps_pool_free_size(pool);
  size_t ap_free = (size_t)((char *)ap->limit - (char *)ap->init);
  Insist(total - free == allocated + ap_free);
}


/* stress -- create a pool of the requested type and allocate in it */

<<<<<<< HEAD
static mps_res_t stress(mps_arena_t arena, mps_pool_debug_option_s *options,
                        mps_align_t align,
=======
static mps_res_t stress(mps_arena_t arena, mps_align_t align,
>>>>>>> 0253f20e
                        size_t (*size)(size_t i, mps_align_t align),
                        const char *name, mps_class_t class, mps_arg_s args[])
{
  mps_res_t res = MPS_RES_OK;
  mps_pool_t pool;
  mps_ap_t ap;
  size_t i, k;
  int *ps[testSetSIZE];
  size_t ss[testSetSIZE];
  size_t allocated = 0;         /* Total allocated memory */
  size_t debugOverhead = options ? 2 * alignUp(options->fence_size, align) : 0;

  printf("stress %s\n", name);

  die(mps_pool_create_k(&pool, arena, class, args), "pool_create");
  die(mps_ap_create(&ap, pool, mps_rank_exact()), "BufferCreate");

  /* allocate a load of objects */
  for (i=0; i<testSetSIZE; ++i) {
    ss[i] = (*size)(i, align);

    res = make((mps_addr_t *)&ps[i], ap, ss[i]);
    if (res != MPS_RES_OK)
      goto allocFail;
    allocated += ss[i] + debugOverhead;
    if (ss[i] >= sizeof(ps[i]))
      *ps[i] = 1; /* Write something, so it gets swap. */
    check_allocated_size(pool, ap, allocated);
  }

  mps_pool_check_fenceposts(pool);

  for (k=0; k<testLOOPS; ++k) {
    /* shuffle all the objects */
    for (i=0; i<testSetSIZE; ++i) {
      size_t j = rnd()%(testSetSIZE-i);
      void *tp;
      size_t ts;
     
      tp = ps[j]; ts = ss[j];
      ps[j] = ps[i]; ss[j] = ss[i];
      ps[i] = tp; ss[i] = ts;
    }
    /* free half of the objects */
    /* upper half, as when allocating them again we want smaller objects */
    /* see randomSize() */
    for (i=testSetSIZE/2; i<testSetSIZE; ++i) {
      mps_free(pool, (mps_addr_t)ps[i], ss[i]);
      /* if (i == testSetSIZE/2) */
      /*   PoolDescribe((Pool)pool, mps_lib_stdout); */
      Insist(ss[i] + debugOverhead <= allocated);
      allocated -= ss[i] + debugOverhead;
    }
    /* allocate some new objects */
    for (i=testSetSIZE/2; i<testSetSIZE; ++i) {
      ss[i] = (*size)(i, align);
      res = make((mps_addr_t *)&ps[i], ap, ss[i]);
      if (res != MPS_RES_OK)
        goto allocFail;
      allocated += ss[i] + debugOverhead;
    }
    check_allocated_size(pool, ap, allocated);
  }

allocFail:
  mps_ap_destroy(ap);
  mps_pool_destroy(pool);

  return res;
}


/* randomSizeAligned -- produce sizes both large and small, aligned to
 * align.
 */

static size_t randomSizeAligned(size_t i, mps_align_t align)
{
  size_t maxSize = 2 * 160 * 0x2000;
  /* Reduce by a factor of 2 every 10 cycles.  Total allocation about 40 MB. */
  return alignUp(rnd() % max((maxSize >> (i / 10)), 2) + 1, align);
}


static mps_pool_debug_option_s bothOptions = {
<<<<<<< HEAD
  /* .fence_template = */   (void *)"post",
  /* .fence_size = */       4,
  /* .free_template = */    (void *)"DEAD",
=======
  /* .fence_template = */   "post",
  /* .fence_size = */       4,
  /* .free_template = */    "DEAD",
>>>>>>> 0253f20e
  /* .free_size = */        4
};

static mps_pool_debug_option_s fenceOptions = {
<<<<<<< HEAD
  /* .fence_template = */   (void *)"123456789abcdef",
=======
  /* .fence_template = */   "123456789abcdef",
>>>>>>> 0253f20e
  /* .fence_size = */       15,
  /* .free_template = */    NULL,
  /* .free_size = */        0
};


/* testInArena -- test all the pool classes in the given arena */

static void testInArena(mps_arena_t arena, mps_pool_debug_option_s *options)
{
  MPS_ARGS_BEGIN(args) {
    mps_align_t align = sizeof(void *) << (rnd() % 4);
    MPS_ARGS_ADD(args, MPS_KEY_ALIGN, align);
    MPS_ARGS_ADD(args, MPS_KEY_MVFF_ARENA_HIGH, TRUE);
    MPS_ARGS_ADD(args, MPS_KEY_MVFF_SLOT_HIGH, TRUE);
    MPS_ARGS_ADD(args, MPS_KEY_MVFF_FIRST_FIT, TRUE);
<<<<<<< HEAD
    die(stress(arena, NULL, align, randomSizeAligned, "MVFF",
               mps_class_mvff(), args), "stress MVFF");
=======
    die(stress(arena, align, randomSizeAligned, "MVFF", mps_class_mvff(), args),
        "stress MVFF");
>>>>>>> 0253f20e
  } MPS_ARGS_END(args);

  /* IWBN to test MVFFDebug, but the MPS doesn't support debugging APs, */
  /* yet (MV Debug works here, because it fakes it through PoolAlloc). */

  MPS_ARGS_BEGIN(args) {
<<<<<<< HEAD
    mps_align_t align = 1 << (rnd() % 6);
    MPS_ARGS_ADD(args, MPS_KEY_ALIGN, align);
    die(stress(arena, NULL, align, randomSizeAligned, "MV",
               mps_class_mv(), args), "stress MV");
  } MPS_ARGS_END(args);

  MPS_ARGS_BEGIN(args) {
    mps_align_t align = 1 << (rnd() % 6);
    MPS_ARGS_ADD(args, MPS_KEY_ALIGN, align);
    MPS_ARGS_ADD(args, MPS_KEY_POOL_DEBUG_OPTIONS, options);
    die(stress(arena, options, align, randomSizeAligned, "MV debug",
               mps_class_mv_debug(), args), "stress MV debug");
=======
    mps_align_t align = (mps_align_t)1 << (rnd() % 6);
    MPS_ARGS_ADD(args, MPS_KEY_ALIGN, align);
    die(stress(arena, align, randomSizeAligned, "MV", mps_class_mv(), args),
        "stress MV");
  } MPS_ARGS_END(args);

  MPS_ARGS_BEGIN(args) {
    mps_align_t align = (mps_align_t)1 << (rnd() % 6);
    MPS_ARGS_ADD(args, MPS_KEY_ALIGN, align);
    MPS_ARGS_ADD(args, MPS_KEY_POOL_DEBUG_OPTIONS, options);
    die(stress(arena, align, randomSizeAligned, "MV debug",
               mps_class_mv_debug(), args),
        "stress MV debug");
>>>>>>> 0253f20e
  } MPS_ARGS_END(args);

  MPS_ARGS_BEGIN(args) {
    mps_align_t align = sizeof(void *) << (rnd() % 4);
    MPS_ARGS_ADD(args, MPS_KEY_ALIGN, align);
<<<<<<< HEAD
    die(stress(arena, NULL, align, randomSizeAligned, "MVT",
               mps_class_mvt(), args), "stress MVT");
=======
    die(stress(arena, align, randomSizeAligned, "MVT", mps_class_mvt(), args),
        "stress MVT");
>>>>>>> 0253f20e
  } MPS_ARGS_END(args);
}


int main(int argc, char *argv[])
{
  mps_arena_t arena;

  testlib_init(argc, argv);

  die(mps_arena_create(&arena, mps_arena_class_vm(), 2*testArenaSIZE),
      "mps_arena_create");
  die(mps_arena_commit_limit_set(arena, testArenaSIZE), "commit limit");
  testInArena(arena, &fenceOptions);
  mps_arena_destroy(arena);

  MPS_ARGS_BEGIN(args) {
    MPS_ARGS_ADD(args, MPS_KEY_ARENA_SIZE, 2 * testArenaSIZE);
    MPS_ARGS_ADD(args, MPS_KEY_ARENA_ZONED, FALSE);
    die(mps_arena_create_k(&arena, mps_arena_class_vm(), args),
        "mps_arena_create");
  } MPS_ARGS_END(args);
  testInArena(arena, &bothOptions);
  mps_arena_destroy(arena);

  MPS_ARGS_BEGIN(args) {
    MPS_ARGS_ADD(args, MPS_KEY_ARENA_SIZE, testArenaSIZE);
    MPS_ARGS_ADD(args, MPS_KEY_ARENA_ZONED, FALSE);
    MPS_ARGS_ADD(args, MPS_KEY_ARENA_CL_BASE, malloc(testArenaSIZE));
    die(mps_arena_create_k(&arena, mps_arena_class_cl(), args),
        "mps_arena_create");
  } MPS_ARGS_END(args);
  testInArena(arena, &bothOptions);
  mps_arena_destroy(arena);

  printf("%s: Conclusion: Failed to find any defects.\n", argv[0]);
  return 0;
}


/* C. COPYRIGHT AND LICENSE
 *
 * Copyright (c) 2001-2014 Ravenbrook Limited <http://www.ravenbrook.com/>.
 * All rights reserved.  This is an open source license.  Contact
 * Ravenbrook for commercial licensing options.
 * 
 * Redistribution and use in source and binary forms, with or without
 * modification, are permitted provided that the following conditions are
 * met:
 * 
 * 1. Redistributions of source code must retain the above copyright
 * notice, this list of conditions and the following disclaimer.
 * 
 * 2. Redistributions in binary form must reproduce the above copyright
 * notice, this list of conditions and the following disclaimer in the
 * documentation and/or other materials provided with the distribution.
 * 
 * 3. Redistributions in any form must be accompanied by information on how
 * to obtain complete source code for this software and any accompanying
 * software that uses this software.  The source code must either be
 * included in the distribution or be available for no more than the cost
 * of distribution plus a nominal fee, and must be freely redistributable
 * under reasonable conditions.  For an executable file, complete source
 * code means the source code for all modules it contains. It does not
 * include source code for modules or files that typically accompany the
 * major components of the operating system on which the executable file
 * runs.
 * 
 * THIS SOFTWARE IS PROVIDED BY THE COPYRIGHT HOLDERS AND CONTRIBUTORS "AS
 * IS" AND ANY EXPRESS OR IMPLIED WARRANTIES, INCLUDING, BUT NOT LIMITED
 * TO, THE IMPLIED WARRANTIES OF MERCHANTABILITY, FITNESS FOR A PARTICULAR
 * PURPOSE, OR NON-INFRINGEMENT, ARE DISCLAIMED. IN NO EVENT SHALL THE
 * COPYRIGHT HOLDERS AND CONTRIBUTORS BE LIABLE FOR ANY DIRECT, INDIRECT,
 * INCIDENTAL, SPECIAL, EXEMPLARY, OR CONSEQUENTIAL DAMAGES (INCLUDING, BUT
 * NOT LIMITED TO, PROCUREMENT OF SUBSTITUTE GOODS OR SERVICES; LOSS OF
 * USE, DATA, OR PROFITS; OR BUSINESS INTERRUPTION) HOWEVER CAUSED AND ON
 * ANY THEORY OF LIABILITY, WHETHER IN CONTRACT, STRICT LIABILITY, OR TORT
 * (INCLUDING NEGLIGENCE OR OTHERWISE) ARISING IN ANY WAY OUT OF THE USE OF
 * THIS SOFTWARE, EVEN IF ADVISED OF THE POSSIBILITY OF SUCH DAMAGE.
 */<|MERGE_RESOLUTION|>--- conflicted
+++ resolved
@@ -54,12 +54,8 @@
 
 /* stress -- create a pool of the requested type and allocate in it */
 
-<<<<<<< HEAD
 static mps_res_t stress(mps_arena_t arena, mps_pool_debug_option_s *options,
                         mps_align_t align,
-=======
-static mps_res_t stress(mps_arena_t arena, mps_align_t align,
->>>>>>> 0253f20e
                         size_t (*size)(size_t i, mps_align_t align),
                         const char *name, mps_class_t class, mps_arg_s args[])
 {
@@ -145,24 +141,14 @@
 
 
 static mps_pool_debug_option_s bothOptions = {
-<<<<<<< HEAD
-  /* .fence_template = */   (void *)"post",
-  /* .fence_size = */       4,
-  /* .free_template = */    (void *)"DEAD",
-=======
   /* .fence_template = */   "post",
   /* .fence_size = */       4,
   /* .free_template = */    "DEAD",
->>>>>>> 0253f20e
   /* .free_size = */        4
 };
 
 static mps_pool_debug_option_s fenceOptions = {
-<<<<<<< HEAD
-  /* .fence_template = */   (void *)"123456789abcdef",
-=======
   /* .fence_template = */   "123456789abcdef",
->>>>>>> 0253f20e
   /* .fence_size = */       15,
   /* .free_template = */    NULL,
   /* .free_size = */        0
@@ -179,59 +165,33 @@
     MPS_ARGS_ADD(args, MPS_KEY_MVFF_ARENA_HIGH, TRUE);
     MPS_ARGS_ADD(args, MPS_KEY_MVFF_SLOT_HIGH, TRUE);
     MPS_ARGS_ADD(args, MPS_KEY_MVFF_FIRST_FIT, TRUE);
-<<<<<<< HEAD
     die(stress(arena, NULL, align, randomSizeAligned, "MVFF",
                mps_class_mvff(), args), "stress MVFF");
-=======
-    die(stress(arena, align, randomSizeAligned, "MVFF", mps_class_mvff(), args),
-        "stress MVFF");
->>>>>>> 0253f20e
   } MPS_ARGS_END(args);
 
   /* IWBN to test MVFFDebug, but the MPS doesn't support debugging APs, */
   /* yet (MV Debug works here, because it fakes it through PoolAlloc). */
 
   MPS_ARGS_BEGIN(args) {
-<<<<<<< HEAD
-    mps_align_t align = 1 << (rnd() % 6);
+    mps_align_t align = (mps_align_t)1 << (rnd() % 6);
     MPS_ARGS_ADD(args, MPS_KEY_ALIGN, align);
     die(stress(arena, NULL, align, randomSizeAligned, "MV",
                mps_class_mv(), args), "stress MV");
   } MPS_ARGS_END(args);
 
   MPS_ARGS_BEGIN(args) {
-    mps_align_t align = 1 << (rnd() % 6);
+    mps_align_t align = (mps_align_t)1 << (rnd() % 6);
     MPS_ARGS_ADD(args, MPS_KEY_ALIGN, align);
     MPS_ARGS_ADD(args, MPS_KEY_POOL_DEBUG_OPTIONS, options);
     die(stress(arena, options, align, randomSizeAligned, "MV debug",
                mps_class_mv_debug(), args), "stress MV debug");
-=======
-    mps_align_t align = (mps_align_t)1 << (rnd() % 6);
-    MPS_ARGS_ADD(args, MPS_KEY_ALIGN, align);
-    die(stress(arena, align, randomSizeAligned, "MV", mps_class_mv(), args),
-        "stress MV");
-  } MPS_ARGS_END(args);
-
-  MPS_ARGS_BEGIN(args) {
-    mps_align_t align = (mps_align_t)1 << (rnd() % 6);
-    MPS_ARGS_ADD(args, MPS_KEY_ALIGN, align);
-    MPS_ARGS_ADD(args, MPS_KEY_POOL_DEBUG_OPTIONS, options);
-    die(stress(arena, align, randomSizeAligned, "MV debug",
-               mps_class_mv_debug(), args),
-        "stress MV debug");
->>>>>>> 0253f20e
   } MPS_ARGS_END(args);
 
   MPS_ARGS_BEGIN(args) {
     mps_align_t align = sizeof(void *) << (rnd() % 4);
     MPS_ARGS_ADD(args, MPS_KEY_ALIGN, align);
-<<<<<<< HEAD
     die(stress(arena, NULL, align, randomSizeAligned, "MVT",
                mps_class_mvt(), args), "stress MVT");
-=======
-    die(stress(arena, align, randomSizeAligned, "MVT", mps_class_mvt(), args),
-        "stress MVT");
->>>>>>> 0253f20e
   } MPS_ARGS_END(args);
 }
 
