--- conflicted
+++ resolved
@@ -39,13 +39,9 @@
                          Bool withReservoirPermit);
 static void MVTBufferEmpty(Pool pool, Buffer buffer, Addr base, Addr limit);
 static void MVTFree(Pool pool, Addr base, Size size);
-<<<<<<< HEAD
-static Res MVTDescribe(Pool pool, mps_lib_FILE *stream);
+static Res MVTDescribe(Pool pool, mps_lib_FILE *stream, Count depth);
 static Size MVTTotalSize(Pool pool);
 static Size MVTFreeSize(Pool pool);
-=======
-static Res MVTDescribe(Pool pool, mps_lib_FILE *stream, Count depth);
->>>>>>> bb917243
 static Res MVTSegAlloc(Seg *segReturn, MVT mvt, Size size,
                        Bool withReservoirPermit);
 
@@ -1002,7 +998,7 @@
   MVT mvt;
 
   AVERT(Pool, pool);
-  mvt = Pool2MVT(pool);
+  mvt = PoolMVT(pool);
   AVERT(MVT, mvt);
 
   return mvt->size;
@@ -1016,7 +1012,7 @@
   MVT mvt;
 
   AVERT(Pool, pool);
-  mvt = Pool2MVT(pool);
+  mvt = PoolMVT(pool);
   AVERT(MVT, mvt);
 
   return mvt->available + mvt->unavailable;
@@ -1124,47 +1120,6 @@
 }
 
 
-<<<<<<< HEAD
-=======
-/* MPS Interface extensions --- should these be pool generics? */
-
-
-/* mps_mvt_size -- number of bytes committed to the pool */
-
-size_t mps_mvt_size(mps_pool_t mps_pool)
-{
-  Pool pool;
-  MVT mvt;
-
-  pool = (Pool)mps_pool;
-
-  AVERT(Pool, pool);
-  mvt = PoolMVT(pool);
-  AVERT(MVT, mvt);
-
-  return (size_t)mvt->size;
-}
-
-
-/* mps_mvt_free_size -- number of bytes comitted to the pool that are
- * available for allocation
- */
-size_t mps_mvt_free_size(mps_pool_t mps_pool)
-{
-  Pool pool;
-  MVT mvt;
-
-  pool = (Pool)mps_pool;
-
-  AVERT(Pool, pool);
-  mvt = PoolMVT(pool);
-  AVERT(MVT, mvt);
-
-  return (size_t)mvt->available;
-}
-
-
->>>>>>> bb917243
 /* Internal methods */
 
 
