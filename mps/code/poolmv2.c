/* poolmv2.c: MANUAL VARIABLE-SIZED TEMPORAL POOL
 *
 * $Id$
 * Copyright (c) 2001-2014 Ravenbrook Limited.  See end of file for license.
 *
 * .purpose: A manual-variable pool designed to take advantage of
 * placement according to predicted deathtime.
 *
 * .design: See <design/poolmvt/>.
 */

#include "mpm.h"
#include "poolmv2.h"
#include "mpscmvt.h"
#include "abq.h"
#include "cbs.h"
#include "failover.h"
#include "freelist.h"
#include "meter.h"
#include "range.h"

SRCID(poolmv2, "$Id$");


/* Signatures */

#define MVTSig ((Sig)0x5193F299) /* SIGnature MVT */


/* Private prototypes */

typedef struct MVTStruct *MVT;
static void MVTVarargs(ArgStruct args[MPS_ARGS_MAX], va_list varargs);
static Res MVTInit(Pool pool, ArgList arg);
static Bool MVTCheck(MVT mvt);
static void MVTFinish(Pool pool);
static Res MVTBufferFill(Addr *baseReturn, Addr *limitReturn,
                         Pool pool, Buffer buffer, Size minSize,
                         Bool withReservoirPermit);
static void MVTBufferEmpty(Pool pool, Buffer buffer, Addr base, Addr limit);
static void MVTFree(Pool pool, Addr base, Size size);
static Res MVTDescribe(Pool pool, mps_lib_FILE *stream, Count depth);
static Size MVTTotalSize(Pool pool);
static Size MVTFreeSize(Pool pool);
static Res MVTSegAlloc(Seg *segReturn, MVT mvt, Size size,
                       Bool withReservoirPermit);

static void MVTSegFree(MVT mvt, Seg seg);
static Bool MVTReturnSegs(MVT mvt, Range range, Arena arena);
static Res MVTInsert(MVT mvt, Addr base, Addr limit);
static Res MVTDelete(MVT mvt, Addr base, Addr limit);
static void MVTRefillABQIfEmpty(MVT mvt, Size size);
static Res MVTContingencySearch(Addr *baseReturn, Addr *limitReturn,
                                MVT mvt, Size min);
static Bool MVTCheckFit(Addr base, Addr limit, Size min, Arena arena);
static ABQ MVTABQ(MVT mvt);
static Land MVTFreePrimary(MVT mvt);
static Land MVTFreeSecondary(MVT mvt);
static Land MVTFreeLand(MVT mvt);


/* Types */

typedef struct MVTStruct
{
  PoolStruct poolStruct;
  CBSStruct cbsStruct;          /* The coalescing block structure */
  FreelistStruct flStruct;      /* The emergency free list structure */
  FailoverStruct foStruct;      /* The fail-over mechanism */
  ABQStruct abqStruct;          /* The available block queue */
  /* <design/poolmvt/#arch.parameters> */
  Size minSize;                 /* Pool parameter */
  Size meanSize;                /* Pool parameter */
  Size maxSize;                 /* Pool parameter */
  Count fragLimit;              /* Pool parameter */
  /* <design/poolmvt/#arch.overview.abq.reuse.size> */
  Size reuseSize;               /* Size at which blocks are recycled */
  /* <design/poolmvt/#arch.ap.fill.size> */
  Size fillSize;                /* Size of pool segments */
  /* <design/poolmvt/#arch.contingency> */
  Size availLimit;              /* Limit on available */
  /* <design/poolmvt/#impl.c.free.merge.segment.overflow> */
  Bool abqOverflow;             /* ABQ dropped some candidates */
  /* <design/poolmvt/#arch.ap.no-fit>.* */
  Bool splinter;                /* Saved splinter */
  Addr splinterBase;            /* Saved splinter base */
  Addr splinterLimit;           /* Saved splinter size */

  /* pool accounting --- one of these first four is redundant, but
     size and available are used to implement fragmentation policy */
  Size size;                    /* size of segs in pool */
  Size allocated;               /* bytes allocated to mutator */
  Size available;               /* bytes available for allocation */
  Size unavailable;             /* bytes lost to fragmentation */
 
  /* pool meters*/
  METER_DECL(segAllocs);
  METER_DECL(segFrees);
  METER_DECL(bufferFills);
  METER_DECL(bufferEmpties);
  METER_DECL(poolFrees);
  METER_DECL(poolSize);
  METER_DECL(poolAllocated);
  METER_DECL(poolAvailable);
  METER_DECL(poolUnavailable);
  METER_DECL(poolUtilization);
  /* abq meters */
  METER_DECL(finds);
  METER_DECL(overflows);
  METER_DECL(underflows);
  METER_DECL(refills);
  METER_DECL(refillPushes);
  METER_DECL(returns);
  /* fragmentation meters */
  METER_DECL(perfectFits);
  METER_DECL(firstFits);
  METER_DECL(secondFits);
  METER_DECL(failures);
  /* contingency meters */
  METER_DECL(emergencyContingencies);
  METER_DECL(fragLimitContingencies);
  METER_DECL(contingencySearches);
  METER_DECL(contingencyHardSearches);
  /* splinter meters */
  METER_DECL(splinters);
  METER_DECL(splintersUsed);
  METER_DECL(splintersDropped);
  METER_DECL(sawdust);
  /* exception meters */
  METER_DECL(exceptions);
  METER_DECL(exceptionSplinters);
  METER_DECL(exceptionReturns);
 
  Sig sig;
} MVTStruct;


DEFINE_POOL_CLASS(MVTPoolClass, this)
{
  INHERIT_CLASS(this, AbstractBufferPoolClass);
  this->name = "MVT";
  this->size = sizeof(MVTStruct);
  this->offset = offsetof(MVTStruct, poolStruct);
  this->varargs = MVTVarargs;
  this->init = MVTInit;
  this->finish = MVTFinish;
  this->free = MVTFree;
  this->bufferFill = MVTBufferFill;
  this->bufferEmpty = MVTBufferEmpty;
  this->totalSize = MVTTotalSize;
  this->freeSize = MVTFreeSize;
  this->describe = MVTDescribe;
  AVERT(PoolClass, this);
}

/* Macros */

#define PoolMVT(pool) PARENT(MVTStruct, poolStruct, pool)
#define MVTPool(mvt) (&(mvt)->poolStruct)


/* Accessors */


static ABQ MVTABQ(MVT mvt)
{
  return &mvt->abqStruct;
}


static Land MVTFreePrimary(MVT mvt)
{
  return CBSLand(&mvt->cbsStruct);
}


static Land MVTFreeSecondary(MVT mvt)
{
  return FreelistLand(&mvt->flStruct);
}


static Land MVTFreeLand(MVT mvt)
{
  return FailoverLand(&mvt->foStruct);
}


/* Methods */


/* MVTVarargs -- decode obsolete varargs */

static void MVTVarargs(ArgStruct args[MPS_ARGS_MAX], va_list varargs)
{
  args[0].key = MPS_KEY_MIN_SIZE;
  args[0].val.size = va_arg(varargs, Size);
  args[1].key = MPS_KEY_MEAN_SIZE;
  args[1].val.size = va_arg(varargs, Size);
  args[2].key = MPS_KEY_MAX_SIZE;
  args[2].val.size = va_arg(varargs, Size);
  args[3].key = MPS_KEY_MVT_RESERVE_DEPTH;
  args[3].val.count = va_arg(varargs, Count);
  /* Divide the old "percentage" argument by 100, fixing job003319. */
  args[4].key = MPS_KEY_MVT_FRAG_LIMIT;
  args[4].val.d = (double)va_arg(varargs, Count) / 100.0;
  args[5].key = MPS_KEY_ARGS_END;
  AVERT(ArgList, args);
}


/* MVTInit -- initialize an MVT pool
 *
 * Parameters are:
 * minSize, meanSize, maxSize, reserveDepth, fragLimit
 */

ARG_DEFINE_KEY(mvt_min_size, Size);
ARG_DEFINE_KEY(mvt_mean_size, Size);
ARG_DEFINE_KEY(mvt_max_size, Size);
ARG_DEFINE_KEY(mvt_reserve_depth, Count);
ARG_DEFINE_KEY(mvt_frag_limit, double);

static Res MVTInit(Pool pool, ArgList args)
{
  Arena arena;
  Size align = MVT_ALIGN_DEFAULT;
  Size minSize = MVT_MIN_SIZE_DEFAULT;
  Size meanSize = MVT_MEAN_SIZE_DEFAULT;
  Size maxSize = MVT_MAX_SIZE_DEFAULT;
  Count reserveDepth = MVT_RESERVE_DEPTH_DEFAULT;
  Count fragLimit = MVT_FRAG_LIMIT_DEFAULT;
  Size reuseSize, fillSize;
  Count abqDepth;
  MVT mvt;
  Res res;
  ArgStruct arg;

  AVERT(Pool, pool);
  mvt = PoolMVT(pool);
  /* can't AVERT mvt, yet */
  arena = PoolArena(pool);
  AVERT(Arena, arena);
  
  if (ArgPick(&arg, args, MPS_KEY_ALIGN))
    align = arg.val.align;
  if (ArgPick(&arg, args, MPS_KEY_MIN_SIZE))
    minSize = arg.val.size;
  if (ArgPick(&arg, args, MPS_KEY_MEAN_SIZE))
    meanSize = arg.val.size;
  if (ArgPick(&arg, args, MPS_KEY_MAX_SIZE))
    maxSize = arg.val.size;
  if (ArgPick(&arg, args, MPS_KEY_MVT_RESERVE_DEPTH))
    reserveDepth = arg.val.count;
  if (ArgPick(&arg, args, MPS_KEY_MVT_FRAG_LIMIT)) {
    /* pending complete fix for job003319 */
    AVER(0 <= arg.val.d && arg.val.d <= 1);
    fragLimit = (Count)(arg.val.d * 100);
  }

  AVERT(Align, align);
  /* This restriction on the alignment is necessary because of the use
   * of a Freelist to store the free address ranges in low-memory
   * situations. See <design/freelist/#impl.grain.align>.
   */
  AVER(AlignIsAligned(align, FreelistMinimumAlignment));
  AVER(0 < minSize);
  AVER(minSize <= meanSize);
  AVER(meanSize <= maxSize);
  AVER(reserveDepth > 0);
  AVER(fragLimit <= 100);
  /* TODO: More sanity checks possible? */

  /* see <design/poolmvt/#arch.parameters> */
  fillSize = SizeArenaGrains(maxSize, arena);
  /* see <design/poolmvt/#arch.fragmentation.internal> */
  reuseSize = 2 * fillSize;
  abqDepth = (reserveDepth * meanSize + reuseSize - 1) / reuseSize;
  /* keep the abq from being useless */
  if (abqDepth < 3)
    abqDepth = 3;

  res = LandInit(MVTFreePrimary(mvt), CBSFastLandClassGet(), arena, align, mvt,
                 mps_args_none);
  if (res != ResOK)
    goto failFreePrimaryInit;
 
  res = LandInit(MVTFreeSecondary(mvt), FreelistLandClassGet(), arena, align,
                 mvt, mps_args_none);
  if (res != ResOK)
    goto failFreeSecondaryInit;
  
  MPS_ARGS_BEGIN(foArgs) {
    MPS_ARGS_ADD(foArgs, FailoverPrimary, MVTFreePrimary(mvt));
    MPS_ARGS_ADD(foArgs, FailoverSecondary, MVTFreeSecondary(mvt));
    res = LandInit(MVTFreeLand(mvt), FailoverLandClassGet(), arena, align, mvt,
                   foArgs);
  } MPS_ARGS_END(foArgs);
  if (res != ResOK)
    goto failFreeLandInit;

  res = ABQInit(arena, MVTABQ(mvt), (void *)mvt, abqDepth, sizeof(RangeStruct));
  if (res != ResOK)
    goto failABQInit;

  pool->alignment = align;
  mvt->reuseSize = reuseSize;
  mvt->fillSize = fillSize;
  mvt->abqOverflow = FALSE;
  mvt->minSize = minSize;
  mvt->meanSize = meanSize;
  mvt->maxSize = maxSize;
  mvt->fragLimit = fragLimit;
  mvt->splinter = FALSE;
  mvt->splinterBase = (Addr)0;
  mvt->splinterLimit = (Addr)0;
 
  /* accounting */
  mvt->size = 0;
  mvt->allocated = 0;
  mvt->available = 0;
  mvt->availLimit = 0;
  mvt->unavailable = 0;
 
  /* meters*/
  METER_INIT(mvt->segAllocs, "segment allocations", (void *)mvt);
  METER_INIT(mvt->segFrees, "segment frees", (void *)mvt);
  METER_INIT(mvt->bufferFills, "buffer fills", (void *)mvt);
  METER_INIT(mvt->bufferEmpties, "buffer empties", (void *)mvt);
  METER_INIT(mvt->poolFrees, "pool frees", (void *)mvt);
  METER_INIT(mvt->poolSize, "pool size", (void *)mvt);
  METER_INIT(mvt->poolAllocated, "pool allocated", (void *)mvt);
  METER_INIT(mvt->poolAvailable, "pool available", (void *)mvt);
  METER_INIT(mvt->poolUnavailable, "pool unavailable", (void *)mvt);
  METER_INIT(mvt->poolUtilization, "pool utilization", (void *)mvt);
  METER_INIT(mvt->finds, "ABQ finds", (void *)mvt);
  METER_INIT(mvt->overflows, "ABQ overflows", (void *)mvt);
  METER_INIT(mvt->underflows, "ABQ underflows", (void *)mvt);
  METER_INIT(mvt->refills, "ABQ refills", (void *)mvt);
  METER_INIT(mvt->refillPushes, "ABQ refill pushes", (void *)mvt);
  METER_INIT(mvt->returns, "ABQ returns", (void *)mvt);
  METER_INIT(mvt->perfectFits, "perfect fits", (void *)mvt);
  METER_INIT(mvt->firstFits, "first fits", (void *)mvt);
  METER_INIT(mvt->secondFits, "second fits", (void *)mvt);
  METER_INIT(mvt->failures, "failures", (void *)mvt);
  METER_INIT(mvt->emergencyContingencies, "emergency contingencies",
             (void *)mvt);
  METER_INIT(mvt->fragLimitContingencies,
             "fragmentation limit contingencies", (void *)mvt);
  METER_INIT(mvt->contingencySearches, "contingency searches", (void *)mvt);
  METER_INIT(mvt->contingencyHardSearches,
             "contingency hard searches", (void *)mvt);
  METER_INIT(mvt->splinters, "splinters", (void *)mvt);
  METER_INIT(mvt->splintersUsed, "splinters used", (void *)mvt);
  METER_INIT(mvt->splintersDropped, "splinters dropped", (void *)mvt);
  METER_INIT(mvt->sawdust, "sawdust", (void *)mvt);
  METER_INIT(mvt->exceptions, "exceptions", (void *)mvt);
  METER_INIT(mvt->exceptionSplinters, "exception splinters", (void *)mvt);
  METER_INIT(mvt->exceptionReturns, "exception returns", (void *)mvt);

  mvt->sig = MVTSig;

  AVERT(MVT, mvt);
  EVENT6(PoolInitMVT, pool, minSize, meanSize, maxSize,
               reserveDepth, fragLimit);
  return ResOK;

failABQInit:
  LandFinish(MVTFreeLand(mvt));
failFreeLandInit:
  LandFinish(MVTFreeSecondary(mvt));
failFreeSecondaryInit:
  LandFinish(MVTFreePrimary(mvt));
failFreePrimaryInit:
  AVER(res != ResOK);
  return res;
}


/* MVTCheck -- validate an MVT Pool */

ATTRIBUTE_UNUSED
static Bool MVTCheck(MVT mvt)
{
  CHECKS(MVT, mvt);
  CHECKD(Pool, MVTPool(mvt));
  CHECKL(MVTPool(mvt)->class == MVTPoolClassGet());
  CHECKD(CBS, &mvt->cbsStruct);
  CHECKD(ABQ, &mvt->abqStruct);
  CHECKD(Freelist, &mvt->flStruct);
  CHECKD(Failover, &mvt->foStruct);
  CHECKL(mvt->reuseSize >= 2 * mvt->fillSize);
  CHECKL(mvt->fillSize >= mvt->maxSize);
  CHECKL(mvt->maxSize >= mvt->meanSize);
  CHECKL(mvt->meanSize >= mvt->minSize);
  CHECKL(mvt->minSize > 0);
  CHECKL(mvt->fragLimit <= 100);
  CHECKL(mvt->availLimit == mvt->size * mvt->fragLimit / 100);
  CHECKL(BoolCheck(mvt->abqOverflow));
  CHECKL(BoolCheck(mvt->splinter));
  if (mvt->splinter) {
    CHECKL(AddrOffset(mvt->splinterBase, mvt->splinterLimit) >=
           mvt->minSize);
    CHECKL(mvt->splinterBase < mvt->splinterLimit);
  }
  CHECKL(mvt->size == mvt->allocated + mvt->available +
         mvt->unavailable);
  /* --- could check that sum of segment sizes == mvt->size */
  /* --- check meters? */

  return TRUE;
}


/* MVTFinish -- finish an MVT pool
 */
static void MVTFinish(Pool pool)
{
  MVT mvt;
  Arena arena;
  Ring ring;
  Ring node, nextNode;
 
  AVERT(Pool, pool);
  mvt = PoolMVT(pool);
  AVERT(MVT, mvt);
  arena = PoolArena(pool);
  AVERT(Arena, arena);

  mvt->sig = SigInvalid;

  /* Free the segments in the pool */
  ring = PoolSegRing(pool);
  RING_FOR(node, ring, nextNode) {
    /* We mustn't call MVTSegFree, because we don't know whether or not
     * there was any fragmented (unavailable) space in this segment,
     * and so we can't keep the accounting correct. */
    SegFree(SegOfPoolRing(node));
  }

  /* Finish the ABQ, Failover, Freelist and CBS structures */
  ABQFinish(arena, MVTABQ(mvt));
  LandFinish(MVTFreeLand(mvt));
  LandFinish(MVTFreeSecondary(mvt));
  LandFinish(MVTFreePrimary(mvt));
}


/* SURELY(expr) -- evaluate expr and AVER that the result is true */

#define SURELY(expr) \
  BEGIN \
    Bool _b = (expr); \
    AVER(_b); \
    UNUSED(_b); \
  END


/* MUST(expr) -- evaluate expr and AVER that the result is ResOK */

#define MUST(expr) \
  BEGIN \
    Res _res = (expr); \
    AVER(_res == ResOK); \
    UNUSED(_res); \
  END


/* MVTNoteFill -- record that a buffer fill has occurred */

static void MVTNoteFill(MVT mvt, Addr base, Addr limit, Size minSize) {
  mvt->available -= AddrOffset(base, limit);
  mvt->allocated += AddrOffset(base, limit);
  AVER(mvt->size == mvt->allocated + mvt->available + mvt->unavailable);
  METER_ACC(mvt->poolUtilization, mvt->allocated * 100 / mvt->size);
  METER_ACC(mvt->poolUnavailable, mvt->unavailable);
  METER_ACC(mvt->poolAvailable, mvt->available);
  METER_ACC(mvt->poolAllocated, mvt->allocated);
  METER_ACC(mvt->poolSize, mvt->size);
  METER_ACC(mvt->bufferFills, AddrOffset(base, limit));
  AVER(AddrOffset(base, limit) >= minSize);
}


/* MVTOversizeFill -- try to fill a request for a large object
 *
 * When a request exceeds mvt->fillSize, we allocate it on a segment of
 * its own.
 */
static Res MVTOversizeFill(Addr *baseReturn,
                           Addr *limitReturn,
                           MVT mvt,
                           Size minSize,
                           Bool withReservoirPermit)
{
  Res res;
  Seg seg;
  Addr base, limit;
  Size alignedSize;

<<<<<<< HEAD
  alignedSize = SizeArenaGrains(minSize, PoolArena(MVT2Pool(mvt)));
=======
  alignedSize = SizeAlignUp(minSize, ArenaAlign(PoolArena(MVTPool(mvt))));
>>>>>>> e2f9ead9

  res = MVTSegAlloc(&seg, mvt, alignedSize, withReservoirPermit);
  if (res != ResOK)
    return res;

  /* Just exactly fill the buffer so that only this allocation comes from
     the segment. */
  base = SegBase(seg);
  limit = AddrAdd(SegBase(seg), minSize);

  /* The rest of the segment was lost to fragmentation, so transfer it
   * to the unavailable total. (We deliberately lose these fragments
   * now so as to avoid the more severe fragmentation that we believe
   * would result if we used these for allocation. See
   * design.mps.poolmvt.arch.fragmentation.internal and
   * design.mps.poolmvt.anal.policy.size.)
   */
  mvt->available -= alignedSize - minSize;
  mvt->unavailable += alignedSize - minSize;

  METER_ACC(mvt->exceptions, minSize);
  METER_ACC(mvt->exceptionSplinters, alignedSize - minSize);

  MVTNoteFill(mvt, base, limit, minSize);
  *baseReturn = base;
  *limitReturn = limit;
  return ResOK;
}


/* MVTSplinterFill -- try to fill a request from the splinter */

static Bool MVTSplinterFill(Addr *baseReturn, Addr *limitReturn,
                            MVT mvt, Size minSize)
{
  Addr base, limit;

  if (!mvt->splinter ||
      AddrOffset(mvt->splinterBase, mvt->splinterLimit) < minSize)
    return FALSE;

  base = mvt->splinterBase;
  limit = mvt->splinterLimit;
  mvt->splinter = FALSE;

  METER_ACC(mvt->splintersUsed, AddrOffset(base, limit));

  MVTNoteFill(mvt, base, limit, minSize);
  *baseReturn = base;
  *limitReturn = limit;
  return TRUE;
}


/* MVTOneSegOnly -- restrict a buffer fill to a single segment
 *
 * After a block has been found, this is applied so that the block
 * used to fill the buffer does not span multiple segments. (This
 * makes it more likely that when we free the objects that were
 * allocated from the block, that this will free the whole segment,
 * and so we'll be able to return the segment to the arena. A block
 * that spanned two segments would keep both segments allocated,
 * possibly unnecessarily.)
 */
static void MVTOneSegOnly(Addr *baseIO, Addr *limitIO, MVT mvt, Size minSize)
{
  Addr base, limit, segLimit;
  Seg seg;
  Arena arena;
  
  base = *baseIO;
  limit = *limitIO;
  
  arena = PoolArena(MVTPool(mvt));

  SURELY(SegOfAddr(&seg, arena, base));
  segLimit = SegLimit(seg);
  if (limit <= segLimit) {
    /* perfect fit */
    METER_ACC(mvt->perfectFits, AddrOffset(base, limit));
  } else if (AddrOffset(base, segLimit) >= minSize) {
    /* fit in 1st segment */
    limit = segLimit;
    METER_ACC(mvt->firstFits, AddrOffset(base, limit));
  } else {
    /* fit in 2nd segment */
    base = segLimit;
    SURELY(SegOfAddr(&seg, arena, base));
    segLimit = SegLimit(seg);
    if (limit > segLimit)
      limit = segLimit;
    METER_ACC(mvt->secondFits, AddrOffset(base, limit));
  }

  *baseIO = base;
  *limitIO = limit;
}


/* MVTABQFill -- try to fill a request from the available block queue */

static Bool MVTABQFill(Addr *baseReturn, Addr *limitReturn,
                       MVT mvt, Size minSize)
{
  Addr base, limit;
  RangeStruct range;
  Res res;

  MVTRefillABQIfEmpty(mvt, minSize);

  if (!ABQPeek(MVTABQ(mvt), &range))
    return FALSE;
  /* Check that the range was stored and retrieved correctly by the ABQ. */
  AVERT(Range, &range);

  base = RangeBase(&range);
  limit = RangeLimit(&range);
  MVTOneSegOnly(&base, &limit, mvt, minSize);

  METER_ACC(mvt->finds, minSize);

  res = MVTDelete(mvt, base, limit);
  if (res != ResOK) {
    return FALSE;
  }

  MVTNoteFill(mvt, base, limit, minSize);
  *baseReturn = base;
  *limitReturn = limit;
  return TRUE;
}


/* MVTContingencyFill -- try to fill a request from the free lists */
static Bool MVTContingencyFill(Addr *baseReturn, Addr *limitReturn,
                               MVT mvt, Size minSize)
{
  Res res;
  Addr base, limit;

  if (!MVTContingencySearch(&base, &limit, mvt, minSize))
    return FALSE;

  MVTOneSegOnly(&base, &limit, mvt, minSize);

  res = MVTDelete(mvt, base, limit);
  if (res != ResOK)
    return FALSE;

  MVTNoteFill(mvt, base, limit, minSize);
  *baseReturn = base;
  *limitReturn = limit;
  return TRUE;
}


/* MVTSegFill -- try to fill a request with a new segment */

static Res MVTSegFill(Addr *baseReturn, Addr *limitReturn,
                      MVT mvt, Size fillSize,
                      Size minSize,
                      Bool withReservoirPermit)
{
  Res res;
  Seg seg;
  Addr base, limit;

  res = MVTSegAlloc(&seg, mvt, fillSize, withReservoirPermit);
  if (res != ResOK)
    return res;

  base = SegBase(seg);
  limit = SegLimit(seg);

  MVTNoteFill(mvt, base, limit, minSize);
  *baseReturn = base;
  *limitReturn = limit;
  return ResOK;
}


/* MVTBufferFill -- refill an allocation buffer from an MVT pool
 *
 * See <design/poolmvt/#impl.c.ap.fill>
 */
static Res MVTBufferFill(Addr *baseReturn, Addr *limitReturn,
                         Pool pool, Buffer buffer, Size minSize,
                         Bool withReservoirPermit)
{
  MVT mvt;
  Res res;

  AVER(baseReturn != NULL);
  AVER(limitReturn != NULL);
  AVERT(Pool, pool);
  mvt = PoolMVT(pool);
  AVERT(MVT, mvt);
  AVERT(Buffer, buffer);
  AVER(BufferIsReset(buffer));
  AVER(minSize > 0);
  AVER(SizeIsAligned(minSize, pool->alignment));
  AVERT(Bool, withReservoirPermit);

  /* Allocate oversize blocks exactly, directly from the arena.
     <design/poolmvt/#arch.ap.no-fit.oversize> */
  if (minSize > mvt->fillSize) {
    return MVTOversizeFill(baseReturn, limitReturn, mvt,
                           minSize, withReservoirPermit);
  }

  /* Use any splinter, if available.
     <design/poolmvt/#arch.ap.no-fit.return> */
  if (MVTSplinterFill(baseReturn, limitReturn, mvt, minSize))
    return ResOK;
  
  /* Attempt to retrieve a free block from the ABQ. */
  if (MVTABQFill(baseReturn, limitReturn, mvt, minSize))
    return ResOK;

  METER_ACC(mvt->underflows, minSize);

  /* If fragmentation is acceptable, attempt to find a free block from
     the free lists. <design/poolmvt/#arch.contingency.fragmentation-limit> */
  if (mvt->available >= mvt->availLimit) {
    METER_ACC(mvt->fragLimitContingencies, minSize);
    if (MVTContingencyFill(baseReturn, limitReturn, mvt, minSize))
      return ResOK;
  }

  /* Attempt to request a block from the arena.
     <design/poolmvt/#impl.c.free.merge.segment> */
  res = MVTSegFill(baseReturn, limitReturn,
                   mvt, mvt->fillSize, minSize, withReservoirPermit);
  if (res == ResOK)
    return ResOK;

  /* Things are looking pretty desperate.  Try the contingencies again,
     disregarding fragmentation limits. */
  if (ResIsAllocFailure(res)) {
    METER_ACC(mvt->emergencyContingencies, minSize);
    if (MVTContingencyFill(baseReturn, limitReturn, mvt, minSize))
      return ResOK;
  }

  METER_ACC(mvt->failures, minSize);
  AVER(res != ResOK);
  return res;
}


/* MVTDeleteOverlapping -- ABQIterate callback used by MVTInsert and
 * MVTDelete. It receives a Range in its closureP argument, and sets
 * *deleteReturn to TRUE for ranges in the ABQ that overlap with it,
 * and FALSE for ranges that do not.
 */
static Bool MVTDeleteOverlapping(Bool *deleteReturn, void *element,
                                 void *closureP, Size closureS)
{
  Range oldRange, newRange;

  AVER(deleteReturn != NULL);
  AVER(element != NULL);
  AVER(closureP != NULL);
  AVER(closureS == UNUSED_SIZE);
  UNUSED(closureS);

  oldRange = element;
  newRange = closureP;

  *deleteReturn = RangesOverlap(oldRange, newRange);
  return TRUE;
}


/* MVTReserve -- add a range to the available range queue, and if the
 * queue is full, return segments to the arena. Return TRUE if it
 * succeeded in adding the range to the queue, FALSE if the queue
 * overflowed.
 */
static Bool MVTReserve(MVT mvt, Range range)
{
  AVERT(MVT, mvt);
  AVERT(Range, range);
  AVER(RangeSize(range) >= mvt->reuseSize);

  /* See <design/poolmvt/#impl.c.free.merge> */
  if (!ABQPush(MVTABQ(mvt), range)) {
    Arena arena = PoolArena(MVTPool(mvt));
    RangeStruct oldRange;
    /* We just failed to push, so the ABQ must be full, and so surely
     * the peek will succeed. */
    SURELY(ABQPeek(MVTABQ(mvt), &oldRange));
    AVERT(Range, &oldRange);
    if (!MVTReturnSegs(mvt, &oldRange, arena))
      goto overflow;
    METER_ACC(mvt->returns, RangeSize(&oldRange));
    if (!ABQPush(MVTABQ(mvt), range))
      goto overflow;
  }

  return TRUE;

overflow:
  mvt->abqOverflow = TRUE;
  METER_ACC(mvt->overflows, RangeSize(range));
  return FALSE;
}


/* MVTInsert -- insert an address range into the free lists and update
 * the ABQ accordingly.
 */
static Res MVTInsert(MVT mvt, Addr base, Addr limit)
{
  Res res;
  RangeStruct range, newRange;

  AVERT(MVT, mvt);
  AVER(base < limit);
  
  RangeInit(&range, base, limit);
  res = LandInsert(&newRange, MVTFreeLand(mvt), &range);
  if (res != ResOK)
    return res;

  if (RangeSize(&newRange) >= mvt->reuseSize) {
    /* The new range is big enough that it might have been coalesced
     * with ranges on the ABQ, so ensure that the corresponding ranges
     * are coalesced on the ABQ.
     */
    ABQIterate(MVTABQ(mvt), MVTDeleteOverlapping, &newRange, UNUSED_SIZE);
    (void)MVTReserve(mvt, &newRange);
  }

  return ResOK;
}


/* MVTDelete -- delete an address range from the free lists, and
 * update the ABQ accordingly.
 */
static Res MVTDelete(MVT mvt, Addr base, Addr limit)
{
  RangeStruct range, rangeOld, rangeLeft, rangeRight;
  Res res;

  AVERT(MVT, mvt);
  AVER(base < limit);

  RangeInit(&range, base, limit);
  res = LandDelete(&rangeOld, MVTFreeLand(mvt), &range);
  if (res != ResOK)
    return res;
  AVER(RangesNest(&rangeOld, &range));

  /* If the old address range was larger than the reuse size, then it
   * might be on the ABQ, so ensure it is removed.
   */
  if (RangeSize(&rangeOld) >= mvt->reuseSize)
    ABQIterate(MVTABQ(mvt), MVTDeleteOverlapping, &rangeOld, UNUSED_SIZE);

  /* There might be fragments at the left or the right of the deleted
   * range, and either might be big enough to go back on the ABQ.
   */
  RangeInit(&rangeLeft, RangeBase(&rangeOld), base);
  if (RangeSize(&rangeLeft) >= mvt->reuseSize)
    (void)MVTReserve(mvt, &rangeLeft);

  RangeInit(&rangeRight, limit, RangeLimit(&rangeOld));
  if (RangeSize(&rangeRight) >= mvt->reuseSize)
    (void)MVTReserve(mvt, &rangeRight);

  return ResOK;
}


/* MVTBufferEmpty -- return an unusable portion of a buffer to the MVT
 * pool
 *
 * See <design/poolmvt/#impl.c.ap.empty>
 */
static void MVTBufferEmpty(Pool pool, Buffer buffer,
                           Addr base, Addr limit)
{
  MVT mvt;
  Size size;
  Res res;

  AVERT(Pool, pool);
  mvt = PoolMVT(pool);
  AVERT(MVT, mvt);
  AVERT(Buffer, buffer);
  AVER(BufferIsReady(buffer));
  AVER(base <= limit);

  size = AddrOffset(base, limit);
  if (size == 0)
    return;

  mvt->available += size;
  mvt->allocated -= size;
  AVER(mvt->size == mvt->allocated + mvt->available +
       mvt->unavailable);
  METER_ACC(mvt->poolUtilization, mvt->allocated * 100 / mvt->size);
  METER_ACC(mvt->poolUnavailable, mvt->unavailable);
  METER_ACC(mvt->poolAvailable, mvt->available);
  METER_ACC(mvt->poolAllocated, mvt->allocated);
  METER_ACC(mvt->poolSize, mvt->size);
  METER_ACC(mvt->bufferEmpties, size);

  /* <design/poolmvt/#arch.ap.no-fit.splinter> */
  if (size < mvt->minSize) {
    res = MVTInsert(mvt, base, limit);
    AVER(res == ResOK);
    METER_ACC(mvt->sawdust, size);
    return;
  }

  METER_ACC(mvt->splinters, size);
  /* <design/poolmvt/#arch.ap.no-fit.return> */
  if (mvt->splinter) {
    Size oldSize = AddrOffset(mvt->splinterBase, mvt->splinterLimit);

    /* Old better, drop new */
    if (size < oldSize) {
      res = MVTInsert(mvt, base, limit);
      AVER(res == ResOK);
      METER_ACC(mvt->splintersDropped, size);
      return;
    } else {
      /* New better, drop old */
      res = MVTInsert(mvt, mvt->splinterBase, mvt->splinterLimit);
      AVER(res == ResOK);
      METER_ACC(mvt->splintersDropped, oldSize);
    }
  }

  mvt->splinter = TRUE;
  mvt->splinterBase = base;
  mvt->splinterLimit = limit;
}


/* MVTFree -- free a block (previously allocated from a buffer) that
 * is no longer in use
 *
 * see <design/poolmvt/#impl.c.free>
 */
static void MVTFree(Pool pool, Addr base, Size size)
{
  MVT mvt;
  Addr limit;

  AVERT(Pool, pool);
  mvt = PoolMVT(pool);
  AVERT(MVT, mvt);
  AVER(base != (Addr)0);
  AVER(size > 0);

  /* We know the buffer observes pool->alignment  */
  size = SizeAlignUp(size, pool->alignment);
  limit = AddrAdd(base, size);
  METER_ACC(mvt->poolFrees, size);
  mvt->available += size;
  mvt->allocated -= size;
  AVER(mvt->size == mvt->allocated + mvt->available + mvt->unavailable);
  METER_ACC(mvt->poolUtilization, mvt->allocated * 100 / mvt->size);
  METER_ACC(mvt->poolUnavailable, mvt->unavailable);
  METER_ACC(mvt->poolAvailable, mvt->available);
  METER_ACC(mvt->poolAllocated, mvt->allocated);
  METER_ACC(mvt->poolSize, mvt->size);
 
  /* <design/poolmvt/#arch.ap.no-fit.oversize.policy> */
  /* Return exceptional blocks directly to arena */
  if (size > mvt->fillSize) {
    Seg seg;
    SURELY(SegOfAddr(&seg, PoolArena(pool), base));
    AVER(base == SegBase(seg));
    AVER(limit <= SegLimit(seg));
    mvt->available += SegSize(seg) - size;
    mvt->unavailable -= SegSize(seg) - size;
    AVER(mvt->size == mvt->allocated + mvt->available +
         mvt->unavailable);
    METER_ACC(mvt->exceptionReturns, SegSize(seg));
    MVTSegFree(mvt, seg);
    return;
  }
 
  MUST(MVTInsert(mvt, base, limit));
}


/* MVTTotalSize -- total memory allocated from the arena */

static Size MVTTotalSize(Pool pool)
{
  MVT mvt;

  AVERT(Pool, pool);
  mvt = PoolMVT(pool);
  AVERT(MVT, mvt);

  return mvt->size;
}


/* MVTFreeSize -- free memory (unused by client program) */

static Size MVTFreeSize(Pool pool)
{
  MVT mvt;

  AVERT(Pool, pool);
  mvt = PoolMVT(pool);
  AVERT(MVT, mvt);

  return mvt->available + mvt->unavailable;
}


/* MVTDescribe -- describe an MVT pool */

static Res MVTDescribe(Pool pool, mps_lib_FILE *stream, Count depth)
{
  Res res;
  MVT mvt;

  if (!TESTT(Pool, pool)) return ResFAIL;
  mvt = PoolMVT(pool);
  if (!TESTT(MVT, mvt)) return ResFAIL;
  if (stream == NULL) return ResFAIL;

  res = WriteF(stream, depth,
               "MVT $P {\n", (WriteFP)mvt,
               "  minSize: $U\n", (WriteFU)mvt->minSize,
               "  meanSize: $U\n", (WriteFU)mvt->meanSize,
               "  maxSize: $U\n", (WriteFU)mvt->maxSize,
               "  fragLimit: $U\n", (WriteFU)mvt->fragLimit,
               "  reuseSize: $U\n", (WriteFU)mvt->reuseSize,
               "  fillSize: $U\n", (WriteFU)mvt->fillSize,
               "  availLimit: $U\n", (WriteFU)mvt->availLimit,
               "  abqOverflow: $S\n", mvt->abqOverflow?"TRUE":"FALSE",
               "  splinter: $S\n", mvt->splinter?"TRUE":"FALSE",
               "  splinterBase: $A\n", (WriteFA)mvt->splinterBase,
               "  splinterLimit: $A\n", (WriteFU)mvt->splinterLimit,
               "  size: $U\n", (WriteFU)mvt->size,
               "  allocated: $U\n", (WriteFU)mvt->allocated,
               "  available: $U\n", (WriteFU)mvt->available,
               "  unavailable: $U\n", (WriteFU)mvt->unavailable,
               NULL);
  if(res != ResOK) return res;

  res = LandDescribe(MVTFreePrimary(mvt), stream, depth + 2);
  if(res != ResOK) return res;
  res = LandDescribe(MVTFreeSecondary(mvt), stream, depth + 2);
  if(res != ResOK) return res;
  res = LandDescribe(MVTFreeLand(mvt), stream, depth + 2);
  if(res != ResOK) return res;
  res = ABQDescribe(MVTABQ(mvt), (ABQDescribeElement)RangeDescribe, stream,
                    depth + 2);
  if(res != ResOK) return res;

  METER_WRITE(mvt->segAllocs, stream, depth + 2);
  METER_WRITE(mvt->segFrees, stream, depth + 2);
  METER_WRITE(mvt->bufferFills, stream, depth + 2);
  METER_WRITE(mvt->bufferEmpties, stream, depth + 2);
  METER_WRITE(mvt->poolFrees, stream, depth + 2);
  METER_WRITE(mvt->poolSize, stream, depth + 2);
  METER_WRITE(mvt->poolAllocated, stream, depth + 2);
  METER_WRITE(mvt->poolAvailable, stream, depth + 2);
  METER_WRITE(mvt->poolUnavailable, stream, depth + 2);
  METER_WRITE(mvt->poolUtilization, stream, depth + 2);
  METER_WRITE(mvt->finds, stream, depth + 2);
  METER_WRITE(mvt->overflows, stream, depth + 2);
  METER_WRITE(mvt->underflows, stream, depth + 2);
  METER_WRITE(mvt->refills, stream, depth + 2);
  METER_WRITE(mvt->refillPushes, stream, depth + 2);
  METER_WRITE(mvt->returns, stream, depth + 2);
  METER_WRITE(mvt->perfectFits, stream, depth + 2);
  METER_WRITE(mvt->firstFits, stream, depth + 2);
  METER_WRITE(mvt->secondFits, stream, depth + 2);
  METER_WRITE(mvt->failures, stream, depth + 2);
  METER_WRITE(mvt->emergencyContingencies, stream, depth + 2);
  METER_WRITE(mvt->fragLimitContingencies, stream, depth + 2);
  METER_WRITE(mvt->contingencySearches, stream, depth + 2);
  METER_WRITE(mvt->contingencyHardSearches, stream, depth + 2);
  METER_WRITE(mvt->splinters, stream, depth + 2);
  METER_WRITE(mvt->splintersUsed, stream, depth + 2);
  METER_WRITE(mvt->splintersDropped, stream, depth + 2);
  METER_WRITE(mvt->sawdust, stream, depth + 2);
  METER_WRITE(mvt->exceptions, stream, depth + 2);
  METER_WRITE(mvt->exceptionSplinters, stream, depth + 2);
  METER_WRITE(mvt->exceptionReturns, stream, depth + 2);
 
  res = WriteF(stream, depth, "} MVT $P\n", (WriteFP)mvt, NULL);
  return res;
}


/* Pool Interface */


/* PoolClassMVT -- the Pool (sub-)Class for an MVT pool */

PoolClass PoolClassMVT(void)
{
  return MVTPoolClassGet();
}


/* MPS Interface */


/* mps_class_mvt -- the class of an mvt pool */

mps_class_t mps_class_mvt(void)
{
  return (mps_class_t)(PoolClassMVT());
}


/* Internal methods */


/* MVTSegAlloc -- encapsulates SegAlloc with associated accounting and
 * metering
 */
static Res MVTSegAlloc(Seg *segReturn, MVT mvt, Size size,
                       Bool withReservoirPermit)
{
  /* Can't use plain old SegClass here because we need to call
   * SegBuffer() in MVTFree(). */
  Res res = SegAlloc(segReturn, SegClassGet(),
                     SegPrefDefault(), size, MVTPool(mvt), withReservoirPermit,
                     argsNone);

  if (res == ResOK) {
    Size segSize = SegSize(*segReturn);
   
    /* see <design/poolmvt/#arch.fragmentation.internal> */
    AVER(segSize >= mvt->fillSize);
    mvt->size += segSize;
    mvt->available += segSize;
    mvt->availLimit = mvt->size * mvt->fragLimit / 100;
    AVER(mvt->size == mvt->allocated + mvt->available + mvt->unavailable);
    METER_ACC(mvt->segAllocs, segSize);
  }
  return res;
}
 

/* MVTSegFree -- encapsulates SegFree with associated accounting and
 * metering
 */
static void MVTSegFree(MVT mvt, Seg seg)
{
  Size size;
  
  size = SegSize(seg);
  AVER(mvt->available >= size);

  mvt->available -= size;
  mvt->size -= size;
  mvt->availLimit = mvt->size * mvt->fragLimit / 100;
  AVER(mvt->size == mvt->allocated + mvt->available + mvt->unavailable);
  
  SegFree(seg);
  METER_ACC(mvt->segFrees, size);
}


/* MVTReturnSegs -- return (interior) segments of a range to the arena */

static Bool MVTReturnSegs(MVT mvt, Range range, Arena arena)
{
  Addr base, limit;
  Bool success = FALSE;
   
  base = RangeBase(range);
  limit = RangeLimit(range);

  while (base < limit) {
    Seg seg;
    Addr segBase, segLimit;
    
    SURELY(SegOfAddr(&seg, arena, base));
    segBase = SegBase(seg);
    segLimit = SegLimit(seg);
    if (base <= segBase && limit >= segLimit) {
      MUST(MVTDelete(mvt, segBase, segLimit));
      MVTSegFree(mvt, seg);
      success = TRUE;
    }
    base = segLimit;
  }

  return success;
}


/* MVTRefillABQIfEmpty -- refill the ABQ from the free lists if it is
 * empty.
 */

static Bool MVTRefillVisitor(Land land, Range range,
                             void *closureP, Size closureS)
{
  MVT mvt;

  AVERT(Land, land);
  mvt = closureP;
  AVERT(MVT, mvt);
  AVER(closureS == UNUSED_SIZE);
  UNUSED(closureS);

  if (RangeSize(range) < mvt->reuseSize)
    return TRUE;

  METER_ACC(mvt->refillPushes, ABQDepth(MVTABQ(mvt)));
  return MVTReserve(mvt, range);
}

static void MVTRefillABQIfEmpty(MVT mvt, Size size)
{
  AVERT(MVT, mvt);
  AVER(size > 0);

  /* If there have never been any overflows from the ABQ back to the
   * free lists, then there cannot be any blocks in the free lists
   * that are worth adding to the ABQ. So as an optimization, we don't
   * bother to look.
   */
  if (mvt->abqOverflow && ABQIsEmpty(MVTABQ(mvt))) {
    mvt->abqOverflow = FALSE;
    METER_ACC(mvt->refills, size);
    /* The iteration stops if the ABQ overflows, so may finish or not. */
    (void)LandIterate(MVTFreeLand(mvt), MVTRefillVisitor, mvt, UNUSED_SIZE);
  }
}
 

/* MVTContingencySearch -- search free lists for a block of a given size */

typedef struct MVTContigencyClosureStruct
{
  MVT mvt;
  RangeStruct range;
  Arena arena;
  Size min;
  /* meters */
  Count steps;
  Count hardSteps;
} MVTContigencyClosureStruct,  *MVTContigencyClosure;

static Bool MVTContingencyVisitor(Land land, Range range,
                                  void *closureP, Size closureS)
{
  MVT mvt;
  Size size;
  Addr base, limit;
  MVTContigencyClosure cl;

  AVERT(Land, land);
  AVERT(Range, range);
  AVER(closureP != NULL);
  cl = closureP;
  mvt = cl->mvt;
  AVERT(MVT, mvt);
  AVER(closureS == UNUSED_SIZE);
  UNUSED(closureS);

  base = RangeBase(range);
  limit = RangeLimit(range);
  size = RangeSize(range);

  cl->steps++;
  if (size < cl->min)
    return TRUE;

  /* verify that min will fit when seg-aligned */
  if (size >= 2 * cl->min) {
    RangeInit(&cl->range, base, limit);
    return FALSE;
  }
 
  /* do it the hard way */
  cl->hardSteps++;
  if (MVTCheckFit(base, limit, cl->min, cl->arena)) {
    RangeInit(&cl->range, base, limit);
    return FALSE;
  }
 
  /* keep looking */
  return TRUE;
}

static Bool MVTContingencySearch(Addr *baseReturn, Addr *limitReturn,
                                 MVT mvt, Size min)
{
  MVTContigencyClosureStruct cls;

  cls.mvt = mvt;
  cls.arena = PoolArena(MVTPool(mvt));
  cls.min = min;
  cls.steps = 0;
  cls.hardSteps = 0;

  if (LandIterate(MVTFreeLand(mvt), MVTContingencyVisitor, &cls, UNUSED_SIZE))
    return FALSE;

  AVER(RangeSize(&cls.range) >= min);
  METER_ACC(mvt->contingencySearches, cls.steps);
  if (cls.hardSteps) {
    METER_ACC(mvt->contingencyHardSearches, cls.hardSteps);
  }
  *baseReturn = RangeBase(&cls.range);
  *limitReturn = RangeLimit(&cls.range);
  return TRUE;
}


/* MVTCheckFit -- verify that segment-aligned block of size min can
 * fit in a candidate address range.
 */

static Bool MVTCheckFit(Addr base, Addr limit, Size min, Arena arena)
{
  Seg seg;
  Addr segLimit;

  SURELY(SegOfAddr(&seg, arena, base));
  segLimit = SegLimit(seg);

  if (limit <= segLimit) {
    if (AddrOffset(base, limit) >= min)
      return TRUE;
  }

  if (AddrOffset(base, segLimit) >= min)
    return TRUE;

  base = segLimit;
  SURELY(SegOfAddr(&seg, arena, base));
  segLimit = SegLimit(seg);

  if (AddrOffset(base, limit < segLimit ? limit : segLimit) >= min)
    return TRUE;

  return FALSE;
}


/* Return the CBS of an MVT pool for the benefit of fotest.c. */

extern Land _mps_mvt_cbs(Pool);
Land _mps_mvt_cbs(Pool pool) {
  MVT mvt;

  AVERT(Pool, pool);
  mvt = PoolMVT(pool);
  AVERT(MVT, mvt);

  return MVTFreePrimary(mvt);
}


/* C. COPYRIGHT AND LICENSE
 *
 * Copyright (C) 2001-2014 Ravenbrook Limited <http://www.ravenbrook.com/>.
 * All rights reserved.  This is an open source license.  Contact
 * Ravenbrook for commercial licensing options.
 * 
 * Redistribution and use in source and binary forms, with or without
 * modification, are permitted provided that the following conditions are
 * met:
 * 
 * 1. Redistributions of source code must retain the above copyright
 * notice, this list of conditions and the following disclaimer.
 * 
 * 2. Redistributions in binary form must reproduce the above copyright
 * notice, this list of conditions and the following disclaimer in the
 * documentation and/or other materials provided with the distribution.
 * 
 * 3. Redistributions in any form must be accompanied by information on how
 * to obtain complete source code for this software and any accompanying
 * software that uses this software.  The source code must either be
 * included in the distribution or be available for no more than the cost
 * of distribution plus a nominal fee, and must be freely redistributable
 * under reasonable conditions.  For an executable file, complete source
 * code means the source code for all modules it contains. It does not
 * include source code for modules or files that typically accompany the
 * major components of the operating system on which the executable file
 * runs.
 * 
 * THIS SOFTWARE IS PROVIDED BY THE COPYRIGHT HOLDERS AND CONTRIBUTORS "AS
 * IS" AND ANY EXPRESS OR IMPLIED WARRANTIES, INCLUDING, BUT NOT LIMITED
 * TO, THE IMPLIED WARRANTIES OF MERCHANTABILITY, FITNESS FOR A PARTICULAR
 * PURPOSE, OR NON-INFRINGEMENT, ARE DISCLAIMED. IN NO EVENT SHALL THE
 * COPYRIGHT HOLDERS AND CONTRIBUTORS BE LIABLE FOR ANY DIRECT, INDIRECT,
 * INCIDENTAL, SPECIAL, EXEMPLARY, OR CONSEQUENTIAL DAMAGES (INCLUDING, BUT
 * NOT LIMITED TO, PROCUREMENT OF SUBSTITUTE GOODS OR SERVICES; LOSS OF
 * USE, DATA, OR PROFITS; OR BUSINESS INTERRUPTION) HOWEVER CAUSED AND ON
 * ANY THEORY OF LIABILITY, WHETHER IN CONTRACT, STRICT LIABILITY, OR TORT
 * (INCLUDING NEGLIGENCE OR OTHERWISE) ARISING IN ANY WAY OUT OF THE USE OF
 * THIS SOFTWARE, EVEN IF ADVISED OF THE POSSIBILITY OF SUCH DAMAGE.
 */<|MERGE_RESOLUTION|>--- conflicted
+++ resolved
@@ -498,11 +498,7 @@
   Addr base, limit;
   Size alignedSize;
 
-<<<<<<< HEAD
-  alignedSize = SizeArenaGrains(minSize, PoolArena(MVT2Pool(mvt)));
-=======
-  alignedSize = SizeAlignUp(minSize, ArenaAlign(PoolArena(MVTPool(mvt))));
->>>>>>> e2f9ead9
+  alignedSize = SizeArenaGrains(minSize, PoolArena(MVTPool(mvt)));
 
   res = MVTSegAlloc(&seg, mvt, alignedSize, withReservoirPermit);
   if (res != ResOK)
