--- conflicted
+++ resolved
@@ -19,11 +19,7 @@
      finalcv.exe finaltest.exe \
      arenacv.exe bttest.exe teletest.exe \
      abqtest.exe cbstest.exe btcv.exe mv2test.exe messtest.exe steptest.exe \
-<<<<<<< HEAD
-     locbwcss.exe locusss.exe \
-=======
      locbwcss.exe locusss.exe zcoll.exe zmess.exe \
->>>>>>> 0110292e
      eventcnv.exe \
      mps.lib mpsplan.lib
 
@@ -42,11 +38,7 @@
      expt825.exe \
      abqtest.exe cbstest.exe btcv.exe mv2test.exe messtest.exe steptest.exe \
      walkt0.exe locbwcss.exe locusss.exe \
-<<<<<<< HEAD
-     exposet0.exe \
-=======
      exposet0.exe zcoll.exe zmess.exe \
->>>>>>> 0110292e
      replay.exe replaysw.exe eventcnv.exe \
      mmdw.lib mmsw.lib mps.lib mpsplan.lib mpsplcb.lib \
      mpsdy.dll:
@@ -216,8 +208,6 @@
 $(PFM)\$(VARIETY)\mv2test.exe: $(PFM)\$(VARIETY)\mv2test.obj \
 	$(MPMOBJ) $(PLINTHOBJ) $(TESTLIBOBJ)
 
-<<<<<<< HEAD
-=======
 $(PFM)\$(VARIETY)\zcoll.exe: $(PFM)\$(VARIETY)\zcoll.obj \
 	$(MPMOBJ) $(PLINTHOBJ) $(AMCOBJ) $(FMTTESTOBJ) \
 	$(MRGOBJ) $(TESTLIBOBJ)
@@ -226,7 +216,6 @@
 	$(MPMOBJ) $(PLINTHOBJ) $(AMCOBJ) $(FMTTESTOBJ) \
 	$(MRGOBJ) $(TESTLIBOBJ)
 
->>>>>>> 0110292e
 $(PFM)\$(VARIETY)\eventcnv.exe: $(PFM)\$(VARIETY)\eventcnv.obj \
 	$(PFM)\$(VARIETY)\eventpro.obj $(PFM)\$(VARIETY)\table.obj
 
