/* dbgpool.c: POOL DEBUG MIXIN
 *
 * $Id$
<<<<<<< HEAD
 * Copyright (c) 2001 Ravenbrook Limited.
 * Copyright (C) 2002 Global Graphics Software.
=======
 * Copyright (c) 2001 Ravenbrook Limited.  See end of file for license.
>>>>>>> e99aa189
 *
 * .source: design.mps.object-debug
 */

#include "dbgpool.h"
#include "poolmfs.h"
#include "splay.h"
#include "mpm.h"
#include <stdarg.h>

SRCID(dbgpool, "$Id$");


/* tagStruct -- tags for storing info about allocated objects */

typedef struct tagStruct {
  /* We don't want to pay the expense of a sig in every tag */
  Addr addr;
  Size size;
  SplayNodeStruct splayNode;
  char userdata[1 /* actually variable length */];
} tagStruct;

#define SplayNode2Tag(node) PARENT(tagStruct, splayNode, (node))

typedef tagStruct *Tag;


/* tag init methods: copying the user-supplied data into the tag */

#define TagInitMethodCheck(f) FUNCHECK(f)

static void TagTrivInit(void* tag, va_list args)
{
  UNUSED(tag); UNUSED(args);
}


/* TagComp -- splay comparison function for address ordering of tags */

static Compare TagComp(void *key, SplayNode node)
{
  Addr addr1, addr2;

  addr1 = *(Addr *)key;
  addr2 = SplayNode2Tag(node)->addr;
  if (addr1 < addr2)
    return CompareLESS;
  else if (addr1 > addr2) {
    /* Check key is not inside the object of this tag */
    AVER_CRITICAL(AddrAdd(addr2, SplayNode2Tag(node)->size) <= addr1);
    return CompareGREATER;
  } else
    return CompareEQUAL;
}


/* PoolDebugMixinCheck -- check a PoolDebugMixin */

Bool PoolDebugMixinCheck(PoolDebugMixin debug)
{
  /* Nothing to check about fenceTemplate */
  /* Nothing to check about fenceSize */
<<<<<<< HEAD
  /* Nothing to check about freeTemplate */
  /* Nothing to check about freeSize */
  if (debug->tagInit != NULL) {
    CHECKL(TagInitMethodCheck(debug->tagInit));
    /* Nothing to check about tagSize */
    CHECKD(Pool, debug->tagPool);
    CHECKL(CHECKTYPE(Addr, void*)); /* tagPool relies on this */
    /* Nothing to check about missingTags */
    CHECKL(SplayTreeCheck(&debug->index));
  }
  UNUSED(debug); /* see impl.c.mpm.check.unused */
=======
  CHECKL(TagInitMethodCheck(debug->tagInit));
  /* Nothing to check about tagSize */
  CHECKD(Pool, debug->tagPool);
  CHECKL(CHECKTYPE(Addr, void*)); /* tagPool relies on this */
  /* Nothing to check about missingTags */
  CHECKL(SplayTreeCheck(&debug->index));
  UNUSED(debug); /* see <code/mpm.c#check.unused> */
>>>>>>> e99aa189
  return TRUE;
}


/* DebugPoolDebugMixin -- gets the debug mixin, if any */

#define DebugPoolDebugMixin(pool) (((pool)->class->debugMixin)(pool))


/* PoolNoDebugMixin -- debug mixin methods for pools with no mixin */

PoolDebugMixin PoolNoDebugMixin(Pool pool)
{
  AVERT(Pool, pool);
  return NULL;
}


/* PoolDebugOptionsCheck -- check a PoolDebugOptions */

static Bool PoolDebugOptionsCheck(PoolDebugOptions opt)
{
  CHECKL(opt != NULL);
  if (opt->fenceSize != 0) {
    CHECKL(opt->fenceTemplate != NULL);
    /* Nothing to check about fenceSize */
  }
  if (opt->freeSize != 0) {
    CHECKL(opt->freeTemplate != NULL);
    /* Nothing to check about freeSize */
  }
  return TRUE;
}


/* DebugPoolInit -- init method for a debug pool
 *
 * Someday, this could be split into fence and tag init methods.
 */

static Res DebugPoolInit(Pool pool, va_list args)
{
  Res res;
  PoolDebugOptions options;
  PoolDebugMixin debug;
  TagInitMethod tagInit;
  Size tagSize;

  AVERT(Pool, pool);
  options = va_arg(args, PoolDebugOptions);
  AVERT(PoolDebugOptions, options);
  /* @@@@ Tag parameters should be taken from options, but tags have */
  /* not been published yet. */
  tagInit = NULL; tagSize = 0;

  res = SuperclassOfPool(pool)->init(pool, args);
  if (res != ResOK)
    return res;

  debug = DebugPoolDebugMixin(pool);
  AVER(debug != NULL);

  /* fencepost init */
  /* @@@@ This parses a user argument, options, so it should really */
  /* go through the MPS interface.  The template needs to be copied */
  /* into Addr memory, to avoid breaking <design/type/#addr.use>. */
  debug->fenceSize = options->fenceSize;
  if (debug->fenceSize != 0) {
    if (debug->fenceSize % PoolAlignment(pool) != 0) {
      res = ResPARAM;
      goto alignFail;
    }
    /* Fenceposting turns on tagging */
    if (tagInit == NULL) {
      tagSize = 0;
      tagInit = TagTrivInit;
    }
    debug->fenceTemplate = options->fenceTemplate;
  }

  /* free-checking init */
  /* @@@@ This parses a user argument, options, so it should really */
  /* go through the MPS interface.  The template needs to be copied */
  /* into Addr memory, to avoid breaking design.mps.type.addr.use. */
  debug->freeSize = options->freeSize;
  if (debug->freeSize != 0) {
    if (PoolAlignment(pool) % debug->freeSize != 0) {
      res = ResPARAM;
      goto alignFail;
    }
    debug->freeTemplate = options->freeTemplate;
  }

  /* tag init */
  debug->tagInit = tagInit;
  if (debug->tagInit != NULL) {
    debug->tagSize = tagSize + sizeof(tagStruct) - 1;
    /* This pool has to be like the arena control pool: the blocks */
    /* allocated must be accessible using void*. */
    res = PoolCreate(&debug->tagPool, PoolArena(pool), PoolClassMFS(),
                     debug->tagSize, debug->tagSize);
    if (res != ResOK)
      goto tagFail;
    debug->missingTags = 0;
    SplayTreeInit(&debug->index, TagComp, NULL);
  }

  debug->sig = PoolDebugMixinSig;
  AVERT(PoolDebugMixin, debug);
  return ResOK;

tagFail:
alignFail:
  SuperclassOfPool(pool)->finish(pool);
  return res;
}


/* DebugPoolFinish -- finish method for a debug pool */

static void DebugPoolFinish(Pool pool)
{
  PoolDebugMixin debug;

  AVERT(Pool, pool);

  debug = DebugPoolDebugMixin(pool);
  AVER(debug != NULL);
  AVERT(PoolDebugMixin, debug);
  if (debug->tagInit != NULL) {
    SplayTreeFinish(&debug->index);
    PoolDestroy(debug->tagPool);
  }
  SuperclassOfPool(pool)->finish(pool);
}


/* freeSplat -- splat free block with splat pattern
 *
 * If base is in a segment, the whole block has to be in it.
 */

static void freeSplat(PoolDebugMixin debug, Pool pool, Addr base, Addr limit)
{
  Addr p, next;
  Size freeSize = debug->freeSize;
  Arena arena;
  Seg seg;
  Bool inSeg;

  AVER(base < limit);

  /* If the block is in a segment, make sure any shield is up. */
  arena = PoolArena(pool);
  inSeg = SegOfAddr(&seg, arena, base);
  if (inSeg) {
    AVER(limit <= SegLimit(seg));
    ShieldExpose(arena, seg);
  }
  /* Write as many copies of the template as fit in the block. */
  for (p = base, next = AddrAdd(p, freeSize);
       next <= limit && p < next /* watch out for overflow in next */;
       p = next, next = AddrAdd(next, freeSize))
    (void)AddrCopy(p, debug->freeTemplate, freeSize);
  /* Fill the tail of the block with a partial copy of the template. */
  if (next > limit || next < p)
    (void)AddrCopy(p, debug->freeTemplate, AddrOffset(p, limit));
  if (inSeg) {
    ShieldCover(arena, seg);
  }
}


/* freeCheck -- check free block for splat pattern */

static Bool freeCheck(PoolDebugMixin debug, Pool pool, Addr base, Addr limit)
{
  Addr p, next;
  Size freeSize = debug->freeSize;
  Res res;
  Arena arena;
  Seg seg;
  Bool inSeg;

  AVER(base < limit);

  /* If the block is in a segment, make sure any shield is up. */
  arena = PoolArena(pool);
  inSeg = SegOfAddr(&seg, arena, base);
  if (inSeg) {
    AVER(limit <= SegLimit(seg));
    ShieldExpose(arena, seg);
  }
  /* Compare this to the AddrCopys in freeSplat. */
  /* Check the complete copies of the template in the block. */
  for (p = base, next = AddrAdd(p, freeSize);
       next <= limit && p < next /* watch out for overflow in next */;
       p = next, next = AddrAdd(next, freeSize))
    if (AddrComp(p, debug->freeTemplate, freeSize) != 0) {
      res = FALSE; goto done;
    }
  /* Check the partial copy of the template at the tail of the block. */
  if (next > limit || next < p)
    if (AddrComp(p, debug->freeTemplate, AddrOffset(p, limit)) != 0) {
      res = FALSE; goto done;
    }
  res = TRUE;

done:
  if (inSeg) {
    ShieldCover(arena, seg);
  }
  return res;
}


/* freeCheckAlloc -- allocation wrapper for free-checking */

static Res freeCheckAlloc(Addr *aReturn, PoolDebugMixin debug, Pool pool,
                          Size size, Bool withReservoir)
{
  Res res;
  Addr new;

  AVER(aReturn != NULL);

  res = SuperclassOfPool(pool)->alloc(&new, pool, size, withReservoir);
  if (res != ResOK)
    return res;
  if (debug->freeSize != 0)
    ASSERT(freeCheck(debug, pool, new, AddrAdd(new, size)),
           "free space corrupted on alloc");

  *aReturn = new;
  return res;
}


/* freeCheckFree -- freeing wrapper for free-checking */

static void freeCheckFree(PoolDebugMixin debug,
                          Pool pool, Addr old, Size size)
{
  if (debug->freeSize != 0)
    freeSplat(debug, pool, old, AddrAdd(old, size));
  SuperclassOfPool(pool)->free(pool, old, size);
}


/* fenceAlloc -- allocation wrapper for fenceposts
 *
 * Allocates an object, adding fenceposts on both sides.  Layout:
 *
 * |----------|-------------------------------------|------|----------|
 *   start fp              client object              slop    end fp
 *
 * slop is the extra allocation from rounding up the client request to
 * the pool's alignment.  The fenceposting code does this, so there's a
 * better chance of the end fencepost being flush with the next object
 * (can't be guaranteed, since the underlying pool could have allocated
 * an even larger block).  The alignment slop is filled from the
 * fencepost template as well (as much as fits, .fence.size guarantees
 * the template is larger).
 */

static Res fenceAlloc(Addr *aReturn, PoolDebugMixin debug, Pool pool,
                      Size size, Bool withReservoir)
{
  Res res;
  Addr new, clientNew;
  Size alignedSize;

  AVER(aReturn != NULL);

  alignedSize = SizeAlignUp(size, PoolAlignment(pool));
  res = freeCheckAlloc(&new, debug, pool, alignedSize + 2*debug->fenceSize,
                       withReservoir);
  if (res != ResOK)
    return res;
  clientNew = AddrAdd(new, debug->fenceSize);
  /* @@@@ shields? */
  /* start fencepost */
  (void)AddrCopy(new, debug->fenceTemplate, debug->fenceSize);
  /* alignment slop */
  (void)AddrCopy(AddrAdd(clientNew, size),
                 debug->fenceTemplate, alignedSize - size);
  /* end fencepost */
  (void)AddrCopy(AddrAdd(clientNew, alignedSize),
                 debug->fenceTemplate, debug->fenceSize);

  *aReturn = clientNew;
  return res;
}


/* fenceCheck -- check fences of an object */

static Bool fenceCheck(PoolDebugMixin debug, Pool pool, Addr obj, Size size)
{
  Size alignedSize;

  AVERT_CRITICAL(PoolDebugMixin, debug);
  AVERT_CRITICAL(Pool, pool);
  /* Can't check obj */

  alignedSize = SizeAlignUp(size, PoolAlignment(pool));
  /* @@@@ shields? */
  /* Compare this to the AddrCopys in fenceAlloc */
  return (AddrComp(AddrSub(obj, debug->fenceSize), debug->fenceTemplate,
                   debug->fenceSize) == 0
          && AddrComp(AddrAdd(obj, size), debug->fenceTemplate,
                      alignedSize - size) == 0
          && AddrComp(AddrAdd(obj, alignedSize), debug->fenceTemplate,
                      debug->fenceSize) == 0);
}


/* fenceFree -- freeing wrapper for fenceposts */

static void fenceFree(PoolDebugMixin debug,
                      Pool pool, Addr old, Size size)
{
  Size alignedSize;

  ASSERT(fenceCheck(debug, pool, old, size), "fencepost check on free");

  alignedSize = SizeAlignUp(size, PoolAlignment(pool));
  freeCheckFree(debug, pool, AddrSub(old, debug->fenceSize),
                alignedSize + 2*debug->fenceSize);
}


/* tagAlloc -- allocation wrapper for tagged pools */

static Res tagAlloc(PoolDebugMixin debug,
                    Pool pool, Addr new, Size size, Bool withReservoir)
{
  Tag tag;
  Res res;

  UNUSED(pool);
  res = PoolAlloc((Addr*)&tag, debug->tagPool, debug->tagSize, FALSE);
  if (res != ResOK) {
    if (withReservoir) { /* design.mps.object-debug.out-of-space */
      debug->missingTags++;
      return ResOK;
    } else {
      return res;
    }
  }
  tag->addr = new; tag->size = size;
  SplayNodeInit(&tag->splayNode);
  /* In the future, we might call debug->tagInit here. */
  res = SplayTreeInsert(&debug->index, &tag->splayNode, (void *)&new);
  AVER(res == ResOK);
  return ResOK;
}


/* tagFree -- deallocation wrapper for tagged pools */

static void tagFree(PoolDebugMixin debug, Pool pool, Addr old, Size size)
{
  SplayNode node;
  Tag tag;
  Res res;

  AVERT(PoolDebugMixin, debug);
  AVERT(Pool, pool);
  AVER(size > 0);

  res = SplayTreeSearch(&node, &debug->index, (void *)&old);
  if (res != ResOK) {
    AVER(debug->missingTags > 0);
    debug->missingTags--;
    return;
  }
  tag = SplayNode2Tag(node);
  AVER(tag->size == size);
  res = SplayTreeDelete(&debug->index, node, (void *)&old);
  AVER(res == ResOK);
  SplayNodeFinish(node);
  PoolFree(debug->tagPool, (Addr)tag, debug->tagSize);
}


/* DebugPoolAlloc -- alloc method for a debug pool
 *
 * Eventually, tag init args will need to be handled somewhere here.
 */

static Res DebugPoolAlloc(Addr *aReturn,
                          Pool pool, Size size, Bool withReservoir)
{
  Res res;
  Addr new;
  PoolDebugMixin debug;

  AVER(aReturn != NULL);
  AVERT(Pool, pool);
  AVER(size > 0);
  AVERT(Bool, withReservoir);

  debug = DebugPoolDebugMixin(pool);
  AVER(debug != NULL);
  AVERT(PoolDebugMixin, debug);
  if (debug->fenceSize != 0)
    res = fenceAlloc(&new, debug, pool, size, withReservoir);
  else
    res = freeCheckAlloc(&new, debug, pool, size, withReservoir);
  if (res != ResOK)
    return res;
  /* Allocate object first, so it fits even when the tag doesn't. */
  if (debug->tagInit != NULL) {
    res = tagAlloc(debug, pool, new, size, withReservoir);
    if (res != ResOK)
      goto tagFail;
  }

  *aReturn = new;
  return res;

tagFail:
  fenceFree(debug, pool, new, size);
  return res;
}


/* DebugPoolFree -- free method for a debug pool */

static void DebugPoolFree(Pool pool, Addr old, Size size)
{
  PoolDebugMixin debug;

  AVERT(Pool, pool);
  /* Can't check old */
  AVER(size > 0);

  debug = DebugPoolDebugMixin(pool);
  AVER(debug != NULL);
  AVERT(PoolDebugMixin, debug);

  if (debug->fenceSize != 0)
    fenceFree(debug, pool, old, size);
  else
    freeCheckFree(debug, pool, old, size);
  /* Free the object first, to get fences checked before tag. */
  if (debug->tagInit != NULL)
    tagFree(debug, pool, old, size);
}


/* TagWalk -- walk all objects in the pool using tags */

typedef void (*ObjectsStepMethod)(Addr addr, Size size, Format fmt,
                                  Pool pool, void *tagData, void *p);

#define ObjectsStepMethodCheck(f) \
  ((f) != NULL) /* that's the best we can do */

static void TagWalk(Pool pool, ObjectsStepMethod step, void *p)
{
  SplayNode node;
  PoolDebugMixin debug;
  Addr dummy = NULL; /* Breaks <design/type/#addr.use>, but it's */
                     /* only temporary until SplayTreeFirst is fixed. */

  AVERT(Pool, pool);
  AVERT(ObjectsStepMethod, step);
  /* Can't check p */

  debug = DebugPoolDebugMixin(pool);
  AVER(debug != NULL);
  AVERT(PoolDebugMixin, debug);

  node = SplayTreeFirst(&debug->index, (void *)&dummy);
  while (node != NULL) {
    Tag tag = SplayNode2Tag(node);

    step(tag->addr, tag->size, NULL, pool, &tag->userdata, p);
    node = SplayTreeNext(&debug->index, node, (void *)&tag->addr);
  }
}


/* fenceCheckingStep -- step function for DebugPoolCheckFences */

static void fenceCheckingStep(Addr addr, Size size, Format fmt,
                              Pool pool, void *tagData, void *p)
{
  /* no need to check arguments checked in the caller */
  UNUSED(fmt); UNUSED(tagData);
  ASSERT(fenceCheck((PoolDebugMixin)p, pool, addr, size),
         "fencepost check requested by client");
}


/* DebugPoolCheckFences -- check all the fenceposts in the pool */

void DebugPoolCheckFences(Pool pool)
{
  PoolDebugMixin debug;

  AVERT(Pool, pool);
  debug = DebugPoolDebugMixin(pool);
  if (debug == NULL)
    return;
  AVERT(PoolDebugMixin, debug);

  if (debug->fenceSize != 0)
    TagWalk(pool, fenceCheckingStep, (void *)debug);
}


/* DebugPoolFreeSplat -- if in a free-checking debug pool, splat free block */

void DebugPoolFreeSplat(Pool pool, Addr base, Addr limit)
{
  PoolDebugMixin debug;

  AVERT(Pool, pool);
  AVER(PoolHasAddr(pool, base));
  AVER(PoolHasAddr(pool, AddrSub(limit, 1)));

  debug = DebugPoolDebugMixin(pool);
  if (debug != NULL) {
    AVERT(PoolDebugMixin, debug);
    if (debug->freeSize != 0)
      freeSplat(debug, pool, base, limit);
  }
}


/* DebugPoolFreeCheck -- if in a free-checking debug pool, check free block */

void DebugPoolFreeCheck(Pool pool, Addr base, Addr limit)
{
<<<<<<< HEAD
  PoolDebugMixin debug;
=======
  Pool pool = (Pool)mps_pool;
  Arena arena;
 
  /* CHECKT not AVERT, see <design/interface-c/#check.space> */
  AVER(CHECKT(Pool, pool));
  arena = PoolArena(pool);
>>>>>>> e99aa189

  AVERT(Pool, pool);
  AVER(PoolHasAddr(pool, base));
  AVER(PoolHasAddr(pool, AddrSub(limit, 1)));

  debug = DebugPoolDebugMixin(pool);
  if (debug != NULL) {
    AVERT(PoolDebugMixin, debug);
    if (debug->freeSize != 0)
      ASSERT(freeCheck(debug, pool, base, limit),
             "free space corrupted on release");
  }
}


/* freeCheckingStep -- step function for DebugPoolCheckFreeSpace */

static void freeCheckingStep(Addr base, Addr limit, Pool pool, void *p)
{
  /* no need to check arguments checked in the caller */
  ASSERT(freeCheck((PoolDebugMixin)p, pool, base, limit),
         "free space corrupted on client check");
}


/* DebugPoolCheckFreeSpace -- check free space in the pool for overwrites */

void DebugPoolCheckFreeSpace(Pool pool)
{
  PoolDebugMixin debug;

  AVERT(Pool, pool);
  debug = DebugPoolDebugMixin(pool);
  if (debug == NULL)
    return;
  AVERT(PoolDebugMixin, debug);

  if (debug->freeSize != 0)
    PoolFreeWalk(pool, freeCheckingStep, (void *)debug);
}


/* PoolClassMixInDebug -- mix in the debug support for class init */

<<<<<<< HEAD
void PoolClassMixInDebug(PoolClass class)
{
  /* Can't check class because it's not initialized yet */
  class->init = DebugPoolInit;
  class->finish = DebugPoolFinish;
  class->alloc = DebugPoolAlloc;
  class->free = DebugPoolFree;
}
=======
  ArenaLeave(arena);
}


/* C. COPYRIGHT AND LICENSE
 *
 * Copyright (C) 2001-2002 Ravenbrook Limited <http://www.ravenbrook.com/>.
 * All rights reserved.  This is an open source license.  Contact
 * Ravenbrook for commercial licensing options.
 * 
 * Redistribution and use in source and binary forms, with or without
 * modification, are permitted provided that the following conditions are
 * met:
 * 
 * 1. Redistributions of source code must retain the above copyright
 * notice, this list of conditions and the following disclaimer.
 * 
 * 2. Redistributions in binary form must reproduce the above copyright
 * notice, this list of conditions and the following disclaimer in the
 * documentation and/or other materials provided with the distribution.
 * 
 * 3. Redistributions in any form must be accompanied by information on how
 * to obtain complete source code for this software and any accompanying
 * software that uses this software.  The source code must either be
 * included in the distribution or be available for no more than the cost
 * of distribution plus a nominal fee, and must be freely redistributable
 * under reasonable conditions.  For an executable file, complete source
 * code means the source code for all modules it contains. It does not
 * include source code for modules or files that typically accompany the
 * major components of the operating system on which the executable file
 * runs.
 * 
 * THIS SOFTWARE IS PROVIDED BY THE COPYRIGHT HOLDERS AND CONTRIBUTORS "AS
 * IS" AND ANY EXPRESS OR IMPLIED WARRANTIES, INCLUDING, BUT NOT LIMITED
 * TO, THE IMPLIED WARRANTIES OF MERCHANTABILITY, FITNESS FOR A PARTICULAR
 * PURPOSE, OR NON-INFRINGEMENT, ARE DISCLAIMED. IN NO EVENT SHALL THE
 * COPYRIGHT HOLDERS AND CONTRIBUTORS BE LIABLE FOR ANY DIRECT, INDIRECT,
 * INCIDENTAL, SPECIAL, EXEMPLARY, OR CONSEQUENTIAL DAMAGES (INCLUDING, BUT
 * NOT LIMITED TO, PROCUREMENT OF SUBSTITUTE GOODS OR SERVICES; LOSS OF
 * USE, DATA, OR PROFITS; OR BUSINESS INTERRUPTION) HOWEVER CAUSED AND ON
 * ANY THEORY OF LIABILITY, WHETHER IN CONTRACT, STRICT LIABILITY, OR TORT
 * (INCLUDING NEGLIGENCE OR OTHERWISE) ARISING IN ANY WAY OUT OF THE USE OF
 * THIS SOFTWARE, EVEN IF ADVISED OF THE POSSIBILITY OF SUCH DAMAGE.
 */
>>>>>>> e99aa189
<|MERGE_RESOLUTION|>--- conflicted
+++ resolved
@@ -1,12 +1,8 @@
 /* dbgpool.c: POOL DEBUG MIXIN
  *
  * $Id$
-<<<<<<< HEAD
- * Copyright (c) 2001 Ravenbrook Limited.
+ * Copyright (c) 2001 Ravenbrook Limited.  See end of file for license.
  * Copyright (C) 2002 Global Graphics Software.
-=======
- * Copyright (c) 2001 Ravenbrook Limited.  See end of file for license.
->>>>>>> e99aa189
  *
  * .source: design.mps.object-debug
  */
@@ -70,7 +66,6 @@
 {
   /* Nothing to check about fenceTemplate */
   /* Nothing to check about fenceSize */
-<<<<<<< HEAD
   /* Nothing to check about freeTemplate */
   /* Nothing to check about freeSize */
   if (debug->tagInit != NULL) {
@@ -81,16 +76,7 @@
     /* Nothing to check about missingTags */
     CHECKL(SplayTreeCheck(&debug->index));
   }
-  UNUSED(debug); /* see impl.c.mpm.check.unused */
-=======
-  CHECKL(TagInitMethodCheck(debug->tagInit));
-  /* Nothing to check about tagSize */
-  CHECKD(Pool, debug->tagPool);
-  CHECKL(CHECKTYPE(Addr, void*)); /* tagPool relies on this */
-  /* Nothing to check about missingTags */
-  CHECKL(SplayTreeCheck(&debug->index));
   UNUSED(debug); /* see <code/mpm.c#check.unused> */
->>>>>>> e99aa189
   return TRUE;
 }
 
@@ -628,16 +614,7 @@
 
 void DebugPoolFreeCheck(Pool pool, Addr base, Addr limit)
 {
-<<<<<<< HEAD
-  PoolDebugMixin debug;
-=======
-  Pool pool = (Pool)mps_pool;
-  Arena arena;
- 
-  /* CHECKT not AVERT, see <design/interface-c/#check.space> */
-  AVER(CHECKT(Pool, pool));
-  arena = PoolArena(pool);
->>>>>>> e99aa189
+  PoolDebugMixin debug;
 
   AVERT(Pool, pool);
   AVER(PoolHasAddr(pool, base));
@@ -682,7 +659,6 @@
 
 /* PoolClassMixInDebug -- mix in the debug support for class init */
 
-<<<<<<< HEAD
 void PoolClassMixInDebug(PoolClass class)
 {
   /* Can't check class because it's not initialized yet */
@@ -690,9 +666,6 @@
   class->finish = DebugPoolFinish;
   class->alloc = DebugPoolAlloc;
   class->free = DebugPoolFree;
-}
-=======
-  ArenaLeave(arena);
 }
 
 
@@ -735,5 +708,4 @@
  * ANY THEORY OF LIABILITY, WHETHER IN CONTRACT, STRICT LIABILITY, OR TORT
  * (INCLUDING NEGLIGENCE OR OTHERWISE) ARISING IN ANY WAY OUT OF THE USE OF
  * THIS SOFTWARE, EVEN IF ADVISED OF THE POSSIBILITY OF SUCH DAMAGE.
- */
->>>>>>> e99aa189
+ */