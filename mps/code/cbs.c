--- conflicted
+++ resolved
@@ -249,19 +249,11 @@
   Pool blockPool = NULL;
   SplayUpdateNodeMethod update;
 
-<<<<<<< HEAD
   AVERT(Land, land);
   super = LAND_SUPERCLASS(CBSLandClass);
   res = (*super->init)(land, args);
   if (res != ResOK)
     return res;
-=======
-  AVERT(Arena, arena);
-  AVER(cbs != NULL);
-  AVERT(Align, alignment);
-  AVERT(Bool, fastFind);
-  AVERT(Bool, zoned);
->>>>>>> 20136d50
 
   if (ArgPick(&arg, args, CBSBlockPool))
     blockPool = arg.val.pool;
@@ -931,77 +923,6 @@
          ZoneSetInter(block->zones, closure->zoneSet) != ZoneSetEMPTY;
 }
 
-<<<<<<< HEAD
-=======
-Res CBSFindInZones(Range rangeReturn, Range oldRangeReturn,
-                   CBS cbs, Size size,
-                   ZoneSet zoneSet, Bool high)
-{
-  Tree tree;
-  cbsTestNodeInZonesClosureStruct closure;
-  Res res;
-  CBSFindMethod cbsFind;
-  SplayFindMethod splayFind;
-  
-  AVER(rangeReturn != NULL);
-  AVER(oldRangeReturn != NULL);
-  AVERT(CBS, cbs);
-  /* AVERT(ZoneSet, zoneSet); */
-  AVERT(Bool, high);
-
-  cbsFind = high ? CBSFindLast : CBSFindFirst;
-  splayFind = high ? SplayFindLast : SplayFindFirst;
-  
-  if (zoneSet == ZoneSetEMPTY)
-    return ResFAIL;
-  if (zoneSet == ZoneSetUNIV) {
-    FindDelete fd = high ? FindDeleteHIGH : FindDeleteLOW;
-    if (cbsFind(rangeReturn, oldRangeReturn, cbs, size, fd))
-      return ResOK;
-    else
-      return ResFAIL;
-  }
-  if (ZoneSetIsSingle(zoneSet) && size > ArenaStripeSize(cbs->arena))
-    return ResFAIL;
-
-  /* It would be nice if there were a neat way to eliminate all runs of
-     zones in zoneSet too small for size.*/
-
-  cbsEnter(cbs);
-
-  closure.arena = cbs->arena;
-  closure.zoneSet = zoneSet;
-  closure.size = size;
-  closure.high = high;
-  if (splayFind(&tree, cbsSplay(cbs),
-                cbsTestNodeInZones,
-                cbsTestTreeInZones,
-                &closure, sizeof(closure))) {
-    CBSBlock block = cbsBlockOfTree(tree);
-    RangeStruct rangeStruct, oldRangeStruct;
-
-    AVER(CBSBlockBase(block) <= closure.base);
-    AVER(AddrOffset(closure.base, closure.limit) >= size);
-    AVER(ZoneSetSub(ZoneSetOfRange(cbs->arena, closure.base, closure.limit), zoneSet));
-    AVER(closure.limit <= CBSBlockLimit(block));
-
-    if (!high)
-      RangeInit(&rangeStruct, closure.base, AddrAdd(closure.base, size));
-    else
-      RangeInit(&rangeStruct, AddrSub(closure.limit, size), closure.limit);
-    res = cbsDeleteFromTree(&oldRangeStruct, cbs, &rangeStruct);
-    if (res == ResOK) {  /* enough memory to split block */
-      RangeCopy(rangeReturn, &rangeStruct);
-      RangeCopy(oldRangeReturn, &oldRangeStruct);
-    }
-  } else
-    res = ResFAIL;
-
-  cbsLeave(cbs);
-  return res;
-}
-
->>>>>>> 20136d50
 
 /* cbsFindLast -- find the last block of at least the given size */
 
@@ -1103,7 +1024,7 @@
   AVERT(Land, land);
   cbs = cbsOfLand(land);
   AVERT(CBS, cbs);
-  /* AVER(ZoneSetCheck(zoneSet)); */
+  /* AVERT(ZoneSet, zoneSet); */
   AVER(BoolCheck(high));
 
   landFind = high ? cbsFindLast : cbsFindFirst;
