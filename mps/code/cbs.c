/* cbs.c: COALESCING BLOCK STRUCTURE IMPLEMENTATION
 *
 * $Id$
 * Copyright (c) 2001-2014 Ravenbrook Limited.  See end of file for license.
 *
 * .intro: This is a portable implementation of coalescing block
 * structures.
 *
 * .purpose: CBSs are used to manage potentially unbounded
 * collections of memory blocks.
 *
 * .sources: <design/cbs/>.
 */

#include "cbs.h"
#include "splay.h"
#include "meter.h"
#include "poolmfs.h"
#include "mpm.h"

SRCID(cbs, "$Id$");


#define CBSBlockBase(block) ((block)->base)
#define CBSBlockLimit(block) ((block)->limit)
#define CBSBlockSize(block) AddrOffset((block)->base, (block)->limit)


<<<<<<< HEAD
#define cbsLand(cbs) (&((cbs)->landStruct))
=======
>>>>>>> 0253f20e
#define cbsOfLand(land) PARENT(CBSStruct, landStruct, land)
#define cbsSplay(cbs) (&((cbs)->splayTreeStruct))
#define cbsOfSplay(_splay) PARENT(CBSStruct, splayTreeStruct, _splay)
#define cbsBlockTree(block) (&((block)->treeStruct))
#define cbsBlockOfTree(_tree) TREE_ELT(CBSBlock, treeStruct, _tree)
#define cbsFastBlockOfTree(_tree) \
  PARENT(CBSFastBlockStruct, cbsBlockStruct, cbsBlockOfTree(_tree))
#define cbsZonedBlockOfTree(_tree) \
  PARENT(CBSZonedBlockStruct, cbsFastBlockStruct, cbsFastBlockOfTree(_tree))
#define cbsBlockPool(cbs) RVALUE((cbs)->blockPool)

/* We pass the block base directly as a TreeKey (void *) assuming that
   Addr can be encoded, and possibly breaking <design/type/#addr.use>.
   On an exotic platform where this isn't true, pass the address of base.
   i.e. add an & */
#define cbsBlockKey(block)  ((TreeKey)(block)->base)
#define keyOfBaseVar(baseVar) ((TreeKey)(baseVar))
#define baseOfKey(key)        ((Addr)(key))


/* CBSCheck -- Check CBS */

Bool CBSCheck(CBS cbs)
{
  /* See .enter-leave.simple. */
  Land land;
  CHECKS(CBS, cbs);
<<<<<<< HEAD
  land = cbsLand(cbs);
=======
  land = CBSLand(cbs);
>>>>>>> 0253f20e
  CHECKD(Land, land);
  CHECKD(SplayTree, cbsSplay(cbs));
  CHECKD(Pool, cbs->blockPool);
  CHECKL(BoolCheck(cbs->ownPool));
  CHECKL(SizeIsAligned(cbs->size, LandAlignment(land)));
  CHECKL((cbs->size == 0) == (cbs->treeSize == 0));

  return TRUE;
}


ATTRIBUTE_UNUSED
static Bool CBSBlockCheck(CBSBlock block)
{
  UNUSED(block); /* Required because there is no signature */
  CHECKL(block != NULL);
  /* Can't use CHECKD_NOSIG because TreeEMPTY is NULL. */
  CHECKL(TreeCheck(cbsBlockTree(block)));

  /* If the block is in the middle of being deleted, */
  /* the pointers will be equal. */
  CHECKL(CBSBlockBase(block) <= CBSBlockLimit(block));
  /* Can't check maxSize because it may be invalid at the time */
  return TRUE;
}


/* cbsCompare -- Compare key to [base,limit)
 *
 * See <design/splay/#type.splay.compare.method>
 */

static Compare cbsCompare(Tree tree, TreeKey key)
{
  Addr base1, base2, limit2;
  CBSBlock cbsBlock;

  AVERT_CRITICAL(Tree, tree);
  AVER_CRITICAL(tree != TreeEMPTY);
  AVER_CRITICAL(key != NULL);

  base1 = baseOfKey(key);
  cbsBlock = cbsBlockOfTree(tree);
  base2 = cbsBlock->base;
  limit2 = cbsBlock->limit;

  if (base1 < base2)
    return CompareLESS;
  else if (base1 >= limit2)
    return CompareGREATER;
  else
    return CompareEQUAL;
}

static TreeKey cbsKey(Tree tree)
{
  return cbsBlockKey(cbsBlockOfTree(tree));
}


/* cbsTestNode, cbsTestTree -- test for nodes larger than the S parameter */

static Bool cbsTestNode(SplayTree splay, Tree tree,
                        void *closureP, Size size)
{
  CBSBlock block;

  AVERT(SplayTree, splay);
  AVERT(Tree, tree);
  AVER(closureP == NULL);
  AVER(size > 0);
<<<<<<< HEAD
  AVER(IsLandSubclass(cbsLand(cbsOfSplay(splay)), CBSFastLandClass));
=======
  AVER(IsLandSubclass(CBSLand(cbsOfSplay(splay)), CBSFastLandClass));
>>>>>>> 0253f20e

  block = cbsBlockOfTree(tree);

  return CBSBlockSize(block) >= size;
}

static Bool cbsTestTree(SplayTree splay, Tree tree,
                        void *closureP, Size size)
{
  CBSFastBlock block;

  AVERT(SplayTree, splay);
  AVERT(Tree, tree);
  AVER(closureP == NULL);
  AVER(size > 0);
<<<<<<< HEAD
#endif
  UNUSED(closureP);
  UNUSED(size);
  AVER(IsLandSubclass(cbsLand(cbsOfSplay(splay)), CBSFastLandClass));
=======
  AVER(IsLandSubclass(CBSLand(cbsOfSplay(splay)), CBSFastLandClass));
>>>>>>> 0253f20e

  block = cbsFastBlockOfTree(tree);

  return block->maxSize >= size;
}


/* cbsUpdateFastNode -- update size info after restructuring */

static void cbsUpdateFastNode(SplayTree splay, Tree tree)
{
  Size maxSize;

  AVERT_CRITICAL(SplayTree, splay);
  AVERT_CRITICAL(Tree, tree);
<<<<<<< HEAD
  AVER_CRITICAL(IsLandSubclass(cbsLand(cbsOfSplay(splay)), CBSFastLandClass));
=======
  AVER_CRITICAL(IsLandSubclass(CBSLand(cbsOfSplay(splay)), CBSFastLandClass));
>>>>>>> 0253f20e

  maxSize = CBSBlockSize(cbsBlockOfTree(tree));

  if (TreeHasLeft(tree)) {
    Size size = cbsFastBlockOfTree(TreeLeft(tree))->maxSize;
    if (size > maxSize)
      maxSize = size;
  }

  if (TreeHasRight(tree)) {
    Size size = cbsFastBlockOfTree(TreeRight(tree))->maxSize;
    if (size > maxSize)
      maxSize = size;
  }

  cbsFastBlockOfTree(tree)->maxSize = maxSize;
}


/* cbsUpdateZonedNode -- update size and zone info after restructuring */

static void cbsUpdateZonedNode(SplayTree splay, Tree tree)
{
  ZoneSet zones;
  CBSZonedBlock zonedBlock;
  CBSBlock block;
  Arena arena;

  AVERT_CRITICAL(SplayTree, splay);
  AVERT_CRITICAL(Tree, tree);
<<<<<<< HEAD
  AVER_CRITICAL(IsLandSubclass(cbsLand(cbsOfSplay(splay)), CBSZonedLandClass));
=======
  AVER_CRITICAL(IsLandSubclass(CBSLand(cbsOfSplay(splay)), CBSZonedLandClass));
>>>>>>> 0253f20e

  cbsUpdateFastNode(splay, tree);

  zonedBlock = cbsZonedBlockOfTree(tree);
  block = &zonedBlock->cbsFastBlockStruct.cbsBlockStruct;
<<<<<<< HEAD
  arena = LandArena(cbsLand(cbsOfSplay(splay)));
=======
  arena = LandArena(CBSLand(cbsOfSplay(splay)));
>>>>>>> 0253f20e
  zones = ZoneSetOfRange(arena, CBSBlockBase(block), CBSBlockLimit(block));

  if (TreeHasLeft(tree))
    zones = ZoneSetUnion(zones, cbsZonedBlockOfTree(TreeLeft(tree))->zones);

  if (TreeHasRight(tree))
    zones = ZoneSetUnion(zones, cbsZonedBlockOfTree(TreeRight(tree))->zones);

  zonedBlock->zones = zones;
}


/* cbsInit -- Initialise a CBS structure
 *
 * See <design/land/#function.init>.
 */

ARG_DEFINE_KEY(cbs_block_pool, Pool);

static Res cbsInitComm(Land land, ArgList args, SplayUpdateNodeMethod update,
                       Size blockStructSize)
{
  CBS cbs;
  LandClass super;
  ArgStruct arg;
  Res res;
  Pool blockPool = NULL;

  AVERT(Land, land);
  super = LAND_SUPERCLASS(CBSLandClass);
  res = (*super->init)(land, args);
  if (res != ResOK)
    return res;

  if (ArgPick(&arg, args, CBSBlockPool))
    blockPool = arg.val.pool;

  cbs = cbsOfLand(land);
  SplayTreeInit(cbsSplay(cbs), cbsCompare, cbsKey, update);

  if (blockPool != NULL) {
    cbs->blockPool = blockPool;
    cbs->ownPool = FALSE;
  } else {
    MPS_ARGS_BEGIN(pcArgs) {
      MPS_ARGS_ADD(pcArgs, MPS_KEY_MFS_UNIT_SIZE, blockStructSize);
      res = PoolCreate(&cbs->blockPool, LandArena(land), PoolClassMFS(), pcArgs);
    } MPS_ARGS_END(pcArgs);
    if (res != ResOK)
      return res;
    cbs->ownPool = TRUE;
  }
  cbs->treeSize = 0;
  cbs->size = 0;

  cbs->blockStructSize = blockStructSize;

  METER_INIT(cbs->treeSearch, "size of tree", (void *)cbs);

  cbs->sig = CBSSig;

  AVERT(CBS, cbs);
  return ResOK;
}

static Res cbsInit(Land land, ArgList args)
{
  return cbsInitComm(land, args, SplayTrivUpdate,
                     sizeof(CBSBlockStruct));
}

static Res cbsInitFast(Land land, ArgList args)
{
  return cbsInitComm(land, args, cbsUpdateFastNode,
                     sizeof(CBSFastBlockStruct));
}
<<<<<<< HEAD

static Res cbsInitZoned(Land land, ArgList args)
{
  return cbsInitComm(land, args, cbsUpdateZonedNode,
                     sizeof(CBSZonedBlockStruct));
}


=======

static Res cbsInitZoned(Land land, ArgList args)
{
  return cbsInitComm(land, args, cbsUpdateZonedNode,
                     sizeof(CBSZonedBlockStruct));
}


>>>>>>> 0253f20e
/* cbsFinish -- Finish a CBS structure
 *
 * See <design/land/#function.finish>.
 */

static void cbsFinish(Land land)
{
  CBS cbs;

  AVERT(Land, land);
  cbs = cbsOfLand(land);
  AVERT(CBS, cbs);

  METER_EMIT(&cbs->treeSearch);

  cbs->sig = SigInvalid;

  SplayTreeFinish(cbsSplay(cbs));
  if (cbs->ownPool)
    PoolDestroy(cbsBlockPool(cbs));
}


/* cbsSize -- total size of ranges in CBS
 *
 * See <design/land/#function.size>.
 */

static Size cbsSize(Land land)
{
  CBS cbs;

  AVERT(Land, land);
  cbs = cbsOfLand(land);
  AVERT(CBS, cbs);

  return cbs->size;
}


/* Node change operators
 *
 * These four functions are called whenever blocks are created,
 * destroyed, grow, or shrink.  They maintain the maxSize if fastFind is
 * enabled.
 */

static void cbsBlockDelete(CBS cbs, CBSBlock block)
{
  Bool b;
  Size size;

  AVERT(CBS, cbs);
  AVERT(CBSBlock, block);
  size = CBSBlockSize(block);

  METER_ACC(cbs->treeSearch, cbs->treeSize);
  b = SplayTreeDelete(cbsSplay(cbs), cbsBlockTree(block));
  AVER(b); /* expect block to be in the tree */
  STATISTIC(--cbs->treeSize);
  AVER(cbs->size >= size);
  cbs->size -= size;

  /* make invalid */
  block->limit = block->base;

  PoolFree(cbsBlockPool(cbs), (Addr)block, cbs->blockStructSize);
}

static void cbsBlockShrunk(CBS cbs, CBSBlock block, Size oldSize)
{
  Size newSize;

  AVERT(CBS, cbs);
  AVERT(CBSBlock, block);

  newSize = CBSBlockSize(block);
  AVER(oldSize > newSize);
  AVER(cbs->size >= oldSize - newSize);

  SplayNodeRefresh(cbsSplay(cbs), cbsBlockTree(block));
  cbs->size -= oldSize - newSize;
}

static void cbsBlockGrew(CBS cbs, CBSBlock block, Size oldSize)
{
  Size newSize;

  AVERT(CBS, cbs);
  AVERT(CBSBlock, block);

  newSize = CBSBlockSize(block);
  AVER(oldSize < newSize);

  SplayNodeRefresh(cbsSplay(cbs), cbsBlockTree(block));
  cbs->size += newSize - oldSize;
}

/* cbsBlockAlloc -- allocate a new block and set its base and limit,
   but do not insert it into the tree yet */

static Res cbsBlockAlloc(CBSBlock *blockReturn, CBS cbs, Range range)
{
  Res res;
  CBSBlock block;
  Addr p;

  AVER(blockReturn != NULL);
  AVERT(CBS, cbs);
  AVERT(Range, range);

  res = PoolAlloc(&p, cbsBlockPool(cbs), cbs->blockStructSize,
                  /* withReservoirPermit */ FALSE);
  if (res != ResOK)
    goto failPoolAlloc;
  block = (CBSBlock)p;

  TreeInit(cbsBlockTree(block));
  block->base = RangeBase(range);
  block->limit = RangeLimit(range);

<<<<<<< HEAD
  SplayNodeUpdate(cbsSplay(cbs), cbsBlockTree(block));
=======
  SplayNodeInit(cbsSplay(cbs), cbsBlockTree(block));
>>>>>>> 0253f20e

  AVERT(CBSBlock, block);
  *blockReturn = block;
  return ResOK;

failPoolAlloc:
  AVER(res != ResOK);
  return res;
}

/* cbsBlockInsert -- insert a block into the tree */

static void cbsBlockInsert(CBS cbs, CBSBlock block)
{
  Bool b;

  AVERT(CBS, cbs);
  AVERT(CBSBlock, block);

  METER_ACC(cbs->treeSearch, cbs->treeSize);
  b = SplayTreeInsert(cbsSplay(cbs), cbsBlockTree(block));
  AVER(b);
  STATISTIC(++cbs->treeSize);
  cbs->size += CBSBlockSize(block);
}


/* cbsInsert -- Insert a range into the CBS
 *
 * See <design/cbs/#functions.cbs.insert>.
 *
 * .insert.alloc: Will only allocate a block if the range does not
 * abut an existing range.
 */

static Res cbsInsert(Range rangeReturn, Land land, Range range)
{
  CBS cbs;
  Bool b;
  Res res;
  Addr base, limit, newBase, newLimit;
  Tree leftSplay, rightSplay;
  CBSBlock leftCBS, rightCBS;
  Bool leftMerge, rightMerge;
  Size oldSize;

  AVER(rangeReturn != NULL);
  AVERT(Land, land);
  AVERT(Range, range);
  AVER(RangeIsAligned(range, LandAlignment(land)));

  cbs = cbsOfLand(land);
  base = RangeBase(range);
  limit = RangeLimit(range);

  METER_ACC(cbs->treeSearch, cbs->treeSize);
  b = SplayTreeNeighbours(&leftSplay, &rightSplay, cbsSplay(cbs), keyOfBaseVar(base));
  if (!b) {
    res = ResFAIL;
    goto fail;
  }

  /* The two cases below are not quite symmetrical, because base was
   * passed into the call to SplayTreeNeighbours(), but limit was not.
   * So we know that if there is a left neighbour, then leftCBS->limit
   * <= base (this is ensured by cbsCompare, which is the
   * comparison method on the tree). But if there is a right
   * neighbour, all we know is that base < rightCBS->base. But for the
   * range to fit, we need limit <= rightCBS->base too. Hence the extra
   * check and the possibility of failure in the second case.
   */
  if (leftSplay == TreeEMPTY) {
    leftCBS = NULL;
    leftMerge = FALSE;
  } else {
    leftCBS = cbsBlockOfTree(leftSplay);
    AVER(leftCBS->limit <= base);
    leftMerge = leftCBS->limit == base;
  }

  if (rightSplay == TreeEMPTY) {
    rightCBS = NULL;
    rightMerge = FALSE;
  } else {
    rightCBS = cbsBlockOfTree(rightSplay);
    if (rightCBS != NULL && limit > CBSBlockLimit(rightCBS)) {
      res = ResFAIL;
      goto fail;
    }
    rightMerge = rightCBS->base == limit;
  }

  newBase = leftMerge ? CBSBlockBase(leftCBS) : base;
  newLimit = rightMerge ? CBSBlockLimit(rightCBS) : limit;

  if (leftMerge && rightMerge) {
    Size oldLeftSize = CBSBlockSize(leftCBS);
    Addr rightLimit = CBSBlockLimit(rightCBS);
    cbsBlockDelete(cbs, rightCBS);
    leftCBS->limit = rightLimit;
    cbsBlockGrew(cbs, leftCBS, oldLeftSize);

  } else if (leftMerge) {
    oldSize = CBSBlockSize(leftCBS);
    leftCBS->limit = limit;
    cbsBlockGrew(cbs, leftCBS, oldSize);

  } else if (rightMerge) {
    oldSize = CBSBlockSize(rightCBS);
    rightCBS->base = base;
    cbsBlockGrew(cbs, rightCBS, oldSize);

  } else {
    CBSBlock block;
    res = cbsBlockAlloc(&block, cbs, range);
    if (res != ResOK)
      goto fail;
    cbsBlockInsert(cbs, block);
  }

  AVER(newBase <= base);
  AVER(newLimit >= limit);
  RangeInit(rangeReturn, newBase, newLimit);

  return ResOK;

fail:
  AVER(res != ResOK);
  return res;
}


/* cbsDelete -- Remove a range from a CBS
 *
 * See <design/land/#function.delete>.
 *
 * .delete.alloc: Will only allocate a block if the range splits
 * an existing range.
 */

static Res cbsDelete(Range rangeReturn, Land land, Range range)
{
  CBS cbs;
  Res res;
  CBSBlock cbsBlock;
  Tree tree;
  Addr base, limit, oldBase, oldLimit;
  Size oldSize;

  AVERT(Land, land);
  cbs = cbsOfLand(land);
  AVER(rangeReturn != NULL);
  AVERT(Range, range);
  AVER(RangeIsAligned(range, LandAlignment(land)));

  base = RangeBase(range);
  limit = RangeLimit(range);

  METER_ACC(cbs->treeSearch, cbs->treeSize);
  if (!SplayTreeFind(&tree, cbsSplay(cbs), keyOfBaseVar(base))) {
    res = ResFAIL;
    goto failSplayTreeSearch;
  }
  cbsBlock = cbsBlockOfTree(tree);

  if (limit > cbsBlock->limit) {
    res = ResFAIL;
    goto failLimitCheck;
  }

  oldBase = cbsBlock->base;
  oldLimit = cbsBlock->limit;
  oldSize = CBSBlockSize(cbsBlock);
  RangeInit(rangeReturn, oldBase, oldLimit);

  if (base == oldBase && limit == oldLimit) {
    /* entire block */
    cbsBlockDelete(cbs, cbsBlock);

  } else if (base == oldBase) {
    /* remaining fragment at right */
    AVER(limit < oldLimit);
    cbsBlock->base = limit;
    cbsBlockShrunk(cbs, cbsBlock, oldSize);

  } else if (limit == oldLimit) {
    /* remaining fragment at left */
    AVER(base > oldBase);
    cbsBlock->limit = base;
    cbsBlockShrunk(cbs, cbsBlock, oldSize);

  } else {
    /* two remaining fragments. shrink block to represent fragment at
       left, and create new block for fragment at right. */
    RangeStruct newRange;
    CBSBlock newBlock;
    AVER(base > oldBase);
    AVER(limit < oldLimit);
    RangeInit(&newRange, limit, oldLimit);
    res = cbsBlockAlloc(&newBlock, cbs, &newRange);
    if (res != ResOK) {
      goto failAlloc;
    }
    cbsBlock->limit = base;
    cbsBlockShrunk(cbs, cbsBlock, oldSize);
    cbsBlockInsert(cbs, newBlock);
  }

  return ResOK;

failAlloc:
failLimitCheck:
failSplayTreeSearch:
  AVER(res != ResOK);
  return res;
}


static Res cbsBlockDescribe(CBSBlock block, mps_lib_FILE *stream)
{
  Res res;

  if (stream == NULL)
    return ResFAIL;
<<<<<<< HEAD

  res = WriteF(stream,
               "[$P,$P)",
               (WriteFP)block->base,
               (WriteFP)block->limit,
               NULL);
  return res;
}

=======

  res = WriteF(stream,
               "[$P,$P)",
               (WriteFP)block->base,
               (WriteFP)block->limit,
               NULL);
  return res;
}

>>>>>>> 0253f20e
static Res cbsSplayNodeDescribe(Tree tree, mps_lib_FILE *stream)
{
  Res res;

  if (tree == TreeEMPTY)
    return ResFAIL;
  if (stream == NULL)
    return ResFAIL;

  res = cbsBlockDescribe(cbsBlockOfTree(tree), stream);
  return res;
}

static Res cbsFastBlockDescribe(CBSFastBlock block, mps_lib_FILE *stream)
{
  Res res;

  if (stream == NULL)
    return ResFAIL;

  res = WriteF(stream,
               "[$P,$P) {$U}",
               (WriteFP)block->cbsBlockStruct.base,
               (WriteFP)block->cbsBlockStruct.limit,
               (WriteFU)block->maxSize,
               NULL);
  return res;
}

static Res cbsFastSplayNodeDescribe(Tree tree, mps_lib_FILE *stream)
{
  Res res;

  if (tree == TreeEMPTY)
    return ResFAIL;
  if (stream == NULL)
    return ResFAIL;

  res = cbsFastBlockDescribe(cbsFastBlockOfTree(tree), stream);
  return res;
}

static Res cbsZonedBlockDescribe(CBSZonedBlock block, mps_lib_FILE *stream)
{
  Res res;

  if (stream == NULL)
    return ResFAIL;

  res = WriteF(stream,
               "[$P,$P) {$U, $B}",
               (WriteFP)block->cbsFastBlockStruct.cbsBlockStruct.base,
               (WriteFP)block->cbsFastBlockStruct.cbsBlockStruct.limit,
               (WriteFU)block->cbsFastBlockStruct.maxSize,
               (WriteFB)block->zones,
               NULL);
  return res;
}

static Res cbsZonedSplayNodeDescribe(Tree tree, mps_lib_FILE *stream)
{
  Res res;

  if (tree == TreeEMPTY)
    return ResFAIL;
  if (stream == NULL)
    return ResFAIL;

  res = cbsZonedBlockDescribe(cbsZonedBlockOfTree(tree), stream);
  return res;
}


/* cbsIterate -- iterate over all blocks in CBS
<<<<<<< HEAD
 *
 * Applies a visitor to all isolated contiguous ranges in a CBS.
 * It receives a pointer, ``Size`` closure pair to pass on to the
 * visitor function, and an visitor function to invoke on every range
 * in address order. If the visitor returns ``FALSE``, then the iteration
 * is terminated.
 *
 * The visitor function may not modify the CBS during the iteration.
 * This is because CBSIterate uses TreeTraverse, which does not permit
 * modification, for speed and to avoid perturbing the splay tree balance.
=======
>>>>>>> 0253f20e
 *
 * See <design/land/#function.iterate>.
 */

typedef struct CBSIterateClosure {
  Land land;
  LandVisitor visitor;
  void *closureP;
  Size closureS;
} CBSIterateClosure;

static Bool cbsIterateVisit(Tree tree, void *closureP, Size closureS)
{
  CBSIterateClosure *closure = closureP;
  RangeStruct range;
  CBSBlock cbsBlock;
  Land land = closure->land;
  CBS cbs = cbsOfLand(land);
<<<<<<< HEAD
  Bool delete = FALSE;
=======
>>>>>>> 0253f20e
  Bool cont = TRUE;

  AVER(closureS == UNUSED_SIZE);
  UNUSED(closureS);

  cbsBlock = cbsBlockOfTree(tree);
  RangeInit(&range, CBSBlockBase(cbsBlock), CBSBlockLimit(cbsBlock));
<<<<<<< HEAD
  cont = (*closure->visitor)(&delete, land, &range, closure->closureP, closure->closureS);
  AVER(!delete);                /* <design/cbs/#limit.iterate> */
=======
  cont = (*closure->visitor)(land, &range, closure->closureP, closure->closureS);
>>>>>>> 0253f20e
  if (!cont)
    return FALSE;
  METER_ACC(cbs->treeSearch, cbs->treeSize);
  return TRUE;
}

<<<<<<< HEAD
static void cbsIterate(Land land, LandVisitor visitor,
=======
static Bool cbsIterate(Land land, LandVisitor visitor,
>>>>>>> 0253f20e
                       void *closureP, Size closureS)
{
  CBS cbs;
  SplayTree splay;
  CBSIterateClosure closure;

  AVERT(Land, land);
  cbs = cbsOfLand(land);
  AVERT(CBS, cbs);
  AVER(FUNCHECK(visitor));

  splay = cbsSplay(cbs);
  /* .splay-iterate.slow: We assume that splay tree iteration does */
  /* searches and meter it. */
  METER_ACC(cbs->treeSearch, cbs->treeSize);

  closure.land = land;
  closure.visitor = visitor;
  closure.closureP = closureP;
  closure.closureS = closureS;
<<<<<<< HEAD
  (void)TreeTraverse(SplayTreeRoot(splay), splay->compare, splay->nodeKey,
                     cbsIterateVisit, &closure, 0);
=======
  return TreeTraverse(SplayTreeRoot(splay), splay->compare, splay->nodeKey,
                      cbsIterateVisit, &closure, UNUSED_SIZE);
>>>>>>> 0253f20e
}


/* cbsFindDeleteRange -- delete appropriate range of block found */

static void cbsFindDeleteRange(Range rangeReturn, Range oldRangeReturn,
                               Land land, Range range, Size size,
                               FindDelete findDelete)
{
  Bool callDelete = TRUE;
  Addr base, limit;

  AVER(rangeReturn != NULL);
  AVER(oldRangeReturn != NULL);
  AVERT(Land, land);
  AVERT(Range, range);
  AVER(RangeIsAligned(range, LandAlignment(land)));
  AVER(size > 0);
  AVER(SizeIsAligned(size, LandAlignment(land)));
  AVER(RangeSize(range) >= size);
  AVERT(FindDelete, findDelete);

  base = RangeBase(range);
  limit = RangeLimit(range);

  switch(findDelete) {

  case FindDeleteNONE:
    callDelete = FALSE;
    break;

  case FindDeleteLOW:
    limit = AddrAdd(base, size);
    break;

  case FindDeleteHIGH:
    base = AddrSub(limit, size);
    break;

  case FindDeleteENTIRE:
    /* do nothing */
    break;

  default:
    NOTREACHED;
    break;
  }

  RangeInit(rangeReturn, base, limit);

  if (callDelete) {
    Res res;
    res = cbsDelete(oldRangeReturn, land, rangeReturn);
    /* Can't have run out of memory, because all our callers pass in
       blocks that were just found in the tree, and we only
       deleted from one end of the block, so cbsDelete did not
       need to allocate a new block. */
    AVER(res == ResOK);
  } else {
    RangeCopy(oldRangeReturn, rangeReturn);
  }
}


/* CBSFindFirst -- find the first block of at least the given size */

static Bool cbsFindFirst(Range rangeReturn, Range oldRangeReturn,
                         Land land, Size size, FindDelete findDelete)
{
  CBS cbs;
  Bool found;
  Tree tree;

  AVERT(Land, land);
  cbs = cbsOfLand(land);
  AVERT(CBS, cbs);
<<<<<<< HEAD
  AVER(IsLandSubclass(cbsLand(cbs), CBSFastLandClass));
=======
  AVER(IsLandSubclass(CBSLand(cbs), CBSFastLandClass));
>>>>>>> 0253f20e

  AVER(rangeReturn != NULL);
  AVER(oldRangeReturn != NULL);
  AVER(size > 0);
  AVER(SizeIsAligned(size, LandAlignment(land)));
  AVERT(FindDelete, findDelete);

  METER_ACC(cbs->treeSearch, cbs->treeSize);
  found = SplayFindFirst(&tree, cbsSplay(cbs), &cbsTestNode,
                         &cbsTestTree, NULL, size);
  if (found) {
    CBSBlock block;
    RangeStruct range;
    block = cbsBlockOfTree(tree);
    AVER(CBSBlockSize(block) >= size);
    RangeInit(&range, CBSBlockBase(block), CBSBlockLimit(block));
    AVER(RangeSize(&range) >= size);
    cbsFindDeleteRange(rangeReturn, oldRangeReturn, land, &range,
                       size, findDelete);
  }

  return found;
}

/* cbsFindInZones -- find a block of at least the given size that lies
 * entirely within a zone set. (The first such block, if high is
 * FALSE, or the last, if high is TRUE.)
 */

typedef struct cbsTestNodeInZonesClosureStruct {
  Size size;
  Arena arena;
  ZoneSet zoneSet;
  Addr base;
  Addr limit;
  Bool high;
} cbsTestNodeInZonesClosureStruct, *cbsTestNodeInZonesClosure;

static Bool cbsTestNodeInZones(SplayTree splay, Tree tree,
                               void *closureP, Size closureS)
{
  CBSBlock block = cbsBlockOfTree(tree);
  cbsTestNodeInZonesClosure closure = closureP;
  RangeInZoneSet search;
  
  UNUSED(splay);
  AVER(closureS == UNUSED_SIZE);
  UNUSED(closureS);

  search = closure->high ? RangeInZoneSetLast : RangeInZoneSetFirst;

  return search(&closure->base, &closure->limit,
                CBSBlockBase(block), CBSBlockLimit(block),
                closure->arena, closure->zoneSet, closure->size);
}

static Bool cbsTestTreeInZones(SplayTree splay, Tree tree,
                               void *closureP, Size closureS)
{
  CBSFastBlock fastBlock = cbsFastBlockOfTree(tree);
  CBSZonedBlock zonedBlock = cbsZonedBlockOfTree(tree);
  cbsTestNodeInZonesClosure closure = closureP;
  
  UNUSED(splay);
  AVER(closureS == UNUSED_SIZE);
  UNUSED(closureS);
  
  return fastBlock->maxSize >= closure->size
    && ZoneSetInter(zonedBlock->zones, closure->zoneSet) != ZoneSetEMPTY;
}
<<<<<<< HEAD
=======

>>>>>>> 0253f20e

/* cbsFindLast -- find the last block of at least the given size */

<<<<<<< HEAD
/* cbsFindLast -- find the last block of at least the given size */

=======
>>>>>>> 0253f20e
static Bool cbsFindLast(Range rangeReturn, Range oldRangeReturn,
                        Land land, Size size, FindDelete findDelete)
{
  CBS cbs;
  Bool found;
  Tree tree;

  AVERT(Land, land);
  cbs = cbsOfLand(land);
  AVERT(CBS, cbs);
<<<<<<< HEAD
  AVER(IsLandSubclass(cbsLand(cbs), CBSFastLandClass));
=======
  AVER(IsLandSubclass(CBSLand(cbs), CBSFastLandClass));
>>>>>>> 0253f20e

  AVER(rangeReturn != NULL);
  AVER(oldRangeReturn != NULL);
  AVER(size > 0);
  AVER(SizeIsAligned(size, LandAlignment(land)));
  AVERT(FindDelete, findDelete);

  METER_ACC(cbs->treeSearch, cbs->treeSize);
  found = SplayFindLast(&tree, cbsSplay(cbs), &cbsTestNode,
                        &cbsTestTree, NULL, size);
  if (found) {
    CBSBlock block;
    RangeStruct range;
    block = cbsBlockOfTree(tree);
    AVER(CBSBlockSize(block) >= size);
    RangeInit(&range, CBSBlockBase(block), CBSBlockLimit(block));
    AVER(RangeSize(&range) >= size);
    cbsFindDeleteRange(rangeReturn, oldRangeReturn, land, &range,
                       size, findDelete);
  }

  return found;
}


/* cbsFindLargest -- find the largest block in the CBS */

static Bool cbsFindLargest(Range rangeReturn, Range oldRangeReturn,
                           Land land, Size size, FindDelete findDelete)
{
  CBS cbs;
  Bool found = FALSE;

  AVERT(Land, land);
  cbs = cbsOfLand(land);
  AVERT(CBS, cbs);
<<<<<<< HEAD
  AVER(IsLandSubclass(cbsLand(cbs), CBSFastLandClass));
=======
  AVER(IsLandSubclass(CBSLand(cbs), CBSFastLandClass));
>>>>>>> 0253f20e

  AVER(rangeReturn != NULL);
  AVER(oldRangeReturn != NULL);
  AVER(size > 0);
  AVERT(FindDelete, findDelete);

  if (!SplayTreeIsEmpty(cbsSplay(cbs))) {
    RangeStruct range;
    Tree tree = TreeEMPTY;    /* suppress "may be used uninitialized" */
    Size maxSize;

    maxSize = cbsFastBlockOfTree(SplayTreeRoot(cbsSplay(cbs)))->maxSize;
    if (maxSize >= size) {
      CBSBlock block;
      METER_ACC(cbs->treeSearch, cbs->treeSize);
      found = SplayFindFirst(&tree, cbsSplay(cbs), &cbsTestNode,
                             &cbsTestTree, NULL, maxSize);
      AVER(found); /* maxSize is exact, so we will find it. */
      block = cbsBlockOfTree(tree);
      AVER(CBSBlockSize(block) >= maxSize);
      RangeInit(&range, CBSBlockBase(block), CBSBlockLimit(block));
      AVER(RangeSize(&range) >= maxSize);
      cbsFindDeleteRange(rangeReturn, oldRangeReturn, land, &range,
                         size, findDelete);
    }
  }

  return found;
}


<<<<<<< HEAD
static Res cbsFindInZones(Range rangeReturn, Range oldRangeReturn,
                          Land land, Size size,
                          ZoneSet zoneSet, Bool high)
{
  CBS cbs;
=======
static Res cbsFindInZones(Bool *foundReturn, Range rangeReturn,
                          Range oldRangeReturn, Land land, Size size,
                          ZoneSet zoneSet, Bool high)
{
  CBS cbs;
  CBSBlock block;
>>>>>>> 0253f20e
  Tree tree;
  cbsTestNodeInZonesClosureStruct closure;
  Res res;
  LandFindMethod landFind;
  SplayFindMethod splayFind;
<<<<<<< HEAD
  
=======
  RangeStruct rangeStruct, oldRangeStruct;
  
  AVER(foundReturn != NULL);
>>>>>>> 0253f20e
  AVER(rangeReturn != NULL);
  AVER(oldRangeReturn != NULL);
  AVERT(Land, land);
  cbs = cbsOfLand(land);
  AVERT(CBS, cbs);
<<<<<<< HEAD
  AVER(IsLandSubclass(cbsLand(cbs), CBSZonedLandClass));
=======
  AVER(IsLandSubclass(CBSLand(cbs), CBSZonedLandClass));
>>>>>>> 0253f20e
  /* AVERT(ZoneSet, zoneSet); */
  AVER(BoolCheck(high));

  landFind = high ? cbsFindLast : cbsFindFirst;
  splayFind = high ? SplayFindLast : SplayFindFirst;
  
  if (zoneSet == ZoneSetEMPTY)
<<<<<<< HEAD
    return ResFAIL;
  if (zoneSet == ZoneSetUNIV) {
    FindDelete fd = high ? FindDeleteHIGH : FindDeleteLOW;
    if ((*landFind)(rangeReturn, oldRangeReturn, land, size, fd))
      return ResOK;
    else
      return ResFAIL;
  }
  if (ZoneSetIsSingle(zoneSet) && size > ArenaStripeSize(LandArena(land)))
    return ResFAIL;
=======
    goto fail;
  if (zoneSet == ZoneSetUNIV) {
    FindDelete fd = high ? FindDeleteHIGH : FindDeleteLOW;
    *foundReturn = (*landFind)(rangeReturn, oldRangeReturn, land, size, fd);
    return ResOK;
  }
  if (ZoneSetIsSingle(zoneSet) && size > ArenaStripeSize(LandArena(land)))
    goto fail;
>>>>>>> 0253f20e

  /* It would be nice if there were a neat way to eliminate all runs of
     zones in zoneSet too small for size.*/

  closure.arena = LandArena(land);
  closure.zoneSet = zoneSet;
  closure.size = size;
  closure.high = high;
<<<<<<< HEAD
  if (splayFind(&tree, cbsSplay(cbs),
                cbsTestNodeInZones,
                cbsTestTreeInZones,
                &closure, sizeof(closure))) {
    CBSBlock block = cbsBlockOfTree(tree);
    RangeStruct rangeStruct, oldRangeStruct;

    AVER(CBSBlockBase(block) <= closure.base);
    AVER(AddrOffset(closure.base, closure.limit) >= size);
    AVER(ZoneSetSub(ZoneSetOfRange(LandArena(land), closure.base, closure.limit), zoneSet));
    AVER(closure.limit <= CBSBlockLimit(block));

    if (!high)
      RangeInit(&rangeStruct, closure.base, AddrAdd(closure.base, size));
    else
      RangeInit(&rangeStruct, AddrSub(closure.limit, size), closure.limit);
    res = cbsDelete(&oldRangeStruct, land, &rangeStruct);
    if (res == ResOK) {  /* enough memory to split block */
      RangeCopy(rangeReturn, &rangeStruct);
      RangeCopy(oldRangeReturn, &oldRangeStruct);
    }
  } else
    res = ResFAIL;

  return res;
=======
  if (!(*splayFind)(&tree, cbsSplay(cbs),
                    cbsTestNodeInZones, cbsTestTreeInZones,
                    &closure, UNUSED_SIZE))
    goto fail;

  block = cbsBlockOfTree(tree);

  AVER(CBSBlockBase(block) <= closure.base);
  AVER(AddrOffset(closure.base, closure.limit) >= size);
  AVER(ZoneSetSub(ZoneSetOfRange(LandArena(land), closure.base, closure.limit), zoneSet));
  AVER(closure.limit <= CBSBlockLimit(block));

  if (!high)
    RangeInit(&rangeStruct, closure.base, AddrAdd(closure.base, size));
  else
    RangeInit(&rangeStruct, AddrSub(closure.limit, size), closure.limit);
  res = cbsDelete(&oldRangeStruct, land, &rangeStruct);
  if (res != ResOK)
    /* not enough memory to split block */
    return res;
  RangeCopy(rangeReturn, &rangeStruct);
  RangeCopy(oldRangeReturn, &oldRangeStruct);
  *foundReturn = TRUE;
  return ResOK;

fail:
  *foundReturn = FALSE;
  return ResOK;
>>>>>>> 0253f20e
}


/* cbsDescribe -- describe a CBS
 *
 * See <design/land/#function.describe>.
 */

static Res cbsDescribe(Land land, mps_lib_FILE *stream)
{
  CBS cbs;
  Res res;
  Res (*describe)(Tree, mps_lib_FILE *);

  if (!TESTT(Land, land))
    return ResFAIL;
  cbs = cbsOfLand(land);
  if (!TESTT(CBS, cbs))
    return ResFAIL;
  if (stream == NULL)
    return ResFAIL;

  res = WriteF(stream,
               "CBS $P {\n", (WriteFP)cbs,
               "  blockPool: $P\n", (WriteFP)cbsBlockPool(cbs),
               "  ownPool: $U\n", (WriteFU)cbs->ownPool,
               "  treeSize: $U\n", (WriteFU)cbs->treeSize,
               NULL);
  if (res != ResOK) return res;

  if (IsLandSubclass(land, CBSZonedLandClass))
    describe = cbsZonedSplayNodeDescribe;
  else if (IsLandSubclass(land, CBSFastLandClass))
    describe = cbsFastSplayNodeDescribe;
  else
    describe = cbsSplayNodeDescribe;

  res = SplayTreeDescribe(cbsSplay(cbs), stream, describe);
  if (res != ResOK) return res;

  METER_WRITE(cbs->treeSearch, stream);

  res = WriteF(stream, "}\n", NULL);
  return res;
}

DEFINE_LAND_CLASS(CBSLandClass, class)
{
  INHERIT_CLASS(class, LandClass);
  class->name = "CBS";
  class->size = sizeof(CBSStruct);
  class->init = cbsInit;
  class->finish = cbsFinish;
  class->sizeMethod = cbsSize;
  class->insert = cbsInsert;
  class->delete = cbsDelete;
  class->iterate = cbsIterate;
  class->findFirst = cbsFindFirst;
  class->findLast = cbsFindLast;
  class->findLargest = cbsFindLargest;
  class->findInZones = cbsFindInZones;
  class->describe = cbsDescribe;
  AVERT(LandClass, class);
}

DEFINE_LAND_CLASS(CBSFastLandClass, class)
{
  INHERIT_CLASS(class, CBSLandClass);
  class->name = "FASTCBS";
  class->init = cbsInitFast;
  AVERT(LandClass, class);
}

DEFINE_LAND_CLASS(CBSZonedLandClass, class)
{
  INHERIT_CLASS(class, CBSFastLandClass);
  class->name = "ZONEDCBS";
  class->init = cbsInitZoned;
  AVERT(LandClass, class);
}


/* C. COPYRIGHT AND LICENSE
 *
 * Copyright (C) 2001-2014 Ravenbrook Limited <http://www.ravenbrook.com/>.
 * All rights reserved.  This is an open source license.  Contact
 * Ravenbrook for commercial licensing options.
 * 
 * Redistribution and use in source and binary forms, with or without
 * modification, are permitted provided that the following conditions are
 * met:
 * 
 * 1. Redistributions of source code must retain the above copyright
 * notice, this list of conditions and the following disclaimer.
 * 
 * 2. Redistributions in binary form must reproduce the above copyright
 * notice, this list of conditions and the following disclaimer in the
 * documentation and/or other materials provided with the distribution.
 * 
 * 3. Redistributions in any form must be accompanied by information on how
 * to obtain complete source code for this software and any accompanying
 * software that uses this software.  The source code must either be
 * included in the distribution or be available for no more than the cost
 * of distribution plus a nominal fee, and must be freely redistributable
 * under reasonable conditions.  For an executable file, complete source
 * code means the source code for all modules it contains. It does not
 * include source code for modules or files that typically accompany the
 * major components of the operating system on which the executable file
 * runs.
 * 
 * THIS SOFTWARE IS PROVIDED BY THE COPYRIGHT HOLDERS AND CONTRIBUTORS "AS
 * IS" AND ANY EXPRESS OR IMPLIED WARRANTIES, INCLUDING, BUT NOT LIMITED
 * TO, THE IMPLIED WARRANTIES OF MERCHANTABILITY, FITNESS FOR A PARTICULAR
 * PURPOSE, OR NON-INFRINGEMENT, ARE DISCLAIMED. IN NO EVENT SHALL THE
 * COPYRIGHT HOLDERS AND CONTRIBUTORS BE LIABLE FOR ANY DIRECT, INDIRECT,
 * INCIDENTAL, SPECIAL, EXEMPLARY, OR CONSEQUENTIAL DAMAGES (INCLUDING, BUT
 * NOT LIMITED TO, PROCUREMENT OF SUBSTITUTE GOODS OR SERVICES; LOSS OF
 * USE, DATA, OR PROFITS; OR BUSINESS INTERRUPTION) HOWEVER CAUSED AND ON
 * ANY THEORY OF LIABILITY, WHETHER IN CONTRACT, STRICT LIABILITY, OR TORT
 * (INCLUDING NEGLIGENCE OR OTHERWISE) ARISING IN ANY WAY OUT OF THE USE OF
 * THIS SOFTWARE, EVEN IF ADVISED OF THE POSSIBILITY OF SUCH DAMAGE.
 */<|MERGE_RESOLUTION|>--- conflicted
+++ resolved
@@ -26,10 +26,6 @@
 #define CBSBlockSize(block) AddrOffset((block)->base, (block)->limit)
 
 
-<<<<<<< HEAD
-#define cbsLand(cbs) (&((cbs)->landStruct))
-=======
->>>>>>> 0253f20e
 #define cbsOfLand(land) PARENT(CBSStruct, landStruct, land)
 #define cbsSplay(cbs) (&((cbs)->splayTreeStruct))
 #define cbsOfSplay(_splay) PARENT(CBSStruct, splayTreeStruct, _splay)
@@ -57,11 +53,7 @@
   /* See .enter-leave.simple. */
   Land land;
   CHECKS(CBS, cbs);
-<<<<<<< HEAD
-  land = cbsLand(cbs);
-=======
   land = CBSLand(cbs);
->>>>>>> 0253f20e
   CHECKD(Land, land);
   CHECKD(SplayTree, cbsSplay(cbs));
   CHECKD(Pool, cbs->blockPool);
@@ -133,11 +125,7 @@
   AVERT(Tree, tree);
   AVER(closureP == NULL);
   AVER(size > 0);
-<<<<<<< HEAD
-  AVER(IsLandSubclass(cbsLand(cbsOfSplay(splay)), CBSFastLandClass));
-=======
   AVER(IsLandSubclass(CBSLand(cbsOfSplay(splay)), CBSFastLandClass));
->>>>>>> 0253f20e
 
   block = cbsBlockOfTree(tree);
 
@@ -153,14 +141,7 @@
   AVERT(Tree, tree);
   AVER(closureP == NULL);
   AVER(size > 0);
-<<<<<<< HEAD
-#endif
-  UNUSED(closureP);
-  UNUSED(size);
-  AVER(IsLandSubclass(cbsLand(cbsOfSplay(splay)), CBSFastLandClass));
-=======
   AVER(IsLandSubclass(CBSLand(cbsOfSplay(splay)), CBSFastLandClass));
->>>>>>> 0253f20e
 
   block = cbsFastBlockOfTree(tree);
 
@@ -176,11 +157,7 @@
 
   AVERT_CRITICAL(SplayTree, splay);
   AVERT_CRITICAL(Tree, tree);
-<<<<<<< HEAD
-  AVER_CRITICAL(IsLandSubclass(cbsLand(cbsOfSplay(splay)), CBSFastLandClass));
-=======
   AVER_CRITICAL(IsLandSubclass(CBSLand(cbsOfSplay(splay)), CBSFastLandClass));
->>>>>>> 0253f20e
 
   maxSize = CBSBlockSize(cbsBlockOfTree(tree));
 
@@ -211,21 +188,13 @@
 
   AVERT_CRITICAL(SplayTree, splay);
   AVERT_CRITICAL(Tree, tree);
-<<<<<<< HEAD
-  AVER_CRITICAL(IsLandSubclass(cbsLand(cbsOfSplay(splay)), CBSZonedLandClass));
-=======
   AVER_CRITICAL(IsLandSubclass(CBSLand(cbsOfSplay(splay)), CBSZonedLandClass));
->>>>>>> 0253f20e
 
   cbsUpdateFastNode(splay, tree);
 
   zonedBlock = cbsZonedBlockOfTree(tree);
   block = &zonedBlock->cbsFastBlockStruct.cbsBlockStruct;
-<<<<<<< HEAD
-  arena = LandArena(cbsLand(cbsOfSplay(splay)));
-=======
   arena = LandArena(CBSLand(cbsOfSplay(splay)));
->>>>>>> 0253f20e
   zones = ZoneSetOfRange(arena, CBSBlockBase(block), CBSBlockLimit(block));
 
   if (TreeHasLeft(tree))
@@ -302,7 +271,6 @@
   return cbsInitComm(land, args, cbsUpdateFastNode,
                      sizeof(CBSFastBlockStruct));
 }
-<<<<<<< HEAD
 
 static Res cbsInitZoned(Land land, ArgList args)
 {
@@ -311,16 +279,6 @@
 }
 
 
-=======
-
-static Res cbsInitZoned(Land land, ArgList args)
-{
-  return cbsInitComm(land, args, cbsUpdateZonedNode,
-                     sizeof(CBSZonedBlockStruct));
-}
-
-
->>>>>>> 0253f20e
 /* cbsFinish -- Finish a CBS structure
  *
  * See <design/land/#function.finish>.
@@ -442,11 +400,7 @@
   block->base = RangeBase(range);
   block->limit = RangeLimit(range);
 
-<<<<<<< HEAD
-  SplayNodeUpdate(cbsSplay(cbs), cbsBlockTree(block));
-=======
   SplayNodeInit(cbsSplay(cbs), cbsBlockTree(block));
->>>>>>> 0253f20e
 
   AVERT(CBSBlock, block);
   *blockReturn = block;
@@ -671,7 +625,6 @@
 
   if (stream == NULL)
     return ResFAIL;
-<<<<<<< HEAD
 
   res = WriteF(stream,
                "[$P,$P)",
@@ -681,17 +634,6 @@
   return res;
 }
 
-=======
-
-  res = WriteF(stream,
-               "[$P,$P)",
-               (WriteFP)block->base,
-               (WriteFP)block->limit,
-               NULL);
-  return res;
-}
-
->>>>>>> 0253f20e
 static Res cbsSplayNodeDescribe(Tree tree, mps_lib_FILE *stream)
 {
   Res res;
@@ -766,19 +708,6 @@
 
 
 /* cbsIterate -- iterate over all blocks in CBS
-<<<<<<< HEAD
- *
- * Applies a visitor to all isolated contiguous ranges in a CBS.
- * It receives a pointer, ``Size`` closure pair to pass on to the
- * visitor function, and an visitor function to invoke on every range
- * in address order. If the visitor returns ``FALSE``, then the iteration
- * is terminated.
- *
- * The visitor function may not modify the CBS during the iteration.
- * This is because CBSIterate uses TreeTraverse, which does not permit
- * modification, for speed and to avoid perturbing the splay tree balance.
-=======
->>>>>>> 0253f20e
  *
  * See <design/land/#function.iterate>.
  */
@@ -797,10 +726,6 @@
   CBSBlock cbsBlock;
   Land land = closure->land;
   CBS cbs = cbsOfLand(land);
-<<<<<<< HEAD
-  Bool delete = FALSE;
-=======
->>>>>>> 0253f20e
   Bool cont = TRUE;
 
   AVER(closureS == UNUSED_SIZE);
@@ -808,23 +733,14 @@
 
   cbsBlock = cbsBlockOfTree(tree);
   RangeInit(&range, CBSBlockBase(cbsBlock), CBSBlockLimit(cbsBlock));
-<<<<<<< HEAD
-  cont = (*closure->visitor)(&delete, land, &range, closure->closureP, closure->closureS);
-  AVER(!delete);                /* <design/cbs/#limit.iterate> */
-=======
   cont = (*closure->visitor)(land, &range, closure->closureP, closure->closureS);
->>>>>>> 0253f20e
   if (!cont)
     return FALSE;
   METER_ACC(cbs->treeSearch, cbs->treeSize);
   return TRUE;
 }
 
-<<<<<<< HEAD
-static void cbsIterate(Land land, LandVisitor visitor,
-=======
 static Bool cbsIterate(Land land, LandVisitor visitor,
->>>>>>> 0253f20e
                        void *closureP, Size closureS)
 {
   CBS cbs;
@@ -845,13 +761,8 @@
   closure.visitor = visitor;
   closure.closureP = closureP;
   closure.closureS = closureS;
-<<<<<<< HEAD
-  (void)TreeTraverse(SplayTreeRoot(splay), splay->compare, splay->nodeKey,
-                     cbsIterateVisit, &closure, 0);
-=======
   return TreeTraverse(SplayTreeRoot(splay), splay->compare, splay->nodeKey,
                       cbsIterateVisit, &closure, UNUSED_SIZE);
->>>>>>> 0253f20e
 }
 
 
@@ -928,11 +839,7 @@
   AVERT(Land, land);
   cbs = cbsOfLand(land);
   AVERT(CBS, cbs);
-<<<<<<< HEAD
-  AVER(IsLandSubclass(cbsLand(cbs), CBSFastLandClass));
-=======
   AVER(IsLandSubclass(CBSLand(cbs), CBSFastLandClass));
->>>>>>> 0253f20e
 
   AVER(rangeReturn != NULL);
   AVER(oldRangeReturn != NULL);
@@ -1003,18 +910,10 @@
   return fastBlock->maxSize >= closure->size
     && ZoneSetInter(zonedBlock->zones, closure->zoneSet) != ZoneSetEMPTY;
 }
-<<<<<<< HEAD
-=======
-
->>>>>>> 0253f20e
+
 
 /* cbsFindLast -- find the last block of at least the given size */
 
-<<<<<<< HEAD
-/* cbsFindLast -- find the last block of at least the given size */
-
-=======
->>>>>>> 0253f20e
 static Bool cbsFindLast(Range rangeReturn, Range oldRangeReturn,
                         Land land, Size size, FindDelete findDelete)
 {
@@ -1025,11 +924,7 @@
   AVERT(Land, land);
   cbs = cbsOfLand(land);
   AVERT(CBS, cbs);
-<<<<<<< HEAD
-  AVER(IsLandSubclass(cbsLand(cbs), CBSFastLandClass));
-=======
   AVER(IsLandSubclass(CBSLand(cbs), CBSFastLandClass));
->>>>>>> 0253f20e
 
   AVER(rangeReturn != NULL);
   AVER(oldRangeReturn != NULL);
@@ -1066,11 +961,7 @@
   AVERT(Land, land);
   cbs = cbsOfLand(land);
   AVERT(CBS, cbs);
-<<<<<<< HEAD
-  AVER(IsLandSubclass(cbsLand(cbs), CBSFastLandClass));
-=======
   AVER(IsLandSubclass(CBSLand(cbs), CBSFastLandClass));
->>>>>>> 0253f20e
 
   AVER(rangeReturn != NULL);
   AVER(oldRangeReturn != NULL);
@@ -1102,42 +993,26 @@
 }
 
 
-<<<<<<< HEAD
-static Res cbsFindInZones(Range rangeReturn, Range oldRangeReturn,
-                          Land land, Size size,
-                          ZoneSet zoneSet, Bool high)
-{
-  CBS cbs;
-=======
 static Res cbsFindInZones(Bool *foundReturn, Range rangeReturn,
                           Range oldRangeReturn, Land land, Size size,
                           ZoneSet zoneSet, Bool high)
 {
   CBS cbs;
   CBSBlock block;
->>>>>>> 0253f20e
   Tree tree;
   cbsTestNodeInZonesClosureStruct closure;
   Res res;
   LandFindMethod landFind;
   SplayFindMethod splayFind;
-<<<<<<< HEAD
-  
-=======
   RangeStruct rangeStruct, oldRangeStruct;
   
   AVER(foundReturn != NULL);
->>>>>>> 0253f20e
   AVER(rangeReturn != NULL);
   AVER(oldRangeReturn != NULL);
   AVERT(Land, land);
   cbs = cbsOfLand(land);
   AVERT(CBS, cbs);
-<<<<<<< HEAD
-  AVER(IsLandSubclass(cbsLand(cbs), CBSZonedLandClass));
-=======
   AVER(IsLandSubclass(CBSLand(cbs), CBSZonedLandClass));
->>>>>>> 0253f20e
   /* AVERT(ZoneSet, zoneSet); */
   AVER(BoolCheck(high));
 
@@ -1145,18 +1020,6 @@
   splayFind = high ? SplayFindLast : SplayFindFirst;
   
   if (zoneSet == ZoneSetEMPTY)
-<<<<<<< HEAD
-    return ResFAIL;
-  if (zoneSet == ZoneSetUNIV) {
-    FindDelete fd = high ? FindDeleteHIGH : FindDeleteLOW;
-    if ((*landFind)(rangeReturn, oldRangeReturn, land, size, fd))
-      return ResOK;
-    else
-      return ResFAIL;
-  }
-  if (ZoneSetIsSingle(zoneSet) && size > ArenaStripeSize(LandArena(land)))
-    return ResFAIL;
-=======
     goto fail;
   if (zoneSet == ZoneSetUNIV) {
     FindDelete fd = high ? FindDeleteHIGH : FindDeleteLOW;
@@ -1165,7 +1028,6 @@
   }
   if (ZoneSetIsSingle(zoneSet) && size > ArenaStripeSize(LandArena(land)))
     goto fail;
->>>>>>> 0253f20e
 
   /* It would be nice if there were a neat way to eliminate all runs of
      zones in zoneSet too small for size.*/
@@ -1174,33 +1036,6 @@
   closure.zoneSet = zoneSet;
   closure.size = size;
   closure.high = high;
-<<<<<<< HEAD
-  if (splayFind(&tree, cbsSplay(cbs),
-                cbsTestNodeInZones,
-                cbsTestTreeInZones,
-                &closure, sizeof(closure))) {
-    CBSBlock block = cbsBlockOfTree(tree);
-    RangeStruct rangeStruct, oldRangeStruct;
-
-    AVER(CBSBlockBase(block) <= closure.base);
-    AVER(AddrOffset(closure.base, closure.limit) >= size);
-    AVER(ZoneSetSub(ZoneSetOfRange(LandArena(land), closure.base, closure.limit), zoneSet));
-    AVER(closure.limit <= CBSBlockLimit(block));
-
-    if (!high)
-      RangeInit(&rangeStruct, closure.base, AddrAdd(closure.base, size));
-    else
-      RangeInit(&rangeStruct, AddrSub(closure.limit, size), closure.limit);
-    res = cbsDelete(&oldRangeStruct, land, &rangeStruct);
-    if (res == ResOK) {  /* enough memory to split block */
-      RangeCopy(rangeReturn, &rangeStruct);
-      RangeCopy(oldRangeReturn, &oldRangeStruct);
-    }
-  } else
-    res = ResFAIL;
-
-  return res;
-=======
   if (!(*splayFind)(&tree, cbsSplay(cbs),
                     cbsTestNodeInZones, cbsTestTreeInZones,
                     &closure, UNUSED_SIZE))
@@ -1229,7 +1064,6 @@
 fail:
   *foundReturn = FALSE;
   return ResOK;
->>>>>>> 0253f20e
 }
 
 
