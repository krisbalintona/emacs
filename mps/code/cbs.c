/* cbs.c: COALESCING BLOCK STRUCTURE IMPLEMENTATION
 *
 * $Id$
 * Copyright (c) 2001-2018 Ravenbrook Limited.  See end of file for license.
 *
 * .intro: This is a portable implementation of coalescing block
 * structures.
 *
 * .purpose: CBSs are used to manage potentially unbounded collections
 * of memory blocks.
 *
 * .sources: <design/cbs/>.
 *
 * .critical: In manual-allocation-bound programs using MVFF, many of
 * these functions are on the critical paths via mps_alloc (and then
 * PoolAlloc, MVFFAlloc, failoverFind*, cbsFind*) and mps_free (and
 * then MVFFFree, failoverInsert, cbsInsert).
 */

#include "cbs.h"
#include "rangetree.h"
#include "range.h"
#include "splay.h"
#include "meter.h"
#include "poolmfs.h"
#include "mpm.h"

SRCID(cbs, "$Id$");


<<<<<<< HEAD
#define CBSBlockBase(block) ((block)->base)
#define CBSBlockLimit(block) ((block)->limit)
#define CBSBlockSize(block) AddrOffset((block)->base, (block)->limit)


=======
#define cbsOfLand(land) PARENT(CBSStruct, landStruct, land)
>>>>>>> cbd9bedb
#define cbsSplay(cbs) (&((cbs)->splayTreeStruct))
#define cbsOfSplay(splay) PARENT(CBSStruct, splayTreeStruct, splay)
#define cbsFastBlockOfTree(tree) \
  PARENT(CBSFastBlockStruct, rangeTreeStruct, RangeTreeOfTree(tree))
#define cbsFastBlockNode(block) (&(block)->rangeTreeStruct)
#define cbsZonedBlockOfTree(tree) \
  PARENT(CBSZonedBlockStruct, cbsFastBlockStruct, cbsFastBlockOfTree(tree))
#define cbsZonedBlockNode(block) cbsFastBlockNode(&(block)->cbsFastBlockStruct)
#define cbsBlockPool(cbs) RVALUE((cbs)->blockPool)


/* CBSCheck -- Check CBS */

Bool CBSCheck(CBS cbs)
{
  /* See .enter-leave.simple. */
  Land land;
  CHECKS(CBS, cbs);
  land = CBSLand(cbs);
  CHECKD(Land, land);
  CHECKD(SplayTree, cbsSplay(cbs));
  CHECKD(Pool, cbs->blockPool);
  CHECKL(cbs->blockStructSize > 0);
  CHECKL(BoolCheck(cbs->ownPool));
  CHECKL(SizeIsAligned(cbs->size, LandAlignment(land)));
  STATISTIC(CHECKL((cbs->size == 0) == (cbs->treeSize == 0)));

  return TRUE;
}


/* cbsTestNode, cbsTestTree -- test for nodes larger than the S parameter */

static Bool cbsTestNode(SplayTree splay, Tree tree, void *closure)
{
  RangeTree block;
  Size *sizeP = closure;

  AVERT_CRITICAL(SplayTree, splay);
  AVERT_CRITICAL(Tree, tree);
  AVER_CRITICAL(sizeP != NULL);
  AVER_CRITICAL(*sizeP > 0);
  AVER_CRITICAL(IsA(CBSFast, cbsOfSplay(splay)));

  block = RangeTreeOfTree(tree);

  return RangeTreeSize(block) >= *sizeP;
}

static Bool cbsTestTree(SplayTree splay, Tree tree,
                        void *closure)
{
  CBSFastBlock block;
  Size *sizeP = closure;

  AVERT_CRITICAL(SplayTree, splay);
  AVERT_CRITICAL(Tree, tree);
  AVER_CRITICAL(sizeP != NULL);
  AVER_CRITICAL(*sizeP > 0);
  AVER_CRITICAL(IsA(CBSFast, cbsOfSplay(splay)));

  block = cbsFastBlockOfTree(tree);

  return block->maxSize >= *sizeP;
}


/* cbsUpdateFastNode -- update size info after restructuring */

static void cbsUpdateFastNode(SplayTree splay, Tree tree)
{
  Size maxSize;

  AVERT_CRITICAL(SplayTree, splay);
  AVERT_CRITICAL(Tree, tree);
  AVER_CRITICAL(IsA(CBSFast, cbsOfSplay(splay)));

  maxSize = RangeTreeSize(RangeTreeOfTree(tree));

  if (TreeHasLeft(tree)) {
    Size size = cbsFastBlockOfTree(TreeLeft(tree))->maxSize;
    if (size > maxSize)
      maxSize = size;
  }

  if (TreeHasRight(tree)) {
    Size size = cbsFastBlockOfTree(TreeRight(tree))->maxSize;
    if (size > maxSize)
      maxSize = size;
  }

  cbsFastBlockOfTree(tree)->maxSize = maxSize;
}


/* cbsUpdateZonedNode -- update size and zone info after restructuring */

static void cbsUpdateZonedNode(SplayTree splay, Tree tree)
{
  ZoneSet zones;
  CBSZonedBlock zonedBlock;
  RangeTree block;
  Arena arena;

  AVERT_CRITICAL(SplayTree, splay);
  AVERT_CRITICAL(Tree, tree);
  AVER_CRITICAL(IsA(CBSZoned, cbsOfSplay(splay)));

  cbsUpdateFastNode(splay, tree);

  zonedBlock = cbsZonedBlockOfTree(tree);
  block = cbsZonedBlockNode(zonedBlock);
  arena = LandArena(CBSLand(cbsOfSplay(splay)));
  zones = ZoneSetOfRange(arena, RangeTreeBase(block), RangeTreeLimit(block));

  if (TreeHasLeft(tree))
    zones = ZoneSetUnion(zones, cbsZonedBlockOfTree(TreeLeft(tree))->zones);

  if (TreeHasRight(tree))
    zones = ZoneSetUnion(zones, cbsZonedBlockOfTree(TreeRight(tree))->zones);

  zonedBlock->zones = zones;
}


/* cbsInit -- Initialise a CBS structure
 *
 * See <design/land/#function.init>.
 */

ARG_DEFINE_KEY(cbs_block_pool, Pool);

static Res cbsInitComm(Land land, LandClass klass,
                       Arena arena, Align alignment,
                       ArgList args, SplayUpdateNodeFunction update,
                       Size blockStructSize)
{
  CBS cbs;
  ArgStruct arg;
  Res res;
  Pool blockPool = NULL;

  AVER(land != NULL);
  res = NextMethod(Land, CBS, init)(land, arena, alignment, args);
  if (res != ResOK)
    return res;
  cbs = CouldBeA(CBS, land);

  if (ArgPick(&arg, args, CBSBlockPool))
    blockPool = arg.val.pool;

<<<<<<< HEAD
  SplayTreeInit(cbsSplay(cbs), cbsCompare, cbsKey, update);
=======
  cbs = cbsOfLand(land);
  SplayTreeInit(cbsSplay(cbs), RangeTreeCompare, RangeTreeKey, update);
>>>>>>> cbd9bedb

  if (blockPool != NULL) {
    cbs->blockPool = blockPool;
    cbs->ownPool = FALSE;
  } else {
    MPS_ARGS_BEGIN(pcArgs) {
      MPS_ARGS_ADD(pcArgs, MPS_KEY_MFS_UNIT_SIZE, blockStructSize);
      res = PoolCreate(&cbs->blockPool, LandArena(land), PoolClassMFS(), pcArgs);
    } MPS_ARGS_END(pcArgs);
    if (res != ResOK)
      return res;
    cbs->ownPool = TRUE;
  }
  STATISTIC(cbs->treeSize = 0);
  cbs->size = 0;

  cbs->blockStructSize = blockStructSize;

  METER_INIT(cbs->treeSearch, "size of tree", (void *)cbs);

  SetClassOfPoly(land, klass);
  cbs->sig = CBSSig;
  AVERC(CBS, cbs);

  return ResOK;
}

static Res cbsInit(Land land, Arena arena, Align alignment, ArgList args)
{
<<<<<<< HEAD
  return cbsInitComm(land, CLASS(CBS), arena, alignment,
                     args, SplayTrivUpdate,
                     sizeof(CBSBlockStruct));
=======
  return cbsInitComm(land, args, SplayTrivUpdate,
                     sizeof(RangeTreeStruct));
>>>>>>> cbd9bedb
}

static Res cbsInitFast(Land land, Arena arena, Align alignment, ArgList args)
{
  return cbsInitComm(land, CLASS(CBSFast), arena, alignment,
                     args, cbsUpdateFastNode,
                     sizeof(CBSFastBlockStruct));
}

static Res cbsInitZoned(Land land, Arena arena, Align alignment, ArgList args)
{
  return cbsInitComm(land, CLASS(CBSZoned), arena, alignment,
                     args, cbsUpdateZonedNode,
                     sizeof(CBSZonedBlockStruct));
}


/* cbsFinish -- Finish a CBS structure
 *
 * See <design/land/#function.finish>.
 */

static void cbsFinish(Inst inst)
{
  Land land = MustBeA(Land, inst);
  CBS cbs = MustBeA(CBS, land);

  METER_EMIT(&cbs->treeSearch);

  cbs->sig = SigInvalid;

  SplayTreeFinish(cbsSplay(cbs));
  if (cbs->ownPool)
    PoolDestroy(cbsBlockPool(cbs));

  NextMethod(Inst, CBS, finish)(inst);
}


/* cbsSize -- total size of ranges in CBS
 *
 * See <design/land/#function.size>.
 */

static Size cbsSize(Land land)
{
  CBS cbs = MustBeA_CRITICAL(CBS, land);
  return cbs->size;
}

/* cbsBlockDestroy -- destroy a block */

static void cbsBlockDestroy(CBS cbs, RangeTree block)
{
  Size size;

  AVERT(CBS, cbs);
  AVERT(RangeTree, block);
  size = RangeTreeSize(block);

  STATISTIC(--cbs->treeSize);
  AVER(cbs->size >= size);
  cbs->size -= size;

  RangeTreeFinish(block);
  PoolFree(cbsBlockPool(cbs), (Addr)block, cbs->blockStructSize);
}


/* RangeTree change operators
 *
 * These four functions are called whenever blocks are created,
 * destroyed, grow, or shrink.  They maintain the maxSize if fastFind is
 * enabled.
 */

static void cbsBlockDelete(CBS cbs, RangeTree block)
{
  Bool b;

  AVERT(CBS, cbs);
  AVERT(RangeTree, block);

  METER_ACC(cbs->treeSearch, cbs->treeSize);
  b = SplayTreeDelete(cbsSplay(cbs), RangeTreeTree(block));
  AVER(b); /* expect block to be in the tree */
  cbsBlockDestroy(cbs, block);
}

static void cbsBlockShrunk(CBS cbs, RangeTree block, Size oldSize)
{
  Size newSize;

  AVERT(CBS, cbs);
  AVERT(RangeTree, block);

  newSize = RangeTreeSize(block);
  AVER(oldSize > newSize);
  AVER(cbs->size >= oldSize - newSize);

  SplayNodeRefresh(cbsSplay(cbs), RangeTreeTree(block));
  cbs->size -= oldSize - newSize;
}

static void cbsBlockGrew(CBS cbs, RangeTree block, Size oldSize)
{
  Size newSize;

  AVERT(CBS, cbs);
  AVERT(RangeTree, block);

  newSize = RangeTreeSize(block);
  AVER(oldSize < newSize);

  SplayNodeRefresh(cbsSplay(cbs), RangeTreeTree(block));
  cbs->size += newSize - oldSize;
}

/* cbsBlockAlloc -- allocate a new block and set its base and limit,
   but do not insert it into the tree yet */

static Res cbsBlockAlloc(RangeTree *blockReturn, CBS cbs, Range range)
{
  Res res;
  RangeTree block;
  Addr p;

  AVER(blockReturn != NULL);
  AVERT(CBS, cbs);
  AVERT(Range, range);

  res = PoolAlloc(&p, cbsBlockPool(cbs), cbs->blockStructSize);
  if (res != ResOK)
    goto failPoolAlloc;
  block = (RangeTree)p;

  RangeTreeInitFromRange(block, range);

  SplayNodeInit(cbsSplay(cbs), RangeTreeTree(block));

  AVERT(RangeTree, block);
  *blockReturn = block;
  return ResOK;

failPoolAlloc:
  AVER(res != ResOK);
  return res;
}

/* cbsBlockInsert -- insert a block into the tree */

static void cbsBlockInsert(CBS cbs, RangeTree block)
{
  Bool b;

<<<<<<< HEAD
  AVERT_CRITICAL(CBS, cbs);
  AVERT_CRITICAL(CBSBlock, block);

  METER_ACC(cbs->treeSearch, cbs->treeSize);
  b = SplayTreeInsert(cbsSplay(cbs), cbsBlockTree(block));
  AVER_CRITICAL(b);
=======
  AVERT(CBS, cbs);
  AVERT(RangeTree, block);

  METER_ACC(cbs->treeSearch, cbs->treeSize);
  b = SplayTreeInsert(cbsSplay(cbs), RangeTreeTree(block));
  AVER(b);
>>>>>>> cbd9bedb
  STATISTIC(++cbs->treeSize);
  cbs->size += RangeTreeSize(block);
}


/* cbsInsert -- Insert a range into the CBS
 *
 * See <design/cbs/#functions.cbs.insert>.
 *
 * .insert.alloc: Will only allocate a block if the range does not
 * abut an existing range.
 */

static Res cbsInsert(Range rangeReturn, Land land, Range range)
{
  CBS cbs = MustBeA_CRITICAL(CBS, land);
  Bool b;
  Res res;
  Addr base, limit, newBase, newLimit;
  Tree leftSplay, rightSplay;
  RangeTree leftBlock, rightBlock;
  Bool leftMerge, rightMerge;
  Size oldSize;

  AVER_CRITICAL(rangeReturn != NULL);
  AVERT_CRITICAL(Range, range);
  AVER_CRITICAL(RangeIsAligned(range, LandAlignment(land)));

  base = RangeBase(range);
  limit = RangeLimit(range);

  METER_ACC(cbs->treeSearch, cbs->treeSize);
  b = SplayTreeNeighbours(&leftSplay, &rightSplay, cbsSplay(cbs),
                          RangeTreeKeyOfBaseVar(base));
  if (!b) {
    res = ResFAIL;
    goto fail;
  }

  /* .insert.overlap: The two cases below are not quite symmetrical,
     because base was passed into the call to SplayTreeNeighbours, but
     limit was not. So we know that if there is a left neighbour, then
     leftBlock's limit <= base (this is ensured by RangeTreeCompare,
     which is the comparison method on the tree). But if there is a
     right neighbour, all we know is that base < rightBlock's base. But
     for the range to fit, we need limit <= rightBlock's base too. Hence
     the extra check and the possibility of failure in the second
     case. */

  if (leftSplay == TreeEMPTY) {
    leftBlock = NULL;
    leftMerge = FALSE;
  } else {
<<<<<<< HEAD
    leftCBS = cbsBlockOfTree(leftSplay);
    AVER_CRITICAL(leftCBS->limit <= base);
    leftMerge = leftCBS->limit == base;
=======
    leftBlock = RangeTreeOfTree(leftSplay);
    AVER(RangeTreeLimit(leftBlock) <= base);
    leftMerge = RangeTreeLimit(leftBlock) == base;
>>>>>>> cbd9bedb
  }

  if (rightSplay == TreeEMPTY) {
    rightBlock = NULL;
    rightMerge = FALSE;
  } else {
<<<<<<< HEAD
    rightCBS = cbsBlockOfTree(rightSplay);
    if (rightCBS != NULL && limit > CBSBlockBase(rightCBS)) {
=======
    rightBlock = RangeTreeOfTree(rightSplay);
    if (rightBlock != NULL && limit > RangeTreeBase(rightBlock)) {
      /* .insert.overlap */
>>>>>>> cbd9bedb
      res = ResFAIL;
      goto fail;
    }
    rightMerge = RangeTreeBase(rightBlock) == limit;
  }

  newBase = leftMerge ? RangeTreeBase(leftBlock) : base;
  newLimit = rightMerge ? RangeTreeLimit(rightBlock) : limit;

  if (leftMerge && rightMerge) {
    Size oldLeftSize = RangeTreeSize(leftBlock);
    Addr rightLimit = RangeTreeLimit(rightBlock);
    cbsBlockDelete(cbs, rightBlock);
    RangeTreeSetLimit(leftBlock, rightLimit);
    cbsBlockGrew(cbs, leftBlock, oldLeftSize);

  } else if (leftMerge) {
    oldSize = RangeTreeSize(leftBlock);
    RangeTreeSetLimit(leftBlock, limit);
    cbsBlockGrew(cbs, leftBlock, oldSize);

  } else if (rightMerge) {
    oldSize = RangeTreeSize(rightBlock);
    RangeTreeSetBase(rightBlock, base);
    cbsBlockGrew(cbs, rightBlock, oldSize);

  } else {
    RangeTree block;
    res = cbsBlockAlloc(&block, cbs, range);
    if (res != ResOK)
      goto fail;
    cbsBlockInsert(cbs, block);
  }

  AVER_CRITICAL(newBase <= base);
  AVER_CRITICAL(newLimit >= limit);
  RangeInit(rangeReturn, newBase, newLimit);

  return ResOK;

fail:
  AVER_CRITICAL(res != ResOK);
  return res;
}


/* cbsDelete -- Remove a range from a CBS
 *
 * See <design/land/#function.delete>.
 *
 * .delete.alloc: Will only allocate a block if the range splits
 * an existing range.
 */

static Res cbsDelete(Range rangeReturn, Land land, Range range)
{
  CBS cbs = MustBeA(CBS, land);
  Res res;
  RangeTree block;
  Tree tree;
  Addr base, limit, oldBase, oldLimit;
  Size oldSize;

  AVER(rangeReturn != NULL);
  AVERT(Range, range);
  AVER(RangeIsAligned(range, LandAlignment(land)));

  base = RangeBase(range);
  limit = RangeLimit(range);

  METER_ACC(cbs->treeSearch, cbs->treeSize);
  if (!SplayTreeFind(&tree, cbsSplay(cbs), RangeTreeKeyOfBaseVar(base))) {
    res = ResFAIL;
    goto failSplayTreeSearch;
  }
  block = RangeTreeOfTree(tree);

  if (limit > RangeTreeLimit(block)) {
    res = ResFAIL;
    goto failLimitCheck;
  }

  oldBase = RangeTreeBase(block);
  oldLimit = RangeTreeLimit(block);
  oldSize = RangeTreeSize(block);
  RangeInit(rangeReturn, oldBase, oldLimit);

  if (base == oldBase && limit == oldLimit) {
    /* entire block */
    cbsBlockDelete(cbs, block);

  } else if (base == oldBase) {
    /* remaining fragment at right */
    AVER(limit < oldLimit);
    RangeTreeSetBase(block, limit);
    cbsBlockShrunk(cbs, block, oldSize);

  } else if (limit == oldLimit) {
    /* remaining fragment at left */
    AVER(base > oldBase);
    RangeTreeSetLimit(block, base);
    cbsBlockShrunk(cbs, block, oldSize);

  } else {
    /* two remaining fragments. shrink block to represent fragment at
       left, and create new block for fragment at right. */
    RangeStruct newRange;
    RangeTree newBlock;
    AVER(base > oldBase);
    AVER(limit < oldLimit);
    RangeInit(&newRange, limit, oldLimit);
    res = cbsBlockAlloc(&newBlock, cbs, &newRange);
    if (res != ResOK) {
      goto failAlloc;
    }
    RangeTreeSetLimit(block, base);
    cbsBlockShrunk(cbs, block, oldSize);
    cbsBlockInsert(cbs, newBlock);
  }

  return ResOK;

failAlloc:
failLimitCheck:
failSplayTreeSearch:
  AVER(res != ResOK);
  return res;
}


static Res cbsBlockDescribe(RangeTree block, mps_lib_FILE *stream)
{
  Res res;

  if (stream == NULL)
    return ResFAIL;

  res = WriteF(stream, 0,
               "[$P,$P)",
               (WriteFP)RangeTreeBase(block),
               (WriteFP)RangeTreeLimit(block),
               NULL);
  return res;
}

static Res cbsSplayNodeDescribe(Tree tree, mps_lib_FILE *stream)
{
  Res res;

  if (tree == TreeEMPTY)
    return ResFAIL;
  if (stream == NULL)
    return ResFAIL;

  res = cbsBlockDescribe(RangeTreeOfTree(tree), stream);
  return res;
}

static Res cbsFastBlockDescribe(CBSFastBlock block, mps_lib_FILE *stream)
{
  Res res;

  if (stream == NULL)
    return ResFAIL;

  res = WriteF(stream, 0,
               "[$P,$P) {$U}",
               (WriteFP)RangeTreeBase(cbsFastBlockNode(block)),
               (WriteFP)RangeTreeLimit(cbsFastBlockNode(block)),
               (WriteFU)block->maxSize,
               NULL);
  return res;
}

static Res cbsFastSplayNodeDescribe(Tree tree, mps_lib_FILE *stream)
{
  Res res;

  if (tree == TreeEMPTY)
    return ResFAIL;
  if (stream == NULL)
    return ResFAIL;

  res = cbsFastBlockDescribe(cbsFastBlockOfTree(tree), stream);
  return res;
}

static Res cbsZonedBlockDescribe(CBSZonedBlock block, mps_lib_FILE *stream)
{
  Res res;

  if (stream == NULL)
    return ResFAIL;

  res = WriteF(stream, 0,
               "[$P,$P) {$U, $B}",
               (WriteFP)RangeTreeBase(cbsZonedBlockNode(block)),
               (WriteFP)RangeTreeLimit(cbsZonedBlockNode(block)),
               (WriteFU)block->cbsFastBlockStruct.maxSize,
               (WriteFB)block->zones,
               NULL);
  return res;
}

static Res cbsZonedSplayNodeDescribe(Tree tree, mps_lib_FILE *stream)
{
  Res res;

  if (tree == TreeEMPTY)
    return ResFAIL;
  if (stream == NULL)
    return ResFAIL;

  res = cbsZonedBlockDescribe(cbsZonedBlockOfTree(tree), stream);
  return res;
}


/* cbsIterate -- iterate over all blocks in CBS
 *
 * See <design/land/#function.iterate>.
 */

typedef struct CBSIterateClosure {
  Land land;
  LandVisitor visitor;
  void *visitorClosure;
} CBSIterateClosure;

static Bool cbsIterateVisit(Tree tree, void *closure)
{
  CBSIterateClosure *my = closure;
  Land land = my->land;
  RangeTree block = RangeTreeOfTree(tree);
  RangeStruct range;
  RangeInit(&range, RangeTreeBase(block), RangeTreeLimit(block));
  return my->visitor(land, &range, my->visitorClosure);
}

static Bool cbsIterate(Land land, LandVisitor visitor, void *visitorClosure)
{
  CBS cbs = MustBeA(CBS, land);
  SplayTree splay;
  CBSIterateClosure iterateClosure;

  AVER(FUNCHECK(visitor));

  splay = cbsSplay(cbs);
  /* .splay-iterate.slow: We assume that splay tree iteration does */
  /* searches and meter it. */
  METER_ACC(cbs->treeSearch, cbs->treeSize);

  iterateClosure.land = land;
  iterateClosure.visitor = visitor;
  iterateClosure.visitorClosure = visitorClosure;
  return TreeTraverse(SplayTreeRoot(splay), splay->compare, splay->nodeKey,
                      cbsIterateVisit, &iterateClosure);
}


/* cbsIterateAndDelete -- iterate over all blocks in CBS
 *
 * See <design/land/#function.iterate.and.delete>.
 */

typedef struct CBSIterateAndDeleteClosure {
  Land land;
  LandDeleteVisitor visitor;
  Bool cont;
  void *visitorClosure;
} CBSIterateAndDeleteClosure;

static Bool cbsIterateAndDeleteVisit(Tree tree, void *closure)
{
  CBSIterateAndDeleteClosure *my = closure;
  Land land = my->land;
<<<<<<< HEAD
  CBS cbs = MustBeA(CBS, land);
  CBSBlock cbsBlock = cbsBlockOfTree(tree);
=======
  CBS cbs = cbsOfLand(land);
  RangeTree block = RangeTreeOfTree(tree);
>>>>>>> cbd9bedb
  Bool deleteNode = FALSE;
  RangeStruct range;

  RangeInit(&range, RangeTreeBase(block), RangeTreeLimit(block));
  if (my->cont)
    my->cont = my->visitor(&deleteNode, land, &range,
                           my->visitorClosure);
  if (deleteNode)
    cbsBlockDestroy(cbs, block);
  return deleteNode;
}

static Bool cbsIterateAndDelete(Land land, LandDeleteVisitor visitor,
                                void *visitorClosure)
{
  CBS cbs = MustBeA(CBS, land);
  SplayTree splay;
  CBSIterateAndDeleteClosure iterateClosure;

  AVER(FUNCHECK(visitor));

  splay = cbsSplay(cbs);
  /* .splay-iterate.slow: We assume that splay tree iteration does */
  /* searches and meter it. */
  METER_ACC(cbs->treeSearch, cbs->treeSize);

  iterateClosure.land = land;
  iterateClosure.visitor = visitor;
  iterateClosure.visitorClosure = visitorClosure;
  iterateClosure.cont = TRUE;
  TreeTraverseAndDelete(&splay->root, cbsIterateAndDeleteVisit,
                        &iterateClosure);
  return iterateClosure.cont;
}


/* cbsFindDeleteRange -- delete appropriate range of block found */

static void cbsFindDeleteRange(Range rangeReturn, Range oldRangeReturn,
                               Land land, Range range, Size size,
                               FindDelete findDelete)
{
  Bool callDelete = TRUE;
  Addr base, limit;

  AVER(rangeReturn != NULL);
  AVER(oldRangeReturn != NULL);
  AVERT(Land, land);
  AVERT(Range, range);
  AVER(RangeIsAligned(range, LandAlignment(land)));
  AVER(size > 0);
  AVER(SizeIsAligned(size, LandAlignment(land)));
  AVER(RangeSize(range) >= size);
  AVERT(FindDelete, findDelete);

  base = RangeBase(range);
  limit = RangeLimit(range);

  switch(findDelete) {

  case FindDeleteNONE:
    callDelete = FALSE;
    break;

  case FindDeleteLOW:
    limit = AddrAdd(base, size);
    break;

  case FindDeleteHIGH:
    base = AddrSub(limit, size);
    break;

  case FindDeleteENTIRE:
    /* do nothing */
    break;

  default:
    NOTREACHED;
    break;
  }

  RangeInit(rangeReturn, base, limit);

  if (callDelete) {
    Res res;
    res = cbsDelete(oldRangeReturn, land, rangeReturn);
    /* Can't have run out of memory, because all our callers pass in
       blocks that were just found in the tree, and we only
       deleted from one end of the block, so cbsDelete did not
       need to allocate a new block. */
    AVER(res == ResOK);
  } else {
    RangeCopy(oldRangeReturn, rangeReturn);
  }
}


/* CBSFindFirst -- find the first block of at least the given size */

static Bool cbsFindFirst(Range rangeReturn, Range oldRangeReturn,
                         Land land, Size size, FindDelete findDelete)
{
  CBS cbs = MustBeA_CRITICAL(CBS, land);
  Bool found;
  Tree tree;

  AVER_CRITICAL(rangeReturn != NULL);
  AVER_CRITICAL(oldRangeReturn != NULL);
  AVER_CRITICAL(size > 0);
  AVER_CRITICAL(SizeIsAligned(size, LandAlignment(land)));
  AVERT_CRITICAL(FindDelete, findDelete);

  METER_ACC(cbs->treeSearch, cbs->treeSize);
  found = SplayFindFirst(&tree, cbsSplay(cbs), &cbsTestNode,
                         &cbsTestTree, &size);
  if (found) {
    RangeTree block;
    RangeStruct range;
<<<<<<< HEAD
    block = cbsBlockOfTree(tree);
    AVER_CRITICAL(CBSBlockSize(block) >= size);
    RangeInit(&range, CBSBlockBase(block), CBSBlockLimit(block));
    AVER_CRITICAL(RangeSize(&range) >= size);
=======
    block = RangeTreeOfTree(tree);
    AVER(RangeTreeSize(block) >= size);
    RangeInit(&range, RangeTreeBase(block), RangeTreeLimit(block));
    AVER(RangeSize(&range) >= size);
>>>>>>> cbd9bedb
    cbsFindDeleteRange(rangeReturn, oldRangeReturn, land, &range,
                       size, findDelete);
  }

  return found;
}


/* cbsFindInZones -- find a block within a zone set
 *
 * Finds a block of at least the given size that lies entirely within a
 * zone set. (The first such block, if high is FALSE, or the last, if
 * high is TRUE.)
 */

typedef struct cbsTestNodeInZonesClosureStruct {
  Size size;
  Arena arena;
  ZoneSet zoneSet;
  Addr base;
  Addr limit;
  Bool high;
} cbsTestNodeInZonesClosureStruct, *cbsTestNodeInZonesClosure;

static Bool cbsTestNodeInZones(SplayTree splay, Tree tree,
                               void *closure)
{
  RangeTree block = RangeTreeOfTree(tree);
  cbsTestNodeInZonesClosure my = closure;
  RangeInZoneSet search;

  AVER_CRITICAL(closure != NULL);
  UNUSED(splay);

  search = my->high ? RangeInZoneSetLast : RangeInZoneSetFirst;

  return search(&my->base, &my->limit,
                RangeTreeBase(block), RangeTreeLimit(block),
                my->arena, my->zoneSet, my->size);
}

static Bool cbsTestTreeInZones(SplayTree splay, Tree tree,
                               void *closure)
{
  CBSFastBlock fastBlock = cbsFastBlockOfTree(tree);
  CBSZonedBlock zonedBlock = cbsZonedBlockOfTree(tree);
  cbsTestNodeInZonesClosure my = closure;
  
  AVER_CRITICAL(closure != NULL);
  UNUSED(splay);
  
  return fastBlock->maxSize >= my->size
    && ZoneSetInter(zonedBlock->zones, my->zoneSet) != ZoneSetEMPTY;
}


/* cbsFindLast -- find the last block of at least the given size */

static Bool cbsFindLast(Range rangeReturn, Range oldRangeReturn,
                        Land land, Size size, FindDelete findDelete)
{
  CBS cbs = MustBeA_CRITICAL(CBSFast, land);
  Bool found;
  Tree tree;

  AVER_CRITICAL(rangeReturn != NULL);
  AVER_CRITICAL(oldRangeReturn != NULL);
  AVER_CRITICAL(size > 0);
  AVER_CRITICAL(SizeIsAligned(size, LandAlignment(land)));
  AVERT_CRITICAL(FindDelete, findDelete);

  METER_ACC(cbs->treeSearch, cbs->treeSize);
  found = SplayFindLast(&tree, cbsSplay(cbs), &cbsTestNode,
                        &cbsTestTree, &size);
  if (found) {
    RangeTree block;
    RangeStruct range;
<<<<<<< HEAD
    block = cbsBlockOfTree(tree);
    AVER_CRITICAL(CBSBlockSize(block) >= size);
    RangeInit(&range, CBSBlockBase(block), CBSBlockLimit(block));
    AVER_CRITICAL(RangeSize(&range) >= size);
=======
    block = RangeTreeOfTree(tree);
    AVER(RangeTreeSize(block) >= size);
    RangeInit(&range, RangeTreeBase(block), RangeTreeLimit(block));
    AVER(RangeSize(&range) >= size);
>>>>>>> cbd9bedb
    cbsFindDeleteRange(rangeReturn, oldRangeReturn, land, &range,
                       size, findDelete);
  }

  return found;
}


/* cbsFindLargest -- find the largest block in the CBS */

static Bool cbsFindLargest(Range rangeReturn, Range oldRangeReturn,
                           Land land, Size size, FindDelete findDelete)
{
  CBS cbs = MustBeA_CRITICAL(CBSFast, land);
  Bool found = FALSE;

  AVER_CRITICAL(rangeReturn != NULL);
  AVER_CRITICAL(oldRangeReturn != NULL);
  AVER_CRITICAL(size > 0);
  AVERT_CRITICAL(FindDelete, findDelete);

  if (!SplayTreeIsEmpty(cbsSplay(cbs))) {
    RangeStruct range;
    Tree tree = TreeEMPTY;    /* suppress "may be used uninitialized" */
    Size maxSize;

    maxSize = cbsFastBlockOfTree(SplayTreeRoot(cbsSplay(cbs)))->maxSize;
    if (maxSize >= size) {
      RangeTree block;
      METER_ACC(cbs->treeSearch, cbs->treeSize);
      found = SplayFindFirst(&tree, cbsSplay(cbs), &cbsTestNode,
                             &cbsTestTree, &maxSize);
<<<<<<< HEAD
      AVER_CRITICAL(found); /* maxSize is exact, so we will find it. */
      block = cbsBlockOfTree(tree);
      AVER_CRITICAL(CBSBlockSize(block) >= maxSize);
      RangeInit(&range, CBSBlockBase(block), CBSBlockLimit(block));
      AVER_CRITICAL(RangeSize(&range) >= maxSize);
=======
      AVER(found); /* maxSize is exact, so we will find it. */
      block = RangeTreeOfTree(tree);
      AVER(RangeTreeSize(block) >= maxSize);
      RangeInit(&range, RangeTreeBase(block), RangeTreeLimit(block));
      AVER(RangeSize(&range) >= maxSize);
>>>>>>> cbd9bedb
      cbsFindDeleteRange(rangeReturn, oldRangeReturn, land, &range,
                         size, findDelete);
    }
  }

  return found;
}


static Res cbsFindInZones(Bool *foundReturn, Range rangeReturn,
                          Range oldRangeReturn, Land land, Size size,
                          ZoneSet zoneSet, Bool high)
{
<<<<<<< HEAD
  CBS cbs = MustBeA_CRITICAL(CBSZoned, land);
  CBSBlock block;
=======
  CBS cbs;
  RangeTree block;
>>>>>>> cbd9bedb
  Tree tree;
  cbsTestNodeInZonesClosureStruct closure;
  Res res;
  LandFindMethod landFind;
  SplayFindFunction splayFind;
  RangeStruct rangeStruct, oldRangeStruct;
  
  AVER_CRITICAL(foundReturn != NULL);
  AVER_CRITICAL(rangeReturn != NULL);
  AVER_CRITICAL(oldRangeReturn != NULL);
  /* AVERT_CRITICAL(ZoneSet, zoneSet); */
  AVERT_CRITICAL(Bool, high);

  landFind = high ? cbsFindLast : cbsFindFirst;
  splayFind = high ? SplayFindLast : SplayFindFirst;
  
  if (zoneSet == ZoneSetEMPTY)
    goto fail;
  if (zoneSet == ZoneSetUNIV) {
    FindDelete fd = high ? FindDeleteHIGH : FindDeleteLOW;
    *foundReturn = (*landFind)(rangeReturn, oldRangeReturn, land, size, fd);
    return ResOK;
  }
  if (ZoneSetIsSingle(zoneSet) && size > ArenaStripeSize(LandArena(land)))
    goto fail;

  /* It would be nice if there were a neat way to eliminate all runs of
     zones in zoneSet too small for size.*/

  closure.arena = LandArena(land);
  closure.zoneSet = zoneSet;
  closure.size = size;
  closure.high = high;
  if (!(*splayFind)(&tree, cbsSplay(cbs),
                    cbsTestNodeInZones, cbsTestTreeInZones,
                    &closure))
    goto fail;

  block = RangeTreeOfTree(tree);

<<<<<<< HEAD
  AVER_CRITICAL(CBSBlockBase(block) <= closure.base);
  AVER_CRITICAL(AddrOffset(closure.base, closure.limit) >= size);
  AVER_CRITICAL(ZoneSetSub(ZoneSetOfRange(LandArena(land), closure.base, closure.limit), zoneSet));
  AVER_CRITICAL(closure.limit <= CBSBlockLimit(block));
=======
  AVER(RangeTreeBase(block) <= closure.base);
  AVER(AddrOffset(closure.base, closure.limit) >= size);
  AVER(ZoneSetSub(ZoneSetOfRange(LandArena(land), closure.base, closure.limit), zoneSet));
  AVER(closure.limit <= RangeTreeLimit(block));
>>>>>>> cbd9bedb

  if (!high)
    RangeInit(&rangeStruct, closure.base, AddrAdd(closure.base, size));
  else
    RangeInit(&rangeStruct, AddrSub(closure.limit, size), closure.limit);
  res = cbsDelete(&oldRangeStruct, land, &rangeStruct);
  if (res != ResOK)
    /* not enough memory to split block */
    return res;
  RangeCopy(rangeReturn, &rangeStruct);
  RangeCopy(oldRangeReturn, &oldRangeStruct);
  *foundReturn = TRUE;
  return ResOK;

fail:
  *foundReturn = FALSE;
  return ResOK;
}


/* cbsDescribe -- describe a CBS
 *
 * See <design/land/#function.describe>.
 */

static Res cbsDescribe(Inst inst, mps_lib_FILE *stream, Count depth)
{
  Land land = CouldBeA(Land, inst);
  CBS cbs = CouldBeA(CBS, land);
  Res res;
  Res (*describe)(Tree, mps_lib_FILE *);

  if (!TESTC(CBS, cbs))
    return ResPARAM;
  if (stream == NULL)
    return ResPARAM;

  res = NextMethod(Inst, CBS, describe)(inst, stream, depth);
  if (res != ResOK)
    return res;

  res = WriteF(stream, depth + 2,
               "blockPool $P\n", (WriteFP)cbsBlockPool(cbs),
               "ownPool   $U\n", (WriteFU)cbs->ownPool,
               STATISTIC_WRITE("  treeSize: $U\n", (WriteFU)cbs->treeSize)
               NULL);
  if (res != ResOK)
    return res;

  METER_WRITE(cbs->treeSearch, stream, depth + 2);

  /* This could be done by specialised methods in subclasses, but it
     doesn't really come out any neater. */
  if (IsA(CBSZoned, land))
    describe = cbsZonedSplayNodeDescribe;
  else if (IsA(CBSFast, land))
    describe = cbsFastSplayNodeDescribe;
  else
    describe = cbsSplayNodeDescribe;

  res = SplayTreeDescribe(cbsSplay(cbs), stream, depth + 2, describe);
  if (res != ResOK)
    return res;

  return res;
}

DEFINE_CLASS(Land, CBS, klass)
{
  INHERIT_CLASS(klass, CBS, Land);
  klass->instClassStruct.describe = cbsDescribe;
  klass->instClassStruct.finish = cbsFinish;
  klass->size = sizeof(CBSStruct);
  klass->init = cbsInit;
  klass->sizeMethod = cbsSize;
  klass->insert = cbsInsert;
  klass->delete = cbsDelete;
  klass->iterate = cbsIterate;
  klass->iterateAndDelete = cbsIterateAndDelete;
  klass->findFirst = cbsFindFirst;
  klass->findLast = cbsFindLast;
  klass->findLargest = cbsFindLargest;
  klass->findInZones = cbsFindInZones;
  AVERT(LandClass, klass);
}

DEFINE_CLASS(Land, CBSFast, klass)
{
  INHERIT_CLASS(klass, CBSFast, CBS);
  klass->init = cbsInitFast;
  AVERT(LandClass, klass);
}

DEFINE_CLASS(Land, CBSZoned, klass)
{
  INHERIT_CLASS(klass, CBSZoned, CBSFast);
  klass->init = cbsInitZoned;
  AVERT(LandClass, klass);
}


/* C. COPYRIGHT AND LICENSE
 *
 * Copyright (C) 2001-2018 Ravenbrook Limited <http://www.ravenbrook.com/>.
 * All rights reserved.  This is an open source license.  Contact
 * Ravenbrook for commercial licensing options.
 * 
 * Redistribution and use in source and binary forms, with or without
 * modification, are permitted provided that the following conditions are
 * met:
 * 
 * 1. Redistributions of source code must retain the above copyright
 * notice, this list of conditions and the following disclaimer.
 * 
 * 2. Redistributions in binary form must reproduce the above copyright
 * notice, this list of conditions and the following disclaimer in the
 * documentation and/or other materials provided with the distribution.
 * 
 * 3. Redistributions in any form must be accompanied by information on how
 * to obtain complete source code for this software and any accompanying
 * software that uses this software.  The source code must either be
 * included in the distribution or be available for no more than the cost
 * of distribution plus a nominal fee, and must be freely redistributable
 * under reasonable conditions.  For an executable file, complete source
 * code means the source code for all modules it contains. It does not
 * include source code for modules or files that typically accompany the
 * major components of the operating system on which the executable file
 * runs.
 * 
 * THIS SOFTWARE IS PROVIDED BY THE COPYRIGHT HOLDERS AND CONTRIBUTORS "AS
 * IS" AND ANY EXPRESS OR IMPLIED WARRANTIES, INCLUDING, BUT NOT LIMITED
 * TO, THE IMPLIED WARRANTIES OF MERCHANTABILITY, FITNESS FOR A PARTICULAR
 * PURPOSE, OR NON-INFRINGEMENT, ARE DISCLAIMED. IN NO EVENT SHALL THE
 * COPYRIGHT HOLDERS AND CONTRIBUTORS BE LIABLE FOR ANY DIRECT, INDIRECT,
 * INCIDENTAL, SPECIAL, EXEMPLARY, OR CONSEQUENTIAL DAMAGES (INCLUDING, BUT
 * NOT LIMITED TO, PROCUREMENT OF SUBSTITUTE GOODS OR SERVICES; LOSS OF
 * USE, DATA, OR PROFITS; OR BUSINESS INTERRUPTION) HOWEVER CAUSED AND ON
 * ANY THEORY OF LIABILITY, WHETHER IN CONTRACT, STRICT LIABILITY, OR TORT
 * (INCLUDING NEGLIGENCE OR OTHERWISE) ARISING IN ANY WAY OUT OF THE USE OF
 * THIS SOFTWARE, EVEN IF ADVISED OF THE POSSIBILITY OF SUCH DAMAGE.
 */<|MERGE_RESOLUTION|>--- conflicted
+++ resolved
@@ -28,15 +28,6 @@
 SRCID(cbs, "$Id$");
 
 
-<<<<<<< HEAD
-#define CBSBlockBase(block) ((block)->base)
-#define CBSBlockLimit(block) ((block)->limit)
-#define CBSBlockSize(block) AddrOffset((block)->base, (block)->limit)
-
-
-=======
-#define cbsOfLand(land) PARENT(CBSStruct, landStruct, land)
->>>>>>> cbd9bedb
 #define cbsSplay(cbs) (&((cbs)->splayTreeStruct))
 #define cbsOfSplay(splay) PARENT(CBSStruct, splayTreeStruct, splay)
 #define cbsFastBlockOfTree(tree) \
@@ -188,12 +179,7 @@
   if (ArgPick(&arg, args, CBSBlockPool))
     blockPool = arg.val.pool;
 
-<<<<<<< HEAD
-  SplayTreeInit(cbsSplay(cbs), cbsCompare, cbsKey, update);
-=======
-  cbs = cbsOfLand(land);
   SplayTreeInit(cbsSplay(cbs), RangeTreeCompare, RangeTreeKey, update);
->>>>>>> cbd9bedb
 
   if (blockPool != NULL) {
     cbs->blockPool = blockPool;
@@ -223,14 +209,9 @@
 
 static Res cbsInit(Land land, Arena arena, Align alignment, ArgList args)
 {
-<<<<<<< HEAD
   return cbsInitComm(land, CLASS(CBS), arena, alignment,
                      args, SplayTrivUpdate,
-                     sizeof(CBSBlockStruct));
-=======
-  return cbsInitComm(land, args, SplayTrivUpdate,
                      sizeof(RangeTreeStruct));
->>>>>>> cbd9bedb
 }
 
 static Res cbsInitFast(Land land, Arena arena, Align alignment, ArgList args)
@@ -386,21 +367,12 @@
 {
   Bool b;
 
-<<<<<<< HEAD
   AVERT_CRITICAL(CBS, cbs);
-  AVERT_CRITICAL(CBSBlock, block);
-
-  METER_ACC(cbs->treeSearch, cbs->treeSize);
-  b = SplayTreeInsert(cbsSplay(cbs), cbsBlockTree(block));
-  AVER_CRITICAL(b);
-=======
-  AVERT(CBS, cbs);
-  AVERT(RangeTree, block);
+  AVERT_CRITICAL(RangeTree, block);
 
   METER_ACC(cbs->treeSearch, cbs->treeSize);
   b = SplayTreeInsert(cbsSplay(cbs), RangeTreeTree(block));
-  AVER(b);
->>>>>>> cbd9bedb
+  AVER_CRITICAL(b);
   STATISTIC(++cbs->treeSize);
   cbs->size += RangeTreeSize(block);
 }
@@ -454,29 +426,18 @@
     leftBlock = NULL;
     leftMerge = FALSE;
   } else {
-<<<<<<< HEAD
-    leftCBS = cbsBlockOfTree(leftSplay);
-    AVER_CRITICAL(leftCBS->limit <= base);
-    leftMerge = leftCBS->limit == base;
-=======
     leftBlock = RangeTreeOfTree(leftSplay);
-    AVER(RangeTreeLimit(leftBlock) <= base);
+    AVER_CRITICAL(RangeTreeLimit(leftBlock) <= base);
     leftMerge = RangeTreeLimit(leftBlock) == base;
->>>>>>> cbd9bedb
   }
 
   if (rightSplay == TreeEMPTY) {
     rightBlock = NULL;
     rightMerge = FALSE;
   } else {
-<<<<<<< HEAD
-    rightCBS = cbsBlockOfTree(rightSplay);
-    if (rightCBS != NULL && limit > CBSBlockBase(rightCBS)) {
-=======
     rightBlock = RangeTreeOfTree(rightSplay);
     if (rightBlock != NULL && limit > RangeTreeBase(rightBlock)) {
       /* .insert.overlap */
->>>>>>> cbd9bedb
       res = ResFAIL;
       goto fail;
     }
@@ -753,13 +714,8 @@
 {
   CBSIterateAndDeleteClosure *my = closure;
   Land land = my->land;
-<<<<<<< HEAD
   CBS cbs = MustBeA(CBS, land);
-  CBSBlock cbsBlock = cbsBlockOfTree(tree);
-=======
-  CBS cbs = cbsOfLand(land);
   RangeTree block = RangeTreeOfTree(tree);
->>>>>>> cbd9bedb
   Bool deleteNode = FALSE;
   RangeStruct range;
 
@@ -878,17 +834,10 @@
   if (found) {
     RangeTree block;
     RangeStruct range;
-<<<<<<< HEAD
-    block = cbsBlockOfTree(tree);
-    AVER_CRITICAL(CBSBlockSize(block) >= size);
-    RangeInit(&range, CBSBlockBase(block), CBSBlockLimit(block));
+    block = RangeTreeOfTree(tree);
+    AVER_CRITICAL(RangeTreeSize(block) >= size);
+    RangeInit(&range, RangeTreeBase(block), RangeTreeLimit(block));
     AVER_CRITICAL(RangeSize(&range) >= size);
-=======
-    block = RangeTreeOfTree(tree);
-    AVER(RangeTreeSize(block) >= size);
-    RangeInit(&range, RangeTreeBase(block), RangeTreeLimit(block));
-    AVER(RangeSize(&range) >= size);
->>>>>>> cbd9bedb
     cbsFindDeleteRange(rangeReturn, oldRangeReturn, land, &range,
                        size, findDelete);
   }
@@ -966,17 +915,10 @@
   if (found) {
     RangeTree block;
     RangeStruct range;
-<<<<<<< HEAD
-    block = cbsBlockOfTree(tree);
-    AVER_CRITICAL(CBSBlockSize(block) >= size);
-    RangeInit(&range, CBSBlockBase(block), CBSBlockLimit(block));
+    block = RangeTreeOfTree(tree);
+    AVER_CRITICAL(RangeTreeSize(block) >= size);
+    RangeInit(&range, RangeTreeBase(block), RangeTreeLimit(block));
     AVER_CRITICAL(RangeSize(&range) >= size);
-=======
-    block = RangeTreeOfTree(tree);
-    AVER(RangeTreeSize(block) >= size);
-    RangeInit(&range, RangeTreeBase(block), RangeTreeLimit(block));
-    AVER(RangeSize(&range) >= size);
->>>>>>> cbd9bedb
     cbsFindDeleteRange(rangeReturn, oldRangeReturn, land, &range,
                        size, findDelete);
   }
@@ -1009,19 +951,11 @@
       METER_ACC(cbs->treeSearch, cbs->treeSize);
       found = SplayFindFirst(&tree, cbsSplay(cbs), &cbsTestNode,
                              &cbsTestTree, &maxSize);
-<<<<<<< HEAD
       AVER_CRITICAL(found); /* maxSize is exact, so we will find it. */
-      block = cbsBlockOfTree(tree);
-      AVER_CRITICAL(CBSBlockSize(block) >= maxSize);
-      RangeInit(&range, CBSBlockBase(block), CBSBlockLimit(block));
+      block = RangeTreeOfTree(tree);
+      AVER_CRITICAL(RangeTreeSize(block) >= maxSize);
+      RangeInit(&range, RangeTreeBase(block), RangeTreeLimit(block));
       AVER_CRITICAL(RangeSize(&range) >= maxSize);
-=======
-      AVER(found); /* maxSize is exact, so we will find it. */
-      block = RangeTreeOfTree(tree);
-      AVER(RangeTreeSize(block) >= maxSize);
-      RangeInit(&range, RangeTreeBase(block), RangeTreeLimit(block));
-      AVER(RangeSize(&range) >= maxSize);
->>>>>>> cbd9bedb
       cbsFindDeleteRange(rangeReturn, oldRangeReturn, land, &range,
                          size, findDelete);
     }
@@ -1035,13 +969,8 @@
                           Range oldRangeReturn, Land land, Size size,
                           ZoneSet zoneSet, Bool high)
 {
-<<<<<<< HEAD
   CBS cbs = MustBeA_CRITICAL(CBSZoned, land);
-  CBSBlock block;
-=======
-  CBS cbs;
   RangeTree block;
->>>>>>> cbd9bedb
   Tree tree;
   cbsTestNodeInZonesClosureStruct closure;
   Res res;
@@ -1082,17 +1011,10 @@
 
   block = RangeTreeOfTree(tree);
 
-<<<<<<< HEAD
-  AVER_CRITICAL(CBSBlockBase(block) <= closure.base);
+  AVER_CRITICAL(RangeTreeBase(block) <= closure.base);
   AVER_CRITICAL(AddrOffset(closure.base, closure.limit) >= size);
   AVER_CRITICAL(ZoneSetSub(ZoneSetOfRange(LandArena(land), closure.base, closure.limit), zoneSet));
-  AVER_CRITICAL(closure.limit <= CBSBlockLimit(block));
-=======
-  AVER(RangeTreeBase(block) <= closure.base);
-  AVER(AddrOffset(closure.base, closure.limit) >= size);
-  AVER(ZoneSetSub(ZoneSetOfRange(LandArena(land), closure.base, closure.limit), zoneSet));
-  AVER(closure.limit <= RangeTreeLimit(block));
->>>>>>> cbd9bedb
+  AVER_CRITICAL(closure.limit <= RangeTreeLimit(block));
 
   if (!high)
     RangeInit(&rangeStruct, closure.base, AddrAdd(closure.base, size));
