// !$*UTF8*$!
{
	archiveVersion = 1;
	classes = {
	};
	objectVersion = 46;
	objects = {

/* Begin PBXAggregateTarget section */
		2215A9A9192A47BB00E9E2CE /* testci */ = {
			isa = PBXAggregateTarget;
			buildConfigurationList = 2215A9AD192A47BB00E9E2CE /* Build configuration list for PBXAggregateTarget "testci" */;
			buildPhases = (
				2215A9AC192A47BB00E9E2CE /* ShellScript */,
			);
			dependencies = (
				2215A9AA192A47BB00E9E2CE /* PBXTargetDependency */,
			);
			name = testci;
			productName = testrun;
		};
		2215A9B1192A47C500E9E2CE /* testansi */ = {
			isa = PBXAggregateTarget;
			buildConfigurationList = 2215A9B5192A47C500E9E2CE /* Build configuration list for PBXAggregateTarget "testansi" */;
			buildPhases = (
				2215A9B4192A47C500E9E2CE /* ShellScript */,
			);
			dependencies = (
				2215A9B2192A47C500E9E2CE /* PBXTargetDependency */,
			);
			name = testansi;
			productName = testrun;
		};
		2215A9B9192A47CE00E9E2CE /* testall */ = {
			isa = PBXAggregateTarget;
			buildConfigurationList = 2215A9BD192A47CE00E9E2CE /* Build configuration list for PBXAggregateTarget "testall" */;
			buildPhases = (
				2215A9BC192A47CE00E9E2CE /* ShellScript */,
			);
			dependencies = (
				2215A9BA192A47CE00E9E2CE /* PBXTargetDependency */,
			);
			name = testall;
			productName = testrun;
		};
		2215A9C1192A47D500E9E2CE /* testpollnone */ = {
			isa = PBXAggregateTarget;
			buildConfigurationList = 2215A9C5192A47D500E9E2CE /* Build configuration list for PBXAggregateTarget "testpollnone" */;
			buildPhases = (
				2215A9C4192A47D500E9E2CE /* ShellScript */,
			);
			dependencies = (
				2215A9C2192A47D500E9E2CE /* PBXTargetDependency */,
			);
			name = testpollnone;
			productName = testrun;
		};
		22CDE8EF16E9E97D00366D0A /* testrun */ = {
			isa = PBXAggregateTarget;
			buildConfigurationList = 22CDE8F016E9E97E00366D0A /* Build configuration list for PBXAggregateTarget "testrun" */;
			buildPhases = (
				22CDE8F416E9E9D400366D0A /* ShellScript */,
			);
			dependencies = (
				22CDE92E16E9EB9300366D0A /* PBXTargetDependency */,
			);
			name = testrun;
			productName = testrun;
		};
		3104AFF1156D37A0000A585A /* all */ = {
			isa = PBXAggregateTarget;
			buildConfigurationList = 3104AFF2156D37A0000A585A /* Build configuration list for PBXAggregateTarget "all" */;
			buildPhases = (
			);
			dependencies = (
				3104AFF6156D37BC000A585A /* PBXTargetDependency */,
				3114A644156E94FB001E0AA3 /* PBXTargetDependency */,
				22FACEF1188809B5000FDBC1 /* PBXTargetDependency */,
				3104AFF8156D37BE000A585A /* PBXTargetDependency */,
				3104B004156D37CD000A585A /* PBXTargetDependency */,
				22FA177916E8DB0C0098B23F /* PBXTargetDependency */,
				3104B01D156D398B000A585A /* PBXTargetDependency */,
				3104B02D156D39DF000A585A /* PBXTargetDependency */,
				3104AFFA156D37C1000A585A /* PBXTargetDependency */,
				3114A600156E940A001E0AA3 /* PBXTargetDependency */,
				3104AFFC156D37C3000A585A /* PBXTargetDependency */,
				31D60022156D3CF200337B26 /* PBXTargetDependency */,
				2291A5C0175CAB5F001D4920 /* PBXTargetDependency */,
				3114A677156E961C001E0AA3 /* PBXTargetDependency */,
				3114A612156E943B001E0AA3 /* PBXTargetDependency */,
				22B2BC3D18B643B300C33E63 /* PBXTargetDependency */,
				2291A5E6175CB207001D4920 /* PBXTargetDependency */,
				2291A5E8175CB20E001D4920 /* PBXTargetDependency */,
				3114A5CC156E932C001E0AA3 /* PBXTargetDependency */,
				3114A5EA156E93C4001E0AA3 /* PBXTargetDependency */,
				22EA3F4820D2B23F0065F5B6 /* PBXTargetDependency */,
				224CC79D175E187C002FF81B /* PBXTargetDependency */,
				22B2BC3F18B643B700C33E63 /* PBXTargetDependency */,
				3114A65B156E95B4001E0AA3 /* PBXTargetDependency */,
				2231BB6D18CA986B002D6322 /* PBXTargetDependency */,
				31D60034156D3D5A00337B26 /* PBXTargetDependency */,
				2286E4C918F4389E004111E2 /* PBXTargetDependency */,
				2231BB6F18CA986D002D6322 /* PBXTargetDependency */,
				3114A5A0156E915A001E0AA3 /* PBXTargetDependency */,
				3114A6A7156E9739001E0AA3 /* PBXTargetDependency */,
				3104AFFE156D37C6000A585A /* PBXTargetDependency */,
				3104B000156D37C8000A585A /* PBXTargetDependency */,
				3114A68D156E9686001E0AA3 /* PBXTargetDependency */,
				22C2ACB218BE4056006B3677 /* PBXTargetDependency */,
				31D6004F156D3EF700337B26 /* PBXTargetDependency */,
				3114A5B6156E92DC001E0AA3 /* PBXTargetDependency */,
				3104B002156D37CB000A585A /* PBXTargetDependency */,
				22B2BC3918B643AD00C33E63 /* PBXTargetDependency */,
				22B2BC3B18B643B000C33E63 /* PBXTargetDependency */,
				3104B04A156D3AE4000A585A /* PBXTargetDependency */,
				229E228819EAB10D00E21417 /* PBXTargetDependency */,
				31D6009D156D404B00337B26 /* PBXTargetDependency */,
				314CB6EB1C6D272A0073CA42 /* PBXTargetDependency */,
				3114A62E156E94AA001E0AA3 /* PBXTargetDependency */,
				3114A6B9156E9763001E0AA3 /* PBXTargetDependency */,
				31D60063156D3F5C00337B26 /* PBXTargetDependency */,
				31D60087156D3FE600337B26 /* PBXTargetDependency */,
				3114A6D5156E9839001E0AA3 /* PBXTargetDependency */,
				2D07B9791636FCBD00DB751B /* PBXTargetDependency */,
				2275798916C5422900B662B0 /* PBXTargetDependency */,
			);
			name = all;
			productName = all;
		};
/* End PBXAggregateTarget section */

/* Begin PBXBuildFile section */
		2215A9C9192A495F00E9E2CE /* pooln.c in Sources */ = {isa = PBXBuildFile; fileRef = 22FACEDE18880933000FDBC1 /* pooln.c */; };
		2231BB5118CA97D8002D6322 /* testlib.c in Sources */ = {isa = PBXBuildFile; fileRef = 31EEAC9E156AB73400714D05 /* testlib.c */; };
		2231BB5318CA97D8002D6322 /* libmps.a in Frameworks */ = {isa = PBXBuildFile; fileRef = 31EEABFB156AAF9D00714D05 /* libmps.a */; };
		2231BB5F18CA97DC002D6322 /* testlib.c in Sources */ = {isa = PBXBuildFile; fileRef = 31EEAC9E156AB73400714D05 /* testlib.c */; };
		2231BB6118CA97DC002D6322 /* libmps.a in Frameworks */ = {isa = PBXBuildFile; fileRef = 31EEABFB156AAF9D00714D05 /* libmps.a */; };
		2231BB6A18CA984F002D6322 /* locusss.c in Sources */ = {isa = PBXBuildFile; fileRef = 2231BB6918CA983C002D6322 /* locusss.c */; };
		2231BB6B18CA9861002D6322 /* locbwcss.c in Sources */ = {isa = PBXBuildFile; fileRef = 2231BB6818CA9834002D6322 /* locbwcss.c */; };
		223E795D19EAB00B00DC26A6 /* testlib.c in Sources */ = {isa = PBXBuildFile; fileRef = 31EEAC9E156AB73400714D05 /* testlib.c */; };
		223E795F19EAB00B00DC26A6 /* libmps.a in Frameworks */ = {isa = PBXBuildFile; fileRef = 31EEABFB156AAF9D00714D05 /* libmps.a */; };
		223E796719EAB05C00DC26A6 /* sncss.c in Sources */ = {isa = PBXBuildFile; fileRef = 223E796619EAB04100DC26A6 /* sncss.c */; };
		224CC791175E1821002FF81B /* testlib.c in Sources */ = {isa = PBXBuildFile; fileRef = 31EEAC9E156AB73400714D05 /* testlib.c */; };
		224CC793175E1821002FF81B /* libmps.a in Frameworks */ = {isa = PBXBuildFile; fileRef = 31EEABFB156AAF9D00714D05 /* libmps.a */; };
		224CC79F175E321C002FF81B /* mv2test.c in Sources */ = {isa = PBXBuildFile; fileRef = 3114A686156E9674001E0AA3 /* mv2test.c */; };
		224CC7A0175E322C002FF81B /* fotest.c in Sources */ = {isa = PBXBuildFile; fileRef = 224CC79E175E3202002FF81B /* fotest.c */; };
		22561A9818F4265D00372C66 /* testthrix.c in Sources */ = {isa = PBXBuildFile; fileRef = 22561A9718F4263300372C66 /* testthrix.c */; };
		22561A9918F4266600372C66 /* testthrix.c in Sources */ = {isa = PBXBuildFile; fileRef = 22561A9718F4263300372C66 /* testthrix.c */; };
		22561A9A18F426BB00372C66 /* testthrix.c in Sources */ = {isa = PBXBuildFile; fileRef = 22561A9718F4263300372C66 /* testthrix.c */; };
		22561A9B18F426F300372C66 /* testthrix.c in Sources */ = {isa = PBXBuildFile; fileRef = 22561A9718F4263300372C66 /* testthrix.c */; };
		2291A5B1175CAB2F001D4920 /* fmtdy.c in Sources */ = {isa = PBXBuildFile; fileRef = 3124CAC6156BE48D00753214 /* fmtdy.c */; };
		2291A5B2175CAB2F001D4920 /* fmtdytst.c in Sources */ = {isa = PBXBuildFile; fileRef = 3124CAC7156BE48D00753214 /* fmtdytst.c */; };
		2291A5B3175CAB2F001D4920 /* fmthe.c in Sources */ = {isa = PBXBuildFile; fileRef = 3124CAE4156BE6D500753214 /* fmthe.c */; };
		2291A5B4175CAB2F001D4920 /* fmtno.c in Sources */ = {isa = PBXBuildFile; fileRef = 3124CACC156BE4C200753214 /* fmtno.c */; };
		2291A5B5175CAB2F001D4920 /* testlib.c in Sources */ = {isa = PBXBuildFile; fileRef = 31EEAC9E156AB73400714D05 /* testlib.c */; };
		2291A5B7175CAB2F001D4920 /* libmps.a in Frameworks */ = {isa = PBXBuildFile; fileRef = 31EEABFB156AAF9D00714D05 /* libmps.a */; };
		2291A5BE175CAB4E001D4920 /* awlutth.c in Sources */ = {isa = PBXBuildFile; fileRef = 2291A5A9175CAA9B001D4920 /* awlutth.c */; };
		2291A5C5175CAFCA001D4920 /* fmtdy.c in Sources */ = {isa = PBXBuildFile; fileRef = 3124CAC6156BE48D00753214 /* fmtdy.c */; };
		2291A5C6175CAFCA001D4920 /* fmtdytst.c in Sources */ = {isa = PBXBuildFile; fileRef = 3124CAC7156BE48D00753214 /* fmtdytst.c */; };
		2291A5C7175CAFCA001D4920 /* fmtno.c in Sources */ = {isa = PBXBuildFile; fileRef = 3124CACC156BE4C200753214 /* fmtno.c */; };
		2291A5C8175CAFCA001D4920 /* testlib.c in Sources */ = {isa = PBXBuildFile; fileRef = 31EEAC9E156AB73400714D05 /* testlib.c */; };
		2291A5CB175CAFCA001D4920 /* libmps.a in Frameworks */ = {isa = PBXBuildFile; fileRef = 31EEABFB156AAF9D00714D05 /* libmps.a */; };
		2291A5D2175CAFF8001D4920 /* expt825.c in Sources */ = {isa = PBXBuildFile; fileRef = 2291A5AB175CAA9B001D4920 /* expt825.c */; };
		2291A5D8175CB05F001D4920 /* fmtdy.c in Sources */ = {isa = PBXBuildFile; fileRef = 3124CAC6156BE48D00753214 /* fmtdy.c */; };
		2291A5D9175CB05F001D4920 /* fmtdytst.c in Sources */ = {isa = PBXBuildFile; fileRef = 3124CAC7156BE48D00753214 /* fmtdytst.c */; };
		2291A5DA175CB05F001D4920 /* fmtno.c in Sources */ = {isa = PBXBuildFile; fileRef = 3124CACC156BE4C200753214 /* fmtno.c */; };
		2291A5DB175CB05F001D4920 /* testlib.c in Sources */ = {isa = PBXBuildFile; fileRef = 31EEAC9E156AB73400714D05 /* testlib.c */; };
		2291A5DD175CB05F001D4920 /* libmps.a in Frameworks */ = {isa = PBXBuildFile; fileRef = 31EEABFB156AAF9D00714D05 /* libmps.a */; };
		2291A5E4175CB076001D4920 /* exposet0.c in Sources */ = {isa = PBXBuildFile; fileRef = 2291A5AA175CAA9B001D4920 /* exposet0.c */; };
		2291A5ED175CB5E2001D4920 /* landtest.c in Sources */ = {isa = PBXBuildFile; fileRef = 2291A5E9175CB4EC001D4920 /* landtest.c */; };
		22B2BC2E18B6434F00C33E63 /* mps.c in Sources */ = {isa = PBXBuildFile; fileRef = 31A47BA3156C1E130039B1C2 /* mps.c */; };
		22B2BC3718B6437C00C33E63 /* scheme-advanced.c in Sources */ = {isa = PBXBuildFile; fileRef = 22B2BC2B18B6434000C33E63 /* scheme-advanced.c */; };
		22C2ACA718BE400A006B3677 /* testlib.c in Sources */ = {isa = PBXBuildFile; fileRef = 31EEAC9E156AB73400714D05 /* testlib.c */; };
		22C2ACA918BE400A006B3677 /* libmps.a in Frameworks */ = {isa = PBXBuildFile; fileRef = 31EEABFB156AAF9D00714D05 /* libmps.a */; };
		22C2ACB018BE4049006B3677 /* nailboardtest.c in Sources */ = {isa = PBXBuildFile; fileRef = 22C2ACA018BE3FEC006B3677 /* nailboardtest.c */; };
		22EA3F3D20D2B0D90065F5B6 /* testlib.c in Sources */ = {isa = PBXBuildFile; fileRef = 31EEAC9E156AB73400714D05 /* testlib.c */; };
		22EA3F3F20D2B0D90065F5B6 /* libmps.a in Frameworks */ = {isa = PBXBuildFile; fileRef = 31EEABFB156AAF9D00714D05 /* libmps.a */; };
		22EA3F4620D2B0FD0065F5B6 /* forktest.c in Sources */ = {isa = PBXBuildFile; fileRef = 22EA3F3720D2B0730065F5B6 /* forktest.c */; };
		22F846B518F437B900982BA7 /* testlib.c in Sources */ = {isa = PBXBuildFile; fileRef = 31EEAC9E156AB73400714D05 /* testlib.c */; };
		22F846B718F437B900982BA7 /* libmps.a in Frameworks */ = {isa = PBXBuildFile; fileRef = 31EEABFB156AAF9D00714D05 /* libmps.a */; };
		22F846BE18F437D700982BA7 /* lockut.c in Sources */ = {isa = PBXBuildFile; fileRef = 22F846AF18F4379C00982BA7 /* lockut.c */; };
		22F846BF18F437E000982BA7 /* testthrix.c in Sources */ = {isa = PBXBuildFile; fileRef = 22561A9718F4263300372C66 /* testthrix.c */; };
		22FA176916E8D6FC0098B23F /* fmtdy.c in Sources */ = {isa = PBXBuildFile; fileRef = 3124CAC6156BE48D00753214 /* fmtdy.c */; };
		22FA176A16E8D6FC0098B23F /* fmtdytst.c in Sources */ = {isa = PBXBuildFile; fileRef = 3124CAC7156BE48D00753214 /* fmtdytst.c */; };
		22FA176B16E8D6FC0098B23F /* fmthe.c in Sources */ = {isa = PBXBuildFile; fileRef = 3124CAE4156BE6D500753214 /* fmthe.c */; };
		22FA176C16E8D6FC0098B23F /* fmtno.c in Sources */ = {isa = PBXBuildFile; fileRef = 3124CACC156BE4C200753214 /* fmtno.c */; };
		22FA176D16E8D6FC0098B23F /* testlib.c in Sources */ = {isa = PBXBuildFile; fileRef = 31EEAC9E156AB73400714D05 /* testlib.c */; };
		22FA176F16E8D6FC0098B23F /* libmps.a in Frameworks */ = {isa = PBXBuildFile; fileRef = 31EEABFB156AAF9D00714D05 /* libmps.a */; };
		22FA177716E8D7A80098B23F /* amcssth.c in Sources */ = {isa = PBXBuildFile; fileRef = 22FA177616E8D7A80098B23F /* amcssth.c */; };
		22FACEE518880983000FDBC1 /* testlib.c in Sources */ = {isa = PBXBuildFile; fileRef = 31EEAC9E156AB73400714D05 /* testlib.c */; };
		22FACEE718880983000FDBC1 /* libmps.a in Frameworks */ = {isa = PBXBuildFile; fileRef = 31EEABFB156AAF9D00714D05 /* libmps.a */; };
		22FACEEE188809A3000FDBC1 /* fmtscheme.c in Sources */ = {isa = PBXBuildFile; fileRef = 22FACED6188807FF000FDBC1 /* fmtscheme.c */; };
		22FACEEF188809A7000FDBC1 /* airtest.c in Sources */ = {isa = PBXBuildFile; fileRef = 22FACED1188807FF000FDBC1 /* airtest.c */; };
		2D07B97A1636FCCE00DB751B /* eventsql.c in Sources */ = {isa = PBXBuildFile; fileRef = 2D07B96C1636FC7200DB751B /* eventsql.c */; };
		2D07B97C163705E400DB751B /* libsqlite3.dylib in Frameworks */ = {isa = PBXBuildFile; fileRef = 2D07B97B163705E400DB751B /* libsqlite3.dylib */; };
		2D53F2E716515A63009A1829 /* libmps.a in Frameworks */ = {isa = PBXBuildFile; fileRef = 31EEABFB156AAF9D00714D05 /* libmps.a */; };
		2D604BA516514C4F003AAF46 /* eventtxt.c in Sources */ = {isa = PBXBuildFile; fileRef = 2D604BA416514C4F003AAF46 /* eventtxt.c */; };
		3104AFBF156D3591000A585A /* apss.c in Sources */ = {isa = PBXBuildFile; fileRef = 3104AFBE156D3591000A585A /* apss.c */; };
		3104AFC2156D35B2000A585A /* libmps.a in Frameworks */ = {isa = PBXBuildFile; fileRef = 31EEABFB156AAF9D00714D05 /* libmps.a */; };
		3104AFC3156D35C3000A585A /* testlib.c in Sources */ = {isa = PBXBuildFile; fileRef = 31EEAC9E156AB73400714D05 /* testlib.c */; };
		3104AFD4156D35F7000A585A /* libmps.a in Frameworks */ = {isa = PBXBuildFile; fileRef = 31EEABFB156AAF9D00714D05 /* libmps.a */; };
		3104AFD5156D35FB000A585A /* testlib.c in Sources */ = {isa = PBXBuildFile; fileRef = 31EEAC9E156AB73400714D05 /* testlib.c */; };
		3104AFD8156D3607000A585A /* sacss.c in Sources */ = {isa = PBXBuildFile; fileRef = 3104AFD6156D3602000A585A /* sacss.c */; };
		3104AFE9156D3690000A585A /* libmps.a in Frameworks */ = {isa = PBXBuildFile; fileRef = 31EEABFB156AAF9D00714D05 /* libmps.a */; };
		3104AFEA156D3697000A585A /* testlib.c in Sources */ = {isa = PBXBuildFile; fileRef = 31EEAC9E156AB73400714D05 /* testlib.c */; };
		3104AFEC156D36A5000A585A /* amcsshe.c in Sources */ = {isa = PBXBuildFile; fileRef = 3104AFEB156D36A5000A585A /* amcsshe.c */; };
		3104AFED156D374A000A585A /* fmthe.c in Sources */ = {isa = PBXBuildFile; fileRef = 3124CAE4156BE6D500753214 /* fmthe.c */; };
		3104AFEE156D374D000A585A /* fmtno.c in Sources */ = {isa = PBXBuildFile; fileRef = 3124CACC156BE4C200753214 /* fmtno.c */; };
		3104AFEF156D3753000A585A /* fmtdy.c in Sources */ = {isa = PBXBuildFile; fileRef = 3124CAC6156BE48D00753214 /* fmtdy.c */; };
		3104AFF0156D3756000A585A /* fmtdytst.c in Sources */ = {isa = PBXBuildFile; fileRef = 3124CAC7156BE48D00753214 /* fmtdytst.c */; };
		3104B016156D390B000A585A /* amsss.c in Sources */ = {isa = PBXBuildFile; fileRef = 3104B015156D390B000A585A /* amsss.c */; };
		3104B017156D3915000A585A /* testlib.c in Sources */ = {isa = PBXBuildFile; fileRef = 31EEAC9E156AB73400714D05 /* testlib.c */; };
		3104B018156D3953000A585A /* libmps.a in Frameworks */ = {isa = PBXBuildFile; fileRef = 31EEABFB156AAF9D00714D05 /* libmps.a */; };
		3104B019156D3960000A585A /* fmtdy.c in Sources */ = {isa = PBXBuildFile; fileRef = 3124CAC6156BE48D00753214 /* fmtdy.c */; };
		3104B01A156D396E000A585A /* fmtdytst.c in Sources */ = {isa = PBXBuildFile; fileRef = 3124CAC7156BE48D00753214 /* fmtdytst.c */; };
		3104B01B156D3973000A585A /* fmtno.c in Sources */ = {isa = PBXBuildFile; fileRef = 3124CACC156BE4C200753214 /* fmtno.c */; };
		3104B02E156D39E2000A585A /* libmps.a in Frameworks */ = {isa = PBXBuildFile; fileRef = 31EEABFB156AAF9D00714D05 /* libmps.a */; };
		3104B031156D39FD000A585A /* fmthe.c in Sources */ = {isa = PBXBuildFile; fileRef = 3124CAE4156BE6D500753214 /* fmthe.c */; };
		3104B032156D3A00000A585A /* fmtdytst.c in Sources */ = {isa = PBXBuildFile; fileRef = 3124CAC7156BE48D00753214 /* fmtdytst.c */; };
		3104B033156D3A05000A585A /* testlib.c in Sources */ = {isa = PBXBuildFile; fileRef = 31EEAC9E156AB73400714D05 /* testlib.c */; };
		3104B034156D3A2C000A585A /* amssshe.c in Sources */ = {isa = PBXBuildFile; fileRef = 3104B02F156D39F2000A585A /* amssshe.c */; };
		3104B035156D3A39000A585A /* fmtdy.c in Sources */ = {isa = PBXBuildFile; fileRef = 3124CAC6156BE48D00753214 /* fmtdy.c */; };
		3104B036156D3A49000A585A /* fmtno.c in Sources */ = {isa = PBXBuildFile; fileRef = 3124CACC156BE4C200753214 /* fmtno.c */; };
		3104B04E156D3AFE000A585A /* testlib.c in Sources */ = {isa = PBXBuildFile; fileRef = 31EEAC9E156AB73400714D05 /* testlib.c */; };
		3104B04F156D3B09000A585A /* fmtdy.c in Sources */ = {isa = PBXBuildFile; fileRef = 3124CAC6156BE48D00753214 /* fmtdy.c */; };
		3104B050156D3B09000A585A /* fmtdytst.c in Sources */ = {isa = PBXBuildFile; fileRef = 3124CAC7156BE48D00753214 /* fmtdytst.c */; };
		3104B051156D3B09000A585A /* fmtno.c in Sources */ = {isa = PBXBuildFile; fileRef = 3124CACC156BE4C200753214 /* fmtno.c */; };
		31108A3E1C6B90E900E728EA /* testlib.c in Sources */ = {isa = PBXBuildFile; fileRef = 31EEAC9E156AB73400714D05 /* testlib.c */; };
		31108A411C6B90E900E728EA /* libmps.a in Frameworks */ = {isa = PBXBuildFile; fileRef = 31EEABFB156AAF9D00714D05 /* libmps.a */; };
		31108A481C6B911B00E728EA /* tagtest.c in Sources */ = {isa = PBXBuildFile; fileRef = 31108A391C6B90D600E728EA /* tagtest.c */; };
		3114A59B156E914B001E0AA3 /* libmps.a in Frameworks */ = {isa = PBXBuildFile; fileRef = 31EEABFB156AAF9D00714D05 /* libmps.a */; };
		3114A59C156E914F001E0AA3 /* testlib.c in Sources */ = {isa = PBXBuildFile; fileRef = 31EEAC9E156AB73400714D05 /* testlib.c */; };
		3114A5A2156E9168001E0AA3 /* locv.c in Sources */ = {isa = PBXBuildFile; fileRef = 3114A5A1156E9168001E0AA3 /* locv.c */; };
		3114A5B1156E92C8001E0AA3 /* libmps.a in Frameworks */ = {isa = PBXBuildFile; fileRef = 31EEABFB156AAF9D00714D05 /* libmps.a */; };
		3114A5B2156E92CB001E0AA3 /* testlib.c in Sources */ = {isa = PBXBuildFile; fileRef = 31EEAC9E156AB73400714D05 /* testlib.c */; };
		3114A5B8156E92F1001E0AA3 /* qs.c in Sources */ = {isa = PBXBuildFile; fileRef = 3114A5B7156E92F0001E0AA3 /* qs.c */; };
		3114A5C7156E9322001E0AA3 /* testlib.c in Sources */ = {isa = PBXBuildFile; fileRef = 31EEAC9E156AB73400714D05 /* testlib.c */; };
		3114A5C8156E9322001E0AA3 /* libmps.a in Frameworks */ = {isa = PBXBuildFile; fileRef = 31EEABFB156AAF9D00714D05 /* libmps.a */; };
		3114A5CE156E9369001E0AA3 /* finalcv.c in Sources */ = {isa = PBXBuildFile; fileRef = 3114A5CD156E9369001E0AA3 /* finalcv.c */; };
		3114A5CF156E9381001E0AA3 /* fmtdy.c in Sources */ = {isa = PBXBuildFile; fileRef = 3124CAC6156BE48D00753214 /* fmtdy.c */; };
		3114A5D0156E9381001E0AA3 /* fmtdytst.c in Sources */ = {isa = PBXBuildFile; fileRef = 3124CAC7156BE48D00753214 /* fmtdytst.c */; };
		3114A5D1156E9381001E0AA3 /* fmtno.c in Sources */ = {isa = PBXBuildFile; fileRef = 3124CACC156BE4C200753214 /* fmtno.c */; };
		3114A5E0156E93AE001E0AA3 /* fmtdy.c in Sources */ = {isa = PBXBuildFile; fileRef = 3124CAC6156BE48D00753214 /* fmtdy.c */; };
		3114A5E1156E93AE001E0AA3 /* fmtdytst.c in Sources */ = {isa = PBXBuildFile; fileRef = 3124CAC7156BE48D00753214 /* fmtdytst.c */; };
		3114A5E2156E93AE001E0AA3 /* fmtno.c in Sources */ = {isa = PBXBuildFile; fileRef = 3124CACC156BE4C200753214 /* fmtno.c */; };
		3114A5E3156E93AE001E0AA3 /* testlib.c in Sources */ = {isa = PBXBuildFile; fileRef = 31EEAC9E156AB73400714D05 /* testlib.c */; };
		3114A5E4156E93AE001E0AA3 /* libmps.a in Frameworks */ = {isa = PBXBuildFile; fileRef = 31EEABFB156AAF9D00714D05 /* libmps.a */; };
		3114A5E6156E93B9001E0AA3 /* finaltest.c in Sources */ = {isa = PBXBuildFile; fileRef = 3114A5E5156E93B9001E0AA3 /* finaltest.c */; };
		3114A5F9156E93F3001E0AA3 /* testlib.c in Sources */ = {isa = PBXBuildFile; fileRef = 31EEAC9E156AB73400714D05 /* testlib.c */; };
		3114A5FA156E93F3001E0AA3 /* libmps.a in Frameworks */ = {isa = PBXBuildFile; fileRef = 31EEABFB156AAF9D00714D05 /* libmps.a */; };
		3114A5FC156E93FC001E0AA3 /* arenacv.c in Sources */ = {isa = PBXBuildFile; fileRef = 3114A5FB156E93FC001E0AA3 /* arenacv.c */; };
		3114A615156E944E001E0AA3 /* bttest.c in Sources */ = {isa = PBXBuildFile; fileRef = 3114A613156E944A001E0AA3 /* bttest.c */; };
		3114A616156E9455001E0AA3 /* testlib.c in Sources */ = {isa = PBXBuildFile; fileRef = 31EEAC9E156AB73400714D05 /* testlib.c */; };
		3114A617156E946B001E0AA3 /* libmps.a in Frameworks */ = {isa = PBXBuildFile; fileRef = 31EEABFB156AAF9D00714D05 /* libmps.a */; };
		3114A626156E948C001E0AA3 /* libmps.a in Frameworks */ = {isa = PBXBuildFile; fileRef = 31EEABFB156AAF9D00714D05 /* libmps.a */; };
		3114A627156E9490001E0AA3 /* testlib.c in Sources */ = {isa = PBXBuildFile; fileRef = 31EEAC9E156AB73400714D05 /* testlib.c */; };
		3114A62A156E949E001E0AA3 /* teletest.c in Sources */ = {isa = PBXBuildFile; fileRef = 3114A628156E949A001E0AA3 /* teletest.c */; };
		3114A63E156E94EA001E0AA3 /* abqtest.c in Sources */ = {isa = PBXBuildFile; fileRef = 3114A63D156E94EA001E0AA3 /* abqtest.c */; };
		3114A63F156E94F0001E0AA3 /* testlib.c in Sources */ = {isa = PBXBuildFile; fileRef = 31EEAC9E156AB73400714D05 /* testlib.c */; };
		3114A640156E94F0001E0AA3 /* libmps.a in Frameworks */ = {isa = PBXBuildFile; fileRef = 31EEABFB156AAF9D00714D05 /* libmps.a */; };
		3114A66E156E95F2001E0AA3 /* btcv.c in Sources */ = {isa = PBXBuildFile; fileRef = 3114A66C156E95EB001E0AA3 /* btcv.c */; };
		3114A66F156E95F2001E0AA3 /* testlib.c in Sources */ = {isa = PBXBuildFile; fileRef = 31EEAC9E156AB73400714D05 /* testlib.c */; };
		3114A670156E95F2001E0AA3 /* libmps.a in Frameworks */ = {isa = PBXBuildFile; fileRef = 31EEABFB156AAF9D00714D05 /* libmps.a */; };
		3114A672156E95F6001E0AA3 /* testlib.c in Sources */ = {isa = PBXBuildFile; fileRef = 31EEAC9E156AB73400714D05 /* testlib.c */; };
		3114A673156E95F6001E0AA3 /* libmps.a in Frameworks */ = {isa = PBXBuildFile; fileRef = 31EEABFB156AAF9D00714D05 /* libmps.a */; };
		3114A688156E967C001E0AA3 /* testlib.c in Sources */ = {isa = PBXBuildFile; fileRef = 31EEAC9E156AB73400714D05 /* testlib.c */; };
		3114A6A1156E9729001E0AA3 /* messtest.c in Sources */ = {isa = PBXBuildFile; fileRef = 3114A69F156E9725001E0AA3 /* messtest.c */; };
		3114A6A2156E972D001E0AA3 /* testlib.c in Sources */ = {isa = PBXBuildFile; fileRef = 31EEAC9E156AB73400714D05 /* testlib.c */; };
		3114A6A3156E972D001E0AA3 /* libmps.a in Frameworks */ = {isa = PBXBuildFile; fileRef = 31EEABFB156AAF9D00714D05 /* libmps.a */; };
		3114A6BC156E976C001E0AA3 /* walkt0.c in Sources */ = {isa = PBXBuildFile; fileRef = 3114A6BA156E9768001E0AA3 /* walkt0.c */; };
		3114A6BD156E9771001E0AA3 /* testlib.c in Sources */ = {isa = PBXBuildFile; fileRef = 31EEAC9E156AB73400714D05 /* testlib.c */; };
		3114A6BE156E9771001E0AA3 /* libmps.a in Frameworks */ = {isa = PBXBuildFile; fileRef = 31EEABFB156AAF9D00714D05 /* libmps.a */; };
		3114A6BF156E97B8001E0AA3 /* fmtdy.c in Sources */ = {isa = PBXBuildFile; fileRef = 3124CAC6156BE48D00753214 /* fmtdy.c */; };
		3114A6C0156E97B8001E0AA3 /* fmtdytst.c in Sources */ = {isa = PBXBuildFile; fileRef = 3124CAC7156BE48D00753214 /* fmtdytst.c */; };
		3114A6C1156E97B8001E0AA3 /* fmtno.c in Sources */ = {isa = PBXBuildFile; fileRef = 3124CACC156BE4C200753214 /* fmtno.c */; };
		3114A6D1156E9829001E0AA3 /* eventcnv.c in Sources */ = {isa = PBXBuildFile; fileRef = 3114A6D0156E9829001E0AA3 /* eventcnv.c */; };
		3114A6D7156E9923001E0AA3 /* libmps.a in Frameworks */ = {isa = PBXBuildFile; fileRef = 31EEABFB156AAF9D00714D05 /* libmps.a */; };
		3114A6DD156E9A0F001E0AA3 /* libmps.a in Frameworks */ = {isa = PBXBuildFile; fileRef = 31EEABFB156AAF9D00714D05 /* libmps.a */; };
		311A44F81C8B1EBD00852E2B /* testthrix.c in Sources */ = {isa = PBXBuildFile; fileRef = 22561A9718F4263300372C66 /* testthrix.c */; };
		311A44F91C8B1EC200852E2B /* testthrix.c in Sources */ = {isa = PBXBuildFile; fileRef = 22561A9718F4263300372C66 /* testthrix.c */; };
		3124CAC3156BE40100753214 /* awlut.c in Sources */ = {isa = PBXBuildFile; fileRef = 3124CAC2156BE40100753214 /* awlut.c */; };
		3124CAC4156BE40D00753214 /* libmps.a in Frameworks */ = {isa = PBXBuildFile; fileRef = 31EEABFB156AAF9D00714D05 /* libmps.a */; };
		3124CAC5156BE41700753214 /* testlib.c in Sources */ = {isa = PBXBuildFile; fileRef = 31EEAC9E156AB73400714D05 /* testlib.c */; };
		3124CAC8156BE48D00753214 /* fmtdy.c in Sources */ = {isa = PBXBuildFile; fileRef = 3124CAC6156BE48D00753214 /* fmtdy.c */; };
		3124CAC9156BE48D00753214 /* fmtdytst.c in Sources */ = {isa = PBXBuildFile; fileRef = 3124CAC7156BE48D00753214 /* fmtdytst.c */; };
		3124CACD156BE4C200753214 /* fmtno.c in Sources */ = {isa = PBXBuildFile; fileRef = 3124CACC156BE4C200753214 /* fmtno.c */; };
		3124CADF156BE65900753214 /* mpsicv.c in Sources */ = {isa = PBXBuildFile; fileRef = 3124CADE156BE65900753214 /* mpsicv.c */; };
		3124CAE0156BE66B00753214 /* testlib.c in Sources */ = {isa = PBXBuildFile; fileRef = 31EEAC9E156AB73400714D05 /* testlib.c */; };
		3124CAE1156BE67000753214 /* libmps.a in Frameworks */ = {isa = PBXBuildFile; fileRef = 31EEABFB156AAF9D00714D05 /* libmps.a */; };
		3124CAE2156BE68E00753214 /* fmtdy.c in Sources */ = {isa = PBXBuildFile; fileRef = 3124CAC6156BE48D00753214 /* fmtdy.c */; };
		3124CAE3156BE69B00753214 /* fmtno.c in Sources */ = {isa = PBXBuildFile; fileRef = 3124CACC156BE4C200753214 /* fmtno.c */; };
		3124CAE5156BE6D500753214 /* fmthe.c in Sources */ = {isa = PBXBuildFile; fileRef = 3124CAE4156BE6D500753214 /* fmthe.c */; };
		3124CAE6156BE6F700753214 /* fmtdytst.c in Sources */ = {isa = PBXBuildFile; fileRef = 3124CAC7156BE48D00753214 /* fmtdytst.c */; };
		3124CAF6156BE81100753214 /* amcss.c in Sources */ = {isa = PBXBuildFile; fileRef = 3124CAF5156BE81100753214 /* amcss.c */; };
		3124CAF7156BE82000753214 /* fmtdy.c in Sources */ = {isa = PBXBuildFile; fileRef = 3124CAC6156BE48D00753214 /* fmtdy.c */; };
		3124CAF8156BE82000753214 /* fmtdytst.c in Sources */ = {isa = PBXBuildFile; fileRef = 3124CAC7156BE48D00753214 /* fmtdytst.c */; };
		3124CAF9156BE82000753214 /* fmthe.c in Sources */ = {isa = PBXBuildFile; fileRef = 3124CAE4156BE6D500753214 /* fmthe.c */; };
		3124CAFA156BE82000753214 /* fmtno.c in Sources */ = {isa = PBXBuildFile; fileRef = 3124CACC156BE4C200753214 /* fmtno.c */; };
		3124CAFB156BE82000753214 /* testlib.c in Sources */ = {isa = PBXBuildFile; fileRef = 31EEAC9E156AB73400714D05 /* testlib.c */; };
		3124CAFC156BE82900753214 /* libmps.a in Frameworks */ = {isa = PBXBuildFile; fileRef = 31EEABFB156AAF9D00714D05 /* libmps.a */; };
		3150AE53156ABA2500A6E22A /* libmps.a in Frameworks */ = {isa = PBXBuildFile; fileRef = 31EEABFB156AAF9D00714D05 /* libmps.a */; };
		318DA8D31892B27E0089718C /* testlib.c in Sources */ = {isa = PBXBuildFile; fileRef = 31EEAC9E156AB73400714D05 /* testlib.c */; };
		31A47BA4156C1E130039B1C2 /* mps.c in Sources */ = {isa = PBXBuildFile; fileRef = 31A47BA3156C1E130039B1C2 /* mps.c */; };
		31D60007156D3C6200337B26 /* segsmss.c in Sources */ = {isa = PBXBuildFile; fileRef = 31D60006156D3C5F00337B26 /* segsmss.c */; };
		31D60008156D3C7400337B26 /* libmps.a in Frameworks */ = {isa = PBXBuildFile; fileRef = 31EEABFB156AAF9D00714D05 /* libmps.a */; };
		31D60018156D3CC300337B26 /* awluthe.c in Sources */ = {isa = PBXBuildFile; fileRef = 31D60017156D3CC300337B26 /* awluthe.c */; };
		31D60019156D3CCC00337B26 /* libmps.a in Frameworks */ = {isa = PBXBuildFile; fileRef = 31EEABFB156AAF9D00714D05 /* libmps.a */; };
		31D6001A156D3CDC00337B26 /* fmtdy.c in Sources */ = {isa = PBXBuildFile; fileRef = 3124CAC6156BE48D00753214 /* fmtdy.c */; };
		31D6001B156D3CDC00337B26 /* fmtdytst.c in Sources */ = {isa = PBXBuildFile; fileRef = 3124CAC7156BE48D00753214 /* fmtdytst.c */; };
		31D6001C156D3CDC00337B26 /* fmthe.c in Sources */ = {isa = PBXBuildFile; fileRef = 3124CAE4156BE6D500753214 /* fmthe.c */; };
		31D6001D156D3CDC00337B26 /* fmtno.c in Sources */ = {isa = PBXBuildFile; fileRef = 3124CACC156BE4C200753214 /* fmtno.c */; };
		31D6001E156D3CDF00337B26 /* testlib.c in Sources */ = {isa = PBXBuildFile; fileRef = 31EEAC9E156AB73400714D05 /* testlib.c */; };
		31D60035156D3DF300337B26 /* libmps.a in Frameworks */ = {isa = PBXBuildFile; fileRef = 31EEABFB156AAF9D00714D05 /* libmps.a */; };
		31D60038156D3E3000337B26 /* lockcov.c in Sources */ = {isa = PBXBuildFile; fileRef = 31D60036156D3E0200337B26 /* lockcov.c */; };
		31D60039156D3E3E00337B26 /* testlib.c in Sources */ = {isa = PBXBuildFile; fileRef = 31EEAC9E156AB73400714D05 /* testlib.c */; };
		31D60048156D3ECF00337B26 /* testlib.c in Sources */ = {isa = PBXBuildFile; fileRef = 31EEAC9E156AB73400714D05 /* testlib.c */; };
		31D60049156D3ED200337B26 /* libmps.a in Frameworks */ = {isa = PBXBuildFile; fileRef = 31EEABFB156AAF9D00714D05 /* libmps.a */; };
		31D6004B156D3EE600337B26 /* poolncv.c in Sources */ = {isa = PBXBuildFile; fileRef = 31D6004A156D3EE600337B26 /* poolncv.c */; };
		31D6005F156D3F4A00337B26 /* zcoll.c in Sources */ = {isa = PBXBuildFile; fileRef = 31D6005E156D3F4A00337B26 /* zcoll.c */; };
		31D60060156D3F5000337B26 /* libmps.a in Frameworks */ = {isa = PBXBuildFile; fileRef = 31EEABFB156AAF9D00714D05 /* libmps.a */; };
		31D60069156D3F7200337B26 /* fmtdy.c in Sources */ = {isa = PBXBuildFile; fileRef = 3124CAC6156BE48D00753214 /* fmtdy.c */; };
		31D6006A156D3F7200337B26 /* fmtdytst.c in Sources */ = {isa = PBXBuildFile; fileRef = 3124CAC7156BE48D00753214 /* fmtdytst.c */; };
		31D6006B156D3F7200337B26 /* fmtno.c in Sources */ = {isa = PBXBuildFile; fileRef = 3124CACC156BE4C200753214 /* fmtno.c */; };
		31D6006C156D3F7200337B26 /* testlib.c in Sources */ = {isa = PBXBuildFile; fileRef = 31EEAC9E156AB73400714D05 /* testlib.c */; };
		31D6007D156D3FCF00337B26 /* zmess.c in Sources */ = {isa = PBXBuildFile; fileRef = 31D6007B156D3FCC00337B26 /* zmess.c */; };
		31D6007E156D3FD700337B26 /* fmtdy.c in Sources */ = {isa = PBXBuildFile; fileRef = 3124CAC6156BE48D00753214 /* fmtdy.c */; };
		31D6007F156D3FD700337B26 /* fmtdytst.c in Sources */ = {isa = PBXBuildFile; fileRef = 3124CAC7156BE48D00753214 /* fmtdytst.c */; };
		31D60080156D3FD700337B26 /* fmthe.c in Sources */ = {isa = PBXBuildFile; fileRef = 3124CAE4156BE6D500753214 /* fmthe.c */; };
		31D60081156D3FD700337B26 /* fmtno.c in Sources */ = {isa = PBXBuildFile; fileRef = 3124CACC156BE4C200753214 /* fmtno.c */; };
		31D60082156D3FD700337B26 /* testlib.c in Sources */ = {isa = PBXBuildFile; fileRef = 31EEAC9E156AB73400714D05 /* testlib.c */; };
		31D60083156D3FDB00337B26 /* libmps.a in Frameworks */ = {isa = PBXBuildFile; fileRef = 31EEABFB156AAF9D00714D05 /* libmps.a */; };
		31D6009A156D404000337B26 /* steptest.c in Sources */ = {isa = PBXBuildFile; fileRef = 31D60098156D403C00337B26 /* steptest.c */; };
		31D6009B156D404400337B26 /* libmps.a in Frameworks */ = {isa = PBXBuildFile; fileRef = 31EEABFB156AAF9D00714D05 /* libmps.a */; };
		31D6009E156D406400337B26 /* fmtdy.c in Sources */ = {isa = PBXBuildFile; fileRef = 3124CAC6156BE48D00753214 /* fmtdy.c */; };
		31D6009F156D406400337B26 /* fmtdytst.c in Sources */ = {isa = PBXBuildFile; fileRef = 3124CAC7156BE48D00753214 /* fmtdytst.c */; };
		31D600A0156D406400337B26 /* fmtno.c in Sources */ = {isa = PBXBuildFile; fileRef = 3124CACC156BE4C200753214 /* fmtno.c */; };
		31D600A1156D406400337B26 /* testlib.c in Sources */ = {isa = PBXBuildFile; fileRef = 31EEAC9E156AB73400714D05 /* testlib.c */; };
		31EEAC75156AB58E00714D05 /* mpmss.c in Sources */ = {isa = PBXBuildFile; fileRef = 31EEAC74156AB58E00714D05 /* mpmss.c */; };
		31EEAC9F156AB73400714D05 /* testlib.c in Sources */ = {isa = PBXBuildFile; fileRef = 31EEAC9E156AB73400714D05 /* testlib.c */; };
		31FCAE161769244F008C034C /* mps.c in Sources */ = {isa = PBXBuildFile; fileRef = 31A47BA3156C1E130039B1C2 /* mps.c */; };
		31FCAE19176924D4008C034C /* scheme.c in Sources */ = {isa = PBXBuildFile; fileRef = 31FCAE18176924D4008C034C /* scheme.c */; };
		6313D46918A400B200EB03EF /* testlib.c in Sources */ = {isa = PBXBuildFile; fileRef = 31EEAC9E156AB73400714D05 /* testlib.c */; };
		6313D47318A4028E00EB03EF /* djbench.c in Sources */ = {isa = PBXBuildFile; fileRef = 318DA8CE1892B1210089718C /* djbench.c */; };
		6313D47418A4029200EB03EF /* gcbench.c in Sources */ = {isa = PBXBuildFile; fileRef = 6313D46618A3FDC900EB03EF /* gcbench.c */; };
		6313D47518A40C6300EB03EF /* fmtdytst.c in Sources */ = {isa = PBXBuildFile; fileRef = 3124CAC7156BE48D00753214 /* fmtdytst.c */; };
		6313D47618A40C7B00EB03EF /* fmtdy.c in Sources */ = {isa = PBXBuildFile; fileRef = 3124CAC6156BE48D00753214 /* fmtdy.c */; };
		6313D47718A40D0400EB03EF /* fmtno.c in Sources */ = {isa = PBXBuildFile; fileRef = 3124CACC156BE4C200753214 /* fmtno.c */; };
/* End PBXBuildFile section */

/* Begin PBXContainerItemProxy section */
		2215A9AB192A47BB00E9E2CE /* PBXContainerItemProxy */ = {
			isa = PBXContainerItemProxy;
			containerPortal = 31EEABDA156AAE9E00714D05 /* Project object */;
			proxyType = 1;
			remoteGlobalIDString = 3104AFF1156D37A0000A585A;
			remoteInfo = all;
		};
		2215A9B3192A47C500E9E2CE /* PBXContainerItemProxy */ = {
			isa = PBXContainerItemProxy;
			containerPortal = 31EEABDA156AAE9E00714D05 /* Project object */;
			proxyType = 1;
			remoteGlobalIDString = 3104AFF1156D37A0000A585A;
			remoteInfo = all;
		};
		2215A9BB192A47CE00E9E2CE /* PBXContainerItemProxy */ = {
			isa = PBXContainerItemProxy;
			containerPortal = 31EEABDA156AAE9E00714D05 /* Project object */;
			proxyType = 1;
			remoteGlobalIDString = 3104AFF1156D37A0000A585A;
			remoteInfo = all;
		};
		2215A9C3192A47D500E9E2CE /* PBXContainerItemProxy */ = {
			isa = PBXContainerItemProxy;
			containerPortal = 31EEABDA156AAE9E00714D05 /* Project object */;
			proxyType = 1;
			remoteGlobalIDString = 3104AFF1156D37A0000A585A;
			remoteInfo = all;
		};
		2231BB4E18CA97D8002D6322 /* PBXContainerItemProxy */ = {
			isa = PBXContainerItemProxy;
			containerPortal = 31EEABDA156AAE9E00714D05 /* Project object */;
			proxyType = 1;
			remoteGlobalIDString = 31EEABFA156AAF9D00714D05;
			remoteInfo = mps;
		};
		2231BB5C18CA97DC002D6322 /* PBXContainerItemProxy */ = {
			isa = PBXContainerItemProxy;
			containerPortal = 31EEABDA156AAE9E00714D05 /* Project object */;
			proxyType = 1;
			remoteGlobalIDString = 31EEABFA156AAF9D00714D05;
			remoteInfo = mps;
		};
		2231BB6C18CA986B002D6322 /* PBXContainerItemProxy */ = {
			isa = PBXContainerItemProxy;
			containerPortal = 31EEABDA156AAE9E00714D05 /* Project object */;
			proxyType = 1;
			remoteGlobalIDString = 2231BB4C18CA97D8002D6322;
			remoteInfo = locbwcss;
		};
		2231BB6E18CA986D002D6322 /* PBXContainerItemProxy */ = {
			isa = PBXContainerItemProxy;
			containerPortal = 31EEABDA156AAE9E00714D05 /* Project object */;
			proxyType = 1;
			remoteGlobalIDString = 2231BB5A18CA97DC002D6322;
			remoteInfo = locusss;
		};
		223E795A19EAB00B00DC26A6 /* PBXContainerItemProxy */ = {
			isa = PBXContainerItemProxy;
			containerPortal = 31EEABDA156AAE9E00714D05 /* Project object */;
			proxyType = 1;
			remoteGlobalIDString = 31EEABFA156AAF9D00714D05;
			remoteInfo = mps;
		};
		224CC78E175E1821002FF81B /* PBXContainerItemProxy */ = {
			isa = PBXContainerItemProxy;
			containerPortal = 31EEABDA156AAE9E00714D05 /* Project object */;
			proxyType = 1;
			remoteGlobalIDString = 31EEABFA156AAF9D00714D05;
			remoteInfo = mps;
		};
		224CC79C175E187C002FF81B /* PBXContainerItemProxy */ = {
			isa = PBXContainerItemProxy;
			containerPortal = 31EEABDA156AAE9E00714D05 /* Project object */;
			proxyType = 1;
			remoteGlobalIDString = 224CC78C175E1821002FF81B;
			remoteInfo = mvfftest;
		};
		2275798816C5422900B662B0 /* PBXContainerItemProxy */ = {
			isa = PBXContainerItemProxy;
			containerPortal = 31EEABDA156AAE9E00714D05 /* Project object */;
			proxyType = 1;
			remoteGlobalIDString = 2D604B9B16514B1A003AAF46;
			remoteInfo = mpseventtxt;
		};
		2286E4C818F4389E004111E2 /* PBXContainerItemProxy */ = {
			isa = PBXContainerItemProxy;
			containerPortal = 31EEABDA156AAE9E00714D05 /* Project object */;
			proxyType = 1;
			remoteGlobalIDString = 22F846B018F437B900982BA7;
			remoteInfo = lockut;
		};
		2291A5AE175CAB2F001D4920 /* PBXContainerItemProxy */ = {
			isa = PBXContainerItemProxy;
			containerPortal = 31EEABDA156AAE9E00714D05 /* Project object */;
			proxyType = 1;
			remoteGlobalIDString = 31EEABFA156AAF9D00714D05;
			remoteInfo = mps;
		};
		2291A5BF175CAB5F001D4920 /* PBXContainerItemProxy */ = {
			isa = PBXContainerItemProxy;
			containerPortal = 31EEABDA156AAE9E00714D05 /* Project object */;
			proxyType = 1;
			remoteGlobalIDString = 2291A5AC175CAB2F001D4920;
			remoteInfo = awlutth;
		};
		2291A5C3175CAFCA001D4920 /* PBXContainerItemProxy */ = {
			isa = PBXContainerItemProxy;
			containerPortal = 31EEABDA156AAE9E00714D05 /* Project object */;
			proxyType = 1;
			remoteGlobalIDString = 31EEABFA156AAF9D00714D05;
			remoteInfo = mps;
		};
		2291A5D5175CB05F001D4920 /* PBXContainerItemProxy */ = {
			isa = PBXContainerItemProxy;
			containerPortal = 31EEABDA156AAE9E00714D05 /* Project object */;
			proxyType = 1;
			remoteGlobalIDString = 31EEABFA156AAF9D00714D05;
			remoteInfo = mps;
		};
		2291A5E5175CB207001D4920 /* PBXContainerItemProxy */ = {
			isa = PBXContainerItemProxy;
			containerPortal = 31EEABDA156AAE9E00714D05 /* Project object */;
			proxyType = 1;
			remoteGlobalIDString = 2291A5D3175CB05F001D4920;
			remoteInfo = exposet0;
		};
		2291A5E7175CB20E001D4920 /* PBXContainerItemProxy */ = {
			isa = PBXContainerItemProxy;
			containerPortal = 31EEABDA156AAE9E00714D05 /* Project object */;
			proxyType = 1;
			remoteGlobalIDString = 2291A5C1175CAFCA001D4920;
			remoteInfo = expt825;
		};
		229E228719EAB10D00E21417 /* PBXContainerItemProxy */ = {
			isa = PBXContainerItemProxy;
			containerPortal = 31EEABDA156AAE9E00714D05 /* Project object */;
			proxyType = 1;
			remoteGlobalIDString = 223E795819EAB00B00DC26A6;
			remoteInfo = sncss;
		};
		22B2BC3818B643AD00C33E63 /* PBXContainerItemProxy */ = {
			isa = PBXContainerItemProxy;
			containerPortal = 31EEABDA156AAE9E00714D05 /* Project object */;
			proxyType = 1;
			remoteGlobalIDString = 31FCAE0917692403008C034C;
			remoteInfo = scheme;
		};
		22B2BC3A18B643B000C33E63 /* PBXContainerItemProxy */ = {
			isa = PBXContainerItemProxy;
			containerPortal = 31EEABDA156AAE9E00714D05 /* Project object */;
			proxyType = 1;
			remoteGlobalIDString = 22B2BC2C18B6434F00C33E63;
			remoteInfo = "scheme-advanced";
		};
		22B2BC3C18B643B300C33E63 /* PBXContainerItemProxy */ = {
			isa = PBXContainerItemProxy;
			containerPortal = 31EEABDA156AAE9E00714D05 /* Project object */;
			proxyType = 1;
			remoteGlobalIDString = 318DA8C31892B0F30089718C;
			remoteInfo = djbench;
		};
		22B2BC3E18B643B700C33E63 /* PBXContainerItemProxy */ = {
			isa = PBXContainerItemProxy;
			containerPortal = 31EEABDA156AAE9E00714D05 /* Project object */;
			proxyType = 1;
			remoteGlobalIDString = 6313D46718A400B200EB03EF;
			remoteInfo = gcbench;
		};
		22C2ACA418BE400A006B3677 /* PBXContainerItemProxy */ = {
			isa = PBXContainerItemProxy;
			containerPortal = 31EEABDA156AAE9E00714D05 /* Project object */;
			proxyType = 1;
			remoteGlobalIDString = 31EEABFA156AAF9D00714D05;
			remoteInfo = mps;
		};
		22C2ACB118BE4056006B3677 /* PBXContainerItemProxy */ = {
			isa = PBXContainerItemProxy;
			containerPortal = 31EEABDA156AAE9E00714D05 /* Project object */;
			proxyType = 1;
			remoteGlobalIDString = 22C2ACA218BE400A006B3677;
			remoteInfo = nailboardtest;
		};
		22CDE92D16E9EB9300366D0A /* PBXContainerItemProxy */ = {
			isa = PBXContainerItemProxy;
			containerPortal = 31EEABDA156AAE9E00714D05 /* Project object */;
			proxyType = 1;
			remoteGlobalIDString = 3104AFF1156D37A0000A585A;
			remoteInfo = all;
		};
		22EA3F3A20D2B0D90065F5B6 /* PBXContainerItemProxy */ = {
			isa = PBXContainerItemProxy;
			containerPortal = 31EEABDA156AAE9E00714D05 /* Project object */;
			proxyType = 1;
			remoteGlobalIDString = 31EEABFA156AAF9D00714D05;
			remoteInfo = mps;
		};
		22EA3F4720D2B23F0065F5B6 /* PBXContainerItemProxy */ = {
			isa = PBXContainerItemProxy;
			containerPortal = 31EEABDA156AAE9E00714D05 /* Project object */;
			proxyType = 1;
			remoteGlobalIDString = 22EA3F3820D2B0D90065F5B6;
			remoteInfo = forktest;
		};
		22F846B218F437B900982BA7 /* PBXContainerItemProxy */ = {
			isa = PBXContainerItemProxy;
			containerPortal = 31EEABDA156AAE9E00714D05 /* Project object */;
			proxyType = 1;
			remoteGlobalIDString = 31EEABFA156AAF9D00714D05;
			remoteInfo = mps;
		};
		22FA176616E8D6FC0098B23F /* PBXContainerItemProxy */ = {
			isa = PBXContainerItemProxy;
			containerPortal = 31EEABDA156AAE9E00714D05 /* Project object */;
			proxyType = 1;
			remoteGlobalIDString = 31EEABFA156AAF9D00714D05;
			remoteInfo = mps;
		};
		22FA177816E8DB0C0098B23F /* PBXContainerItemProxy */ = {
			isa = PBXContainerItemProxy;
			containerPortal = 31EEABDA156AAE9E00714D05 /* Project object */;
			proxyType = 1;
			remoteGlobalIDString = 22FA176416E8D6FC0098B23F;
			remoteInfo = amcssth;
		};
		22FACEE218880983000FDBC1 /* PBXContainerItemProxy */ = {
			isa = PBXContainerItemProxy;
			containerPortal = 31EEABDA156AAE9E00714D05 /* Project object */;
			proxyType = 1;
			remoteGlobalIDString = 31EEABFA156AAF9D00714D05;
			remoteInfo = mps;
		};
		22FACEF0188809B5000FDBC1 /* PBXContainerItemProxy */ = {
			isa = PBXContainerItemProxy;
			containerPortal = 31EEABDA156AAE9E00714D05 /* Project object */;
			proxyType = 1;
			remoteGlobalIDString = 22FACEE018880983000FDBC1;
			remoteInfo = airtest;
		};
		2D07B9781636FCBD00DB751B /* PBXContainerItemProxy */ = {
			isa = PBXContainerItemProxy;
			containerPortal = 31EEABDA156AAE9E00714D05 /* Project object */;
			proxyType = 1;
			remoteGlobalIDString = 2D07B9701636FC9900DB751B;
			remoteInfo = mpseventsql;
		};
		3104AFC0156D35AE000A585A /* PBXContainerItemProxy */ = {
			isa = PBXContainerItemProxy;
			containerPortal = 31EEABDA156AAE9E00714D05 /* Project object */;
			proxyType = 1;
			remoteGlobalIDString = 31EEABFA156AAF9D00714D05;
			remoteInfo = mps;
		};
		3104AFD2156D35F2000A585A /* PBXContainerItemProxy */ = {
			isa = PBXContainerItemProxy;
			containerPortal = 31EEABDA156AAE9E00714D05 /* Project object */;
			proxyType = 1;
			remoteGlobalIDString = 31EEABFA156AAF9D00714D05;
			remoteInfo = mps;
		};
		3104AFE7156D368D000A585A /* PBXContainerItemProxy */ = {
			isa = PBXContainerItemProxy;
			containerPortal = 31EEABDA156AAE9E00714D05 /* Project object */;
			proxyType = 1;
			remoteGlobalIDString = 31EEABFA156AAF9D00714D05;
			remoteInfo = mps;
		};
		3104AFF5156D37BC000A585A /* PBXContainerItemProxy */ = {
			isa = PBXContainerItemProxy;
			containerPortal = 31EEABDA156AAE9E00714D05 /* Project object */;
			proxyType = 1;
			remoteGlobalIDString = 31EEABFA156AAF9D00714D05;
			remoteInfo = mps;
		};
		3104AFF7156D37BE000A585A /* PBXContainerItemProxy */ = {
			isa = PBXContainerItemProxy;
			containerPortal = 31EEABDA156AAE9E00714D05 /* Project object */;
			proxyType = 1;
			remoteGlobalIDString = 3124CAEA156BE7F300753214;
			remoteInfo = amcss;
		};
		3104AFF9156D37C1000A585A /* PBXContainerItemProxy */ = {
			isa = PBXContainerItemProxy;
			containerPortal = 31EEABDA156AAE9E00714D05 /* Project object */;
			proxyType = 1;
			remoteGlobalIDString = 3104AFB2156D357B000A585A;
			remoteInfo = apss;
		};
		3104AFFB156D37C3000A585A /* PBXContainerItemProxy */ = {
			isa = PBXContainerItemProxy;
			containerPortal = 31EEABDA156AAE9E00714D05 /* Project object */;
			proxyType = 1;
			remoteGlobalIDString = 3124CAB7156BE3EC00753214;
			remoteInfo = awlut;
		};
		3104AFFD156D37C6000A585A /* PBXContainerItemProxy */ = {
			isa = PBXContainerItemProxy;
			containerPortal = 31EEABDA156AAE9E00714D05 /* Project object */;
			proxyType = 1;
			remoteGlobalIDString = 31EEAC64156AB52600714D05;
			remoteInfo = mpmss;
		};
		3104AFFF156D37C8000A585A /* PBXContainerItemProxy */ = {
			isa = PBXContainerItemProxy;
			containerPortal = 31EEABDA156AAE9E00714D05 /* Project object */;
			proxyType = 1;
			remoteGlobalIDString = 3124CAD3156BE64A00753214;
			remoteInfo = mpsicv;
		};
		3104B001156D37CB000A585A /* PBXContainerItemProxy */ = {
			isa = PBXContainerItemProxy;
			containerPortal = 31EEABDA156AAE9E00714D05 /* Project object */;
			proxyType = 1;
			remoteGlobalIDString = 3104AFC7156D35E2000A585A;
			remoteInfo = sacss;
		};
		3104B003156D37CD000A585A /* PBXContainerItemProxy */ = {
			isa = PBXContainerItemProxy;
			containerPortal = 31EEABDA156AAE9E00714D05 /* Project object */;
			proxyType = 1;
			remoteGlobalIDString = 3104AFDC156D3681000A585A;
			remoteInfo = amcsshe;
		};
		3104B013156D38FA000A585A /* PBXContainerItemProxy */ = {
			isa = PBXContainerItemProxy;
			containerPortal = 31EEABDA156AAE9E00714D05 /* Project object */;
			proxyType = 1;
			remoteGlobalIDString = 31EEABFA156AAF9D00714D05;
			remoteInfo = mps;
		};
		3104B01C156D398B000A585A /* PBXContainerItemProxy */ = {
			isa = PBXContainerItemProxy;
			containerPortal = 31EEABDA156AAE9E00714D05 /* Project object */;
			proxyType = 1;
			remoteGlobalIDString = 3104B008156D38F3000A585A;
			remoteInfo = amsss;
		};
		3104B02C156D39DF000A585A /* PBXContainerItemProxy */ = {
			isa = PBXContainerItemProxy;
			containerPortal = 31EEABDA156AAE9E00714D05 /* Project object */;
			proxyType = 1;
			remoteGlobalIDString = 3104B021156D39D4000A585A;
			remoteInfo = amssshe;
		};
		3104B037156D3A56000A585A /* PBXContainerItemProxy */ = {
			isa = PBXContainerItemProxy;
			containerPortal = 31EEABDA156AAE9E00714D05 /* Project object */;
			proxyType = 1;
			remoteGlobalIDString = 31EEABFA156AAF9D00714D05;
			remoteInfo = mps;
		};
		3104B047156D3ADE000A585A /* PBXContainerItemProxy */ = {
			isa = PBXContainerItemProxy;
			containerPortal = 31EEABDA156AAE9E00714D05 /* Project object */;
			proxyType = 1;
			remoteGlobalIDString = 31EEABFA156AAF9D00714D05;
			remoteInfo = mps;
		};
		3104B049156D3AE4000A585A /* PBXContainerItemProxy */ = {
			isa = PBXContainerItemProxy;
			containerPortal = 31EEABDA156AAE9E00714D05 /* Project object */;
			proxyType = 1;
			remoteGlobalIDString = 3104B03C156D3AD7000A585A;
			remoteInfo = segsmss;
		};
		31108A3C1C6B90E900E728EA /* PBXContainerItemProxy */ = {
			isa = PBXContainerItemProxy;
			containerPortal = 31EEABDA156AAE9E00714D05 /* Project object */;
			proxyType = 1;
			remoteGlobalIDString = 31EEABFA156AAF9D00714D05;
			remoteInfo = mps;
		};
		3114A59D156E9156001E0AA3 /* PBXContainerItemProxy */ = {
			isa = PBXContainerItemProxy;
			containerPortal = 31EEABDA156AAE9E00714D05 /* Project object */;
			proxyType = 1;
			remoteGlobalIDString = 31EEABFA156AAF9D00714D05;
			remoteInfo = mps;
		};
		3114A59F156E915A001E0AA3 /* PBXContainerItemProxy */ = {
			isa = PBXContainerItemProxy;
			containerPortal = 31EEABDA156AAE9E00714D05 /* Project object */;
			proxyType = 1;
			remoteGlobalIDString = 3114A58F156E913C001E0AA3;
			remoteInfo = locv;
		};
		3114A5B3156E92D8001E0AA3 /* PBXContainerItemProxy */ = {
			isa = PBXContainerItemProxy;
			containerPortal = 31EEABDA156AAE9E00714D05 /* Project object */;
			proxyType = 1;
			remoteGlobalIDString = 31EEABFA156AAF9D00714D05;
			remoteInfo = mps;
		};
		3114A5B5156E92DC001E0AA3 /* PBXContainerItemProxy */ = {
			isa = PBXContainerItemProxy;
			containerPortal = 31EEABDA156AAE9E00714D05 /* Project object */;
			proxyType = 1;
			remoteGlobalIDString = 3114A5A6156E92C0001E0AA3;
			remoteInfo = qs;
		};
		3114A5C9156E9328001E0AA3 /* PBXContainerItemProxy */ = {
			isa = PBXContainerItemProxy;
			containerPortal = 31EEABDA156AAE9E00714D05 /* Project object */;
			proxyType = 1;
			remoteGlobalIDString = 31EEABFA156AAF9D00714D05;
			remoteInfo = mps;
		};
		3114A5CB156E932C001E0AA3 /* PBXContainerItemProxy */ = {
			isa = PBXContainerItemProxy;
			containerPortal = 31EEABDA156AAE9E00714D05 /* Project object */;
			proxyType = 1;
			remoteGlobalIDString = 3114A5BC156E9315001E0AA3;
			remoteInfo = finalcv;
		};
		3114A5E7156E93BF001E0AA3 /* PBXContainerItemProxy */ = {
			isa = PBXContainerItemProxy;
			containerPortal = 31EEABDA156AAE9E00714D05 /* Project object */;
			proxyType = 1;
			remoteGlobalIDString = 31EEABFA156AAF9D00714D05;
			remoteInfo = mps;
		};
		3114A5E9156E93C4001E0AA3 /* PBXContainerItemProxy */ = {
			isa = PBXContainerItemProxy;
			containerPortal = 31EEABDA156AAE9E00714D05 /* Project object */;
			proxyType = 1;
			remoteGlobalIDString = 3114A5D5156E93A0001E0AA3;
			remoteInfo = finaltest;
		};
		3114A5FD156E9406001E0AA3 /* PBXContainerItemProxy */ = {
			isa = PBXContainerItemProxy;
			containerPortal = 31EEABDA156AAE9E00714D05 /* Project object */;
			proxyType = 1;
			remoteGlobalIDString = 31EEABFA156AAF9D00714D05;
			remoteInfo = mps;
		};
		3114A5FF156E940A001E0AA3 /* PBXContainerItemProxy */ = {
			isa = PBXContainerItemProxy;
			containerPortal = 31EEABDA156AAE9E00714D05 /* Project object */;
			proxyType = 1;
			remoteGlobalIDString = 3114A5EE156E93E7001E0AA3;
			remoteInfo = arenacv;
		};
		3114A60F156E9438001E0AA3 /* PBXContainerItemProxy */ = {
			isa = PBXContainerItemProxy;
			containerPortal = 31EEABDA156AAE9E00714D05 /* Project object */;
			proxyType = 1;
			remoteGlobalIDString = 31EEABFA156AAF9D00714D05;
			remoteInfo = mps;
		};
		3114A611156E943B001E0AA3 /* PBXContainerItemProxy */ = {
			isa = PBXContainerItemProxy;
			containerPortal = 31EEABDA156AAE9E00714D05 /* Project object */;
			proxyType = 1;
			remoteGlobalIDString = 3114A604156E9430001E0AA3;
			remoteInfo = bttest;
		};
		3114A62B156E94A6001E0AA3 /* PBXContainerItemProxy */ = {
			isa = PBXContainerItemProxy;
			containerPortal = 31EEABDA156AAE9E00714D05 /* Project object */;
			proxyType = 1;
			remoteGlobalIDString = 31EEABFA156AAF9D00714D05;
			remoteInfo = mps;
		};
		3114A62D156E94AA001E0AA3 /* PBXContainerItemProxy */ = {
			isa = PBXContainerItemProxy;
			containerPortal = 31EEABDA156AAE9E00714D05 /* Project object */;
			proxyType = 1;
			remoteGlobalIDString = 3114A61B156E9485001E0AA3;
			remoteInfo = teletest;
		};
		3114A641156E94F8001E0AA3 /* PBXContainerItemProxy */ = {
			isa = PBXContainerItemProxy;
			containerPortal = 31EEABDA156AAE9E00714D05 /* Project object */;
			proxyType = 1;
			remoteGlobalIDString = 31EEABFA156AAF9D00714D05;
			remoteInfo = mps;
		};
		3114A643156E94FB001E0AA3 /* PBXContainerItemProxy */ = {
			isa = PBXContainerItemProxy;
			containerPortal = 31EEABDA156AAE9E00714D05 /* Project object */;
			proxyType = 1;
			remoteGlobalIDString = 3114A632156E94DB001E0AA3;
			remoteInfo = abqtest;
		};
		3114A658156E95B1001E0AA3 /* PBXContainerItemProxy */ = {
			isa = PBXContainerItemProxy;
			containerPortal = 31EEABDA156AAE9E00714D05 /* Project object */;
			proxyType = 1;
			remoteGlobalIDString = 31EEABFA156AAF9D00714D05;
			remoteInfo = mps;
		};
		3114A65A156E95B4001E0AA3 /* PBXContainerItemProxy */ = {
			isa = PBXContainerItemProxy;
			containerPortal = 31EEABDA156AAE9E00714D05 /* Project object */;
			proxyType = 1;
			remoteGlobalIDString = 3114A64B156E9596001E0AA3;
			remoteInfo = landtest;
		};
		3114A674156E9619001E0AA3 /* PBXContainerItemProxy */ = {
			isa = PBXContainerItemProxy;
			containerPortal = 31EEABDA156AAE9E00714D05 /* Project object */;
			proxyType = 1;
			remoteGlobalIDString = 31EEABFA156AAF9D00714D05;
			remoteInfo = mps;
		};
		3114A676156E961C001E0AA3 /* PBXContainerItemProxy */ = {
			isa = PBXContainerItemProxy;
			containerPortal = 31EEABDA156AAE9E00714D05 /* Project object */;
			proxyType = 1;
			remoteGlobalIDString = 3114A661156E95D9001E0AA3;
			remoteInfo = btcv;
		};
		3114A68A156E9682001E0AA3 /* PBXContainerItemProxy */ = {
			isa = PBXContainerItemProxy;
			containerPortal = 31EEABDA156AAE9E00714D05 /* Project object */;
			proxyType = 1;
			remoteGlobalIDString = 31EEABFA156AAF9D00714D05;
			remoteInfo = mps;
		};
		3114A68C156E9686001E0AA3 /* PBXContainerItemProxy */ = {
			isa = PBXContainerItemProxy;
			containerPortal = 31EEABDA156AAE9E00714D05 /* Project object */;
			proxyType = 1;
			remoteGlobalIDString = 3114A67B156E9668001E0AA3;
			remoteInfo = mv2test;
		};
		3114A6A4156E9735001E0AA3 /* PBXContainerItemProxy */ = {
			isa = PBXContainerItemProxy;
			containerPortal = 31EEABDA156AAE9E00714D05 /* Project object */;
			proxyType = 1;
			remoteGlobalIDString = 31EEABFA156AAF9D00714D05;
			remoteInfo = mps;
		};
		3114A6A6156E9739001E0AA3 /* PBXContainerItemProxy */ = {
			isa = PBXContainerItemProxy;
			containerPortal = 31EEABDA156AAE9E00714D05 /* Project object */;
			proxyType = 1;
			remoteGlobalIDString = 3114A694156E971B001E0AA3;
			remoteInfo = messtest;
		};
		3114A6B6156E975E001E0AA3 /* PBXContainerItemProxy */ = {
			isa = PBXContainerItemProxy;
			containerPortal = 31EEABDA156AAE9E00714D05 /* Project object */;
			proxyType = 1;
			remoteGlobalIDString = 31EEABFA156AAF9D00714D05;
			remoteInfo = mps;
		};
		3114A6B8156E9763001E0AA3 /* PBXContainerItemProxy */ = {
			isa = PBXContainerItemProxy;
			containerPortal = 31EEABDA156AAE9E00714D05 /* Project object */;
			proxyType = 1;
			remoteGlobalIDString = 3114A6AB156E9759001E0AA3;
			remoteInfo = walkt0;
		};
		3114A6D2156E9834001E0AA3 /* PBXContainerItemProxy */ = {
			isa = PBXContainerItemProxy;
			containerPortal = 31EEABDA156AAE9E00714D05 /* Project object */;
			proxyType = 1;
			remoteGlobalIDString = 31EEABFA156AAF9D00714D05;
			remoteInfo = mps;
		};
		3114A6D4156E9839001E0AA3 /* PBXContainerItemProxy */ = {
			isa = PBXContainerItemProxy;
			containerPortal = 31EEABDA156AAE9E00714D05 /* Project object */;
			proxyType = 1;
			remoteGlobalIDString = 3114A6C5156E9815001E0AA3;
			remoteInfo = mpseventcnv;
		};
		314CB6EA1C6D272A0073CA42 /* PBXContainerItemProxy */ = {
			isa = PBXContainerItemProxy;
			containerPortal = 31EEABDA156AAE9E00714D05 /* Project object */;
			proxyType = 1;
			remoteGlobalIDString = 31108A3A1C6B90E900E728EA;
			remoteInfo = tagtest;
		};
		31A47BA9156C210D0039B1C2 /* PBXContainerItemProxy */ = {
			isa = PBXContainerItemProxy;
			containerPortal = 31EEABDA156AAE9E00714D05 /* Project object */;
			proxyType = 1;
			remoteGlobalIDString = 31EEABFA156AAF9D00714D05;
			remoteInfo = mps;
		};
		31A47BAB156C21120039B1C2 /* PBXContainerItemProxy */ = {
			isa = PBXContainerItemProxy;
			containerPortal = 31EEABDA156AAE9E00714D05 /* Project object */;
			proxyType = 1;
			remoteGlobalIDString = 31EEABFA156AAF9D00714D05;
			remoteInfo = mps;
		};
		31A47BAD156C21170039B1C2 /* PBXContainerItemProxy */ = {
			isa = PBXContainerItemProxy;
			containerPortal = 31EEABDA156AAE9E00714D05 /* Project object */;
			proxyType = 1;
			remoteGlobalIDString = 31EEABFA156AAF9D00714D05;
			remoteInfo = mps;
		};
		31A47BAF156C211B0039B1C2 /* PBXContainerItemProxy */ = {
			isa = PBXContainerItemProxy;
			containerPortal = 31EEABDA156AAE9E00714D05 /* Project object */;
			proxyType = 1;
			remoteGlobalIDString = 31EEABFA156AAF9D00714D05;
			remoteInfo = mps;
		};
		31D6001F156D3CEC00337B26 /* PBXContainerItemProxy */ = {
			isa = PBXContainerItemProxy;
			containerPortal = 31EEABDA156AAE9E00714D05 /* Project object */;
			proxyType = 1;
			remoteGlobalIDString = 31EEABFA156AAF9D00714D05;
			remoteInfo = mps;
		};
		31D60021156D3CF200337B26 /* PBXContainerItemProxy */ = {
			isa = PBXContainerItemProxy;
			containerPortal = 31EEABDA156AAE9E00714D05 /* Project object */;
			proxyType = 1;
			remoteGlobalIDString = 31D6000C156D3CB200337B26;
			remoteInfo = awluthe;
		};
		31D60031156D3D5300337B26 /* PBXContainerItemProxy */ = {
			isa = PBXContainerItemProxy;
			containerPortal = 31EEABDA156AAE9E00714D05 /* Project object */;
			proxyType = 1;
			remoteGlobalIDString = 31EEABFA156AAF9D00714D05;
			remoteInfo = mps;
		};
		31D60033156D3D5A00337B26 /* PBXContainerItemProxy */ = {
			isa = PBXContainerItemProxy;
			containerPortal = 31EEABDA156AAE9E00714D05 /* Project object */;
			proxyType = 1;
			remoteGlobalIDString = 31D60026156D3D3E00337B26;
			remoteInfo = lockcov;
		};
		31D6004C156D3EF000337B26 /* PBXContainerItemProxy */ = {
			isa = PBXContainerItemProxy;
			containerPortal = 31EEABDA156AAE9E00714D05 /* Project object */;
			proxyType = 1;
			remoteGlobalIDString = 31EEABFA156AAF9D00714D05;
			remoteInfo = mps;
		};
		31D6004E156D3EF700337B26 /* PBXContainerItemProxy */ = {
			isa = PBXContainerItemProxy;
			containerPortal = 31EEABDA156AAE9E00714D05 /* Project object */;
			proxyType = 1;
			remoteGlobalIDString = 31D6003D156D3EC700337B26;
			remoteInfo = poolncv;
		};
		31D60062156D3F5C00337B26 /* PBXContainerItemProxy */ = {
			isa = PBXContainerItemProxy;
			containerPortal = 31EEABDA156AAE9E00714D05 /* Project object */;
			proxyType = 1;
			remoteGlobalIDString = 31D60053156D3F3500337B26;
			remoteInfo = zcoll;
		};
		31D60064156D3F5F00337B26 /* PBXContainerItemProxy */ = {
			isa = PBXContainerItemProxy;
			containerPortal = 31EEABDA156AAE9E00714D05 /* Project object */;
			proxyType = 1;
			remoteGlobalIDString = 31EEABFA156AAF9D00714D05;
			remoteInfo = mps;
		};
		31D60084156D3FE100337B26 /* PBXContainerItemProxy */ = {
			isa = PBXContainerItemProxy;
			containerPortal = 31EEABDA156AAE9E00714D05 /* Project object */;
			proxyType = 1;
			remoteGlobalIDString = 31EEABFA156AAF9D00714D05;
			remoteInfo = mps;
		};
		31D60086156D3FE600337B26 /* PBXContainerItemProxy */ = {
			isa = PBXContainerItemProxy;
			containerPortal = 31EEABDA156AAE9E00714D05 /* Project object */;
			proxyType = 1;
			remoteGlobalIDString = 31D60070156D3FBC00337B26;
			remoteInfo = zmess;
		};
		31D60096156D403500337B26 /* PBXContainerItemProxy */ = {
			isa = PBXContainerItemProxy;
			containerPortal = 31EEABDA156AAE9E00714D05 /* Project object */;
			proxyType = 1;
			remoteGlobalIDString = 31EEABFA156AAF9D00714D05;
			remoteInfo = mps;
		};
		31D6009C156D404B00337B26 /* PBXContainerItemProxy */ = {
			isa = PBXContainerItemProxy;
			containerPortal = 31EEABDA156AAE9E00714D05 /* Project object */;
			proxyType = 1;
			remoteGlobalIDString = 31D6008B156D402900337B26;
			remoteInfo = steptest;
		};
/* End PBXContainerItemProxy section */

/* Begin PBXCopyFilesBuildPhase section */
		2231BB5418CA97D8002D6322 /* CopyFiles */ = {
			isa = PBXCopyFilesBuildPhase;
			buildActionMask = 2147483647;
			dstPath = /usr/share/man/man1/;
			dstSubfolderSpec = 0;
			files = (
			);
			runOnlyForDeploymentPostprocessing = 1;
		};
		2231BB6218CA97DC002D6322 /* CopyFiles */ = {
			isa = PBXCopyFilesBuildPhase;
			buildActionMask = 2147483647;
			dstPath = /usr/share/man/man1/;
			dstSubfolderSpec = 0;
			files = (
			);
			runOnlyForDeploymentPostprocessing = 1;
		};
		223E796019EAB00B00DC26A6 /* CopyFiles */ = {
			isa = PBXCopyFilesBuildPhase;
			buildActionMask = 2147483647;
			dstPath = /usr/share/man/man1/;
			dstSubfolderSpec = 0;
			files = (
			);
			runOnlyForDeploymentPostprocessing = 1;
		};
		224CC794175E1821002FF81B /* CopyFiles */ = {
			isa = PBXCopyFilesBuildPhase;
			buildActionMask = 2147483647;
			dstPath = /usr/share/man/man1/;
			dstSubfolderSpec = 0;
			files = (
			);
			runOnlyForDeploymentPostprocessing = 1;
		};
		2291A5B8175CAB2F001D4920 /* CopyFiles */ = {
			isa = PBXCopyFilesBuildPhase;
			buildActionMask = 2147483647;
			dstPath = /usr/share/man/man1/;
			dstSubfolderSpec = 0;
			files = (
			);
			runOnlyForDeploymentPostprocessing = 1;
		};
		2291A5CC175CAFCA001D4920 /* CopyFiles */ = {
			isa = PBXCopyFilesBuildPhase;
			buildActionMask = 2147483647;
			dstPath = /usr/share/man/man1/;
			dstSubfolderSpec = 0;
			files = (
			);
			runOnlyForDeploymentPostprocessing = 1;
		};
		2291A5DE175CB05F001D4920 /* CopyFiles */ = {
			isa = PBXCopyFilesBuildPhase;
			buildActionMask = 2147483647;
			dstPath = /usr/share/man/man1/;
			dstSubfolderSpec = 0;
			files = (
			);
			runOnlyForDeploymentPostprocessing = 1;
		};
		22B2BC3118B6434F00C33E63 /* CopyFiles */ = {
			isa = PBXCopyFilesBuildPhase;
			buildActionMask = 2147483647;
			dstPath = /usr/share/man/man1/;
			dstSubfolderSpec = 0;
			files = (
			);
			runOnlyForDeploymentPostprocessing = 1;
		};
		22C2ACAA18BE400A006B3677 /* CopyFiles */ = {
			isa = PBXCopyFilesBuildPhase;
			buildActionMask = 2147483647;
			dstPath = /usr/share/man/man1/;
			dstSubfolderSpec = 0;
			files = (
			);
			runOnlyForDeploymentPostprocessing = 1;
		};
		22EA3F4020D2B0D90065F5B6 /* CopyFiles */ = {
			isa = PBXCopyFilesBuildPhase;
			buildActionMask = 2147483647;
			dstPath = /usr/share/man/man1/;
			dstSubfolderSpec = 0;
			files = (
			);
			runOnlyForDeploymentPostprocessing = 1;
		};
		22F846B818F437B900982BA7 /* CopyFiles */ = {
			isa = PBXCopyFilesBuildPhase;
			buildActionMask = 2147483647;
			dstPath = /usr/share/man/man1/;
			dstSubfolderSpec = 0;
			files = (
			);
			runOnlyForDeploymentPostprocessing = 1;
		};
		22FA177016E8D6FC0098B23F /* CopyFiles */ = {
			isa = PBXCopyFilesBuildPhase;
			buildActionMask = 2147483647;
			dstPath = /usr/share/man/man1/;
			dstSubfolderSpec = 0;
			files = (
			);
			runOnlyForDeploymentPostprocessing = 1;
		};
		22FACEE818880983000FDBC1 /* CopyFiles */ = {
			isa = PBXCopyFilesBuildPhase;
			buildActionMask = 2147483647;
			dstPath = /usr/share/man/man1/;
			dstSubfolderSpec = 0;
			files = (
			);
			runOnlyForDeploymentPostprocessing = 1;
		};
		2D07B96F1636FC9900DB751B /* CopyFiles */ = {
			isa = PBXCopyFilesBuildPhase;
			buildActionMask = 2147483647;
			dstPath = /usr/share/man/man1/;
			dstSubfolderSpec = 0;
			files = (
			);
			runOnlyForDeploymentPostprocessing = 1;
		};
		2D604B9A16514B1A003AAF46 /* CopyFiles */ = {
			isa = PBXCopyFilesBuildPhase;
			buildActionMask = 2147483647;
			dstPath = /usr/share/man/man1/;
			dstSubfolderSpec = 0;
			files = (
			);
			runOnlyForDeploymentPostprocessing = 1;
		};
		3104AFB1156D357B000A585A /* CopyFiles */ = {
			isa = PBXCopyFilesBuildPhase;
			buildActionMask = 2147483647;
			dstPath = /usr/share/man/man1/;
			dstSubfolderSpec = 0;
			files = (
			);
			runOnlyForDeploymentPostprocessing = 1;
		};
		3104AFC6156D35E2000A585A /* CopyFiles */ = {
			isa = PBXCopyFilesBuildPhase;
			buildActionMask = 2147483647;
			dstPath = /usr/share/man/man1/;
			dstSubfolderSpec = 0;
			files = (
			);
			runOnlyForDeploymentPostprocessing = 1;
		};
		3104AFDB156D3681000A585A /* CopyFiles */ = {
			isa = PBXCopyFilesBuildPhase;
			buildActionMask = 2147483647;
			dstPath = /usr/share/man/man1/;
			dstSubfolderSpec = 0;
			files = (
			);
			runOnlyForDeploymentPostprocessing = 1;
		};
		3104B007156D38F3000A585A /* CopyFiles */ = {
			isa = PBXCopyFilesBuildPhase;
			buildActionMask = 2147483647;
			dstPath = /usr/share/man/man1/;
			dstSubfolderSpec = 0;
			files = (
			);
			runOnlyForDeploymentPostprocessing = 1;
		};
		3104B020156D39D4000A585A /* CopyFiles */ = {
			isa = PBXCopyFilesBuildPhase;
			buildActionMask = 2147483647;
			dstPath = /usr/share/man/man1/;
			dstSubfolderSpec = 0;
			files = (
			);
			runOnlyForDeploymentPostprocessing = 1;
		};
		3104B03B156D3AD7000A585A /* CopyFiles */ = {
			isa = PBXCopyFilesBuildPhase;
			buildActionMask = 2147483647;
			dstPath = /usr/share/man/man1/;
			dstSubfolderSpec = 0;
			files = (
			);
			runOnlyForDeploymentPostprocessing = 1;
		};
		31108A421C6B90E900E728EA /* CopyFiles */ = {
			isa = PBXCopyFilesBuildPhase;
			buildActionMask = 2147483647;
			dstPath = /usr/share/man/man1/;
			dstSubfolderSpec = 0;
			files = (
			);
			runOnlyForDeploymentPostprocessing = 1;
		};
		3114A58E156E913C001E0AA3 /* CopyFiles */ = {
			isa = PBXCopyFilesBuildPhase;
			buildActionMask = 2147483647;
			dstPath = /usr/share/man/man1/;
			dstSubfolderSpec = 0;
			files = (
			);
			runOnlyForDeploymentPostprocessing = 1;
		};
		3114A5A5156E92C0001E0AA3 /* CopyFiles */ = {
			isa = PBXCopyFilesBuildPhase;
			buildActionMask = 2147483647;
			dstPath = /usr/share/man/man1/;
			dstSubfolderSpec = 0;
			files = (
			);
			runOnlyForDeploymentPostprocessing = 1;
		};
		3114A5BB156E9315001E0AA3 /* CopyFiles */ = {
			isa = PBXCopyFilesBuildPhase;
			buildActionMask = 2147483647;
			dstPath = /usr/share/man/man1/;
			dstSubfolderSpec = 0;
			files = (
			);
			runOnlyForDeploymentPostprocessing = 1;
		};
		3114A5D4156E93A0001E0AA3 /* CopyFiles */ = {
			isa = PBXCopyFilesBuildPhase;
			buildActionMask = 2147483647;
			dstPath = /usr/share/man/man1/;
			dstSubfolderSpec = 0;
			files = (
			);
			runOnlyForDeploymentPostprocessing = 1;
		};
		3114A5ED156E93E7001E0AA3 /* CopyFiles */ = {
			isa = PBXCopyFilesBuildPhase;
			buildActionMask = 2147483647;
			dstPath = /usr/share/man/man1/;
			dstSubfolderSpec = 0;
			files = (
			);
			runOnlyForDeploymentPostprocessing = 1;
		};
		3114A603156E9430001E0AA3 /* CopyFiles */ = {
			isa = PBXCopyFilesBuildPhase;
			buildActionMask = 2147483647;
			dstPath = /usr/share/man/man1/;
			dstSubfolderSpec = 0;
			files = (
			);
			runOnlyForDeploymentPostprocessing = 1;
		};
		3114A61A156E9485001E0AA3 /* CopyFiles */ = {
			isa = PBXCopyFilesBuildPhase;
			buildActionMask = 2147483647;
			dstPath = /usr/share/man/man1/;
			dstSubfolderSpec = 0;
			files = (
			);
			runOnlyForDeploymentPostprocessing = 1;
		};
		3114A631156E94DB001E0AA3 /* CopyFiles */ = {
			isa = PBXCopyFilesBuildPhase;
			buildActionMask = 2147483647;
			dstPath = /usr/share/man/man1/;
			dstSubfolderSpec = 0;
			files = (
			);
			runOnlyForDeploymentPostprocessing = 1;
		};
		3114A64A156E9596001E0AA3 /* CopyFiles */ = {
			isa = PBXCopyFilesBuildPhase;
			buildActionMask = 2147483647;
			dstPath = /usr/share/man/man1/;
			dstSubfolderSpec = 0;
			files = (
			);
			runOnlyForDeploymentPostprocessing = 1;
		};
		3114A660156E95D9001E0AA3 /* CopyFiles */ = {
			isa = PBXCopyFilesBuildPhase;
			buildActionMask = 2147483647;
			dstPath = /usr/share/man/man1/;
			dstSubfolderSpec = 0;
			files = (
			);
			runOnlyForDeploymentPostprocessing = 1;
		};
		3114A67A156E9668001E0AA3 /* CopyFiles */ = {
			isa = PBXCopyFilesBuildPhase;
			buildActionMask = 2147483647;
			dstPath = /usr/share/man/man1/;
			dstSubfolderSpec = 0;
			files = (
			);
			runOnlyForDeploymentPostprocessing = 1;
		};
		3114A693156E971B001E0AA3 /* CopyFiles */ = {
			isa = PBXCopyFilesBuildPhase;
			buildActionMask = 2147483647;
			dstPath = /usr/share/man/man1/;
			dstSubfolderSpec = 0;
			files = (
			);
			runOnlyForDeploymentPostprocessing = 1;
		};
		3114A6AA156E9759001E0AA3 /* CopyFiles */ = {
			isa = PBXCopyFilesBuildPhase;
			buildActionMask = 2147483647;
			dstPath = /usr/share/man/man1/;
			dstSubfolderSpec = 0;
			files = (
			);
			runOnlyForDeploymentPostprocessing = 1;
		};
		3114A6C4156E9815001E0AA3 /* CopyFiles */ = {
			isa = PBXCopyFilesBuildPhase;
			buildActionMask = 2147483647;
			dstPath = /usr/share/man/man1/;
			dstSubfolderSpec = 0;
			files = (
			);
			runOnlyForDeploymentPostprocessing = 1;
		};
		3124CAB6156BE3EC00753214 /* CopyFiles */ = {
			isa = PBXCopyFilesBuildPhase;
			buildActionMask = 2147483647;
			dstPath = /usr/share/man/man1/;
			dstSubfolderSpec = 0;
			files = (
			);
			runOnlyForDeploymentPostprocessing = 1;
		};
		3124CAD2156BE64A00753214 /* CopyFiles */ = {
			isa = PBXCopyFilesBuildPhase;
			buildActionMask = 2147483647;
			dstPath = /usr/share/man/man1/;
			dstSubfolderSpec = 0;
			files = (
			);
			runOnlyForDeploymentPostprocessing = 1;
		};
		3124CAE9156BE7F300753214 /* CopyFiles */ = {
			isa = PBXCopyFilesBuildPhase;
			buildActionMask = 2147483647;
			dstPath = /usr/share/man/man1/;
			dstSubfolderSpec = 0;
			files = (
			);
			runOnlyForDeploymentPostprocessing = 1;
		};
		318DA8C81892B0F30089718C /* CopyFiles */ = {
			isa = PBXCopyFilesBuildPhase;
			buildActionMask = 2147483647;
			dstPath = /usr/share/man/man1/;
			dstSubfolderSpec = 0;
			files = (
			);
			runOnlyForDeploymentPostprocessing = 1;
		};
		31D6000B156D3CB200337B26 /* CopyFiles */ = {
			isa = PBXCopyFilesBuildPhase;
			buildActionMask = 2147483647;
			dstPath = /usr/share/man/man1/;
			dstSubfolderSpec = 0;
			files = (
			);
			runOnlyForDeploymentPostprocessing = 1;
		};
		31D60025156D3D3E00337B26 /* CopyFiles */ = {
			isa = PBXCopyFilesBuildPhase;
			buildActionMask = 2147483647;
			dstPath = /usr/share/man/man1/;
			dstSubfolderSpec = 0;
			files = (
			);
			runOnlyForDeploymentPostprocessing = 1;
		};
		31D6003C156D3EC700337B26 /* CopyFiles */ = {
			isa = PBXCopyFilesBuildPhase;
			buildActionMask = 2147483647;
			dstPath = /usr/share/man/man1/;
			dstSubfolderSpec = 0;
			files = (
			);
			runOnlyForDeploymentPostprocessing = 1;
		};
		31D60052156D3F3500337B26 /* CopyFiles */ = {
			isa = PBXCopyFilesBuildPhase;
			buildActionMask = 2147483647;
			dstPath = /usr/share/man/man1/;
			dstSubfolderSpec = 0;
			files = (
			);
			runOnlyForDeploymentPostprocessing = 1;
		};
		31D6006F156D3FBC00337B26 /* CopyFiles */ = {
			isa = PBXCopyFilesBuildPhase;
			buildActionMask = 2147483647;
			dstPath = /usr/share/man/man1/;
			dstSubfolderSpec = 0;
			files = (
			);
			runOnlyForDeploymentPostprocessing = 1;
		};
		31D6008A156D402900337B26 /* CopyFiles */ = {
			isa = PBXCopyFilesBuildPhase;
			buildActionMask = 2147483647;
			dstPath = /usr/share/man/man1/;
			dstSubfolderSpec = 0;
			files = (
			);
			runOnlyForDeploymentPostprocessing = 1;
		};
		31EEAC63156AB52600714D05 /* CopyFiles */ = {
			isa = PBXCopyFilesBuildPhase;
			buildActionMask = 2147483647;
			dstPath = /usr/share/man/man1/;
			dstSubfolderSpec = 0;
			files = (
			);
			runOnlyForDeploymentPostprocessing = 1;
		};
		31FCAE0817692403008C034C /* CopyFiles */ = {
			isa = PBXCopyFilesBuildPhase;
			buildActionMask = 2147483647;
			dstPath = /usr/share/man/man1/;
			dstSubfolderSpec = 0;
			files = (
			);
			runOnlyForDeploymentPostprocessing = 1;
		};
		6313D46D18A400B200EB03EF /* CopyFiles */ = {
			isa = PBXCopyFilesBuildPhase;
			buildActionMask = 2147483647;
			dstPath = /usr/share/man/man1/;
			dstSubfolderSpec = 0;
			files = (
			);
			runOnlyForDeploymentPostprocessing = 1;
		};
/* End PBXCopyFilesBuildPhase section */

/* Begin PBXFileReference section */
		2213454C1DB0386600E14202 /* prmc.h */ = {isa = PBXFileReference; fileEncoding = 4; lastKnownFileType = sourcecode.c.h; path = prmc.h; sourceTree = "<group>"; };
		2213454D1DB038D400E14202 /* prmcxc.c */ = {isa = PBXFileReference; fileEncoding = 4; lastKnownFileType = sourcecode.c.c; path = prmcxc.c; sourceTree = "<group>"; };
		2231BB5918CA97D8002D6322 /* locbwcss */ = {isa = PBXFileReference; explicitFileType = "compiled.mach-o.executable"; includeInIndex = 0; path = locbwcss; sourceTree = BUILT_PRODUCTS_DIR; };
		2231BB6718CA97DC002D6322 /* locusss */ = {isa = PBXFileReference; explicitFileType = "compiled.mach-o.executable"; includeInIndex = 0; path = locusss; sourceTree = BUILT_PRODUCTS_DIR; };
		2231BB6818CA9834002D6322 /* locbwcss.c */ = {isa = PBXFileReference; fileEncoding = 4; lastKnownFileType = sourcecode.c.c; path = locbwcss.c; sourceTree = "<group>"; };
		2231BB6918CA983C002D6322 /* locusss.c */ = {isa = PBXFileReference; fileEncoding = 4; lastKnownFileType = sourcecode.c.c; path = locusss.c; sourceTree = "<group>"; };
		223475CB194CA09500C69128 /* vm.c */ = {isa = PBXFileReference; lastKnownFileType = sourcecode.c.c; path = vm.c; sourceTree = "<group>"; };
		223475CC194CA09500C69128 /* vm.h */ = {isa = PBXFileReference; lastKnownFileType = sourcecode.c.h; path = vm.h; sourceTree = "<group>"; };
		2239BB4C20EE2E34007AC917 /* rangetree.c */ = {isa = PBXFileReference; fileEncoding = 4; lastKnownFileType = sourcecode.c.c; path = rangetree.c; sourceTree = "<group>"; };
		2239BB4D20EE2E4D007AC917 /* rangetree.h */ = {isa = PBXFileReference; fileEncoding = 4; lastKnownFileType = sourcecode.c.h; path = rangetree.h; sourceTree = "<group>"; };
		223E796519EAB00B00DC26A6 /* sncss */ = {isa = PBXFileReference; explicitFileType = "compiled.mach-o.executable"; includeInIndex = 0; path = sncss; sourceTree = BUILT_PRODUCTS_DIR; };
		223E796619EAB04100DC26A6 /* sncss.c */ = {isa = PBXFileReference; fileEncoding = 4; lastKnownFileType = sourcecode.c.c; path = sncss.c; sourceTree = "<group>"; };
		224CC799175E1821002FF81B /* fotest */ = {isa = PBXFileReference; explicitFileType = "compiled.mach-o.executable"; includeInIndex = 0; path = fotest; sourceTree = BUILT_PRODUCTS_DIR; };
		224CC79E175E3202002FF81B /* fotest.c */ = {isa = PBXFileReference; fileEncoding = 4; lastKnownFileType = sourcecode.c.c; path = fotest.c; sourceTree = "<group>"; };
		22561A9618F4263300372C66 /* testthr.h */ = {isa = PBXFileReference; fileEncoding = 4; lastKnownFileType = sourcecode.c.h; path = testthr.h; sourceTree = "<group>"; };
		22561A9718F4263300372C66 /* testthrix.c */ = {isa = PBXFileReference; fileEncoding = 4; lastKnownFileType = sourcecode.c.c; path = testthrix.c; sourceTree = "<group>"; };
		2291A5A8175CAA51001D4920 /* poolmv2.h */ = {isa = PBXFileReference; fileEncoding = 4; lastKnownFileType = sourcecode.c.h; path = poolmv2.h; sourceTree = "<group>"; };
		2291A5A9175CAA9B001D4920 /* awlutth.c */ = {isa = PBXFileReference; fileEncoding = 4; lastKnownFileType = sourcecode.c.c; path = awlutth.c; sourceTree = "<group>"; };
		2291A5AA175CAA9B001D4920 /* exposet0.c */ = {isa = PBXFileReference; fileEncoding = 4; lastKnownFileType = sourcecode.c.c; path = exposet0.c; sourceTree = "<group>"; };
		2291A5AB175CAA9B001D4920 /* expt825.c */ = {isa = PBXFileReference; fileEncoding = 4; lastKnownFileType = sourcecode.c.c; path = expt825.c; sourceTree = "<group>"; };
		2291A5BD175CAB2F001D4920 /* awlutth */ = {isa = PBXFileReference; explicitFileType = "compiled.mach-o.executable"; includeInIndex = 0; path = awlutth; sourceTree = BUILT_PRODUCTS_DIR; };
		2291A5D1175CAFCA001D4920 /* expt825 */ = {isa = PBXFileReference; explicitFileType = "compiled.mach-o.executable"; includeInIndex = 0; path = expt825; sourceTree = BUILT_PRODUCTS_DIR; };
		2291A5E3175CB05F001D4920 /* exposet0 */ = {isa = PBXFileReference; explicitFileType = "compiled.mach-o.executable"; includeInIndex = 0; path = exposet0; sourceTree = BUILT_PRODUCTS_DIR; };
		2291A5E9175CB4EC001D4920 /* landtest.c */ = {isa = PBXFileReference; fileEncoding = 4; lastKnownFileType = sourcecode.c.c; path = landtest.c; sourceTree = "<group>"; };
		2291A5EA175CB503001D4920 /* abq.h */ = {isa = PBXFileReference; fileEncoding = 4; lastKnownFileType = sourcecode.c.h; path = abq.h; sourceTree = "<group>"; };
		2291A5EB175CB53E001D4920 /* range.c */ = {isa = PBXFileReference; fileEncoding = 4; lastKnownFileType = sourcecode.c.c; path = range.c; sourceTree = "<group>"; };
		2291A5EC175CB53E001D4920 /* range.h */ = {isa = PBXFileReference; fileEncoding = 4; lastKnownFileType = sourcecode.c.h; path = range.h; sourceTree = "<group>"; };
		2291A5EE175CB768001D4920 /* freelist.c */ = {isa = PBXFileReference; fileEncoding = 4; lastKnownFileType = sourcecode.c.c; path = freelist.c; sourceTree = "<group>"; };
		2291A5EF175CB768001D4920 /* freelist.h */ = {isa = PBXFileReference; fileEncoding = 4; lastKnownFileType = sourcecode.c.h; path = freelist.h; sourceTree = "<group>"; };
		2291A5F0175CB7A4001D4920 /* testlib.h */ = {isa = PBXFileReference; fileEncoding = 4; lastKnownFileType = sourcecode.c.h; path = testlib.h; sourceTree = "<group>"; };
		22B2BC2B18B6434000C33E63 /* scheme-advanced.c */ = {isa = PBXFileReference; fileEncoding = 4; lastKnownFileType = sourcecode.c.c; name = "scheme-advanced.c"; path = "../example/scheme/scheme-advanced.c"; sourceTree = "<group>"; };
		22B2BC3618B6434F00C33E63 /* scheme-advanced */ = {isa = PBXFileReference; explicitFileType = "compiled.mach-o.executable"; includeInIndex = 0; path = "scheme-advanced"; sourceTree = BUILT_PRODUCTS_DIR; };
		22C2ACA018BE3FEC006B3677 /* nailboardtest.c */ = {isa = PBXFileReference; fileEncoding = 4; lastKnownFileType = sourcecode.c.c; path = nailboardtest.c; sourceTree = "<group>"; };
		22C2ACAF18BE400A006B3677 /* nailboardtest */ = {isa = PBXFileReference; explicitFileType = "compiled.mach-o.executable"; includeInIndex = 0; path = nailboardtest; sourceTree = BUILT_PRODUCTS_DIR; };
		22C5C99A18EC6AEC004C63D4 /* failover.c */ = {isa = PBXFileReference; fileEncoding = 4; lastKnownFileType = sourcecode.c.c; path = failover.c; sourceTree = "<group>"; };
		22C5C99B18EC6AEC004C63D4 /* failover.h */ = {isa = PBXFileReference; fileEncoding = 4; lastKnownFileType = sourcecode.c.h; path = failover.h; sourceTree = "<group>"; };
		22C5C99C18EC6AEC004C63D4 /* land.c */ = {isa = PBXFileReference; fileEncoding = 4; lastKnownFileType = sourcecode.c.c; path = land.c; sourceTree = "<group>"; };
		22DD93E118ED815F00240DD2 /* failover.txt */ = {isa = PBXFileReference; lastKnownFileType = text; name = failover.txt; path = ../design/failover.txt; sourceTree = "<group>"; };
		22DD93E218ED815F00240DD2 /* land.txt */ = {isa = PBXFileReference; lastKnownFileType = text; name = land.txt; path = ../design/land.txt; sourceTree = "<group>"; };
		22E30E821886FF1400D98EA9 /* nailboard.c */ = {isa = PBXFileReference; fileEncoding = 4; lastKnownFileType = sourcecode.c.c; path = nailboard.c; sourceTree = "<group>"; };
		22E30E831886FF1400D98EA9 /* nailboard.h */ = {isa = PBXFileReference; fileEncoding = 4; lastKnownFileType = sourcecode.c.h; path = nailboard.h; sourceTree = "<group>"; };
		22EA3F3720D2B0730065F5B6 /* forktest.c */ = {isa = PBXFileReference; fileEncoding = 4; lastKnownFileType = sourcecode.c.c; path = forktest.c; sourceTree = "<group>"; };
		22EA3F4520D2B0D90065F5B6 /* forktest */ = {isa = PBXFileReference; explicitFileType = "compiled.mach-o.executable"; includeInIndex = 0; path = forktest; sourceTree = BUILT_PRODUCTS_DIR; };
		22F846AF18F4379C00982BA7 /* lockut.c */ = {isa = PBXFileReference; fileEncoding = 4; lastKnownFileType = sourcecode.c.c; path = lockut.c; sourceTree = "<group>"; };
		22F846BD18F437B900982BA7 /* lockut */ = {isa = PBXFileReference; explicitFileType = "compiled.mach-o.executable"; includeInIndex = 0; path = lockut; sourceTree = BUILT_PRODUCTS_DIR; };
		22FA177516E8D6FC0098B23F /* amcssth */ = {isa = PBXFileReference; explicitFileType = "compiled.mach-o.executable"; includeInIndex = 0; path = amcssth; sourceTree = BUILT_PRODUCTS_DIR; };
		22FA177616E8D7A80098B23F /* amcssth.c */ = {isa = PBXFileReference; fileEncoding = 4; lastKnownFileType = sourcecode.c.c; path = amcssth.c; sourceTree = "<group>"; };
		22FACED1188807FF000FDBC1 /* airtest.c */ = {isa = PBXFileReference; fileEncoding = 4; lastKnownFileType = sourcecode.c.c; path = airtest.c; sourceTree = "<group>"; };
		22FACED2188807FF000FDBC1 /* fmtdy.h */ = {isa = PBXFileReference; fileEncoding = 4; lastKnownFileType = sourcecode.c.h; path = fmtdy.h; sourceTree = "<group>"; };
		22FACED3188807FF000FDBC1 /* fmtdytst.h */ = {isa = PBXFileReference; fileEncoding = 4; lastKnownFileType = sourcecode.c.h; path = fmtdytst.h; sourceTree = "<group>"; };
		22FACED4188807FF000FDBC1 /* fmthe.h */ = {isa = PBXFileReference; fileEncoding = 4; lastKnownFileType = sourcecode.c.h; path = fmthe.h; sourceTree = "<group>"; };
		22FACED5188807FF000FDBC1 /* fmtno.h */ = {isa = PBXFileReference; fileEncoding = 4; lastKnownFileType = sourcecode.c.h; path = fmtno.h; sourceTree = "<group>"; };
		22FACED6188807FF000FDBC1 /* fmtscheme.c */ = {isa = PBXFileReference; fileEncoding = 4; lastKnownFileType = sourcecode.c.c; path = fmtscheme.c; sourceTree = "<group>"; };
		22FACED7188807FF000FDBC1 /* fmtscheme.h */ = {isa = PBXFileReference; fileEncoding = 4; lastKnownFileType = sourcecode.c.h; path = fmtscheme.h; sourceTree = "<group>"; };
		22FACEDA1888088A000FDBC1 /* ss.c */ = {isa = PBXFileReference; fileEncoding = 4; lastKnownFileType = sourcecode.c.c; path = ss.c; sourceTree = "<group>"; };
		22FACEDB188808D5000FDBC1 /* mpscmfs.h */ = {isa = PBXFileReference; fileEncoding = 4; lastKnownFileType = sourcecode.c.h; path = mpscmfs.h; sourceTree = "<group>"; };
		22FACEDC18880933000FDBC1 /* poolmfs.h */ = {isa = PBXFileReference; fileEncoding = 4; lastKnownFileType = sourcecode.c.h; path = poolmfs.h; sourceTree = "<group>"; };
		22FACEDD18880933000FDBC1 /* poolmrg.h */ = {isa = PBXFileReference; fileEncoding = 4; lastKnownFileType = sourcecode.c.h; path = poolmrg.h; sourceTree = "<group>"; };
		22FACEDE18880933000FDBC1 /* pooln.c */ = {isa = PBXFileReference; fileEncoding = 4; lastKnownFileType = sourcecode.c.c; path = pooln.c; sourceTree = "<group>"; };
		22FACEDF18880933000FDBC1 /* pooln.h */ = {isa = PBXFileReference; fileEncoding = 4; lastKnownFileType = sourcecode.c.h; path = pooln.h; sourceTree = "<group>"; };
		22FACEED18880983000FDBC1 /* airtest */ = {isa = PBXFileReference; explicitFileType = "compiled.mach-o.executable"; includeInIndex = 0; path = airtest; sourceTree = BUILT_PRODUCTS_DIR; };
		2D07B96C1636FC7200DB751B /* eventsql.c */ = {isa = PBXFileReference; lastKnownFileType = sourcecode.c.c; path = eventsql.c; sourceTree = "<group>"; };
		2D07B9711636FC9900DB751B /* mpseventsql */ = {isa = PBXFileReference; explicitFileType = "compiled.mach-o.executable"; includeInIndex = 0; path = mpseventsql; sourceTree = BUILT_PRODUCTS_DIR; };
		2D07B97B163705E400DB751B /* libsqlite3.dylib */ = {isa = PBXFileReference; lastKnownFileType = "compiled.mach-o.dylib"; name = libsqlite3.dylib; path = usr/lib/libsqlite3.dylib; sourceTree = SDKROOT; };
		2D604B9C16514B1A003AAF46 /* mpseventtxt */ = {isa = PBXFileReference; explicitFileType = "compiled.mach-o.executable"; includeInIndex = 0; path = mpseventtxt; sourceTree = BUILT_PRODUCTS_DIR; };
		2D604BA416514C4F003AAF46 /* eventtxt.c */ = {isa = PBXFileReference; fileEncoding = 4; lastKnownFileType = sourcecode.c.c; path = eventtxt.c; sourceTree = "<group>"; };
		3104AFB3156D357B000A585A /* apss */ = {isa = PBXFileReference; explicitFileType = "compiled.mach-o.executable"; includeInIndex = 0; path = apss; sourceTree = BUILT_PRODUCTS_DIR; };
		3104AFBE156D3591000A585A /* apss.c */ = {isa = PBXFileReference; fileEncoding = 4; lastKnownFileType = sourcecode.c.c; path = apss.c; sourceTree = "<group>"; };
		3104AFC8156D35E2000A585A /* sacss */ = {isa = PBXFileReference; explicitFileType = "compiled.mach-o.executable"; includeInIndex = 0; path = sacss; sourceTree = BUILT_PRODUCTS_DIR; };
		3104AFD6156D3602000A585A /* sacss.c */ = {isa = PBXFileReference; fileEncoding = 4; lastKnownFileType = sourcecode.c.c; path = sacss.c; sourceTree = "<group>"; };
		3104AFDD156D3681000A585A /* amcsshe */ = {isa = PBXFileReference; explicitFileType = "compiled.mach-o.executable"; includeInIndex = 0; path = amcsshe; sourceTree = BUILT_PRODUCTS_DIR; };
		3104AFEB156D36A5000A585A /* amcsshe.c */ = {isa = PBXFileReference; fileEncoding = 4; lastKnownFileType = sourcecode.c.c; path = amcsshe.c; sourceTree = "<group>"; };
		3104B009156D38F3000A585A /* amsss */ = {isa = PBXFileReference; explicitFileType = "compiled.mach-o.executable"; includeInIndex = 0; path = amsss; sourceTree = BUILT_PRODUCTS_DIR; };
		3104B015156D390B000A585A /* amsss.c */ = {isa = PBXFileReference; fileEncoding = 4; lastKnownFileType = sourcecode.c.c; path = amsss.c; sourceTree = "<group>"; };
		3104B022156D39D4000A585A /* amssshe */ = {isa = PBXFileReference; explicitFileType = "compiled.mach-o.executable"; includeInIndex = 0; path = amssshe; sourceTree = BUILT_PRODUCTS_DIR; };
		3104B02F156D39F2000A585A /* amssshe.c */ = {isa = PBXFileReference; fileEncoding = 4; lastKnownFileType = sourcecode.c.c; path = amssshe.c; sourceTree = "<group>"; };
		3104B03D156D3AD7000A585A /* segsmss */ = {isa = PBXFileReference; explicitFileType = "compiled.mach-o.executable"; includeInIndex = 0; path = segsmss; sourceTree = BUILT_PRODUCTS_DIR; };
		3107DC4E173B03D100F705C8 /* arg.h */ = {isa = PBXFileReference; lastKnownFileType = sourcecode.c.h; path = arg.h; sourceTree = "<group>"; };
		310EA5E21C889F4C004FE6B7 /* abq.txt */ = {isa = PBXFileReference; lastKnownFileType = text; name = abq.txt; path = ../design/abq.txt; sourceTree = "<group>"; };
		310EA5E41C889F4C004FE6B7 /* an.txt */ = {isa = PBXFileReference; lastKnownFileType = text; name = an.txt; path = ../design/an.txt; sourceTree = "<group>"; };
		310EA5E51C889F4C004FE6B7 /* arena.txt */ = {isa = PBXFileReference; lastKnownFileType = text; name = arena.txt; path = ../design/arena.txt; sourceTree = "<group>"; };
		310EA5E71C889F4C004FE6B7 /* bootstrap.txt */ = {isa = PBXFileReference; lastKnownFileType = text; name = bootstrap.txt; path = ../design/bootstrap.txt; sourceTree = "<group>"; };
		310EA5E81C889F4C004FE6B7 /* bt.txt */ = {isa = PBXFileReference; lastKnownFileType = text; name = bt.txt; path = ../design/bt.txt; sourceTree = "<group>"; };
		310EA5EA1C889F4C004FE6B7 /* cbs.txt */ = {isa = PBXFileReference; lastKnownFileType = text; name = cbs.txt; path = ../design/cbs.txt; sourceTree = "<group>"; };
		310EA5EC1C889F4C004FE6B7 /* class-interface.txt */ = {isa = PBXFileReference; lastKnownFileType = text; name = "class-interface.txt"; path = "../design/class-interface.txt"; sourceTree = "<group>"; };
		310EA5EE1C889F4C004FE6B7 /* config.txt */ = {isa = PBXFileReference; lastKnownFileType = text; name = config.txt; path = ../design/config.txt; sourceTree = "<group>"; };
		310EA5F01C889F4C004FE6B7 /* diag.txt */ = {isa = PBXFileReference; lastKnownFileType = text; name = diag.txt; path = ../design/diag.txt; sourceTree = "<group>"; };
		310EA5F11C889F4C004FE6B7 /* exec-env.txt */ = {isa = PBXFileReference; lastKnownFileType = text; name = "exec-env.txt"; path = "../design/exec-env.txt"; sourceTree = "<group>"; };
		310EA5F31C889F4C004FE6B7 /* finalize.txt */ = {isa = PBXFileReference; lastKnownFileType = text; name = finalize.txt; path = ../design/finalize.txt; sourceTree = "<group>"; };
		310EA5F51C889F4C004FE6B7 /* freelist.txt */ = {isa = PBXFileReference; lastKnownFileType = text; name = freelist.txt; path = ../design/freelist.txt; sourceTree = "<group>"; };
		310EA5F71C889F4C004FE6B7 /* guide.impl.c.format.txt */ = {isa = PBXFileReference; lastKnownFileType = text; name = guide.impl.c.format.txt; path = ../design/guide.impl.c.format.txt; sourceTree = "<group>"; };
		310EA5F81C889F4C004FE6B7 /* guide.impl.c.naming.txt */ = {isa = PBXFileReference; lastKnownFileType = text; name = guide.impl.c.naming.txt; path = ../design/guide.impl.c.naming.txt; sourceTree = "<group>"; };
		310EA5F91C889F4C004FE6B7 /* guide.review.txt */ = {isa = PBXFileReference; lastKnownFileType = text; name = guide.review.txt; path = ../design/guide.review.txt; sourceTree = "<group>"; };
		310EA5FB1C889F4C004FE6B7 /* interface-c.txt */ = {isa = PBXFileReference; lastKnownFileType = text; name = "interface-c.txt"; path = "../design/interface-c.txt"; sourceTree = "<group>"; };
		310EA5FD1C889F4C004FE6B7 /* keyword-arguments.txt */ = {isa = PBXFileReference; lastKnownFileType = text; name = "keyword-arguments.txt"; path = "../design/keyword-arguments.txt"; sourceTree = "<group>"; };
		310EA5FF1C889F4C004FE6B7 /* lib.txt */ = {isa = PBXFileReference; lastKnownFileType = text; name = lib.txt; path = ../design/lib.txt; sourceTree = "<group>"; };
		310EA6011C889F4C004FE6B7 /* locus.txt */ = {isa = PBXFileReference; lastKnownFileType = text; name = locus.txt; path = ../design/locus.txt; sourceTree = "<group>"; };
		310EA6031C889F4C004FE6B7 /* message.txt */ = {isa = PBXFileReference; lastKnownFileType = text; name = message.txt; path = ../design/message.txt; sourceTree = "<group>"; };
		310EA6071C889F4C004FE6B7 /* nailboard.txt */ = {isa = PBXFileReference; lastKnownFileType = text; name = nailboard.txt; path = ../design/nailboard.txt; sourceTree = "<group>"; };
		310EA6091C889F4C004FE6B7 /* pool.txt */ = {isa = PBXFileReference; lastKnownFileType = text; name = pool.txt; path = ../design/pool.txt; sourceTree = "<group>"; };
		310EA60B1C889F4C004FE6B7 /* poolams.txt */ = {isa = PBXFileReference; lastKnownFileType = text; name = poolams.txt; path = ../design/poolams.txt; sourceTree = "<group>"; };
		310EA60D1C889F4C004FE6B7 /* poollo.txt */ = {isa = PBXFileReference; lastKnownFileType = text; name = poollo.txt; path = ../design/poollo.txt; sourceTree = "<group>"; };
		310EA60F1C889F4C004FE6B7 /* poolmrg.txt */ = {isa = PBXFileReference; lastKnownFileType = text; name = poolmrg.txt; path = ../design/poolmrg.txt; sourceTree = "<group>"; };
		310EA6111C889F4C004FE6B7 /* poolmvff.txt */ = {isa = PBXFileReference; lastKnownFileType = text; name = poolmvff.txt; path = ../design/poolmvff.txt; sourceTree = "<group>"; };
		310EA6131C889F4C004FE6B7 /* prmc.txt */ = {isa = PBXFileReference; lastKnownFileType = text; name = prmc.txt; path = ../design/prmc.txt; sourceTree = "<group>"; };
		310EA6141C889F4C004FE6B7 /* prot.txt */ = {isa = PBXFileReference; lastKnownFileType = text; name = prot.txt; path = ../design/prot.txt; sourceTree = "<group>"; };
		310EA6161C889F4C004FE6B7 /* protocol.txt */ = {isa = PBXFileReference; lastKnownFileType = text; name = protocol.txt; path = ../design/protocol.txt; sourceTree = "<group>"; };
		310EA6181C889F4C004FE6B7 /* pthreadext.txt */ = {isa = PBXFileReference; lastKnownFileType = text; name = pthreadext.txt; path = ../design/pthreadext.txt; sourceTree = "<group>"; };
		310EA61A1C889F4C004FE6B7 /* reservoir.txt */ = {isa = PBXFileReference; lastKnownFileType = text; name = reservoir.txt; path = ../design/reservoir.txt; sourceTree = "<group>"; };
		310EA61C1C889F4C004FE6B7 /* root.txt */ = {isa = PBXFileReference; lastKnownFileType = text; name = root.txt; path = ../design/root.txt; sourceTree = "<group>"; };
		310EA61E1C889F4C004FE6B7 /* seg.txt */ = {isa = PBXFileReference; lastKnownFileType = text; name = seg.txt; path = ../design/seg.txt; sourceTree = "<group>"; };
		310EA6201C889F4C004FE6B7 /* sig.txt */ = {isa = PBXFileReference; lastKnownFileType = text; name = sig.txt; path = ../design/sig.txt; sourceTree = "<group>"; };
		310EA6211C889F4C004FE6B7 /* sp.txt */ = {isa = PBXFileReference; lastKnownFileType = text; name = sp.txt; path = ../design/sp.txt; sourceTree = "<group>"; };
		310EA6231C889F4C004FE6B7 /* stack-scan.txt */ = {isa = PBXFileReference; lastKnownFileType = text; name = "stack-scan.txt"; path = "../design/stack-scan.txt"; sourceTree = "<group>"; };
		310EA6261C889F4C004FE6B7 /* telemetry.txt */ = {isa = PBXFileReference; lastKnownFileType = text; name = telemetry.txt; path = ../design/telemetry.txt; sourceTree = "<group>"; };
		310EA6281C889F4C004FE6B7 /* testthr.txt */ = {isa = PBXFileReference; lastKnownFileType = text; name = testthr.txt; path = ../design/testthr.txt; sourceTree = "<group>"; };
		310EA6291C889F4C004FE6B7 /* thread-manager.txt */ = {isa = PBXFileReference; lastKnownFileType = text; name = "thread-manager.txt"; path = "../design/thread-manager.txt"; sourceTree = "<group>"; };
		310EA62B1C889F4C004FE6B7 /* trace.txt */ = {isa = PBXFileReference; lastKnownFileType = text; name = trace.txt; path = ../design/trace.txt; sourceTree = "<group>"; };
		310EA62D1C889F4C004FE6B7 /* version-library.txt */ = {isa = PBXFileReference; lastKnownFileType = text; name = "version-library.txt"; path = "../design/version-library.txt"; sourceTree = "<group>"; };
		310EA62F1C889F4C004FE6B7 /* vm.txt */ = {isa = PBXFileReference; lastKnownFileType = text; name = vm.txt; path = ../design/vm.txt; sourceTree = "<group>"; };
		310EA6311C889F4C004FE6B7 /* vmso.txt */ = {isa = PBXFileReference; lastKnownFileType = text; name = vmso.txt; path = ../design/vmso.txt; sourceTree = "<group>"; };
		310F5D7118B6675F007EFCBC /* tree.c */ = {isa = PBXFileReference; lastKnownFileType = sourcecode.c.c; path = tree.c; sourceTree = "<group>"; };
		310F5D7218B6675F007EFCBC /* tree.h */ = {isa = PBXFileReference; lastKnownFileType = sourcecode.c.h; path = tree.h; sourceTree = "<group>"; };
		31108A391C6B90D600E728EA /* tagtest.c */ = {isa = PBXFileReference; lastKnownFileType = sourcecode.c.c; path = tagtest.c; sourceTree = "<group>"; };
		31108A471C6B90E900E728EA /* tagtest */ = {isa = PBXFileReference; explicitFileType = "compiled.mach-o.executable"; includeInIndex = 0; path = tagtest; sourceTree = BUILT_PRODUCTS_DIR; };
		3112ED3A18ABC57F00CC531A /* sa.h */ = {isa = PBXFileReference; lastKnownFileType = sourcecode.c.h; path = sa.h; sourceTree = "<group>"; };
		3112ED3B18ABC75200CC531A /* sa.c */ = {isa = PBXFileReference; lastKnownFileType = sourcecode.c.c; path = sa.c; sourceTree = "<group>"; };
		3114A590156E913C001E0AA3 /* locv */ = {isa = PBXFileReference; explicitFileType = "compiled.mach-o.executable"; includeInIndex = 0; path = locv; sourceTree = BUILT_PRODUCTS_DIR; };
		3114A5A1156E9168001E0AA3 /* locv.c */ = {isa = PBXFileReference; fileEncoding = 4; lastKnownFileType = sourcecode.c.c; path = locv.c; sourceTree = "<group>"; };
		3114A5A7156E92C0001E0AA3 /* qs */ = {isa = PBXFileReference; explicitFileType = "compiled.mach-o.executable"; includeInIndex = 0; path = qs; sourceTree = BUILT_PRODUCTS_DIR; };
		3114A5B7156E92F0001E0AA3 /* qs.c */ = {isa = PBXFileReference; fileEncoding = 4; lastKnownFileType = sourcecode.c.c; path = qs.c; sourceTree = "<group>"; };
		3114A5BD156E9315001E0AA3 /* finalcv */ = {isa = PBXFileReference; explicitFileType = "compiled.mach-o.executable"; includeInIndex = 0; path = finalcv; sourceTree = BUILT_PRODUCTS_DIR; };
		3114A5CD156E9369001E0AA3 /* finalcv.c */ = {isa = PBXFileReference; fileEncoding = 4; lastKnownFileType = sourcecode.c.c; path = finalcv.c; sourceTree = "<group>"; };
		3114A5D6156E93A0001E0AA3 /* finaltest */ = {isa = PBXFileReference; explicitFileType = "compiled.mach-o.executable"; includeInIndex = 0; path = finaltest; sourceTree = BUILT_PRODUCTS_DIR; };
		3114A5E5156E93B9001E0AA3 /* finaltest.c */ = {isa = PBXFileReference; fileEncoding = 4; lastKnownFileType = sourcecode.c.c; path = finaltest.c; sourceTree = "<group>"; };
		3114A5EF156E93E7001E0AA3 /* arenacv */ = {isa = PBXFileReference; explicitFileType = "compiled.mach-o.executable"; includeInIndex = 0; path = arenacv; sourceTree = BUILT_PRODUCTS_DIR; };
		3114A5FB156E93FC001E0AA3 /* arenacv.c */ = {isa = PBXFileReference; fileEncoding = 4; lastKnownFileType = sourcecode.c.c; path = arenacv.c; sourceTree = "<group>"; };
		3114A605156E9430001E0AA3 /* bttest */ = {isa = PBXFileReference; explicitFileType = "compiled.mach-o.executable"; includeInIndex = 0; path = bttest; sourceTree = BUILT_PRODUCTS_DIR; };
		3114A613156E944A001E0AA3 /* bttest.c */ = {isa = PBXFileReference; fileEncoding = 4; lastKnownFileType = sourcecode.c.c; path = bttest.c; sourceTree = "<group>"; };
		3114A61C156E9485001E0AA3 /* teletest */ = {isa = PBXFileReference; explicitFileType = "compiled.mach-o.executable"; includeInIndex = 0; path = teletest; sourceTree = BUILT_PRODUCTS_DIR; };
		3114A628156E949A001E0AA3 /* teletest.c */ = {isa = PBXFileReference; fileEncoding = 4; lastKnownFileType = sourcecode.c.c; path = teletest.c; sourceTree = "<group>"; };
		3114A633156E94DB001E0AA3 /* abqtest */ = {isa = PBXFileReference; explicitFileType = "compiled.mach-o.executable"; includeInIndex = 0; path = abqtest; sourceTree = BUILT_PRODUCTS_DIR; };
		3114A63D156E94EA001E0AA3 /* abqtest.c */ = {isa = PBXFileReference; fileEncoding = 4; lastKnownFileType = sourcecode.c.c; path = abqtest.c; sourceTree = "<group>"; };
		3114A645156E9525001E0AA3 /* abq.c */ = {isa = PBXFileReference; fileEncoding = 4; lastKnownFileType = sourcecode.c.c; path = abq.c; sourceTree = "<group>"; };
		3114A64C156E9596001E0AA3 /* landtest */ = {isa = PBXFileReference; explicitFileType = "compiled.mach-o.executable"; includeInIndex = 0; path = landtest; sourceTree = BUILT_PRODUCTS_DIR; };
		3114A662156E95D9001E0AA3 /* btcv */ = {isa = PBXFileReference; explicitFileType = "compiled.mach-o.executable"; includeInIndex = 0; path = btcv; sourceTree = BUILT_PRODUCTS_DIR; };
		3114A66C156E95EB001E0AA3 /* btcv.c */ = {isa = PBXFileReference; fileEncoding = 4; lastKnownFileType = sourcecode.c.c; path = btcv.c; sourceTree = "<group>"; };
		3114A67C156E9668001E0AA3 /* mv2test */ = {isa = PBXFileReference; explicitFileType = "compiled.mach-o.executable"; includeInIndex = 0; path = mv2test; sourceTree = BUILT_PRODUCTS_DIR; };
		3114A686156E9674001E0AA3 /* mv2test.c */ = {isa = PBXFileReference; fileEncoding = 4; lastKnownFileType = sourcecode.c.c; path = mv2test.c; sourceTree = "<group>"; };
		3114A695156E971B001E0AA3 /* messtest */ = {isa = PBXFileReference; explicitFileType = "compiled.mach-o.executable"; includeInIndex = 0; path = messtest; sourceTree = BUILT_PRODUCTS_DIR; };
		3114A69F156E9725001E0AA3 /* messtest.c */ = {isa = PBXFileReference; fileEncoding = 4; lastKnownFileType = sourcecode.c.c; path = messtest.c; sourceTree = "<group>"; };
		3114A6AC156E9759001E0AA3 /* walkt0 */ = {isa = PBXFileReference; explicitFileType = "compiled.mach-o.executable"; includeInIndex = 0; path = walkt0; sourceTree = BUILT_PRODUCTS_DIR; };
		3114A6BA156E9768001E0AA3 /* walkt0.c */ = {isa = PBXFileReference; fileEncoding = 4; lastKnownFileType = sourcecode.c.c; path = walkt0.c; sourceTree = "<group>"; };
		3114A6C6156E9815001E0AA3 /* mpseventcnv */ = {isa = PBXFileReference; explicitFileType = "compiled.mach-o.executable"; includeInIndex = 0; path = mpseventcnv; sourceTree = BUILT_PRODUCTS_DIR; };
		3114A6D0156E9829001E0AA3 /* eventcnv.c */ = {isa = PBXFileReference; fileEncoding = 4; lastKnownFileType = sourcecode.c.c; path = eventcnv.c; sourceTree = "<group>"; };
		31160D921899540D0071EB17 /* abq.txt */ = {isa = PBXFileReference; lastKnownFileType = text; name = abq.txt; path = ../design/abq.txt; sourceTree = "<group>"; };
		31160D931899540D0071EB17 /* alloc-frame.txt */ = {isa = PBXFileReference; lastKnownFileType = text; name = "alloc-frame.txt"; path = "../design/alloc-frame.txt"; sourceTree = "<group>"; };
		31160D941899540D0071EB17 /* arena.txt */ = {isa = PBXFileReference; lastKnownFileType = text; name = arena.txt; path = ../design/arena.txt; sourceTree = "<group>"; };
		31160D951899540D0071EB17 /* arenavm.txt */ = {isa = PBXFileReference; lastKnownFileType = text; name = arenavm.txt; path = ../design/arenavm.txt; sourceTree = "<group>"; };
		31160D961899540D0071EB17 /* bt.txt */ = {isa = PBXFileReference; lastKnownFileType = text; name = bt.txt; path = ../design/bt.txt; sourceTree = "<group>"; };
		31160D971899540D0071EB17 /* buffer.txt */ = {isa = PBXFileReference; lastKnownFileType = text; name = buffer.txt; path = ../design/buffer.txt; sourceTree = "<group>"; };
		31160D981899540D0071EB17 /* cbs.txt */ = {isa = PBXFileReference; lastKnownFileType = text; name = cbs.txt; path = ../design/cbs.txt; sourceTree = "<group>"; };
		31160D991899540D0071EB17 /* check.txt */ = {isa = PBXFileReference; lastKnownFileType = text; name = check.txt; path = ../design/check.txt; sourceTree = "<group>"; };
		31160D9A1899540D0071EB17 /* pool.txt */ = {isa = PBXFileReference; lastKnownFileType = text; name = pool.txt; path = ../design/pool.txt; sourceTree = "<group>"; };
		31160D9B1899540D0071EB17 /* collection.txt */ = {isa = PBXFileReference; lastKnownFileType = text; name = collection.txt; path = ../design/collection.txt; sourceTree = "<group>"; };
		31160D9C1899540D0071EB17 /* config.txt */ = {isa = PBXFileReference; lastKnownFileType = text; name = config.txt; path = ../design/config.txt; sourceTree = "<group>"; };
		31160D9D1899540D0071EB17 /* critical-path.txt */ = {isa = PBXFileReference; lastKnownFileType = text; name = "critical-path.txt"; path = "../design/critical-path.txt"; sourceTree = "<group>"; };
		31160D9E1899540D0071EB17 /* diag.txt */ = {isa = PBXFileReference; lastKnownFileType = text; name = diag.txt; path = ../design/diag.txt; sourceTree = "<group>"; };
		31160D9F1899540D0071EB17 /* finalize.txt */ = {isa = PBXFileReference; lastKnownFileType = text; name = finalize.txt; path = ../design/finalize.txt; sourceTree = "<group>"; };
		31160DA01899540D0071EB17 /* fix.txt */ = {isa = PBXFileReference; lastKnownFileType = text; name = fix.txt; path = ../design/fix.txt; sourceTree = "<group>"; };
		31160DA11899540D0071EB17 /* freelist.txt */ = {isa = PBXFileReference; lastKnownFileType = text; name = freelist.txt; path = ../design/freelist.txt; sourceTree = "<group>"; };
		31160DA21899540D0071EB17 /* guide.hex.trans.txt */ = {isa = PBXFileReference; lastKnownFileType = text; name = guide.hex.trans.txt; path = ../design/guide.hex.trans.txt; sourceTree = "<group>"; };
		31160DA31899540D0071EB17 /* guide.impl.c.format.txt */ = {isa = PBXFileReference; lastKnownFileType = text; name = guide.impl.c.format.txt; path = ../design/guide.impl.c.format.txt; sourceTree = "<group>"; };
		31160DA41899540D0071EB17 /* index.txt */ = {isa = PBXFileReference; lastKnownFileType = text; name = index.txt; path = ../design/index.txt; sourceTree = "<group>"; };
		31160DA51899540D0071EB17 /* interface-c.txt */ = {isa = PBXFileReference; lastKnownFileType = text; name = "interface-c.txt"; path = "../design/interface-c.txt"; sourceTree = "<group>"; };
		31160DA61899540D0071EB17 /* io.txt */ = {isa = PBXFileReference; lastKnownFileType = text; name = io.txt; path = ../design/io.txt; sourceTree = "<group>"; };
		31160DA71899540D0071EB17 /* keyword-arguments.txt */ = {isa = PBXFileReference; lastKnownFileType = text; name = "keyword-arguments.txt"; path = "../design/keyword-arguments.txt"; sourceTree = "<group>"; };
		31160DA81899540D0071EB17 /* lib.txt */ = {isa = PBXFileReference; lastKnownFileType = text; name = lib.txt; path = ../design/lib.txt; sourceTree = "<group>"; };
		31160DA91899540D0071EB17 /* lock.txt */ = {isa = PBXFileReference; lastKnownFileType = text; name = lock.txt; path = ../design/lock.txt; sourceTree = "<group>"; };
		31160DAA1899540D0071EB17 /* locus.txt */ = {isa = PBXFileReference; lastKnownFileType = text; name = locus.txt; path = ../design/locus.txt; sourceTree = "<group>"; };
		31160DAB1899540D0071EB17 /* message-gc.txt */ = {isa = PBXFileReference; lastKnownFileType = text; name = "message-gc.txt"; path = "../design/message-gc.txt"; sourceTree = "<group>"; };
		31160DAC1899540D0071EB17 /* message.txt */ = {isa = PBXFileReference; lastKnownFileType = text; name = message.txt; path = ../design/message.txt; sourceTree = "<group>"; };
		31160DAD1899540D0071EB17 /* object-debug.txt */ = {isa = PBXFileReference; lastKnownFileType = text; name = "object-debug.txt"; path = "../design/object-debug.txt"; sourceTree = "<group>"; };
		31160DAF1899540D0071EB17 /* poolamc.txt */ = {isa = PBXFileReference; lastKnownFileType = text; name = poolamc.txt; path = ../design/poolamc.txt; sourceTree = "<group>"; };
		31160DB01899540D0071EB17 /* poolams.txt */ = {isa = PBXFileReference; lastKnownFileType = text; name = poolams.txt; path = ../design/poolams.txt; sourceTree = "<group>"; };
		31160DB11899540D0071EB17 /* poolawl.txt */ = {isa = PBXFileReference; lastKnownFileType = text; name = poolawl.txt; path = ../design/poolawl.txt; sourceTree = "<group>"; };
		31160DB21899540D0071EB17 /* poollo.txt */ = {isa = PBXFileReference; lastKnownFileType = text; name = poollo.txt; path = ../design/poollo.txt; sourceTree = "<group>"; };
		31160DB31899540D0071EB17 /* poolmfs.txt */ = {isa = PBXFileReference; lastKnownFileType = text; name = poolmfs.txt; path = ../design/poolmfs.txt; sourceTree = "<group>"; };
		31160DB41899540D0071EB17 /* poolmrg.txt */ = {isa = PBXFileReference; lastKnownFileType = text; name = poolmrg.txt; path = ../design/poolmrg.txt; sourceTree = "<group>"; };
		31160DB61899540D0071EB17 /* poolmvff.txt */ = {isa = PBXFileReference; lastKnownFileType = text; name = poolmvff.txt; path = ../design/poolmvff.txt; sourceTree = "<group>"; };
		31160DB71899540D0071EB17 /* poolmvt.txt */ = {isa = PBXFileReference; lastKnownFileType = text; name = poolmvt.txt; path = ../design/poolmvt.txt; sourceTree = "<group>"; };
		31160DB81899540D0071EB17 /* prot.txt */ = {isa = PBXFileReference; lastKnownFileType = text; name = prot.txt; path = ../design/prot.txt; sourceTree = "<group>"; };
		31160DBA1899540D0071EB17 /* protli.txt */ = {isa = PBXFileReference; lastKnownFileType = text; name = protli.txt; path = ../design/protli.txt; sourceTree = "<group>"; };
		31160DBB1899540D0071EB17 /* protocol.txt */ = {isa = PBXFileReference; lastKnownFileType = text; name = protocol.txt; path = ../design/protocol.txt; sourceTree = "<group>"; };
		31160DBC1899540D0071EB17 /* protsu.txt */ = {isa = PBXFileReference; lastKnownFileType = text; name = protsu.txt; path = ../design/protsu.txt; sourceTree = "<group>"; };
		31160DBD1899540D0071EB17 /* pthreadext.txt */ = {isa = PBXFileReference; lastKnownFileType = text; name = pthreadext.txt; path = ../design/pthreadext.txt; sourceTree = "<group>"; };
		31160DBE1899540D0071EB17 /* range.txt */ = {isa = PBXFileReference; lastKnownFileType = text; name = range.txt; path = ../design/range.txt; sourceTree = "<group>"; };
		31160DC01899540D0071EB17 /* ring.txt */ = {isa = PBXFileReference; lastKnownFileType = text; name = ring.txt; path = ../design/ring.txt; sourceTree = "<group>"; };
		31160DC11899540D0071EB17 /* root.txt */ = {isa = PBXFileReference; lastKnownFileType = text; name = root.txt; path = ../design/root.txt; sourceTree = "<group>"; };
		31160DC21899540D0071EB17 /* scan.txt */ = {isa = PBXFileReference; lastKnownFileType = text; name = scan.txt; path = ../design/scan.txt; sourceTree = "<group>"; };
		31160DC31899540D0071EB17 /* seg.txt */ = {isa = PBXFileReference; lastKnownFileType = text; name = seg.txt; path = ../design/seg.txt; sourceTree = "<group>"; };
		31160DC41899540D0071EB17 /* shield.txt */ = {isa = PBXFileReference; lastKnownFileType = text; name = shield.txt; path = ../design/shield.txt; sourceTree = "<group>"; };
		31160DC51899540D0071EB17 /* sig.txt */ = {isa = PBXFileReference; lastKnownFileType = text; name = sig.txt; path = ../design/sig.txt; sourceTree = "<group>"; };
		31160DC61899540D0071EB17 /* splay.txt */ = {isa = PBXFileReference; lastKnownFileType = text; name = splay.txt; path = ../design/splay.txt; sourceTree = "<group>"; };
		31160DC81899540D0071EB17 /* strategy.txt */ = {isa = PBXFileReference; lastKnownFileType = text; name = strategy.txt; path = ../design/strategy.txt; sourceTree = "<group>"; };
		31160DC91899540D0071EB17 /* telemetry.txt */ = {isa = PBXFileReference; lastKnownFileType = text; name = telemetry.txt; path = ../design/telemetry.txt; sourceTree = "<group>"; };
		31160DCA1899540D0071EB17 /* tests.txt */ = {isa = PBXFileReference; lastKnownFileType = text; name = tests.txt; path = ../design/tests.txt; sourceTree = "<group>"; };
		31160DCB1899540D0071EB17 /* thread-manager.txt */ = {isa = PBXFileReference; lastKnownFileType = text; name = "thread-manager.txt"; path = "../design/thread-manager.txt"; sourceTree = "<group>"; };
		31160DCC1899540D0071EB17 /* thread-safety.txt */ = {isa = PBXFileReference; lastKnownFileType = text; name = "thread-safety.txt"; path = "../design/thread-safety.txt"; sourceTree = "<group>"; };
		31160DCD1899540D0071EB17 /* trace.txt */ = {isa = PBXFileReference; lastKnownFileType = text; name = trace.txt; path = ../design/trace.txt; sourceTree = "<group>"; };
		31160DCE1899540D0071EB17 /* type.txt */ = {isa = PBXFileReference; lastKnownFileType = text; name = type.txt; path = ../design/type.txt; sourceTree = "<group>"; };
		31160DCF1899540D0071EB17 /* version-library.txt */ = {isa = PBXFileReference; lastKnownFileType = text; name = "version-library.txt"; path = "../design/version-library.txt"; sourceTree = "<group>"; };
		31160DD01899540D0071EB17 /* version.txt */ = {isa = PBXFileReference; lastKnownFileType = text; name = version.txt; path = ../design/version.txt; sourceTree = "<group>"; };
		31160DD11899540D0071EB17 /* vm.txt */ = {isa = PBXFileReference; lastKnownFileType = text; name = vm.txt; path = ../design/vm.txt; sourceTree = "<group>"; };
		31160DD31899540D0071EB17 /* vmo1.txt */ = {isa = PBXFileReference; lastKnownFileType = text; name = vmo1.txt; path = ../design/vmo1.txt; sourceTree = "<group>"; };
		31160DD41899540D0071EB17 /* vmso.txt */ = {isa = PBXFileReference; lastKnownFileType = text; name = vmso.txt; path = ../design/vmso.txt; sourceTree = "<group>"; };
		31160DD51899540D0071EB17 /* writef.txt */ = {isa = PBXFileReference; lastKnownFileType = text; name = writef.txt; path = ../design/writef.txt; sourceTree = "<group>"; };
		31172ABA17750F9D009488E5 /* thxc.c */ = {isa = PBXFileReference; lastKnownFileType = sourcecode.c.c; path = thxc.c; sourceTree = "<group>"; };
		31172ABB177512F6009488E5 /* prmcxci3.c */ = {isa = PBXFileReference; lastKnownFileType = sourcecode.c.c; path = prmcxci3.c; sourceTree = "<group>"; };
		31172ABC1775131C009488E5 /* prmcxci6.c */ = {isa = PBXFileReference; lastKnownFileType = sourcecode.c.c; path = prmcxci6.c; sourceTree = "<group>"; };
		31172ABE1775164F009488E5 /* prmcxc.h */ = {isa = PBXFileReference; lastKnownFileType = sourcecode.c.h; path = prmcxc.h; sourceTree = "<group>"; };
		31172AC017752253009488E5 /* protxc.c */ = {isa = PBXFileReference; lastKnownFileType = sourcecode.c.c; path = protxc.c; sourceTree = "<group>"; };
		311F2F5017398AD500C15B6A /* boot.h */ = {isa = PBXFileReference; lastKnownFileType = sourcecode.c.h; path = boot.h; sourceTree = "<group>"; };
		311F2F5117398AE900C15B6A /* bt.h */ = {isa = PBXFileReference; lastKnownFileType = sourcecode.c.h; path = bt.h; sourceTree = "<group>"; };
		311F2F5217398AE900C15B6A /* cbs.h */ = {isa = PBXFileReference; lastKnownFileType = sourcecode.c.h; path = cbs.h; sourceTree = "<group>"; };
		311F2F5417398AE900C15B6A /* check.h */ = {isa = PBXFileReference; lastKnownFileType = sourcecode.c.h; path = check.h; sourceTree = "<group>"; };
		311F2F5517398AE900C15B6A /* clock.h */ = {isa = PBXFileReference; lastKnownFileType = sourcecode.c.h; path = clock.h; sourceTree = "<group>"; };
		311F2F5617398AE900C15B6A /* config.h */ = {isa = PBXFileReference; lastKnownFileType = sourcecode.c.h; path = config.h; sourceTree = "<group>"; };
		311F2F5717398AE900C15B6A /* dbgpool.h */ = {isa = PBXFileReference; lastKnownFileType = sourcecode.c.h; path = dbgpool.h; sourceTree = "<group>"; };
		311F2F5817398AE900C15B6A /* event.h */ = {isa = PBXFileReference; lastKnownFileType = sourcecode.c.h; path = event.h; sourceTree = "<group>"; };
		311F2F5917398AE900C15B6A /* eventcom.h */ = {isa = PBXFileReference; lastKnownFileType = sourcecode.c.h; path = eventcom.h; sourceTree = "<group>"; };
		311F2F5A17398AE900C15B6A /* eventdef.h */ = {isa = PBXFileReference; lastKnownFileType = sourcecode.c.h; path = eventdef.h; sourceTree = "<group>"; };
		311F2F5C17398AE900C15B6A /* eventrep.h */ = {isa = PBXFileReference; lastKnownFileType = sourcecode.c.h; path = eventrep.h; sourceTree = "<group>"; };
		311F2F5E17398B0E00C15B6A /* lock.h */ = {isa = PBXFileReference; lastKnownFileType = sourcecode.c.h; path = lock.h; sourceTree = "<group>"; };
		311F2F5F17398B0E00C15B6A /* meter.h */ = {isa = PBXFileReference; lastKnownFileType = sourcecode.c.h; path = meter.h; sourceTree = "<group>"; };
		311F2F6017398B0E00C15B6A /* misc.h */ = {isa = PBXFileReference; lastKnownFileType = sourcecode.c.h; path = misc.h; sourceTree = "<group>"; };
		311F2F6117398B0E00C15B6A /* mpm.h */ = {isa = PBXFileReference; lastKnownFileType = sourcecode.c.h; path = mpm.h; sourceTree = "<group>"; };
		311F2F6217398B1A00C15B6A /* mpmst.h */ = {isa = PBXFileReference; lastKnownFileType = sourcecode.c.h; path = mpmst.h; sourceTree = "<group>"; };
		311F2F6317398B1A00C15B6A /* mpmtypes.h */ = {isa = PBXFileReference; lastKnownFileType = sourcecode.c.h; path = mpmtypes.h; sourceTree = "<group>"; };
		311F2F6417398B1A00C15B6A /* mps.h */ = {isa = PBXFileReference; lastKnownFileType = sourcecode.c.h; lineEnding = 0; path = mps.h; sourceTree = "<group>"; xcLanguageSpecificationIdentifier = xcode.lang.objcpp; };
		311F2F6517398B3B00C15B6A /* mpsacl.h */ = {isa = PBXFileReference; lastKnownFileType = sourcecode.c.h; path = mpsacl.h; sourceTree = "<group>"; };
		311F2F6617398B3B00C15B6A /* mpsavm.h */ = {isa = PBXFileReference; lastKnownFileType = sourcecode.c.h; path = mpsavm.h; sourceTree = "<group>"; };
		311F2F6717398B3B00C15B6A /* mpsio.h */ = {isa = PBXFileReference; lastKnownFileType = sourcecode.c.h; path = mpsio.h; sourceTree = "<group>"; };
		311F2F6817398B3B00C15B6A /* mpslib.h */ = {isa = PBXFileReference; lastKnownFileType = sourcecode.c.h; path = mpslib.h; sourceTree = "<group>"; };
		311F2F6917398B3B00C15B6A /* mpstd.h */ = {isa = PBXFileReference; lastKnownFileType = sourcecode.c.h; path = mpstd.h; sourceTree = "<group>"; };
		311F2F6B17398B4C00C15B6A /* mpswin.h */ = {isa = PBXFileReference; lastKnownFileType = sourcecode.c.h; path = mpswin.h; sourceTree = "<group>"; };
		311F2F6D17398B6300C15B6A /* prmci3.h */ = {isa = PBXFileReference; lastKnownFileType = sourcecode.c.h; path = prmci3.h; sourceTree = "<group>"; };
		311F2F6E17398B6300C15B6A /* prmci6.h */ = {isa = PBXFileReference; lastKnownFileType = sourcecode.c.h; path = prmci6.h; sourceTree = "<group>"; };
		311F2F7117398B7100C15B6A /* protocol.h */ = {isa = PBXFileReference; lastKnownFileType = sourcecode.c.h; path = protocol.h; sourceTree = "<group>"; };
		311F2F7317398B7100C15B6A /* ring.h */ = {isa = PBXFileReference; lastKnownFileType = sourcecode.c.h; path = ring.h; sourceTree = "<group>"; };
		311F2F7417398B7100C15B6A /* sac.h */ = {isa = PBXFileReference; lastKnownFileType = sourcecode.c.h; path = sac.h; sourceTree = "<group>"; };
		311F2F7617398B8E00C15B6A /* splay.h */ = {isa = PBXFileReference; lastKnownFileType = sourcecode.c.h; path = splay.h; sourceTree = "<group>"; };
		311F2F7717398B8E00C15B6A /* ss.h */ = {isa = PBXFileReference; lastKnownFileType = sourcecode.c.h; path = ss.h; sourceTree = "<group>"; };
		311F2F7817398B8E00C15B6A /* th.h */ = {isa = PBXFileReference; lastKnownFileType = sourcecode.c.h; path = th.h; sourceTree = "<group>"; };
		311F2F7A17398B8E00C15B6A /* tract.h */ = {isa = PBXFileReference; lastKnownFileType = sourcecode.c.h; path = tract.h; sourceTree = "<group>"; };
<<<<<<< HEAD
=======
		311F2F7B17398E7600C15B6A /* poolmvff.h */ = {isa = PBXFileReference; lastKnownFileType = sourcecode.c.h; path = poolmvff.h; sourceTree = "<group>"; };
>>>>>>> 8ba262a1
		311F2F7C17398E9A00C15B6A /* mpscmv.h */ = {isa = PBXFileReference; lastKnownFileType = sourcecode.c.h; path = mpscmv.h; sourceTree = "<group>"; };
		3124CAB8156BE3EC00753214 /* awlut */ = {isa = PBXFileReference; explicitFileType = "compiled.mach-o.executable"; includeInIndex = 0; path = awlut; sourceTree = BUILT_PRODUCTS_DIR; };
		3124CAC2156BE40100753214 /* awlut.c */ = {isa = PBXFileReference; fileEncoding = 4; lastKnownFileType = sourcecode.c.c; path = awlut.c; sourceTree = "<group>"; };
		3124CAC6156BE48D00753214 /* fmtdy.c */ = {isa = PBXFileReference; fileEncoding = 4; lastKnownFileType = sourcecode.c.c; path = fmtdy.c; sourceTree = "<group>"; };
		3124CAC7156BE48D00753214 /* fmtdytst.c */ = {isa = PBXFileReference; fileEncoding = 4; lastKnownFileType = sourcecode.c.c; path = fmtdytst.c; sourceTree = "<group>"; };
		3124CACA156BE4A300753214 /* poollo.c */ = {isa = PBXFileReference; fileEncoding = 4; lastKnownFileType = sourcecode.c.c; path = poollo.c; sourceTree = "<group>"; };
		3124CACC156BE4C200753214 /* fmtno.c */ = {isa = PBXFileReference; fileEncoding = 4; lastKnownFileType = sourcecode.c.c; path = fmtno.c; sourceTree = "<group>"; };
		3124CACE156BE4CF00753214 /* poolawl.c */ = {isa = PBXFileReference; fileEncoding = 4; lastKnownFileType = sourcecode.c.c; path = poolawl.c; sourceTree = "<group>"; };
		3124CAD4156BE64A00753214 /* mpsicv */ = {isa = PBXFileReference; explicitFileType = "compiled.mach-o.executable"; includeInIndex = 0; path = mpsicv; sourceTree = BUILT_PRODUCTS_DIR; };
		3124CADE156BE65900753214 /* mpsicv.c */ = {isa = PBXFileReference; fileEncoding = 4; lastKnownFileType = sourcecode.c.c; path = mpsicv.c; sourceTree = "<group>"; };
		3124CAE4156BE6D500753214 /* fmthe.c */ = {isa = PBXFileReference; fileEncoding = 4; lastKnownFileType = sourcecode.c.c; path = fmthe.c; sourceTree = "<group>"; };
		3124CAEB156BE7F300753214 /* amcss */ = {isa = PBXFileReference; explicitFileType = "compiled.mach-o.executable"; includeInIndex = 0; path = amcss; sourceTree = BUILT_PRODUCTS_DIR; };
		3124CAF5156BE81100753214 /* amcss.c */ = {isa = PBXFileReference; fileEncoding = 4; lastKnownFileType = sourcecode.c.c; path = amcss.c; sourceTree = "<group>"; };
		314562191C72ABFA00D7A514 /* scan.c */ = {isa = PBXFileReference; fileEncoding = 4; lastKnownFileType = sourcecode.c.c; path = scan.c; sourceTree = "<group>"; };
		315B7AFC17834FDB00B097C4 /* prmci3.c */ = {isa = PBXFileReference; lastKnownFileType = sourcecode.c.c; path = prmci3.c; sourceTree = "<group>"; };
		315B7AFD17834FDB00B097C4 /* prmci6.c */ = {isa = PBXFileReference; lastKnownFileType = sourcecode.c.c; path = prmci6.c; sourceTree = "<group>"; };
		317B3C2A1731830100F9A469 /* arg.c */ = {isa = PBXFileReference; fileEncoding = 4; lastKnownFileType = sourcecode.c.c; path = arg.c; sourceTree = "<group>"; };
		318DA8CD1892B0F30089718C /* djbench */ = {isa = PBXFileReference; explicitFileType = "compiled.mach-o.executable"; includeInIndex = 0; path = djbench; sourceTree = BUILT_PRODUCTS_DIR; };
		318DA8CE1892B1210089718C /* djbench.c */ = {isa = PBXFileReference; lastKnownFileType = sourcecode.c.c; path = djbench.c; sourceTree = "<group>"; };
		31942A671C8EC3FC001AAF32 /* locus.h */ = {isa = PBXFileReference; fileEncoding = 4; lastKnownFileType = sourcecode.c.h; path = locus.h; sourceTree = "<group>"; };
		31942A6A1C8EC445001AAF32 /* an.txt */ = {isa = PBXFileReference; lastKnownFileType = text; name = an.txt; path = ../design/an.txt; sourceTree = "<group>"; };
		31942A6D1C8EC445001AAF32 /* boot.txt */ = {isa = PBXFileReference; lastKnownFileType = text; name = boot.txt; path = ../design/boot.txt; sourceTree = "<group>"; };
		31942A6E1C8EC445001AAF32 /* bootstrap.txt */ = {isa = PBXFileReference; lastKnownFileType = text; name = bootstrap.txt; path = ../design/bootstrap.txt; sourceTree = "<group>"; };
		31942A741C8EC445001AAF32 /* clock.txt */ = {isa = PBXFileReference; lastKnownFileType = text; name = clock.txt; path = ../design/clock.txt; sourceTree = "<group>"; };
		31942A791C8EC445001AAF32 /* exec-env.txt */ = {isa = PBXFileReference; lastKnownFileType = text; name = "exec-env.txt"; path = "../design/exec-env.txt"; sourceTree = "<group>"; };
		31942A801C8EC445001AAF32 /* guide.impl.c.naming.txt */ = {isa = PBXFileReference; lastKnownFileType = text; name = guide.impl.c.naming.txt; path = ../design/guide.impl.c.naming.txt; sourceTree = "<group>"; };
		31942A811C8EC445001AAF32 /* guide.review.txt */ = {isa = PBXFileReference; lastKnownFileType = text; name = guide.review.txt; path = ../design/guide.review.txt; sourceTree = "<group>"; };
		31942A8C1C8EC446001AAF32 /* nailboard-1.svg */ = {isa = PBXFileReference; lastKnownFileType = text.xml; name = "nailboard-1.svg"; path = "../design/nailboard-1.svg"; sourceTree = "<group>"; };
		31942A8D1C8EC446001AAF32 /* nailboard-2.svg */ = {isa = PBXFileReference; lastKnownFileType = text.xml; name = "nailboard-2.svg"; path = "../design/nailboard-2.svg"; sourceTree = "<group>"; };
		31942A8E1C8EC446001AAF32 /* nailboard-3.svg */ = {isa = PBXFileReference; lastKnownFileType = text.xml; name = "nailboard-3.svg"; path = "../design/nailboard-3.svg"; sourceTree = "<group>"; };
		31942A8F1C8EC446001AAF32 /* nailboard.txt */ = {isa = PBXFileReference; lastKnownFileType = text; name = nailboard.txt; path = ../design/nailboard.txt; sourceTree = "<group>"; };
		31942A9B1C8EC446001AAF32 /* prmc.txt */ = {isa = PBXFileReference; lastKnownFileType = text; name = prmc.txt; path = ../design/prmc.txt; sourceTree = "<group>"; };
		31942AA91C8EC446001AAF32 /* sp.txt */ = {isa = PBXFileReference; lastKnownFileType = text; name = sp.txt; path = ../design/sp.txt; sourceTree = "<group>"; };
		31942AAB1C8EC446001AAF32 /* stack-scan.txt */ = {isa = PBXFileReference; lastKnownFileType = text; name = stack-scan.txt; path = ../design/stack-scan.txt; sourceTree = "<group>"; };
		31942AB01C8EC446001AAF32 /* testthr.txt */ = {isa = PBXFileReference; lastKnownFileType = text; name = testthr.txt; path = ../design/testthr.txt; sourceTree = "<group>"; };
		31A47BA3156C1E130039B1C2 /* mps.c */ = {isa = PBXFileReference; fileEncoding = 4; lastKnownFileType = sourcecode.c.c; path = mps.c; sourceTree = "<group>"; };
		31C83ADD1786281C0031A0DB /* protxc.h */ = {isa = PBXFileReference; lastKnownFileType = sourcecode.c.h; path = protxc.h; sourceTree = "<group>"; };
		31CD33BB173A9F1500524741 /* mpscams.h */ = {isa = PBXFileReference; lastKnownFileType = sourcecode.c.h; path = mpscams.h; sourceTree = "<group>"; };
		31CD33BC173A9F1500524741 /* poolams.c */ = {isa = PBXFileReference; lastKnownFileType = sourcecode.c.c; path = poolams.c; sourceTree = "<group>"; };
		31CD33BD173A9F1500524741 /* poolams.h */ = {isa = PBXFileReference; lastKnownFileType = sourcecode.c.h; path = poolams.h; sourceTree = "<group>"; };
		31D4D5FD1745058100BE84B5 /* poolmv2.c */ = {isa = PBXFileReference; lastKnownFileType = sourcecode.c.c; path = poolmv2.c; sourceTree = "<group>"; };
		31D60006156D3C5F00337B26 /* segsmss.c */ = {isa = PBXFileReference; fileEncoding = 4; lastKnownFileType = sourcecode.c.c; path = segsmss.c; sourceTree = "<group>"; };
		31D6000D156D3CB200337B26 /* awluthe */ = {isa = PBXFileReference; explicitFileType = "compiled.mach-o.executable"; includeInIndex = 0; path = awluthe; sourceTree = BUILT_PRODUCTS_DIR; };
		31D60017156D3CC300337B26 /* awluthe.c */ = {isa = PBXFileReference; fileEncoding = 4; lastKnownFileType = sourcecode.c.c; path = awluthe.c; sourceTree = "<group>"; };
		31D60027156D3D3E00337B26 /* lockcov */ = {isa = PBXFileReference; explicitFileType = "compiled.mach-o.executable"; includeInIndex = 0; path = lockcov; sourceTree = BUILT_PRODUCTS_DIR; };
		31D60036156D3E0200337B26 /* lockcov.c */ = {isa = PBXFileReference; fileEncoding = 4; lastKnownFileType = sourcecode.c.c; path = lockcov.c; sourceTree = "<group>"; };
		31D6003E156D3EC700337B26 /* poolncv */ = {isa = PBXFileReference; explicitFileType = "compiled.mach-o.executable"; includeInIndex = 0; path = poolncv; sourceTree = BUILT_PRODUCTS_DIR; };
		31D6004A156D3EE600337B26 /* poolncv.c */ = {isa = PBXFileReference; fileEncoding = 4; lastKnownFileType = sourcecode.c.c; path = poolncv.c; sourceTree = "<group>"; };
		31D60054156D3F3500337B26 /* zcoll */ = {isa = PBXFileReference; explicitFileType = "compiled.mach-o.executable"; includeInIndex = 0; path = zcoll; sourceTree = BUILT_PRODUCTS_DIR; };
		31D6005E156D3F4A00337B26 /* zcoll.c */ = {isa = PBXFileReference; fileEncoding = 4; lastKnownFileType = sourcecode.c.c; path = zcoll.c; sourceTree = "<group>"; };
		31D60071156D3FBC00337B26 /* zmess */ = {isa = PBXFileReference; explicitFileType = "compiled.mach-o.executable"; includeInIndex = 0; path = zmess; sourceTree = BUILT_PRODUCTS_DIR; };
		31D6007B156D3FCC00337B26 /* zmess.c */ = {isa = PBXFileReference; fileEncoding = 4; lastKnownFileType = sourcecode.c.c; path = zmess.c; sourceTree = "<group>"; };
		31D6008C156D402900337B26 /* steptest */ = {isa = PBXFileReference; explicitFileType = "compiled.mach-o.executable"; includeInIndex = 0; path = steptest; sourceTree = BUILT_PRODUCTS_DIR; };
		31D60098156D403C00337B26 /* steptest.c */ = {isa = PBXFileReference; fileEncoding = 4; lastKnownFileType = sourcecode.c.c; path = steptest.c; sourceTree = "<group>"; };
		31EEABF5156AAF7C00714D05 /* mpsi.c */ = {isa = PBXFileReference; fileEncoding = 4; lastKnownFileType = sourcecode.c.c; path = mpsi.c; sourceTree = "<group>"; };
		31EEABFB156AAF9D00714D05 /* libmps.a */ = {isa = PBXFileReference; explicitFileType = archive.ar; includeInIndex = 0; path = libmps.a; sourceTree = BUILT_PRODUCTS_DIR; };
		31EEAC01156AB21B00714D05 /* mpm.c */ = {isa = PBXFileReference; fileEncoding = 4; lastKnownFileType = sourcecode.c.c; path = mpm.c; sourceTree = "<group>"; };
		31EEAC03156AB23A00714D05 /* arenavm.c */ = {isa = PBXFileReference; fileEncoding = 4; lastKnownFileType = sourcecode.c.c; path = arenavm.c; sourceTree = "<group>"; };
		31EEAC05156AB27B00714D05 /* arena.c */ = {isa = PBXFileReference; fileEncoding = 4; lastKnownFileType = sourcecode.c.c; path = arena.c; sourceTree = "<group>"; };
		31EEAC06156AB27B00714D05 /* arenacl.c */ = {isa = PBXFileReference; fileEncoding = 4; lastKnownFileType = sourcecode.c.c; path = arenacl.c; sourceTree = "<group>"; };
		31EEAC07156AB27B00714D05 /* global.c */ = {isa = PBXFileReference; fileEncoding = 4; lastKnownFileType = sourcecode.c.c; path = global.c; sourceTree = "<group>"; };
		31EEAC08156AB27B00714D05 /* locus.c */ = {isa = PBXFileReference; fileEncoding = 4; lastKnownFileType = sourcecode.c.c; path = locus.c; sourceTree = "<group>"; };
		31EEAC09156AB27B00714D05 /* pool.c */ = {isa = PBXFileReference; fileEncoding = 4; lastKnownFileType = sourcecode.c.c; path = pool.c; sourceTree = "<group>"; };
		31EEAC0A156AB27B00714D05 /* poolabs.c */ = {isa = PBXFileReference; fileEncoding = 4; lastKnownFileType = sourcecode.c.c; path = poolabs.c; sourceTree = "<group>"; };
		31EEAC0B156AB27B00714D05 /* protocol.c */ = {isa = PBXFileReference; fileEncoding = 4; lastKnownFileType = sourcecode.c.c; path = protocol.c; sourceTree = "<group>"; };
		31EEAC0D156AB27B00714D05 /* tract.c */ = {isa = PBXFileReference; fileEncoding = 4; lastKnownFileType = sourcecode.c.c; path = tract.c; sourceTree = "<group>"; };
		31EEAC0E156AB27B00714D05 /* walk.c */ = {isa = PBXFileReference; fileEncoding = 4; lastKnownFileType = sourcecode.c.c; path = walk.c; sourceTree = "<group>"; };
		31EEAC19156AB2B200714D05 /* buffer.c */ = {isa = PBXFileReference; fileEncoding = 4; lastKnownFileType = sourcecode.c.c; path = buffer.c; sourceTree = "<group>"; };
		31EEAC1A156AB2B200714D05 /* format.c */ = {isa = PBXFileReference; fileEncoding = 4; lastKnownFileType = sourcecode.c.c; path = format.c; sourceTree = "<group>"; };
		31EEAC1B156AB2B200714D05 /* ref.c */ = {isa = PBXFileReference; fileEncoding = 4; lastKnownFileType = sourcecode.c.c; path = ref.c; sourceTree = "<group>"; };
		31EEAC1C156AB2B200714D05 /* root.c */ = {isa = PBXFileReference; fileEncoding = 4; lastKnownFileType = sourcecode.c.c; path = root.c; sourceTree = "<group>"; };
		31EEAC1D156AB2B200714D05 /* seg.c */ = {isa = PBXFileReference; fileEncoding = 4; lastKnownFileType = sourcecode.c.c; path = seg.c; sourceTree = "<group>"; };
		31EEAC1E156AB2B200714D05 /* trace.c */ = {isa = PBXFileReference; fileEncoding = 4; lastKnownFileType = sourcecode.c.c; path = trace.c; sourceTree = "<group>"; };
		31EEAC1F156AB2B200714D05 /* traceanc.c */ = {isa = PBXFileReference; fileEncoding = 4; lastKnownFileType = sourcecode.c.c; path = traceanc.c; sourceTree = "<group>"; };
		31EEAC27156AB2F200714D05 /* bt.c */ = {isa = PBXFileReference; fileEncoding = 4; lastKnownFileType = sourcecode.c.c; path = bt.c; sourceTree = "<group>"; };
		31EEAC28156AB2F200714D05 /* dbgpool.c */ = {isa = PBXFileReference; fileEncoding = 4; lastKnownFileType = sourcecode.c.c; path = dbgpool.c; sourceTree = "<group>"; };
		31EEAC29156AB2F200714D05 /* dbgpooli.c */ = {isa = PBXFileReference; fileEncoding = 4; lastKnownFileType = sourcecode.c.c; path = dbgpooli.c; sourceTree = "<group>"; };
		31EEAC2A156AB2F200714D05 /* event.c */ = {isa = PBXFileReference; fileEncoding = 4; lastKnownFileType = sourcecode.c.c; path = event.c; sourceTree = "<group>"; };
		31EEAC2B156AB2F200714D05 /* ld.c */ = {isa = PBXFileReference; fileEncoding = 4; lastKnownFileType = sourcecode.c.c; path = ld.c; sourceTree = "<group>"; };
		31EEAC2C156AB2F200714D05 /* message.c */ = {isa = PBXFileReference; fileEncoding = 4; lastKnownFileType = sourcecode.c.c; path = message.c; sourceTree = "<group>"; };
		31EEAC2D156AB2F200714D05 /* poolmfs.c */ = {isa = PBXFileReference; fileEncoding = 4; lastKnownFileType = sourcecode.c.c; path = poolmfs.c; sourceTree = "<group>"; };
		31EEAC2E156AB2F200714D05 /* poolmrg.c */ = {isa = PBXFileReference; fileEncoding = 4; lastKnownFileType = sourcecode.c.c; path = poolmrg.c; sourceTree = "<group>"; };
		31EEAC30156AB2F200714D05 /* ring.c */ = {isa = PBXFileReference; fileEncoding = 4; lastKnownFileType = sourcecode.c.c; path = ring.c; sourceTree = "<group>"; };
		31EEAC31156AB2F200714D05 /* sac.c */ = {isa = PBXFileReference; fileEncoding = 4; lastKnownFileType = sourcecode.c.c; path = sac.c; sourceTree = "<group>"; };
		31EEAC32156AB2F200714D05 /* shield.c */ = {isa = PBXFileReference; fileEncoding = 4; lastKnownFileType = sourcecode.c.c; path = shield.c; sourceTree = "<group>"; };
		31EEAC3F156AB32500714D05 /* boot.c */ = {isa = PBXFileReference; fileEncoding = 4; lastKnownFileType = sourcecode.c.c; path = boot.c; sourceTree = "<group>"; };
		31EEAC40156AB32500714D05 /* cbs.c */ = {isa = PBXFileReference; fileEncoding = 4; lastKnownFileType = sourcecode.c.c; path = cbs.c; sourceTree = "<group>"; };
		31EEAC42156AB32500714D05 /* meter.c */ = {isa = PBXFileReference; fileEncoding = 4; lastKnownFileType = sourcecode.c.c; path = meter.c; sourceTree = "<group>"; };
		31EEAC43156AB32500714D05 /* splay.c */ = {isa = PBXFileReference; fileEncoding = 4; lastKnownFileType = sourcecode.c.c; path = splay.c; sourceTree = "<group>"; };
		31EEAC44156AB32500714D05 /* version.c */ = {isa = PBXFileReference; fileEncoding = 4; lastKnownFileType = sourcecode.c.c; path = version.c; sourceTree = "<group>"; };
		31EEAC4C156AB3B000714D05 /* lockix.c */ = {isa = PBXFileReference; fileEncoding = 4; lastKnownFileType = sourcecode.c.c; path = lockix.c; sourceTree = "<group>"; };
		31EEAC4F156AB3E300714D05 /* protix.c */ = {isa = PBXFileReference; fileEncoding = 4; lastKnownFileType = sourcecode.c.c; path = protix.c; sourceTree = "<group>"; };
		31EEAC53156AB3E300714D05 /* vmix.c */ = {isa = PBXFileReference; fileEncoding = 4; lastKnownFileType = sourcecode.c.c; path = vmix.c; sourceTree = "<group>"; };
		31EEAC5B156AB41900714D05 /* poolamc.c */ = {isa = PBXFileReference; fileEncoding = 4; lastKnownFileType = sourcecode.c.c; path = poolamc.c; sourceTree = "<group>"; };
		31EEAC5D156AB43F00714D05 /* poolsnc.c */ = {isa = PBXFileReference; fileEncoding = 4; lastKnownFileType = sourcecode.c.c; path = poolsnc.c; sourceTree = "<group>"; };
		31EEAC5F156AB44D00714D05 /* poolmvff.c */ = {isa = PBXFileReference; fileEncoding = 4; lastKnownFileType = sourcecode.c.c; lineEnding = 0; path = poolmvff.c; sourceTree = "<group>"; xcLanguageSpecificationIdentifier = xcode.lang.c; };
		31EEAC65156AB52600714D05 /* mpmss */ = {isa = PBXFileReference; explicitFileType = "compiled.mach-o.executable"; includeInIndex = 0; path = mpmss; sourceTree = BUILT_PRODUCTS_DIR; };
		31EEAC70156AB56000714D05 /* mpsioan.c */ = {isa = PBXFileReference; fileEncoding = 4; lastKnownFileType = sourcecode.c.c; path = mpsioan.c; sourceTree = "<group>"; };
		31EEAC71156AB56000714D05 /* mpsliban.c */ = {isa = PBXFileReference; fileEncoding = 4; lastKnownFileType = sourcecode.c.c; path = mpsliban.c; sourceTree = "<group>"; };
		31EEAC74156AB58E00714D05 /* mpmss.c */ = {isa = PBXFileReference; fileEncoding = 4; lastKnownFileType = sourcecode.c.c; path = mpmss.c; sourceTree = SOURCE_ROOT; };
		31EEAC9E156AB73400714D05 /* testlib.c */ = {isa = PBXFileReference; fileEncoding = 4; lastKnownFileType = sourcecode.c.c; path = testlib.c; sourceTree = "<group>"; };
		31EEACA7156AB79800714D05 /* span.c */ = {isa = PBXFileReference; fileEncoding = 4; lastKnownFileType = sourcecode.c.c; path = span.c; sourceTree = "<group>"; };
		31F6CCA91739B0CF00C48748 /* mpscamc.h */ = {isa = PBXFileReference; lastKnownFileType = sourcecode.c.h; path = mpscamc.h; sourceTree = "<group>"; };
		31F6CCAA1739B0CF00C48748 /* mpscawl.h */ = {isa = PBXFileReference; lastKnownFileType = sourcecode.c.h; path = mpscawl.h; sourceTree = "<group>"; };
		31F6CCAB1739B0CF00C48748 /* mpsclo.h */ = {isa = PBXFileReference; lastKnownFileType = sourcecode.c.h; path = mpsclo.h; sourceTree = "<group>"; };
		31F6CCAC1739B0CF00C48748 /* mpscmvff.h */ = {isa = PBXFileReference; lastKnownFileType = sourcecode.c.h; path = mpscmvff.h; sourceTree = "<group>"; };
		31F6CCAD1739B0CF00C48748 /* mpscsnc.h */ = {isa = PBXFileReference; lastKnownFileType = sourcecode.c.h; path = mpscsnc.h; sourceTree = "<group>"; };
		31FCAE0A17692403008C034C /* scheme */ = {isa = PBXFileReference; explicitFileType = "compiled.mach-o.executable"; includeInIndex = 0; path = scheme; sourceTree = BUILT_PRODUCTS_DIR; };
		31FCAE18176924D4008C034C /* scheme.c */ = {isa = PBXFileReference; fileEncoding = 4; lastKnownFileType = sourcecode.c.c; name = scheme.c; path = ../example/scheme/scheme.c; sourceTree = "<group>"; };
		6313D46618A3FDC900EB03EF /* gcbench.c */ = {isa = PBXFileReference; lastKnownFileType = sourcecode.c.c; path = gcbench.c; sourceTree = "<group>"; };
		6313D47218A400B200EB03EF /* gcbench */ = {isa = PBXFileReference; explicitFileType = "compiled.mach-o.executable"; includeInIndex = 0; path = gcbench; sourceTree = BUILT_PRODUCTS_DIR; };
/* End PBXFileReference section */

/* Begin PBXFrameworksBuildPhase section */
		2231BB5218CA97D8002D6322 /* Frameworks */ = {
			isa = PBXFrameworksBuildPhase;
			buildActionMask = 2147483647;
			files = (
				2231BB5318CA97D8002D6322 /* libmps.a in Frameworks */,
			);
			runOnlyForDeploymentPostprocessing = 0;
		};
		2231BB6018CA97DC002D6322 /* Frameworks */ = {
			isa = PBXFrameworksBuildPhase;
			buildActionMask = 2147483647;
			files = (
				2231BB6118CA97DC002D6322 /* libmps.a in Frameworks */,
			);
			runOnlyForDeploymentPostprocessing = 0;
		};
		223E795E19EAB00B00DC26A6 /* Frameworks */ = {
			isa = PBXFrameworksBuildPhase;
			buildActionMask = 2147483647;
			files = (
				223E795F19EAB00B00DC26A6 /* libmps.a in Frameworks */,
			);
			runOnlyForDeploymentPostprocessing = 0;
		};
		224CC792175E1821002FF81B /* Frameworks */ = {
			isa = PBXFrameworksBuildPhase;
			buildActionMask = 2147483647;
			files = (
				224CC793175E1821002FF81B /* libmps.a in Frameworks */,
			);
			runOnlyForDeploymentPostprocessing = 0;
		};
		2291A5B6175CAB2F001D4920 /* Frameworks */ = {
			isa = PBXFrameworksBuildPhase;
			buildActionMask = 2147483647;
			files = (
				2291A5B7175CAB2F001D4920 /* libmps.a in Frameworks */,
			);
			runOnlyForDeploymentPostprocessing = 0;
		};
		2291A5CA175CAFCA001D4920 /* Frameworks */ = {
			isa = PBXFrameworksBuildPhase;
			buildActionMask = 2147483647;
			files = (
				2291A5CB175CAFCA001D4920 /* libmps.a in Frameworks */,
			);
			runOnlyForDeploymentPostprocessing = 0;
		};
		2291A5DC175CB05F001D4920 /* Frameworks */ = {
			isa = PBXFrameworksBuildPhase;
			buildActionMask = 2147483647;
			files = (
				2291A5DD175CB05F001D4920 /* libmps.a in Frameworks */,
			);
			runOnlyForDeploymentPostprocessing = 0;
		};
		22B2BC3018B6434F00C33E63 /* Frameworks */ = {
			isa = PBXFrameworksBuildPhase;
			buildActionMask = 2147483647;
			files = (
			);
			runOnlyForDeploymentPostprocessing = 0;
		};
		22C2ACA818BE400A006B3677 /* Frameworks */ = {
			isa = PBXFrameworksBuildPhase;
			buildActionMask = 2147483647;
			files = (
				22C2ACA918BE400A006B3677 /* libmps.a in Frameworks */,
			);
			runOnlyForDeploymentPostprocessing = 0;
		};
		22EA3F3E20D2B0D90065F5B6 /* Frameworks */ = {
			isa = PBXFrameworksBuildPhase;
			buildActionMask = 2147483647;
			files = (
				22EA3F3F20D2B0D90065F5B6 /* libmps.a in Frameworks */,
			);
			runOnlyForDeploymentPostprocessing = 0;
		};
		22F846B618F437B900982BA7 /* Frameworks */ = {
			isa = PBXFrameworksBuildPhase;
			buildActionMask = 2147483647;
			files = (
				22F846B718F437B900982BA7 /* libmps.a in Frameworks */,
			);
			runOnlyForDeploymentPostprocessing = 0;
		};
		22FA176E16E8D6FC0098B23F /* Frameworks */ = {
			isa = PBXFrameworksBuildPhase;
			buildActionMask = 2147483647;
			files = (
				22FA176F16E8D6FC0098B23F /* libmps.a in Frameworks */,
			);
			runOnlyForDeploymentPostprocessing = 0;
		};
		22FACEE618880983000FDBC1 /* Frameworks */ = {
			isa = PBXFrameworksBuildPhase;
			buildActionMask = 2147483647;
			files = (
				22FACEE718880983000FDBC1 /* libmps.a in Frameworks */,
			);
			runOnlyForDeploymentPostprocessing = 0;
		};
		2D07B96E1636FC9900DB751B /* Frameworks */ = {
			isa = PBXFrameworksBuildPhase;
			buildActionMask = 2147483647;
			files = (
				2D07B97C163705E400DB751B /* libsqlite3.dylib in Frameworks */,
			);
			runOnlyForDeploymentPostprocessing = 0;
		};
		2D604B9916514B1A003AAF46 /* Frameworks */ = {
			isa = PBXFrameworksBuildPhase;
			buildActionMask = 2147483647;
			files = (
				2D53F2E716515A63009A1829 /* libmps.a in Frameworks */,
			);
			runOnlyForDeploymentPostprocessing = 0;
		};
		3104AFB0156D357B000A585A /* Frameworks */ = {
			isa = PBXFrameworksBuildPhase;
			buildActionMask = 2147483647;
			files = (
				3104AFC2156D35B2000A585A /* libmps.a in Frameworks */,
			);
			runOnlyForDeploymentPostprocessing = 0;
		};
		3104AFC5156D35E2000A585A /* Frameworks */ = {
			isa = PBXFrameworksBuildPhase;
			buildActionMask = 2147483647;
			files = (
				3104AFD4156D35F7000A585A /* libmps.a in Frameworks */,
			);
			runOnlyForDeploymentPostprocessing = 0;
		};
		3104AFDA156D3681000A585A /* Frameworks */ = {
			isa = PBXFrameworksBuildPhase;
			buildActionMask = 2147483647;
			files = (
				3104AFE9156D3690000A585A /* libmps.a in Frameworks */,
			);
			runOnlyForDeploymentPostprocessing = 0;
		};
		3104B006156D38F3000A585A /* Frameworks */ = {
			isa = PBXFrameworksBuildPhase;
			buildActionMask = 2147483647;
			files = (
				3104B018156D3953000A585A /* libmps.a in Frameworks */,
			);
			runOnlyForDeploymentPostprocessing = 0;
		};
		3104B01F156D39D4000A585A /* Frameworks */ = {
			isa = PBXFrameworksBuildPhase;
			buildActionMask = 2147483647;
			files = (
				3104B02E156D39E2000A585A /* libmps.a in Frameworks */,
			);
			runOnlyForDeploymentPostprocessing = 0;
		};
		3104B03A156D3AD7000A585A /* Frameworks */ = {
			isa = PBXFrameworksBuildPhase;
			buildActionMask = 2147483647;
			files = (
				31D60008156D3C7400337B26 /* libmps.a in Frameworks */,
			);
			runOnlyForDeploymentPostprocessing = 0;
		};
		31108A401C6B90E900E728EA /* Frameworks */ = {
			isa = PBXFrameworksBuildPhase;
			buildActionMask = 2147483647;
			files = (
				31108A411C6B90E900E728EA /* libmps.a in Frameworks */,
			);
			runOnlyForDeploymentPostprocessing = 0;
		};
		3114A58D156E913C001E0AA3 /* Frameworks */ = {
			isa = PBXFrameworksBuildPhase;
			buildActionMask = 2147483647;
			files = (
				3114A59B156E914B001E0AA3 /* libmps.a in Frameworks */,
			);
			runOnlyForDeploymentPostprocessing = 0;
		};
		3114A5A4156E92C0001E0AA3 /* Frameworks */ = {
			isa = PBXFrameworksBuildPhase;
			buildActionMask = 2147483647;
			files = (
				3114A5B1156E92C8001E0AA3 /* libmps.a in Frameworks */,
			);
			runOnlyForDeploymentPostprocessing = 0;
		};
		3114A5BA156E9315001E0AA3 /* Frameworks */ = {
			isa = PBXFrameworksBuildPhase;
			buildActionMask = 2147483647;
			files = (
				3114A5C8156E9322001E0AA3 /* libmps.a in Frameworks */,
			);
			runOnlyForDeploymentPostprocessing = 0;
		};
		3114A5D3156E93A0001E0AA3 /* Frameworks */ = {
			isa = PBXFrameworksBuildPhase;
			buildActionMask = 2147483647;
			files = (
				3114A5E4156E93AE001E0AA3 /* libmps.a in Frameworks */,
			);
			runOnlyForDeploymentPostprocessing = 0;
		};
		3114A5EC156E93E7001E0AA3 /* Frameworks */ = {
			isa = PBXFrameworksBuildPhase;
			buildActionMask = 2147483647;
			files = (
				3114A5FA156E93F3001E0AA3 /* libmps.a in Frameworks */,
			);
			runOnlyForDeploymentPostprocessing = 0;
		};
		3114A602156E9430001E0AA3 /* Frameworks */ = {
			isa = PBXFrameworksBuildPhase;
			buildActionMask = 2147483647;
			files = (
				3114A617156E946B001E0AA3 /* libmps.a in Frameworks */,
			);
			runOnlyForDeploymentPostprocessing = 0;
		};
		3114A619156E9485001E0AA3 /* Frameworks */ = {
			isa = PBXFrameworksBuildPhase;
			buildActionMask = 2147483647;
			files = (
				3114A626156E948C001E0AA3 /* libmps.a in Frameworks */,
			);
			runOnlyForDeploymentPostprocessing = 0;
		};
		3114A630156E94DB001E0AA3 /* Frameworks */ = {
			isa = PBXFrameworksBuildPhase;
			buildActionMask = 2147483647;
			files = (
				3114A640156E94F0001E0AA3 /* libmps.a in Frameworks */,
			);
			runOnlyForDeploymentPostprocessing = 0;
		};
		3114A649156E9596001E0AA3 /* Frameworks */ = {
			isa = PBXFrameworksBuildPhase;
			buildActionMask = 2147483647;
			files = (
				3114A673156E95F6001E0AA3 /* libmps.a in Frameworks */,
			);
			runOnlyForDeploymentPostprocessing = 0;
		};
		3114A65F156E95D9001E0AA3 /* Frameworks */ = {
			isa = PBXFrameworksBuildPhase;
			buildActionMask = 2147483647;
			files = (
				3114A670156E95F2001E0AA3 /* libmps.a in Frameworks */,
			);
			runOnlyForDeploymentPostprocessing = 0;
		};
		3114A679156E9668001E0AA3 /* Frameworks */ = {
			isa = PBXFrameworksBuildPhase;
			buildActionMask = 2147483647;
			files = (
				3114A6DD156E9A0F001E0AA3 /* libmps.a in Frameworks */,
			);
			runOnlyForDeploymentPostprocessing = 0;
		};
		3114A692156E971B001E0AA3 /* Frameworks */ = {
			isa = PBXFrameworksBuildPhase;
			buildActionMask = 2147483647;
			files = (
				3114A6A3156E972D001E0AA3 /* libmps.a in Frameworks */,
			);
			runOnlyForDeploymentPostprocessing = 0;
		};
		3114A6A9156E9759001E0AA3 /* Frameworks */ = {
			isa = PBXFrameworksBuildPhase;
			buildActionMask = 2147483647;
			files = (
				3114A6BE156E9771001E0AA3 /* libmps.a in Frameworks */,
			);
			runOnlyForDeploymentPostprocessing = 0;
		};
		3114A6C3156E9815001E0AA3 /* Frameworks */ = {
			isa = PBXFrameworksBuildPhase;
			buildActionMask = 2147483647;
			files = (
				3114A6D7156E9923001E0AA3 /* libmps.a in Frameworks */,
			);
			runOnlyForDeploymentPostprocessing = 0;
		};
		3124CAB5156BE3EC00753214 /* Frameworks */ = {
			isa = PBXFrameworksBuildPhase;
			buildActionMask = 2147483647;
			files = (
				3124CAC4156BE40D00753214 /* libmps.a in Frameworks */,
			);
			runOnlyForDeploymentPostprocessing = 0;
		};
		3124CAD1156BE64A00753214 /* Frameworks */ = {
			isa = PBXFrameworksBuildPhase;
			buildActionMask = 2147483647;
			files = (
				3124CAE1156BE67000753214 /* libmps.a in Frameworks */,
			);
			runOnlyForDeploymentPostprocessing = 0;
		};
		3124CAE8156BE7F300753214 /* Frameworks */ = {
			isa = PBXFrameworksBuildPhase;
			buildActionMask = 2147483647;
			files = (
				3124CAFC156BE82900753214 /* libmps.a in Frameworks */,
			);
			runOnlyForDeploymentPostprocessing = 0;
		};
		318DA8C71892B0F30089718C /* Frameworks */ = {
			isa = PBXFrameworksBuildPhase;
			buildActionMask = 2147483647;
			files = (
			);
			runOnlyForDeploymentPostprocessing = 0;
		};
		31D6000A156D3CB200337B26 /* Frameworks */ = {
			isa = PBXFrameworksBuildPhase;
			buildActionMask = 2147483647;
			files = (
				31D60019156D3CCC00337B26 /* libmps.a in Frameworks */,
			);
			runOnlyForDeploymentPostprocessing = 0;
		};
		31D60024156D3D3E00337B26 /* Frameworks */ = {
			isa = PBXFrameworksBuildPhase;
			buildActionMask = 2147483647;
			files = (
				31D60035156D3DF300337B26 /* libmps.a in Frameworks */,
			);
			runOnlyForDeploymentPostprocessing = 0;
		};
		31D6003B156D3EC700337B26 /* Frameworks */ = {
			isa = PBXFrameworksBuildPhase;
			buildActionMask = 2147483647;
			files = (
				31D60049156D3ED200337B26 /* libmps.a in Frameworks */,
			);
			runOnlyForDeploymentPostprocessing = 0;
		};
		31D60051156D3F3500337B26 /* Frameworks */ = {
			isa = PBXFrameworksBuildPhase;
			buildActionMask = 2147483647;
			files = (
				31D60060156D3F5000337B26 /* libmps.a in Frameworks */,
			);
			runOnlyForDeploymentPostprocessing = 0;
		};
		31D6006E156D3FBC00337B26 /* Frameworks */ = {
			isa = PBXFrameworksBuildPhase;
			buildActionMask = 2147483647;
			files = (
				31D60083156D3FDB00337B26 /* libmps.a in Frameworks */,
			);
			runOnlyForDeploymentPostprocessing = 0;
		};
		31D60089156D402900337B26 /* Frameworks */ = {
			isa = PBXFrameworksBuildPhase;
			buildActionMask = 2147483647;
			files = (
				31D6009B156D404400337B26 /* libmps.a in Frameworks */,
			);
			runOnlyForDeploymentPostprocessing = 0;
		};
		31EEABF8156AAF9D00714D05 /* Frameworks */ = {
			isa = PBXFrameworksBuildPhase;
			buildActionMask = 2147483647;
			files = (
			);
			runOnlyForDeploymentPostprocessing = 0;
		};
		31EEAC62156AB52600714D05 /* Frameworks */ = {
			isa = PBXFrameworksBuildPhase;
			buildActionMask = 2147483647;
			files = (
				3150AE53156ABA2500A6E22A /* libmps.a in Frameworks */,
			);
			runOnlyForDeploymentPostprocessing = 0;
		};
		31FCAE0717692403008C034C /* Frameworks */ = {
			isa = PBXFrameworksBuildPhase;
			buildActionMask = 2147483647;
			files = (
			);
			runOnlyForDeploymentPostprocessing = 0;
		};
		6313D46C18A400B200EB03EF /* Frameworks */ = {
			isa = PBXFrameworksBuildPhase;
			buildActionMask = 2147483647;
			files = (
			);
			runOnlyForDeploymentPostprocessing = 0;
		};
/* End PBXFrameworksBuildPhase section */

/* Begin PBXGroup section */
		2D07B96A1636FC4C00DB751B /* mpseventsql */ = {
			isa = PBXGroup;
			children = (
				2D07B96C1636FC7200DB751B /* eventsql.c */,
			);
			name = mpseventsql;
			sourceTree = "<group>";
		};
		2D604B971651433C003AAF46 /* mpseventtxt */ = {
			isa = PBXGroup;
			children = (
				2D604BA416514C4F003AAF46 /* eventtxt.c */,
			);
			name = mpseventtxt;
			sourceTree = "<group>";
		};
		3114A6D6156E9846001E0AA3 /* Tools */ = {
			isa = PBXGroup;
			children = (
				2D604B971651433C003AAF46 /* mpseventtxt */,
				2D07B96A1636FC4C00DB751B /* mpseventsql */,
				3114A6D8156E9942001E0AA3 /* mpseventcnv */,
			);
			name = Tools;
			sourceTree = "<group>";
		};
		3114A6D8156E9942001E0AA3 /* mpseventcnv */ = {
			isa = PBXGroup;
			children = (
				3114A6D0156E9829001E0AA3 /* eventcnv.c */,
			);
			name = mpseventcnv;
			sourceTree = "<group>";
		};
		31160D90189953D50071EB17 /* Design */ = {
			isa = PBXGroup;
			children = (
				31160D921899540D0071EB17 /* abq.txt */,
				31160D931899540D0071EB17 /* alloc-frame.txt */,
				31942A6A1C8EC445001AAF32 /* an.txt */,
				31160D941899540D0071EB17 /* arena.txt */,
				31160D951899540D0071EB17 /* arenavm.txt */,
				31942A6D1C8EC445001AAF32 /* boot.txt */,
				31942A6E1C8EC445001AAF32 /* bootstrap.txt */,
				31160D961899540D0071EB17 /* bt.txt */,
				31160D971899540D0071EB17 /* buffer.txt */,
				31160D981899540D0071EB17 /* cbs.txt */,
				31160D991899540D0071EB17 /* check.txt */,
				31942A741C8EC445001AAF32 /* clock.txt */,
				31160D9B1899540D0071EB17 /* collection.txt */,
				31160D9C1899540D0071EB17 /* config.txt */,
				31160D9D1899540D0071EB17 /* critical-path.txt */,
				31160D9E1899540D0071EB17 /* diag.txt */,
				31942A791C8EC445001AAF32 /* exec-env.txt */,
				22DD93E118ED815F00240DD2 /* failover.txt */,
				31160D9F1899540D0071EB17 /* finalize.txt */,
				31160DA01899540D0071EB17 /* fix.txt */,
				31160DA11899540D0071EB17 /* freelist.txt */,
				31160DA21899540D0071EB17 /* guide.hex.trans.txt */,
				31160DA31899540D0071EB17 /* guide.impl.c.format.txt */,
				31942A801C8EC445001AAF32 /* guide.impl.c.naming.txt */,
				31942A811C8EC445001AAF32 /* guide.review.txt */,
				31160DA41899540D0071EB17 /* index.txt */,
				31160DA51899540D0071EB17 /* interface-c.txt */,
				31160DA61899540D0071EB17 /* io.txt */,
				31160DA71899540D0071EB17 /* keyword-arguments.txt */,
				22DD93E218ED815F00240DD2 /* land.txt */,
				31160DA81899540D0071EB17 /* lib.txt */,
				31160DA91899540D0071EB17 /* lock.txt */,
				31160DAA1899540D0071EB17 /* locus.txt */,
				31160DAB1899540D0071EB17 /* message-gc.txt */,
				31160DAC1899540D0071EB17 /* message.txt */,
				31942A8C1C8EC446001AAF32 /* nailboard-1.svg */,
				31942A8D1C8EC446001AAF32 /* nailboard-2.svg */,
				31942A8E1C8EC446001AAF32 /* nailboard-3.svg */,
				31942A8F1C8EC446001AAF32 /* nailboard.txt */,
				31160DAD1899540D0071EB17 /* object-debug.txt */,
				31160D9A1899540D0071EB17 /* pool.txt */,
				31160DAF1899540D0071EB17 /* poolamc.txt */,
				31160DB01899540D0071EB17 /* poolams.txt */,
				31160DB11899540D0071EB17 /* poolawl.txt */,
				31160DB21899540D0071EB17 /* poollo.txt */,
				31160DB31899540D0071EB17 /* poolmfs.txt */,
				31160DB41899540D0071EB17 /* poolmrg.txt */,
				31160DB61899540D0071EB17 /* poolmvff.txt */,
				31160DB71899540D0071EB17 /* poolmvt.txt */,
				31942A9B1C8EC446001AAF32 /* prmc.txt */,
				31160DB81899540D0071EB17 /* prot.txt */,
				31160DBA1899540D0071EB17 /* protli.txt */,
				31160DBB1899540D0071EB17 /* protocol.txt */,
				31160DBC1899540D0071EB17 /* protsu.txt */,
				31160DBD1899540D0071EB17 /* pthreadext.txt */,
				31160DBE1899540D0071EB17 /* range.txt */,
				31160DC01899540D0071EB17 /* ring.txt */,
				31160DC11899540D0071EB17 /* root.txt */,
				31160DC21899540D0071EB17 /* scan.txt */,
				31160DC31899540D0071EB17 /* seg.txt */,
				31160DC41899540D0071EB17 /* shield.txt */,
				31160DC51899540D0071EB17 /* sig.txt */,
				31942AA91C8EC446001AAF32 /* sp.txt */,
				31160DC61899540D0071EB17 /* splay.txt */,
				31942AAB1C8EC446001AAF32 /* stack-scan.txt */,
				31160DC71899540D0071EB17 /* sso1al.txt */,
				31160DC81899540D0071EB17 /* strategy.txt */,
				31160DC91899540D0071EB17 /* telemetry.txt */,
				31160DCA1899540D0071EB17 /* tests.txt */,
				31942AB01C8EC446001AAF32 /* testthr.txt */,
				31160DCB1899540D0071EB17 /* thread-manager.txt */,
				31160DCC1899540D0071EB17 /* thread-safety.txt */,
				31160DCD1899540D0071EB17 /* trace.txt */,
				31160DCE1899540D0071EB17 /* type.txt */,
				31160DCF1899540D0071EB17 /* version-library.txt */,
				31160DD01899540D0071EB17 /* version.txt */,
				31160DD11899540D0071EB17 /* vm.txt */,
				31160DD31899540D0071EB17 /* vmo1.txt */,
				31160DD41899540D0071EB17 /* vmso.txt */,
				31160DD51899540D0071EB17 /* writef.txt */,
			);
			name = Design;
			sourceTree = "<group>";
		};
		3124CAB3156BE1B700753214 /* Tests */ = {
			isa = PBXGroup;
			children = (
				3114A63D156E94EA001E0AA3 /* abqtest.c */,
				22FACED1188807FF000FDBC1 /* airtest.c */,
				3124CAF5156BE81100753214 /* amcss.c */,
				3104AFEB156D36A5000A585A /* amcsshe.c */,
				22FA177616E8D7A80098B23F /* amcssth.c */,
				3104B015156D390B000A585A /* amsss.c */,
				3104B02F156D39F2000A585A /* amssshe.c */,
				3104AFBE156D3591000A585A /* apss.c */,
				3114A5FB156E93FC001E0AA3 /* arenacv.c */,
				3124CAC2156BE40100753214 /* awlut.c */,
				31D60017156D3CC300337B26 /* awluthe.c */,
				2291A5A9175CAA9B001D4920 /* awlutth.c */,
				3114A66C156E95EB001E0AA3 /* btcv.c */,
				3114A613156E944A001E0AA3 /* bttest.c */,
				2291A5AA175CAA9B001D4920 /* exposet0.c */,
				2291A5AB175CAA9B001D4920 /* expt825.c */,
				3114A5CD156E9369001E0AA3 /* finalcv.c */,
				3114A5E5156E93B9001E0AA3 /* finaltest.c */,
				3124CAC6156BE48D00753214 /* fmtdy.c */,
				22FACED2188807FF000FDBC1 /* fmtdy.h */,
				3124CAC7156BE48D00753214 /* fmtdytst.c */,
				22FACED3188807FF000FDBC1 /* fmtdytst.h */,
				3124CAE4156BE6D500753214 /* fmthe.c */,
				22FACED4188807FF000FDBC1 /* fmthe.h */,
				3124CACC156BE4C200753214 /* fmtno.c */,
				22FACED5188807FF000FDBC1 /* fmtno.h */,
				22FACED6188807FF000FDBC1 /* fmtscheme.c */,
				22FACED7188807FF000FDBC1 /* fmtscheme.h */,
				22EA3F3720D2B0730065F5B6 /* forktest.c */,
				224CC79E175E3202002FF81B /* fotest.c */,
				2291A5E9175CB4EC001D4920 /* landtest.c */,
				2231BB6818CA9834002D6322 /* locbwcss.c */,
				31D60036156D3E0200337B26 /* lockcov.c */,
				22F846AF18F4379C00982BA7 /* lockut.c */,
				2231BB6918CA983C002D6322 /* locusss.c */,
				3114A5A1156E9168001E0AA3 /* locv.c */,
				3114A69F156E9725001E0AA3 /* messtest.c */,
				31EEAC74156AB58E00714D05 /* mpmss.c */,
				3124CADE156BE65900753214 /* mpsicv.c */,
				3114A686156E9674001E0AA3 /* mv2test.c */,
				22C2ACA018BE3FEC006B3677 /* nailboardtest.c */,
				31D6004A156D3EE600337B26 /* poolncv.c */,
				3114A5B7156E92F0001E0AA3 /* qs.c */,
				3104AFD6156D3602000A585A /* sacss.c */,
				31D60006156D3C5F00337B26 /* segsmss.c */,
				223E796619EAB04100DC26A6 /* sncss.c */,
				31D60098156D403C00337B26 /* steptest.c */,
				31108A391C6B90D600E728EA /* tagtest.c */,
				3114A628156E949A001E0AA3 /* teletest.c */,
				31EEAC9E156AB73400714D05 /* testlib.c */,
				2291A5F0175CB7A4001D4920 /* testlib.h */,
				22561A9618F4263300372C66 /* testthr.h */,
				22561A9718F4263300372C66 /* testthrix.c */,
				3114A6BA156E9768001E0AA3 /* walkt0.c */,
				31D6005E156D3F4A00337B26 /* zcoll.c */,
				31D6007B156D3FCC00337B26 /* zmess.c */,
			);
			name = Tests;
			sourceTree = "<group>";
		};
		318DA8C21892B0B20089718C /* Benchmarks */ = {
			isa = PBXGroup;
			children = (
				318DA8CE1892B1210089718C /* djbench.c */,
				6313D46618A3FDC900EB03EF /* gcbench.c */,
			);
			name = Benchmarks;
			sourceTree = "<group>";
		};
		31A47BA8156C1E930039B1C2 /* MPS */ = {
			isa = PBXGroup;
			children = (
				31A47BA3156C1E130039B1C2 /* mps.c */,
				31EEABF4156AAF6500714D05 /* MPM Core */,
				31EEAC5A156AB40800714D05 /* Extra pools */,
				31EEAC4B156AB39C00714D05 /* Platform */,
				31EEAC6F156AB54300714D05 /* ANSI Plinth */,
			);
			name = MPS;
			sourceTree = "<group>";
		};
		31EEABD8156AAE9E00714D05 = {
			isa = PBXGroup;
			children = (
				2D07B97B163705E400DB751B /* libsqlite3.dylib */,
				3114A6D6156E9846001E0AA3 /* Tools */,
				31A47BA8156C1E930039B1C2 /* MPS */,
				31160D90189953D50071EB17 /* Design */,
				3124CAB3156BE1B700753214 /* Tests */,
				318DA8C21892B0B20089718C /* Benchmarks */,
				31FCAE171769247F008C034C /* Scheme */,
				31EEABEF156AAF5C00714D05 /* Products */,
			);
			sourceTree = "<group>";
		};
		31EEABEF156AAF5C00714D05 /* Products */ = {
			isa = PBXGroup;
			children = (
				31EEABFB156AAF9D00714D05 /* libmps.a */,
				31EEAC65156AB52600714D05 /* mpmss */,
				3124CAB8156BE3EC00753214 /* awlut */,
				3124CAD4156BE64A00753214 /* mpsicv */,
				3124CAEB156BE7F300753214 /* amcss */,
				3104AFB3156D357B000A585A /* apss */,
				3104AFC8156D35E2000A585A /* sacss */,
				3104AFDD156D3681000A585A /* amcsshe */,
				3104B009156D38F3000A585A /* amsss */,
				3104B022156D39D4000A585A /* amssshe */,
				3104B03D156D3AD7000A585A /* segsmss */,
				31D6000D156D3CB200337B26 /* awluthe */,
				31D60027156D3D3E00337B26 /* lockcov */,
				31D6003E156D3EC700337B26 /* poolncv */,
				31D60054156D3F3500337B26 /* zcoll */,
				31D60071156D3FBC00337B26 /* zmess */,
				31D6008C156D402900337B26 /* steptest */,
				3114A590156E913C001E0AA3 /* locv */,
				3114A5A7156E92C0001E0AA3 /* qs */,
				3114A5BD156E9315001E0AA3 /* finalcv */,
				3114A5D6156E93A0001E0AA3 /* finaltest */,
				3114A5EF156E93E7001E0AA3 /* arenacv */,
				3114A605156E9430001E0AA3 /* bttest */,
				3114A61C156E9485001E0AA3 /* teletest */,
				3114A633156E94DB001E0AA3 /* abqtest */,
				3114A64C156E9596001E0AA3 /* landtest */,
				3114A662156E95D9001E0AA3 /* btcv */,
				3114A67C156E9668001E0AA3 /* mv2test */,
				3114A695156E971B001E0AA3 /* messtest */,
				3114A6AC156E9759001E0AA3 /* walkt0 */,
				3114A6C6156E9815001E0AA3 /* mpseventcnv */,
				2D07B9711636FC9900DB751B /* mpseventsql */,
				2D604B9C16514B1A003AAF46 /* mpseventtxt */,
				22FA177516E8D6FC0098B23F /* amcssth */,
				2291A5BD175CAB2F001D4920 /* awlutth */,
				2291A5D1175CAFCA001D4920 /* expt825 */,
				2291A5E3175CB05F001D4920 /* exposet0 */,
				224CC799175E1821002FF81B /* fotest */,
				31FCAE0A17692403008C034C /* scheme */,
				318DA8CD1892B0F30089718C /* djbench */,
				6313D47218A400B200EB03EF /* gcbench */,
				22B2BC3618B6434F00C33E63 /* scheme-advanced */,
				2231BB5918CA97D8002D6322 /* locbwcss */,
				2231BB6718CA97DC002D6322 /* locusss */,
				22FACEED18880983000FDBC1 /* airtest */,
				22C2ACAF18BE400A006B3677 /* nailboardtest */,
				22F846BD18F437B900982BA7 /* lockut */,
				31108A471C6B90E900E728EA /* tagtest */,
				223E796519EAB00B00DC26A6 /* sncss */,
				22EA3F4520D2B0D90065F5B6 /* forktest */,
			);
			name = Products;
			sourceTree = "<group>";
		};
		31EEABF4156AAF6500714D05 /* MPM Core */ = {
			isa = PBXGroup;
			children = (
				3114A645156E9525001E0AA3 /* abq.c */,
				2291A5EA175CB503001D4920 /* abq.h */,
				31EEAC05156AB27B00714D05 /* arena.c */,
				31EEAC06156AB27B00714D05 /* arenacl.c */,
				31EEAC03156AB23A00714D05 /* arenavm.c */,
				317B3C2A1731830100F9A469 /* arg.c */,
				3107DC4E173B03D100F705C8 /* arg.h */,
				31EEAC3F156AB32500714D05 /* boot.c */,
				311F2F5017398AD500C15B6A /* boot.h */,
				31EEAC27156AB2F200714D05 /* bt.c */,
				311F2F5117398AE900C15B6A /* bt.h */,
				31EEAC19156AB2B200714D05 /* buffer.c */,
				31EEAC40156AB32500714D05 /* cbs.c */,
				311F2F5217398AE900C15B6A /* cbs.h */,
				311F2F5417398AE900C15B6A /* check.h */,
				311F2F5517398AE900C15B6A /* clock.h */,
				311F2F5617398AE900C15B6A /* config.h */,
				31EEAC28156AB2F200714D05 /* dbgpool.c */,
				311F2F5717398AE900C15B6A /* dbgpool.h */,
				31EEAC29156AB2F200714D05 /* dbgpooli.c */,
				31EEAC2A156AB2F200714D05 /* event.c */,
				311F2F5817398AE900C15B6A /* event.h */,
				311F2F5917398AE900C15B6A /* eventcom.h */,
				311F2F5A17398AE900C15B6A /* eventdef.h */,
				311F2F5C17398AE900C15B6A /* eventrep.h */,
				22C5C99A18EC6AEC004C63D4 /* failover.c */,
				22C5C99B18EC6AEC004C63D4 /* failover.h */,
				31EEAC1A156AB2B200714D05 /* format.c */,
				2291A5EE175CB768001D4920 /* freelist.c */,
				2291A5EF175CB768001D4920 /* freelist.h */,
				31EEAC07156AB27B00714D05 /* global.c */,
				22C5C99C18EC6AEC004C63D4 /* land.c */,
				31EEAC2B156AB2F200714D05 /* ld.c */,
				311F2F5E17398B0E00C15B6A /* lock.h */,
				31EEAC08156AB27B00714D05 /* locus.c */,
				31942A671C8EC3FC001AAF32 /* locus.h */,
				31EEAC2C156AB2F200714D05 /* message.c */,
				31EEAC42156AB32500714D05 /* meter.c */,
				311F2F5F17398B0E00C15B6A /* meter.h */,
				311F2F6017398B0E00C15B6A /* misc.h */,
				31EEAC01156AB21B00714D05 /* mpm.c */,
				311F2F6117398B0E00C15B6A /* mpm.h */,
				311F2F6217398B1A00C15B6A /* mpmst.h */,
				311F2F6317398B1A00C15B6A /* mpmtypes.h */,
				311F2F6417398B1A00C15B6A /* mps.h */,
				311F2F6517398B3B00C15B6A /* mpsacl.h */,
				311F2F6617398B3B00C15B6A /* mpsavm.h */,
				22FACEDB188808D5000FDBC1 /* mpscmfs.h */,
				311F2F7C17398E9A00C15B6A /* mpscmv.h */,
				31EEABF5156AAF7C00714D05 /* mpsi.c */,
				311F2F6717398B3B00C15B6A /* mpsio.h */,
				311F2F6817398B3B00C15B6A /* mpslib.h */,
				311F2F6917398B3B00C15B6A /* mpstd.h */,
				311F2F6B17398B4C00C15B6A /* mpswin.h */,
				22E30E821886FF1400D98EA9 /* nailboard.c */,
				22E30E831886FF1400D98EA9 /* nailboard.h */,
				31EEAC09156AB27B00714D05 /* pool.c */,
				31EEAC0A156AB27B00714D05 /* poolabs.c */,
				31EEAC2D156AB2F200714D05 /* poolmfs.c */,
				22FACEDC18880933000FDBC1 /* poolmfs.h */,
				31EEAC2E156AB2F200714D05 /* poolmrg.c */,
				22FACEDD18880933000FDBC1 /* poolmrg.h */,
<<<<<<< HEAD
=======
				31EEAC5F156AB44D00714D05 /* poolmvff.c */,
				311F2F7B17398E7600C15B6A /* poolmvff.h */,
>>>>>>> 8ba262a1
				22FACEDE18880933000FDBC1 /* pooln.c */,
				22FACEDF18880933000FDBC1 /* pooln.h */,
				2213454C1DB0386600E14202 /* prmc.h */,
				31EEAC0B156AB27B00714D05 /* protocol.c */,
				311F2F7117398B7100C15B6A /* protocol.h */,
				2291A5EB175CB53E001D4920 /* range.c */,
				2291A5EC175CB53E001D4920 /* range.h */,
				2239BB4C20EE2E34007AC917 /* rangetree.c */,
				2239BB4D20EE2E4D007AC917 /* rangetree.h */,
				31EEAC1B156AB2B200714D05 /* ref.c */,
				31EEAC30156AB2F200714D05 /* ring.c */,
				311F2F7317398B7100C15B6A /* ring.h */,
				31EEAC1C156AB2B200714D05 /* root.c */,
				3112ED3B18ABC75200CC531A /* sa.c */,
				3112ED3A18ABC57F00CC531A /* sa.h */,
				31EEAC31156AB2F200714D05 /* sac.c */,
				311F2F7417398B7100C15B6A /* sac.h */,
				314562191C72ABFA00D7A514 /* scan.c */,
				31EEAC1D156AB2B200714D05 /* seg.c */,
				31EEAC32156AB2F200714D05 /* shield.c */,
				31EEAC43156AB32500714D05 /* splay.c */,
				311F2F7617398B8E00C15B6A /* splay.h */,
				22FACEDA1888088A000FDBC1 /* ss.c */,
				311F2F7717398B8E00C15B6A /* ss.h */,
				311F2F7817398B8E00C15B6A /* th.h */,
				31EEAC1E156AB2B200714D05 /* trace.c */,
				31EEAC1F156AB2B200714D05 /* traceanc.c */,
				31EEAC0D156AB27B00714D05 /* tract.c */,
				311F2F7A17398B8E00C15B6A /* tract.h */,
				310F5D7118B6675F007EFCBC /* tree.c */,
				310F5D7218B6675F007EFCBC /* tree.h */,
				31EEAC44156AB32500714D05 /* version.c */,
				223475CB194CA09500C69128 /* vm.c */,
				223475CC194CA09500C69128 /* vm.h */,
				31EEAC0E156AB27B00714D05 /* walk.c */,
			);
			name = "MPM Core";
			sourceTree = "<group>";
		};
		31EEAC4B156AB39C00714D05 /* Platform */ = {
			isa = PBXGroup;
			children = (
				31EEAC4C156AB3B000714D05 /* lockix.c */,
				315B7AFC17834FDB00B097C4 /* prmci3.c */,
				311F2F6D17398B6300C15B6A /* prmci3.h */,
				315B7AFD17834FDB00B097C4 /* prmci6.c */,
				311F2F6E17398B6300C15B6A /* prmci6.h */,
				2213454D1DB038D400E14202 /* prmcxc.c */,
				31172ABB177512F6009488E5 /* prmcxci3.c */,
				31172ABC1775131C009488E5 /* prmcxci6.c */,
				31172ABE1775164F009488E5 /* prmcxc.h */,
				31EEAC4F156AB3E300714D05 /* protix.c */,
				31C83ADD1786281C0031A0DB /* protxc.h */,
				31172AC017752253009488E5 /* protxc.c */,
				31EEACA7156AB79800714D05 /* span.c */,
				31172ABA17750F9D009488E5 /* thxc.c */,
				31EEAC53156AB3E300714D05 /* vmix.c */,
			);
			name = Platform;
			sourceTree = "<group>";
		};
		31EEAC5A156AB40800714D05 /* Extra pools */ = {
			isa = PBXGroup;
			children = (
				31F6CCA91739B0CF00C48748 /* mpscamc.h */,
				31CD33BB173A9F1500524741 /* mpscams.h */,
				31F6CCAA1739B0CF00C48748 /* mpscawl.h */,
				31F6CCAB1739B0CF00C48748 /* mpsclo.h */,
				31F6CCAC1739B0CF00C48748 /* mpscmvff.h */,
				31F6CCAD1739B0CF00C48748 /* mpscsnc.h */,
				31EEAC5B156AB41900714D05 /* poolamc.c */,
				31CD33BC173A9F1500524741 /* poolams.c */,
				31CD33BD173A9F1500524741 /* poolams.h */,
				3124CACE156BE4CF00753214 /* poolawl.c */,
				3124CACA156BE4A300753214 /* poollo.c */,
				31EEAC2F156AB2F200714D05 /* poolmv.c */,
				31D4D5FD1745058100BE84B5 /* poolmv2.c */,
				2291A5A8175CAA51001D4920 /* poolmv2.h */,
				31EEAC5D156AB43F00714D05 /* poolsnc.c */,
			);
			name = "Extra pools";
			sourceTree = "<group>";
		};
		31EEAC6F156AB54300714D05 /* ANSI Plinth */ = {
			isa = PBXGroup;
			children = (
				31EEAC70156AB56000714D05 /* mpsioan.c */,
				31EEAC71156AB56000714D05 /* mpsliban.c */,
			);
			name = "ANSI Plinth";
			sourceTree = "<group>";
		};
		31FCAE171769247F008C034C /* Scheme */ = {
			isa = PBXGroup;
			children = (
				22B2BC2B18B6434000C33E63 /* scheme-advanced.c */,
				31FCAE18176924D4008C034C /* scheme.c */,
			);
			name = Scheme;
			sourceTree = "<group>";
		};
/* End PBXGroup section */

/* Begin PBXHeadersBuildPhase section */
		31EEABF9156AAF9D00714D05 /* Headers */ = {
			isa = PBXHeadersBuildPhase;
			buildActionMask = 2147483647;
			files = (
			);
			runOnlyForDeploymentPostprocessing = 0;
		};
/* End PBXHeadersBuildPhase section */

/* Begin PBXNativeTarget section */
		2231BB4C18CA97D8002D6322 /* locbwcss */ = {
			isa = PBXNativeTarget;
			buildConfigurationList = 2231BB5518CA97D8002D6322 /* Build configuration list for PBXNativeTarget "locbwcss" */;
			buildPhases = (
				2231BB4F18CA97D8002D6322 /* Sources */,
				2231BB5218CA97D8002D6322 /* Frameworks */,
				2231BB5418CA97D8002D6322 /* CopyFiles */,
			);
			buildRules = (
			);
			dependencies = (
				2231BB4D18CA97D8002D6322 /* PBXTargetDependency */,
			);
			name = locbwcss;
			productName = lockcov;
			productReference = 2231BB5918CA97D8002D6322 /* locbwcss */;
			productType = "com.apple.product-type.tool";
		};
		2231BB5A18CA97DC002D6322 /* locusss */ = {
			isa = PBXNativeTarget;
			buildConfigurationList = 2231BB6318CA97DC002D6322 /* Build configuration list for PBXNativeTarget "locusss" */;
			buildPhases = (
				2231BB5D18CA97DC002D6322 /* Sources */,
				2231BB6018CA97DC002D6322 /* Frameworks */,
				2231BB6218CA97DC002D6322 /* CopyFiles */,
			);
			buildRules = (
			);
			dependencies = (
				2231BB5B18CA97DC002D6322 /* PBXTargetDependency */,
			);
			name = locusss;
			productName = lockcov;
			productReference = 2231BB6718CA97DC002D6322 /* locusss */;
			productType = "com.apple.product-type.tool";
		};
		223E795819EAB00B00DC26A6 /* sncss */ = {
			isa = PBXNativeTarget;
			buildConfigurationList = 223E796119EAB00B00DC26A6 /* Build configuration list for PBXNativeTarget "sncss" */;
			buildPhases = (
				223E795B19EAB00B00DC26A6 /* Sources */,
				223E795E19EAB00B00DC26A6 /* Frameworks */,
				223E796019EAB00B00DC26A6 /* CopyFiles */,
			);
			buildRules = (
			);
			dependencies = (
				223E795919EAB00B00DC26A6 /* PBXTargetDependency */,
			);
			name = sncss;
			productName = apss;
			productReference = 223E796519EAB00B00DC26A6 /* sncss */;
			productType = "com.apple.product-type.tool";
		};
		224CC78C175E1821002FF81B /* fotest */ = {
			isa = PBXNativeTarget;
			buildConfigurationList = 224CC795175E1821002FF81B /* Build configuration list for PBXNativeTarget "fotest" */;
			buildPhases = (
				224CC78F175E1821002FF81B /* Sources */,
				224CC792175E1821002FF81B /* Frameworks */,
				224CC794175E1821002FF81B /* CopyFiles */,
			);
			buildRules = (
			);
			dependencies = (
				224CC78D175E1821002FF81B /* PBXTargetDependency */,
			);
			name = fotest;
			productName = mv2test;
			productReference = 224CC799175E1821002FF81B /* fotest */;
			productType = "com.apple.product-type.tool";
		};
		2291A5AC175CAB2F001D4920 /* awlutth */ = {
			isa = PBXNativeTarget;
			buildConfigurationList = 2291A5B9175CAB2F001D4920 /* Build configuration list for PBXNativeTarget "awlutth" */;
			buildPhases = (
				2291A5AF175CAB2F001D4920 /* Sources */,
				2291A5B6175CAB2F001D4920 /* Frameworks */,
				2291A5B8175CAB2F001D4920 /* CopyFiles */,
			);
			buildRules = (
			);
			dependencies = (
				2291A5AD175CAB2F001D4920 /* PBXTargetDependency */,
			);
			name = awlutth;
			productName = awluthe;
			productReference = 2291A5BD175CAB2F001D4920 /* awlutth */;
			productType = "com.apple.product-type.tool";
		};
		2291A5C1175CAFCA001D4920 /* expt825 */ = {
			isa = PBXNativeTarget;
			buildConfigurationList = 2291A5CD175CAFCA001D4920 /* Build configuration list for PBXNativeTarget "expt825" */;
			buildPhases = (
				2291A5C4175CAFCA001D4920 /* Sources */,
				2291A5CA175CAFCA001D4920 /* Frameworks */,
				2291A5CC175CAFCA001D4920 /* CopyFiles */,
			);
			buildRules = (
			);
			dependencies = (
				2291A5C2175CAFCA001D4920 /* PBXTargetDependency */,
			);
			name = expt825;
			productName = finaltest;
			productReference = 2291A5D1175CAFCA001D4920 /* expt825 */;
			productType = "com.apple.product-type.tool";
		};
		2291A5D3175CB05F001D4920 /* exposet0 */ = {
			isa = PBXNativeTarget;
			buildConfigurationList = 2291A5DF175CB05F001D4920 /* Build configuration list for PBXNativeTarget "exposet0" */;
			buildPhases = (
				2291A5D6175CB05F001D4920 /* Sources */,
				2291A5DC175CB05F001D4920 /* Frameworks */,
				2291A5DE175CB05F001D4920 /* CopyFiles */,
			);
			buildRules = (
			);
			dependencies = (
				2291A5D4175CB05F001D4920 /* PBXTargetDependency */,
			);
			name = exposet0;
			productName = finaltest;
			productReference = 2291A5E3175CB05F001D4920 /* exposet0 */;
			productType = "com.apple.product-type.tool";
		};
		22B2BC2C18B6434F00C33E63 /* scheme-advanced */ = {
			isa = PBXNativeTarget;
			buildConfigurationList = 22B2BC3218B6434F00C33E63 /* Build configuration list for PBXNativeTarget "scheme-advanced" */;
			buildPhases = (
				22B2BC2D18B6434F00C33E63 /* Sources */,
				22B2BC3018B6434F00C33E63 /* Frameworks */,
				22B2BC3118B6434F00C33E63 /* CopyFiles */,
			);
			buildRules = (
			);
			dependencies = (
			);
			name = "scheme-advanced";
			productName = scheme;
			productReference = 22B2BC3618B6434F00C33E63 /* scheme-advanced */;
			productType = "com.apple.product-type.tool";
		};
		22C2ACA218BE400A006B3677 /* nailboardtest */ = {
			isa = PBXNativeTarget;
			buildConfigurationList = 22C2ACAB18BE400A006B3677 /* Build configuration list for PBXNativeTarget "nailboardtest" */;
			buildPhases = (
				22C2ACA518BE400A006B3677 /* Sources */,
				22C2ACA818BE400A006B3677 /* Frameworks */,
				22C2ACAA18BE400A006B3677 /* CopyFiles */,
			);
			buildRules = (
			);
			dependencies = (
				22C2ACA318BE400A006B3677 /* PBXTargetDependency */,
			);
			name = nailboardtest;
			productName = mv2test;
			productReference = 22C2ACAF18BE400A006B3677 /* nailboardtest */;
			productType = "com.apple.product-type.tool";
		};
		22EA3F3820D2B0D90065F5B6 /* forktest */ = {
			isa = PBXNativeTarget;
			buildConfigurationList = 22EA3F4120D2B0D90065F5B6 /* Build configuration list for PBXNativeTarget "forktest" */;
			buildPhases = (
				22EA3F3B20D2B0D90065F5B6 /* Sources */,
				22EA3F3E20D2B0D90065F5B6 /* Frameworks */,
				22EA3F4020D2B0D90065F5B6 /* CopyFiles */,
			);
			buildRules = (
			);
			dependencies = (
				22EA3F3920D2B0D90065F5B6 /* PBXTargetDependency */,
			);
			name = forktest;
			productName = mv2test;
			productReference = 22EA3F4520D2B0D90065F5B6 /* forktest */;
			productType = "com.apple.product-type.tool";
		};
		22F846B018F437B900982BA7 /* lockut */ = {
			isa = PBXNativeTarget;
			buildConfigurationList = 22F846B918F437B900982BA7 /* Build configuration list for PBXNativeTarget "lockut" */;
			buildPhases = (
				22F846B318F437B900982BA7 /* Sources */,
				22F846B618F437B900982BA7 /* Frameworks */,
				22F846B818F437B900982BA7 /* CopyFiles */,
			);
			buildRules = (
			);
			dependencies = (
				22F846B118F437B900982BA7 /* PBXTargetDependency */,
			);
			name = lockut;
			productName = lockcov;
			productReference = 22F846BD18F437B900982BA7 /* lockut */;
			productType = "com.apple.product-type.tool";
		};
		22FA176416E8D6FC0098B23F /* amcssth */ = {
			isa = PBXNativeTarget;
			buildConfigurationList = 22FA177116E8D6FC0098B23F /* Build configuration list for PBXNativeTarget "amcssth" */;
			buildPhases = (
				22FA176716E8D6FC0098B23F /* Sources */,
				22FA176E16E8D6FC0098B23F /* Frameworks */,
				22FA177016E8D6FC0098B23F /* CopyFiles */,
			);
			buildRules = (
			);
			dependencies = (
				22FA176516E8D6FC0098B23F /* PBXTargetDependency */,
			);
			name = amcssth;
			productName = amcssth;
			productReference = 22FA177516E8D6FC0098B23F /* amcssth */;
			productType = "com.apple.product-type.tool";
		};
		22FACEE018880983000FDBC1 /* airtest */ = {
			isa = PBXNativeTarget;
			buildConfigurationList = 22FACEE918880983000FDBC1 /* Build configuration list for PBXNativeTarget "airtest" */;
			buildPhases = (
				22FACEE318880983000FDBC1 /* Sources */,
				22FACEE618880983000FDBC1 /* Frameworks */,
				22FACEE818880983000FDBC1 /* CopyFiles */,
			);
			buildRules = (
			);
			dependencies = (
				22FACEE118880983000FDBC1 /* PBXTargetDependency */,
			);
			name = airtest;
			productName = airtest;
			productReference = 22FACEED18880983000FDBC1 /* airtest */;
			productType = "com.apple.product-type.tool";
		};
		2D07B9701636FC9900DB751B /* mpseventsql */ = {
			isa = PBXNativeTarget;
			buildConfigurationList = 2D07B9741636FC9900DB751B /* Build configuration list for PBXNativeTarget "mpseventsql" */;
			buildPhases = (
				2D07B96D1636FC9900DB751B /* Sources */,
				2D07B96E1636FC9900DB751B /* Frameworks */,
				2D07B96F1636FC9900DB751B /* CopyFiles */,
			);
			buildRules = (
			);
			dependencies = (
			);
			name = mpseventsql;
			productName = mpseventsql;
			productReference = 2D07B9711636FC9900DB751B /* mpseventsql */;
			productType = "com.apple.product-type.tool";
		};
		2D604B9B16514B1A003AAF46 /* mpseventtxt */ = {
			isa = PBXNativeTarget;
			buildConfigurationList = 2D604BA216514B59003AAF46 /* Build configuration list for PBXNativeTarget "mpseventtxt" */;
			buildPhases = (
				2D604B9816514B1A003AAF46 /* Sources */,
				2D604B9916514B1A003AAF46 /* Frameworks */,
				2D604B9A16514B1A003AAF46 /* CopyFiles */,
			);
			buildRules = (
			);
			dependencies = (
			);
			name = mpseventtxt;
			productName = mpseventtxt;
			productReference = 2D604B9C16514B1A003AAF46 /* mpseventtxt */;
			productType = "com.apple.product-type.tool";
		};
		3104AFB2156D357B000A585A /* apss */ = {
			isa = PBXNativeTarget;
			buildConfigurationList = 3104AFBC156D357B000A585A /* Build configuration list for PBXNativeTarget "apss" */;
			buildPhases = (
				3104AFAF156D357B000A585A /* Sources */,
				3104AFB0156D357B000A585A /* Frameworks */,
				3104AFB1156D357B000A585A /* CopyFiles */,
			);
			buildRules = (
			);
			dependencies = (
				3104AFC1156D35AE000A585A /* PBXTargetDependency */,
			);
			name = apss;
			productName = apss;
			productReference = 3104AFB3156D357B000A585A /* apss */;
			productType = "com.apple.product-type.tool";
		};
		3104AFC7156D35E2000A585A /* sacss */ = {
			isa = PBXNativeTarget;
			buildConfigurationList = 3104AFCF156D35E2000A585A /* Build configuration list for PBXNativeTarget "sacss" */;
			buildPhases = (
				3104AFC4156D35E2000A585A /* Sources */,
				3104AFC5156D35E2000A585A /* Frameworks */,
				3104AFC6156D35E2000A585A /* CopyFiles */,
			);
			buildRules = (
			);
			dependencies = (
				3104AFD3156D35F2000A585A /* PBXTargetDependency */,
			);
			name = sacss;
			productName = sacss;
			productReference = 3104AFC8156D35E2000A585A /* sacss */;
			productType = "com.apple.product-type.tool";
		};
		3104AFDC156D3681000A585A /* amcsshe */ = {
			isa = PBXNativeTarget;
			buildConfigurationList = 3104AFE4156D3682000A585A /* Build configuration list for PBXNativeTarget "amcsshe" */;
			buildPhases = (
				3104AFD9156D3681000A585A /* Sources */,
				3104AFDA156D3681000A585A /* Frameworks */,
				3104AFDB156D3681000A585A /* CopyFiles */,
			);
			buildRules = (
			);
			dependencies = (
				3104AFE8156D368D000A585A /* PBXTargetDependency */,
			);
			name = amcsshe;
			productName = amcsshe;
			productReference = 3104AFDD156D3681000A585A /* amcsshe */;
			productType = "com.apple.product-type.tool";
		};
		3104B008156D38F3000A585A /* amsss */ = {
			isa = PBXNativeTarget;
			buildConfigurationList = 3104B010156D38F3000A585A /* Build configuration list for PBXNativeTarget "amsss" */;
			buildPhases = (
				3104B005156D38F3000A585A /* Sources */,
				3104B006156D38F3000A585A /* Frameworks */,
				3104B007156D38F3000A585A /* CopyFiles */,
			);
			buildRules = (
			);
			dependencies = (
				3104B014156D38FA000A585A /* PBXTargetDependency */,
			);
			name = amsss;
			productName = amsss;
			productReference = 3104B009156D38F3000A585A /* amsss */;
			productType = "com.apple.product-type.tool";
		};
		3104B021156D39D4000A585A /* amssshe */ = {
			isa = PBXNativeTarget;
			buildConfigurationList = 3104B029156D39D4000A585A /* Build configuration list for PBXNativeTarget "amssshe" */;
			buildPhases = (
				3104B01E156D39D4000A585A /* Sources */,
				3104B01F156D39D4000A585A /* Frameworks */,
				3104B020156D39D4000A585A /* CopyFiles */,
			);
			buildRules = (
			);
			dependencies = (
				3104B038156D3A56000A585A /* PBXTargetDependency */,
			);
			name = amssshe;
			productName = amssshe;
			productReference = 3104B022156D39D4000A585A /* amssshe */;
			productType = "com.apple.product-type.tool";
		};
		3104B03C156D3AD7000A585A /* segsmss */ = {
			isa = PBXNativeTarget;
			buildConfigurationList = 3104B044156D3AD8000A585A /* Build configuration list for PBXNativeTarget "segsmss" */;
			buildPhases = (
				3104B039156D3AD7000A585A /* Sources */,
				3104B03A156D3AD7000A585A /* Frameworks */,
				3104B03B156D3AD7000A585A /* CopyFiles */,
			);
			buildRules = (
			);
			dependencies = (
				3104B048156D3ADE000A585A /* PBXTargetDependency */,
			);
			name = segsmss;
			productName = segsmss;
			productReference = 3104B03D156D3AD7000A585A /* segsmss */;
			productType = "com.apple.product-type.tool";
		};
		31108A3A1C6B90E900E728EA /* tagtest */ = {
			isa = PBXNativeTarget;
			buildConfigurationList = 31108A431C6B90E900E728EA /* Build configuration list for PBXNativeTarget "tagtest" */;
			buildPhases = (
				31108A3D1C6B90E900E728EA /* Sources */,
				31108A401C6B90E900E728EA /* Frameworks */,
				31108A421C6B90E900E728EA /* CopyFiles */,
			);
			buildRules = (
			);
			dependencies = (
				31108A3B1C6B90E900E728EA /* PBXTargetDependency */,
			);
			name = tagtest;
			productName = teletest;
			productReference = 31108A471C6B90E900E728EA /* tagtest */;
			productType = "com.apple.product-type.tool";
		};
		3114A58F156E913C001E0AA3 /* locv */ = {
			isa = PBXNativeTarget;
			buildConfigurationList = 3114A599156E913C001E0AA3 /* Build configuration list for PBXNativeTarget "locv" */;
			buildPhases = (
				3114A58C156E913C001E0AA3 /* Sources */,
				3114A58D156E913C001E0AA3 /* Frameworks */,
				3114A58E156E913C001E0AA3 /* CopyFiles */,
			);
			buildRules = (
			);
			dependencies = (
				3114A59E156E9156001E0AA3 /* PBXTargetDependency */,
			);
			name = locv;
			productName = locv;
			productReference = 3114A590156E913C001E0AA3 /* locv */;
			productType = "com.apple.product-type.tool";
		};
		3114A5A6156E92C0001E0AA3 /* qs */ = {
			isa = PBXNativeTarget;
			buildConfigurationList = 3114A5AE156E92C0001E0AA3 /* Build configuration list for PBXNativeTarget "qs" */;
			buildPhases = (
				3114A5A3156E92C0001E0AA3 /* Sources */,
				3114A5A4156E92C0001E0AA3 /* Frameworks */,
				3114A5A5156E92C0001E0AA3 /* CopyFiles */,
			);
			buildRules = (
			);
			dependencies = (
				3114A5B4156E92D8001E0AA3 /* PBXTargetDependency */,
			);
			name = qs;
			productName = qs;
			productReference = 3114A5A7156E92C0001E0AA3 /* qs */;
			productType = "com.apple.product-type.tool";
		};
		3114A5BC156E9315001E0AA3 /* finalcv */ = {
			isa = PBXNativeTarget;
			buildConfigurationList = 3114A5C4156E9315001E0AA3 /* Build configuration list for PBXNativeTarget "finalcv" */;
			buildPhases = (
				3114A5B9156E9315001E0AA3 /* Sources */,
				3114A5BA156E9315001E0AA3 /* Frameworks */,
				3114A5BB156E9315001E0AA3 /* CopyFiles */,
			);
			buildRules = (
			);
			dependencies = (
				3114A5CA156E9328001E0AA3 /* PBXTargetDependency */,
			);
			name = finalcv;
			productName = finalcv;
			productReference = 3114A5BD156E9315001E0AA3 /* finalcv */;
			productType = "com.apple.product-type.tool";
		};
		3114A5D5156E93A0001E0AA3 /* finaltest */ = {
			isa = PBXNativeTarget;
			buildConfigurationList = 3114A5DD156E93A0001E0AA3 /* Build configuration list for PBXNativeTarget "finaltest" */;
			buildPhases = (
				3114A5D2156E93A0001E0AA3 /* Sources */,
				3114A5D3156E93A0001E0AA3 /* Frameworks */,
				3114A5D4156E93A0001E0AA3 /* CopyFiles */,
			);
			buildRules = (
			);
			dependencies = (
				3114A5E8156E93BF001E0AA3 /* PBXTargetDependency */,
			);
			name = finaltest;
			productName = finaltest;
			productReference = 3114A5D6156E93A0001E0AA3 /* finaltest */;
			productType = "com.apple.product-type.tool";
		};
		3114A5EE156E93E7001E0AA3 /* arenacv */ = {
			isa = PBXNativeTarget;
			buildConfigurationList = 3114A5F6156E93E7001E0AA3 /* Build configuration list for PBXNativeTarget "arenacv" */;
			buildPhases = (
				3114A5EB156E93E7001E0AA3 /* Sources */,
				3114A5EC156E93E7001E0AA3 /* Frameworks */,
				3114A5ED156E93E7001E0AA3 /* CopyFiles */,
			);
			buildRules = (
			);
			dependencies = (
				3114A5FE156E9406001E0AA3 /* PBXTargetDependency */,
			);
			name = arenacv;
			productName = arenacv;
			productReference = 3114A5EF156E93E7001E0AA3 /* arenacv */;
			productType = "com.apple.product-type.tool";
		};
		3114A604156E9430001E0AA3 /* bttest */ = {
			isa = PBXNativeTarget;
			buildConfigurationList = 3114A60C156E9430001E0AA3 /* Build configuration list for PBXNativeTarget "bttest" */;
			buildPhases = (
				3114A601156E9430001E0AA3 /* Sources */,
				3114A602156E9430001E0AA3 /* Frameworks */,
				3114A603156E9430001E0AA3 /* CopyFiles */,
			);
			buildRules = (
			);
			dependencies = (
				3114A610156E9438001E0AA3 /* PBXTargetDependency */,
			);
			name = bttest;
			productName = bttest;
			productReference = 3114A605156E9430001E0AA3 /* bttest */;
			productType = "com.apple.product-type.tool";
		};
		3114A61B156E9485001E0AA3 /* teletest */ = {
			isa = PBXNativeTarget;
			buildConfigurationList = 3114A623156E9485001E0AA3 /* Build configuration list for PBXNativeTarget "teletest" */;
			buildPhases = (
				3114A618156E9485001E0AA3 /* Sources */,
				3114A619156E9485001E0AA3 /* Frameworks */,
				3114A61A156E9485001E0AA3 /* CopyFiles */,
			);
			buildRules = (
			);
			dependencies = (
				3114A62C156E94A6001E0AA3 /* PBXTargetDependency */,
			);
			name = teletest;
			productName = teletest;
			productReference = 3114A61C156E9485001E0AA3 /* teletest */;
			productType = "com.apple.product-type.tool";
		};
		3114A632156E94DB001E0AA3 /* abqtest */ = {
			isa = PBXNativeTarget;
			buildConfigurationList = 3114A63A156E94DB001E0AA3 /* Build configuration list for PBXNativeTarget "abqtest" */;
			buildPhases = (
				3114A62F156E94DB001E0AA3 /* Sources */,
				3114A630156E94DB001E0AA3 /* Frameworks */,
				3114A631156E94DB001E0AA3 /* CopyFiles */,
			);
			buildRules = (
			);
			dependencies = (
				3114A642156E94F8001E0AA3 /* PBXTargetDependency */,
			);
			name = abqtest;
			productName = abqtest;
			productReference = 3114A633156E94DB001E0AA3 /* abqtest */;
			productType = "com.apple.product-type.tool";
		};
		3114A64B156E9596001E0AA3 /* landtest */ = {
			isa = PBXNativeTarget;
			buildConfigurationList = 3114A653156E9596001E0AA3 /* Build configuration list for PBXNativeTarget "landtest" */;
			buildPhases = (
				3114A648156E9596001E0AA3 /* Sources */,
				3114A649156E9596001E0AA3 /* Frameworks */,
				3114A64A156E9596001E0AA3 /* CopyFiles */,
			);
			buildRules = (
			);
			dependencies = (
				3114A659156E95B1001E0AA3 /* PBXTargetDependency */,
			);
			name = landtest;
			productName = landtest;
			productReference = 3114A64C156E9596001E0AA3 /* landtest */;
			productType = "com.apple.product-type.tool";
		};
		3114A661156E95D9001E0AA3 /* btcv */ = {
			isa = PBXNativeTarget;
			buildConfigurationList = 3114A669156E95D9001E0AA3 /* Build configuration list for PBXNativeTarget "btcv" */;
			buildPhases = (
				3114A65E156E95D9001E0AA3 /* Sources */,
				3114A65F156E95D9001E0AA3 /* Frameworks */,
				3114A660156E95D9001E0AA3 /* CopyFiles */,
			);
			buildRules = (
			);
			dependencies = (
				3114A675156E9619001E0AA3 /* PBXTargetDependency */,
			);
			name = btcv;
			productName = btcv;
			productReference = 3114A662156E95D9001E0AA3 /* btcv */;
			productType = "com.apple.product-type.tool";
		};
		3114A67B156E9668001E0AA3 /* mv2test */ = {
			isa = PBXNativeTarget;
			buildConfigurationList = 3114A683156E9669001E0AA3 /* Build configuration list for PBXNativeTarget "mv2test" */;
			buildPhases = (
				3114A678156E9668001E0AA3 /* Sources */,
				3114A679156E9668001E0AA3 /* Frameworks */,
				3114A67A156E9668001E0AA3 /* CopyFiles */,
			);
			buildRules = (
			);
			dependencies = (
				3114A68B156E9682001E0AA3 /* PBXTargetDependency */,
			);
			name = mv2test;
			productName = mv2test;
			productReference = 3114A67C156E9668001E0AA3 /* mv2test */;
			productType = "com.apple.product-type.tool";
		};
		3114A694156E971B001E0AA3 /* messtest */ = {
			isa = PBXNativeTarget;
			buildConfigurationList = 3114A69C156E971B001E0AA3 /* Build configuration list for PBXNativeTarget "messtest" */;
			buildPhases = (
				3114A691156E971B001E0AA3 /* Sources */,
				3114A692156E971B001E0AA3 /* Frameworks */,
				3114A693156E971B001E0AA3 /* CopyFiles */,
			);
			buildRules = (
			);
			dependencies = (
				3114A6A5156E9735001E0AA3 /* PBXTargetDependency */,
			);
			name = messtest;
			productName = messtest;
			productReference = 3114A695156E971B001E0AA3 /* messtest */;
			productType = "com.apple.product-type.tool";
		};
		3114A6AB156E9759001E0AA3 /* walkt0 */ = {
			isa = PBXNativeTarget;
			buildConfigurationList = 3114A6B3156E9759001E0AA3 /* Build configuration list for PBXNativeTarget "walkt0" */;
			buildPhases = (
				3114A6A8156E9759001E0AA3 /* Sources */,
				3114A6A9156E9759001E0AA3 /* Frameworks */,
				3114A6AA156E9759001E0AA3 /* CopyFiles */,
			);
			buildRules = (
			);
			dependencies = (
				3114A6B7156E975E001E0AA3 /* PBXTargetDependency */,
			);
			name = walkt0;
			productName = walkt0;
			productReference = 3114A6AC156E9759001E0AA3 /* walkt0 */;
			productType = "com.apple.product-type.tool";
		};
		3114A6C5156E9815001E0AA3 /* mpseventcnv */ = {
			isa = PBXNativeTarget;
			buildConfigurationList = 3114A6CD156E9815001E0AA3 /* Build configuration list for PBXNativeTarget "mpseventcnv" */;
			buildPhases = (
				3114A6C2156E9815001E0AA3 /* Sources */,
				3114A6C3156E9815001E0AA3 /* Frameworks */,
				3114A6C4156E9815001E0AA3 /* CopyFiles */,
			);
			buildRules = (
			);
			dependencies = (
				3114A6D3156E9834001E0AA3 /* PBXTargetDependency */,
			);
			name = mpseventcnv;
			productName = mpseventcnv;
			productReference = 3114A6C6156E9815001E0AA3 /* mpseventcnv */;
			productType = "com.apple.product-type.tool";
		};
		3124CAB7156BE3EC00753214 /* awlut */ = {
			isa = PBXNativeTarget;
			buildConfigurationList = 3124CABF156BE3EC00753214 /* Build configuration list for PBXNativeTarget "awlut" */;
			buildPhases = (
				3124CAB4156BE3EC00753214 /* Sources */,
				3124CAB5156BE3EC00753214 /* Frameworks */,
				3124CAB6156BE3EC00753214 /* CopyFiles */,
			);
			buildRules = (
			);
			dependencies = (
				31A47BAC156C21120039B1C2 /* PBXTargetDependency */,
			);
			name = awlut;
			productName = awlut;
			productReference = 3124CAB8156BE3EC00753214 /* awlut */;
			productType = "com.apple.product-type.tool";
		};
		3124CAD3156BE64A00753214 /* mpsicv */ = {
			isa = PBXNativeTarget;
			buildConfigurationList = 3124CADB156BE64A00753214 /* Build configuration list for PBXNativeTarget "mpsicv" */;
			buildPhases = (
				3124CAD0156BE64A00753214 /* Sources */,
				3124CAD1156BE64A00753214 /* Frameworks */,
				3124CAD2156BE64A00753214 /* CopyFiles */,
			);
			buildRules = (
			);
			dependencies = (
				31A47BAE156C21170039B1C2 /* PBXTargetDependency */,
			);
			name = mpsicv;
			productName = mpsicv;
			productReference = 3124CAD4156BE64A00753214 /* mpsicv */;
			productType = "com.apple.product-type.tool";
		};
		3124CAEA156BE7F300753214 /* amcss */ = {
			isa = PBXNativeTarget;
			buildConfigurationList = 3124CAF2156BE7F300753214 /* Build configuration list for PBXNativeTarget "amcss" */;
			buildPhases = (
				3124CAE7156BE7F300753214 /* Sources */,
				3124CAE8156BE7F300753214 /* Frameworks */,
				3124CAE9156BE7F300753214 /* CopyFiles */,
			);
			buildRules = (
			);
			dependencies = (
				31A47BB0156C211B0039B1C2 /* PBXTargetDependency */,
			);
			name = amcss;
			productName = amcss;
			productReference = 3124CAEB156BE7F300753214 /* amcss */;
			productType = "com.apple.product-type.tool";
		};
		318DA8C31892B0F30089718C /* djbench */ = {
			isa = PBXNativeTarget;
			buildConfigurationList = 318DA8C91892B0F30089718C /* Build configuration list for PBXNativeTarget "djbench" */;
			buildPhases = (
				318DA8C41892B0F30089718C /* Sources */,
				318DA8C71892B0F30089718C /* Frameworks */,
				318DA8C81892B0F30089718C /* CopyFiles */,
			);
			buildRules = (
			);
			dependencies = (
			);
			name = djbench;
			productName = scheme;
			productReference = 318DA8CD1892B0F30089718C /* djbench */;
			productType = "com.apple.product-type.tool";
		};
		31D6000C156D3CB200337B26 /* awluthe */ = {
			isa = PBXNativeTarget;
			buildConfigurationList = 31D60014156D3CB200337B26 /* Build configuration list for PBXNativeTarget "awluthe" */;
			buildPhases = (
				31D60009156D3CB200337B26 /* Sources */,
				31D6000A156D3CB200337B26 /* Frameworks */,
				31D6000B156D3CB200337B26 /* CopyFiles */,
			);
			buildRules = (
			);
			dependencies = (
				31D60020156D3CEC00337B26 /* PBXTargetDependency */,
			);
			name = awluthe;
			productName = awluthe;
			productReference = 31D6000D156D3CB200337B26 /* awluthe */;
			productType = "com.apple.product-type.tool";
		};
		31D60026156D3D3E00337B26 /* lockcov */ = {
			isa = PBXNativeTarget;
			buildConfigurationList = 31D6002E156D3D3F00337B26 /* Build configuration list for PBXNativeTarget "lockcov" */;
			buildPhases = (
				31D60023156D3D3E00337B26 /* Sources */,
				31D60024156D3D3E00337B26 /* Frameworks */,
				31D60025156D3D3E00337B26 /* CopyFiles */,
			);
			buildRules = (
			);
			dependencies = (
				31D60032156D3D5300337B26 /* PBXTargetDependency */,
			);
			name = lockcov;
			productName = lockcov;
			productReference = 31D60027156D3D3E00337B26 /* lockcov */;
			productType = "com.apple.product-type.tool";
		};
		31D6003D156D3EC700337B26 /* poolncv */ = {
			isa = PBXNativeTarget;
			buildConfigurationList = 31D60045156D3EC700337B26 /* Build configuration list for PBXNativeTarget "poolncv" */;
			buildPhases = (
				31D6003A156D3EC700337B26 /* Sources */,
				31D6003B156D3EC700337B26 /* Frameworks */,
				31D6003C156D3EC700337B26 /* CopyFiles */,
			);
			buildRules = (
			);
			dependencies = (
				31D6004D156D3EF000337B26 /* PBXTargetDependency */,
			);
			name = poolncv;
			productName = poolncv;
			productReference = 31D6003E156D3EC700337B26 /* poolncv */;
			productType = "com.apple.product-type.tool";
		};
		31D60053156D3F3500337B26 /* zcoll */ = {
			isa = PBXNativeTarget;
			buildConfigurationList = 31D6005B156D3F3500337B26 /* Build configuration list for PBXNativeTarget "zcoll" */;
			buildPhases = (
				31D60050156D3F3500337B26 /* Sources */,
				31D60051156D3F3500337B26 /* Frameworks */,
				31D60052156D3F3500337B26 /* CopyFiles */,
			);
			buildRules = (
			);
			dependencies = (
				31D60065156D3F5F00337B26 /* PBXTargetDependency */,
			);
			name = zcoll;
			productName = zcoll;
			productReference = 31D60054156D3F3500337B26 /* zcoll */;
			productType = "com.apple.product-type.tool";
		};
		31D60070156D3FBC00337B26 /* zmess */ = {
			isa = PBXNativeTarget;
			buildConfigurationList = 31D60078156D3FBC00337B26 /* Build configuration list for PBXNativeTarget "zmess" */;
			buildPhases = (
				31D6006D156D3FBC00337B26 /* Sources */,
				31D6006E156D3FBC00337B26 /* Frameworks */,
				31D6006F156D3FBC00337B26 /* CopyFiles */,
			);
			buildRules = (
			);
			dependencies = (
				31D60085156D3FE100337B26 /* PBXTargetDependency */,
			);
			name = zmess;
			productName = zmess;
			productReference = 31D60071156D3FBC00337B26 /* zmess */;
			productType = "com.apple.product-type.tool";
		};
		31D6008B156D402900337B26 /* steptest */ = {
			isa = PBXNativeTarget;
			buildConfigurationList = 31D60093156D402900337B26 /* Build configuration list for PBXNativeTarget "steptest" */;
			buildPhases = (
				31D60088156D402900337B26 /* Sources */,
				31D60089156D402900337B26 /* Frameworks */,
				31D6008A156D402900337B26 /* CopyFiles */,
			);
			buildRules = (
			);
			dependencies = (
				31D60097156D403500337B26 /* PBXTargetDependency */,
			);
			name = steptest;
			productName = steptest;
			productReference = 31D6008C156D402900337B26 /* steptest */;
			productType = "com.apple.product-type.tool";
		};
		31EEABFA156AAF9D00714D05 /* mps */ = {
			isa = PBXNativeTarget;
			buildConfigurationList = 31EEABFC156AAF9D00714D05 /* Build configuration list for PBXNativeTarget "mps" */;
			buildPhases = (
				31EEABF7156AAF9D00714D05 /* Sources */,
				31EEABF8156AAF9D00714D05 /* Frameworks */,
				31EEABF9156AAF9D00714D05 /* Headers */,
			);
			buildRules = (
			);
			dependencies = (
			);
			name = mps;
			productName = mps;
			productReference = 31EEABFB156AAF9D00714D05 /* libmps.a */;
			productType = "com.apple.product-type.library.static";
		};
		31EEAC64156AB52600714D05 /* mpmss */ = {
			isa = PBXNativeTarget;
			buildConfigurationList = 31EEAC6C156AB52600714D05 /* Build configuration list for PBXNativeTarget "mpmss" */;
			buildPhases = (
				31EEAC61156AB52600714D05 /* Sources */,
				31EEAC62156AB52600714D05 /* Frameworks */,
				31EEAC63156AB52600714D05 /* CopyFiles */,
			);
			buildRules = (
			);
			dependencies = (
				31A47BAA156C210D0039B1C2 /* PBXTargetDependency */,
			);
			name = mpmss;
			productName = mpmss;
			productReference = 31EEAC65156AB52600714D05 /* mpmss */;
			productType = "com.apple.product-type.tool";
		};
		31FCAE0917692403008C034C /* scheme */ = {
			isa = PBXNativeTarget;
			buildConfigurationList = 31FCAE1317692403008C034C /* Build configuration list for PBXNativeTarget "scheme" */;
			buildPhases = (
				31FCAE0617692403008C034C /* Sources */,
				31FCAE0717692403008C034C /* Frameworks */,
				31FCAE0817692403008C034C /* CopyFiles */,
			);
			buildRules = (
			);
			dependencies = (
			);
			name = scheme;
			productName = scheme;
			productReference = 31FCAE0A17692403008C034C /* scheme */;
			productType = "com.apple.product-type.tool";
		};
		6313D46718A400B200EB03EF /* gcbench */ = {
			isa = PBXNativeTarget;
			buildConfigurationList = 6313D46E18A400B200EB03EF /* Build configuration list for PBXNativeTarget "gcbench" */;
			buildPhases = (
				6313D46818A400B200EB03EF /* Sources */,
				6313D46C18A400B200EB03EF /* Frameworks */,
				6313D46D18A400B200EB03EF /* CopyFiles */,
			);
			buildRules = (
			);
			dependencies = (
			);
			name = gcbench;
			productName = scheme;
			productReference = 6313D47218A400B200EB03EF /* gcbench */;
			productType = "com.apple.product-type.tool";
		};
/* End PBXNativeTarget section */

/* Begin PBXProject section */
		31EEABDA156AAE9E00714D05 /* Project object */ = {
			isa = PBXProject;
			attributes = {
				LastUpgradeCheck = 0510;
			};
			buildConfigurationList = 31EEABDD156AAE9E00714D05 /* Build configuration list for PBXProject "mps" */;
			compatibilityVersion = "Xcode 3.2";
			developmentRegion = English;
			hasScannedForEncodings = 0;
			knownRegions = (
				en,
			);
			mainGroup = 31EEABD8156AAE9E00714D05;
			productRefGroup = 31EEABEF156AAF5C00714D05 /* Products */;
			projectDirPath = "";
			projectRoot = "";
			targets = (
				3104AFF1156D37A0000A585A /* all */,
				2215A9B9192A47CE00E9E2CE /* testall */,
				2215A9B1192A47C500E9E2CE /* testansi */,
				2215A9A9192A47BB00E9E2CE /* testci */,
				2215A9C1192A47D500E9E2CE /* testpollnone */,
				22CDE8EF16E9E97D00366D0A /* testrun */,
				31EEABFA156AAF9D00714D05 /* mps */,
				3114A632156E94DB001E0AA3 /* abqtest */,
				22FACEE018880983000FDBC1 /* airtest */,
				3124CAEA156BE7F300753214 /* amcss */,
				3104AFDC156D3681000A585A /* amcsshe */,
				22FA176416E8D6FC0098B23F /* amcssth */,
				3104B008156D38F3000A585A /* amsss */,
				3104B021156D39D4000A585A /* amssshe */,
				3104AFB2156D357B000A585A /* apss */,
				3114A5EE156E93E7001E0AA3 /* arenacv */,
				3124CAB7156BE3EC00753214 /* awlut */,
				31D6000C156D3CB200337B26 /* awluthe */,
				2291A5AC175CAB2F001D4920 /* awlutth */,
				3114A661156E95D9001E0AA3 /* btcv */,
				3114A604156E9430001E0AA3 /* bttest */,
				318DA8C31892B0F30089718C /* djbench */,
				2291A5D3175CB05F001D4920 /* exposet0 */,
				2291A5C1175CAFCA001D4920 /* expt825 */,
				3114A5BC156E9315001E0AA3 /* finalcv */,
				3114A5D5156E93A0001E0AA3 /* finaltest */,
				22EA3F3820D2B0D90065F5B6 /* forktest */,
				224CC78C175E1821002FF81B /* fotest */,
				6313D46718A400B200EB03EF /* gcbench */,
				3114A64B156E9596001E0AA3 /* landtest */,
				2231BB4C18CA97D8002D6322 /* locbwcss */,
				31D60026156D3D3E00337B26 /* lockcov */,
				2231BB5A18CA97DC002D6322 /* locusss */,
				22F846B018F437B900982BA7 /* lockut */,
				3114A58F156E913C001E0AA3 /* locv */,
				3114A694156E971B001E0AA3 /* messtest */,
				31EEAC64156AB52600714D05 /* mpmss */,
				3124CAD3156BE64A00753214 /* mpsicv */,
				3114A67B156E9668001E0AA3 /* mv2test */,
				22C2ACA218BE400A006B3677 /* nailboardtest */,
				31D6003D156D3EC700337B26 /* poolncv */,
				3114A5A6156E92C0001E0AA3 /* qs */,
				3104AFC7156D35E2000A585A /* sacss */,
				3104B03C156D3AD7000A585A /* segsmss */,
				223E795819EAB00B00DC26A6 /* sncss */,
				31D6008B156D402900337B26 /* steptest */,
				3114A61B156E9485001E0AA3 /* teletest */,
				3114A6AB156E9759001E0AA3 /* walkt0 */,
				31D60053156D3F3500337B26 /* zcoll */,
				31D60070156D3FBC00337B26 /* zmess */,
				3114A6C5156E9815001E0AA3 /* mpseventcnv */,
				2D07B9701636FC9900DB751B /* mpseventsql */,
				2D604B9B16514B1A003AAF46 /* mpseventtxt */,
				31FCAE0917692403008C034C /* scheme */,
				22B2BC2C18B6434F00C33E63 /* scheme-advanced */,
				31108A3A1C6B90E900E728EA /* tagtest */,
			);
		};
/* End PBXProject section */

/* Begin PBXShellScriptBuildPhase section */
		2215A9AC192A47BB00E9E2CE /* ShellScript */ = {
			isa = PBXShellScriptBuildPhase;
			buildActionMask = 2147483647;
			files = (
			);
			inputPaths = (
			);
			outputPaths = (
			);
			runOnlyForDeploymentPostprocessing = 0;
			shellPath = /bin/sh;
			shellScript = "../tool/testrun.sh -s \"$TARGET_NAME\" \"$TARGET_BUILD_DIR\"\n";
			showEnvVarsInLog = 0;
		};
		2215A9B4192A47C500E9E2CE /* ShellScript */ = {
			isa = PBXShellScriptBuildPhase;
			buildActionMask = 2147483647;
			files = (
			);
			inputPaths = (
			);
			outputPaths = (
			);
			runOnlyForDeploymentPostprocessing = 0;
			shellPath = /bin/sh;
			shellScript = "../tool/testrun.sh -s \"$TARGET_NAME\" \"$TARGET_BUILD_DIR\"\n";
			showEnvVarsInLog = 0;
		};
		2215A9BC192A47CE00E9E2CE /* ShellScript */ = {
			isa = PBXShellScriptBuildPhase;
			buildActionMask = 2147483647;
			files = (
			);
			inputPaths = (
			);
			outputPaths = (
			);
			runOnlyForDeploymentPostprocessing = 0;
			shellPath = /bin/sh;
			shellScript = "../tool/testrun.sh -s \"$TARGET_NAME\" \"$TARGET_BUILD_DIR\"\n";
			showEnvVarsInLog = 0;
		};
		2215A9C4192A47D500E9E2CE /* ShellScript */ = {
			isa = PBXShellScriptBuildPhase;
			buildActionMask = 2147483647;
			files = (
			);
			inputPaths = (
			);
			outputPaths = (
			);
			runOnlyForDeploymentPostprocessing = 0;
			shellPath = /bin/sh;
			shellScript = "../tool/testrun.sh -s \"$TARGET_NAME\" \"$TARGET_BUILD_DIR\"\n";
			showEnvVarsInLog = 0;
		};
		22CDE8F416E9E9D400366D0A /* ShellScript */ = {
			isa = PBXShellScriptBuildPhase;
			buildActionMask = 2147483647;
			files = (
			);
			inputPaths = (
			);
			outputPaths = (
			);
			runOnlyForDeploymentPostprocessing = 0;
			shellPath = /bin/sh;
			shellScript = "../tool/testrun.sh -s \"$TARGET_NAME\" \"$TARGET_BUILD_DIR\"\n";
			showEnvVarsInLog = 0;
		};
/* End PBXShellScriptBuildPhase section */

/* Begin PBXSourcesBuildPhase section */
		2231BB4F18CA97D8002D6322 /* Sources */ = {
			isa = PBXSourcesBuildPhase;
			buildActionMask = 2147483647;
			files = (
				2231BB6B18CA9861002D6322 /* locbwcss.c in Sources */,
				2231BB5118CA97D8002D6322 /* testlib.c in Sources */,
			);
			runOnlyForDeploymentPostprocessing = 0;
		};
		2231BB5D18CA97DC002D6322 /* Sources */ = {
			isa = PBXSourcesBuildPhase;
			buildActionMask = 2147483647;
			files = (
				2231BB6A18CA984F002D6322 /* locusss.c in Sources */,
				2231BB5F18CA97DC002D6322 /* testlib.c in Sources */,
			);
			runOnlyForDeploymentPostprocessing = 0;
		};
		223E795B19EAB00B00DC26A6 /* Sources */ = {
			isa = PBXSourcesBuildPhase;
			buildActionMask = 2147483647;
			files = (
				223E796719EAB05C00DC26A6 /* sncss.c in Sources */,
				223E795D19EAB00B00DC26A6 /* testlib.c in Sources */,
			);
			runOnlyForDeploymentPostprocessing = 0;
		};
		224CC78F175E1821002FF81B /* Sources */ = {
			isa = PBXSourcesBuildPhase;
			buildActionMask = 2147483647;
			files = (
				224CC7A0175E322C002FF81B /* fotest.c in Sources */,
				224CC791175E1821002FF81B /* testlib.c in Sources */,
			);
			runOnlyForDeploymentPostprocessing = 0;
		};
		2291A5AF175CAB2F001D4920 /* Sources */ = {
			isa = PBXSourcesBuildPhase;
			buildActionMask = 2147483647;
			files = (
				2291A5BE175CAB4E001D4920 /* awlutth.c in Sources */,
				2291A5B1175CAB2F001D4920 /* fmtdy.c in Sources */,
				2291A5B2175CAB2F001D4920 /* fmtdytst.c in Sources */,
				2291A5B3175CAB2F001D4920 /* fmthe.c in Sources */,
				2291A5B4175CAB2F001D4920 /* fmtno.c in Sources */,
				2291A5B5175CAB2F001D4920 /* testlib.c in Sources */,
				22561A9918F4266600372C66 /* testthrix.c in Sources */,
			);
			runOnlyForDeploymentPostprocessing = 0;
		};
		2291A5C4175CAFCA001D4920 /* Sources */ = {
			isa = PBXSourcesBuildPhase;
			buildActionMask = 2147483647;
			files = (
				2291A5D2175CAFF8001D4920 /* expt825.c in Sources */,
				2291A5C5175CAFCA001D4920 /* fmtdy.c in Sources */,
				2291A5C6175CAFCA001D4920 /* fmtdytst.c in Sources */,
				2291A5C7175CAFCA001D4920 /* fmtno.c in Sources */,
				2291A5C8175CAFCA001D4920 /* testlib.c in Sources */,
			);
			runOnlyForDeploymentPostprocessing = 0;
		};
		2291A5D6175CB05F001D4920 /* Sources */ = {
			isa = PBXSourcesBuildPhase;
			buildActionMask = 2147483647;
			files = (
				2291A5E4175CB076001D4920 /* exposet0.c in Sources */,
				2291A5D8175CB05F001D4920 /* fmtdy.c in Sources */,
				2291A5D9175CB05F001D4920 /* fmtdytst.c in Sources */,
				2291A5DA175CB05F001D4920 /* fmtno.c in Sources */,
				2291A5DB175CB05F001D4920 /* testlib.c in Sources */,
			);
			runOnlyForDeploymentPostprocessing = 0;
		};
		22B2BC2D18B6434F00C33E63 /* Sources */ = {
			isa = PBXSourcesBuildPhase;
			buildActionMask = 2147483647;
			files = (
				22B2BC2E18B6434F00C33E63 /* mps.c in Sources */,
				22B2BC3718B6437C00C33E63 /* scheme-advanced.c in Sources */,
			);
			runOnlyForDeploymentPostprocessing = 0;
		};
		22C2ACA518BE400A006B3677 /* Sources */ = {
			isa = PBXSourcesBuildPhase;
			buildActionMask = 2147483647;
			files = (
				22C2ACB018BE4049006B3677 /* nailboardtest.c in Sources */,
				22C2ACA718BE400A006B3677 /* testlib.c in Sources */,
			);
			runOnlyForDeploymentPostprocessing = 0;
		};
		22EA3F3B20D2B0D90065F5B6 /* Sources */ = {
			isa = PBXSourcesBuildPhase;
			buildActionMask = 2147483647;
			files = (
				22EA3F4620D2B0FD0065F5B6 /* forktest.c in Sources */,
				22EA3F3D20D2B0D90065F5B6 /* testlib.c in Sources */,
			);
			runOnlyForDeploymentPostprocessing = 0;
		};
		22F846B318F437B900982BA7 /* Sources */ = {
			isa = PBXSourcesBuildPhase;
			buildActionMask = 2147483647;
			files = (
				22F846BE18F437D700982BA7 /* lockut.c in Sources */,
				22F846B518F437B900982BA7 /* testlib.c in Sources */,
				22F846BF18F437E000982BA7 /* testthrix.c in Sources */,
			);
			runOnlyForDeploymentPostprocessing = 0;
		};
		22FA176716E8D6FC0098B23F /* Sources */ = {
			isa = PBXSourcesBuildPhase;
			buildActionMask = 2147483647;
			files = (
				22FA177716E8D7A80098B23F /* amcssth.c in Sources */,
				22FA176916E8D6FC0098B23F /* fmtdy.c in Sources */,
				22FA176A16E8D6FC0098B23F /* fmtdytst.c in Sources */,
				22FA176B16E8D6FC0098B23F /* fmthe.c in Sources */,
				22FA176C16E8D6FC0098B23F /* fmtno.c in Sources */,
				22FA176D16E8D6FC0098B23F /* testlib.c in Sources */,
				22561A9818F4265D00372C66 /* testthrix.c in Sources */,
			);
			runOnlyForDeploymentPostprocessing = 0;
		};
		22FACEE318880983000FDBC1 /* Sources */ = {
			isa = PBXSourcesBuildPhase;
			buildActionMask = 2147483647;
			files = (
				22FACEEF188809A7000FDBC1 /* airtest.c in Sources */,
				22FACEEE188809A3000FDBC1 /* fmtscheme.c in Sources */,
				22FACEE518880983000FDBC1 /* testlib.c in Sources */,
			);
			runOnlyForDeploymentPostprocessing = 0;
		};
		2D07B96D1636FC9900DB751B /* Sources */ = {
			isa = PBXSourcesBuildPhase;
			buildActionMask = 2147483647;
			files = (
				2D07B97A1636FCCE00DB751B /* eventsql.c in Sources */,
			);
			runOnlyForDeploymentPostprocessing = 0;
		};
		2D604B9816514B1A003AAF46 /* Sources */ = {
			isa = PBXSourcesBuildPhase;
			buildActionMask = 2147483647;
			files = (
				2D604BA516514C4F003AAF46 /* eventtxt.c in Sources */,
			);
			runOnlyForDeploymentPostprocessing = 0;
		};
		3104AFAF156D357B000A585A /* Sources */ = {
			isa = PBXSourcesBuildPhase;
			buildActionMask = 2147483647;
			files = (
				3104AFBF156D3591000A585A /* apss.c in Sources */,
				3104AFC3156D35C3000A585A /* testlib.c in Sources */,
			);
			runOnlyForDeploymentPostprocessing = 0;
		};
		3104AFC4156D35E2000A585A /* Sources */ = {
			isa = PBXSourcesBuildPhase;
			buildActionMask = 2147483647;
			files = (
				3104AFD5156D35FB000A585A /* testlib.c in Sources */,
				3104AFD8156D3607000A585A /* sacss.c in Sources */,
			);
			runOnlyForDeploymentPostprocessing = 0;
		};
		3104AFD9156D3681000A585A /* Sources */ = {
			isa = PBXSourcesBuildPhase;
			buildActionMask = 2147483647;
			files = (
				3104AFEA156D3697000A585A /* testlib.c in Sources */,
				3104AFEC156D36A5000A585A /* amcsshe.c in Sources */,
				3104AFED156D374A000A585A /* fmthe.c in Sources */,
				3104AFEE156D374D000A585A /* fmtno.c in Sources */,
				3104AFEF156D3753000A585A /* fmtdy.c in Sources */,
				3104AFF0156D3756000A585A /* fmtdytst.c in Sources */,
			);
			runOnlyForDeploymentPostprocessing = 0;
		};
		3104B005156D38F3000A585A /* Sources */ = {
			isa = PBXSourcesBuildPhase;
			buildActionMask = 2147483647;
			files = (
				3104B016156D390B000A585A /* amsss.c in Sources */,
				3104B017156D3915000A585A /* testlib.c in Sources */,
				3104B019156D3960000A585A /* fmtdy.c in Sources */,
				3104B01A156D396E000A585A /* fmtdytst.c in Sources */,
				3104B01B156D3973000A585A /* fmtno.c in Sources */,
			);
			runOnlyForDeploymentPostprocessing = 0;
		};
		3104B01E156D39D4000A585A /* Sources */ = {
			isa = PBXSourcesBuildPhase;
			buildActionMask = 2147483647;
			files = (
				3104B031156D39FD000A585A /* fmthe.c in Sources */,
				3104B032156D3A00000A585A /* fmtdytst.c in Sources */,
				3104B033156D3A05000A585A /* testlib.c in Sources */,
				3104B034156D3A2C000A585A /* amssshe.c in Sources */,
				3104B035156D3A39000A585A /* fmtdy.c in Sources */,
				3104B036156D3A49000A585A /* fmtno.c in Sources */,
			);
			runOnlyForDeploymentPostprocessing = 0;
		};
		3104B039156D3AD7000A585A /* Sources */ = {
			isa = PBXSourcesBuildPhase;
			buildActionMask = 2147483647;
			files = (
				3104B04E156D3AFE000A585A /* testlib.c in Sources */,
				3104B04F156D3B09000A585A /* fmtdy.c in Sources */,
				3104B050156D3B09000A585A /* fmtdytst.c in Sources */,
				3104B051156D3B09000A585A /* fmtno.c in Sources */,
				31D60007156D3C6200337B26 /* segsmss.c in Sources */,
			);
			runOnlyForDeploymentPostprocessing = 0;
		};
		31108A3D1C6B90E900E728EA /* Sources */ = {
			isa = PBXSourcesBuildPhase;
			buildActionMask = 2147483647;
			files = (
				31108A3E1C6B90E900E728EA /* testlib.c in Sources */,
				31108A481C6B911B00E728EA /* tagtest.c in Sources */,
			);
			runOnlyForDeploymentPostprocessing = 0;
		};
		3114A58C156E913C001E0AA3 /* Sources */ = {
			isa = PBXSourcesBuildPhase;
			buildActionMask = 2147483647;
			files = (
				3114A59C156E914F001E0AA3 /* testlib.c in Sources */,
				3114A5A2156E9168001E0AA3 /* locv.c in Sources */,
			);
			runOnlyForDeploymentPostprocessing = 0;
		};
		3114A5A3156E92C0001E0AA3 /* Sources */ = {
			isa = PBXSourcesBuildPhase;
			buildActionMask = 2147483647;
			files = (
				3114A5B2156E92CB001E0AA3 /* testlib.c in Sources */,
				3114A5B8156E92F1001E0AA3 /* qs.c in Sources */,
			);
			runOnlyForDeploymentPostprocessing = 0;
		};
		3114A5B9156E9315001E0AA3 /* Sources */ = {
			isa = PBXSourcesBuildPhase;
			buildActionMask = 2147483647;
			files = (
				3114A5C7156E9322001E0AA3 /* testlib.c in Sources */,
				3114A5CE156E9369001E0AA3 /* finalcv.c in Sources */,
				3114A5CF156E9381001E0AA3 /* fmtdy.c in Sources */,
				3114A5D0156E9381001E0AA3 /* fmtdytst.c in Sources */,
				3114A5D1156E9381001E0AA3 /* fmtno.c in Sources */,
			);
			runOnlyForDeploymentPostprocessing = 0;
		};
		3114A5D2156E93A0001E0AA3 /* Sources */ = {
			isa = PBXSourcesBuildPhase;
			buildActionMask = 2147483647;
			files = (
				3114A5E0156E93AE001E0AA3 /* fmtdy.c in Sources */,
				3114A5E1156E93AE001E0AA3 /* fmtdytst.c in Sources */,
				3114A5E2156E93AE001E0AA3 /* fmtno.c in Sources */,
				3114A5E3156E93AE001E0AA3 /* testlib.c in Sources */,
				3114A5E6156E93B9001E0AA3 /* finaltest.c in Sources */,
			);
			runOnlyForDeploymentPostprocessing = 0;
		};
		3114A5EB156E93E7001E0AA3 /* Sources */ = {
			isa = PBXSourcesBuildPhase;
			buildActionMask = 2147483647;
			files = (
				3114A5F9156E93F3001E0AA3 /* testlib.c in Sources */,
				3114A5FC156E93FC001E0AA3 /* arenacv.c in Sources */,
			);
			runOnlyForDeploymentPostprocessing = 0;
		};
		3114A601156E9430001E0AA3 /* Sources */ = {
			isa = PBXSourcesBuildPhase;
			buildActionMask = 2147483647;
			files = (
				3114A615156E944E001E0AA3 /* bttest.c in Sources */,
				3114A616156E9455001E0AA3 /* testlib.c in Sources */,
			);
			runOnlyForDeploymentPostprocessing = 0;
		};
		3114A618156E9485001E0AA3 /* Sources */ = {
			isa = PBXSourcesBuildPhase;
			buildActionMask = 2147483647;
			files = (
				3114A627156E9490001E0AA3 /* testlib.c in Sources */,
				3114A62A156E949E001E0AA3 /* teletest.c in Sources */,
			);
			runOnlyForDeploymentPostprocessing = 0;
		};
		3114A62F156E94DB001E0AA3 /* Sources */ = {
			isa = PBXSourcesBuildPhase;
			buildActionMask = 2147483647;
			files = (
				3114A63E156E94EA001E0AA3 /* abqtest.c in Sources */,
				3114A63F156E94F0001E0AA3 /* testlib.c in Sources */,
			);
			runOnlyForDeploymentPostprocessing = 0;
		};
		3114A648156E9596001E0AA3 /* Sources */ = {
			isa = PBXSourcesBuildPhase;
			buildActionMask = 2147483647;
			files = (
				2291A5ED175CB5E2001D4920 /* landtest.c in Sources */,
				3114A672156E95F6001E0AA3 /* testlib.c in Sources */,
			);
			runOnlyForDeploymentPostprocessing = 0;
		};
		3114A65E156E95D9001E0AA3 /* Sources */ = {
			isa = PBXSourcesBuildPhase;
			buildActionMask = 2147483647;
			files = (
				3114A66E156E95F2001E0AA3 /* btcv.c in Sources */,
				3114A66F156E95F2001E0AA3 /* testlib.c in Sources */,
			);
			runOnlyForDeploymentPostprocessing = 0;
		};
		3114A678156E9668001E0AA3 /* Sources */ = {
			isa = PBXSourcesBuildPhase;
			buildActionMask = 2147483647;
			files = (
				224CC79F175E321C002FF81B /* mv2test.c in Sources */,
				3114A688156E967C001E0AA3 /* testlib.c in Sources */,
			);
			runOnlyForDeploymentPostprocessing = 0;
		};
		3114A691156E971B001E0AA3 /* Sources */ = {
			isa = PBXSourcesBuildPhase;
			buildActionMask = 2147483647;
			files = (
				3114A6A1156E9729001E0AA3 /* messtest.c in Sources */,
				3114A6A2156E972D001E0AA3 /* testlib.c in Sources */,
			);
			runOnlyForDeploymentPostprocessing = 0;
		};
		3114A6A8156E9759001E0AA3 /* Sources */ = {
			isa = PBXSourcesBuildPhase;
			buildActionMask = 2147483647;
			files = (
				3114A6BC156E976C001E0AA3 /* walkt0.c in Sources */,
				3114A6BD156E9771001E0AA3 /* testlib.c in Sources */,
				3114A6BF156E97B8001E0AA3 /* fmtdy.c in Sources */,
				3114A6C0156E97B8001E0AA3 /* fmtdytst.c in Sources */,
				3114A6C1156E97B8001E0AA3 /* fmtno.c in Sources */,
			);
			runOnlyForDeploymentPostprocessing = 0;
		};
		3114A6C2156E9815001E0AA3 /* Sources */ = {
			isa = PBXSourcesBuildPhase;
			buildActionMask = 2147483647;
			files = (
				3114A6D1156E9829001E0AA3 /* eventcnv.c in Sources */,
			);
			runOnlyForDeploymentPostprocessing = 0;
		};
		3124CAB4156BE3EC00753214 /* Sources */ = {
			isa = PBXSourcesBuildPhase;
			buildActionMask = 2147483647;
			files = (
				3124CAC3156BE40100753214 /* awlut.c in Sources */,
				3124CAC5156BE41700753214 /* testlib.c in Sources */,
				3124CAC8156BE48D00753214 /* fmtdy.c in Sources */,
				3124CAC9156BE48D00753214 /* fmtdytst.c in Sources */,
				3124CACD156BE4C200753214 /* fmtno.c in Sources */,
				311A44F81C8B1EBD00852E2B /* testthrix.c in Sources */,
			);
			runOnlyForDeploymentPostprocessing = 0;
		};
		3124CAD0156BE64A00753214 /* Sources */ = {
			isa = PBXSourcesBuildPhase;
			buildActionMask = 2147483647;
			files = (
				3124CADF156BE65900753214 /* mpsicv.c in Sources */,
				3124CAE0156BE66B00753214 /* testlib.c in Sources */,
				3124CAE2156BE68E00753214 /* fmtdy.c in Sources */,
				3124CAE3156BE69B00753214 /* fmtno.c in Sources */,
				3124CAE5156BE6D500753214 /* fmthe.c in Sources */,
				3124CAE6156BE6F700753214 /* fmtdytst.c in Sources */,
			);
			runOnlyForDeploymentPostprocessing = 0;
		};
		3124CAE7156BE7F300753214 /* Sources */ = {
			isa = PBXSourcesBuildPhase;
			buildActionMask = 2147483647;
			files = (
				3124CAF6156BE81100753214 /* amcss.c in Sources */,
				3124CAF7156BE82000753214 /* fmtdy.c in Sources */,
				3124CAF8156BE82000753214 /* fmtdytst.c in Sources */,
				3124CAF9156BE82000753214 /* fmthe.c in Sources */,
				3124CAFA156BE82000753214 /* fmtno.c in Sources */,
				3124CAFB156BE82000753214 /* testlib.c in Sources */,
			);
			runOnlyForDeploymentPostprocessing = 0;
		};
		318DA8C41892B0F30089718C /* Sources */ = {
			isa = PBXSourcesBuildPhase;
			buildActionMask = 2147483647;
			files = (
				318DA8D31892B27E0089718C /* testlib.c in Sources */,
				6313D47318A4028E00EB03EF /* djbench.c in Sources */,
				22561A9A18F426BB00372C66 /* testthrix.c in Sources */,
			);
			runOnlyForDeploymentPostprocessing = 0;
		};
		31D60009156D3CB200337B26 /* Sources */ = {
			isa = PBXSourcesBuildPhase;
			buildActionMask = 2147483647;
			files = (
				311A44F91C8B1EC200852E2B /* testthrix.c in Sources */,
				31D60018156D3CC300337B26 /* awluthe.c in Sources */,
				31D6001A156D3CDC00337B26 /* fmtdy.c in Sources */,
				31D6001B156D3CDC00337B26 /* fmtdytst.c in Sources */,
				31D6001C156D3CDC00337B26 /* fmthe.c in Sources */,
				31D6001D156D3CDC00337B26 /* fmtno.c in Sources */,
				31D6001E156D3CDF00337B26 /* testlib.c in Sources */,
			);
			runOnlyForDeploymentPostprocessing = 0;
		};
		31D60023156D3D3E00337B26 /* Sources */ = {
			isa = PBXSourcesBuildPhase;
			buildActionMask = 2147483647;
			files = (
				31D60038156D3E3000337B26 /* lockcov.c in Sources */,
				31D60039156D3E3E00337B26 /* testlib.c in Sources */,
			);
			runOnlyForDeploymentPostprocessing = 0;
		};
		31D6003A156D3EC700337B26 /* Sources */ = {
			isa = PBXSourcesBuildPhase;
			buildActionMask = 2147483647;
			files = (
				2215A9C9192A495F00E9E2CE /* pooln.c in Sources */,
				31D6004B156D3EE600337B26 /* poolncv.c in Sources */,
				31D60048156D3ECF00337B26 /* testlib.c in Sources */,
			);
			runOnlyForDeploymentPostprocessing = 0;
		};
		31D60050156D3F3500337B26 /* Sources */ = {
			isa = PBXSourcesBuildPhase;
			buildActionMask = 2147483647;
			files = (
				31D6005F156D3F4A00337B26 /* zcoll.c in Sources */,
				31D60069156D3F7200337B26 /* fmtdy.c in Sources */,
				31D6006A156D3F7200337B26 /* fmtdytst.c in Sources */,
				31D6006B156D3F7200337B26 /* fmtno.c in Sources */,
				31D6006C156D3F7200337B26 /* testlib.c in Sources */,
			);
			runOnlyForDeploymentPostprocessing = 0;
		};
		31D6006D156D3FBC00337B26 /* Sources */ = {
			isa = PBXSourcesBuildPhase;
			buildActionMask = 2147483647;
			files = (
				31D6007D156D3FCF00337B26 /* zmess.c in Sources */,
				31D6007E156D3FD700337B26 /* fmtdy.c in Sources */,
				31D6007F156D3FD700337B26 /* fmtdytst.c in Sources */,
				31D60080156D3FD700337B26 /* fmthe.c in Sources */,
				31D60081156D3FD700337B26 /* fmtno.c in Sources */,
				31D60082156D3FD700337B26 /* testlib.c in Sources */,
			);
			runOnlyForDeploymentPostprocessing = 0;
		};
		31D60088156D402900337B26 /* Sources */ = {
			isa = PBXSourcesBuildPhase;
			buildActionMask = 2147483647;
			files = (
				31D6009A156D404000337B26 /* steptest.c in Sources */,
				31D6009E156D406400337B26 /* fmtdy.c in Sources */,
				31D6009F156D406400337B26 /* fmtdytst.c in Sources */,
				31D600A0156D406400337B26 /* fmtno.c in Sources */,
				31D600A1156D406400337B26 /* testlib.c in Sources */,
			);
			runOnlyForDeploymentPostprocessing = 0;
		};
		31EEABF7156AAF9D00714D05 /* Sources */ = {
			isa = PBXSourcesBuildPhase;
			buildActionMask = 2147483647;
			files = (
				31A47BA4156C1E130039B1C2 /* mps.c in Sources */,
			);
			runOnlyForDeploymentPostprocessing = 0;
		};
		31EEAC61156AB52600714D05 /* Sources */ = {
			isa = PBXSourcesBuildPhase;
			buildActionMask = 2147483647;
			files = (
				31EEAC75156AB58E00714D05 /* mpmss.c in Sources */,
				31EEAC9F156AB73400714D05 /* testlib.c in Sources */,
			);
			runOnlyForDeploymentPostprocessing = 0;
		};
		31FCAE0617692403008C034C /* Sources */ = {
			isa = PBXSourcesBuildPhase;
			buildActionMask = 2147483647;
			files = (
				31FCAE161769244F008C034C /* mps.c in Sources */,
				31FCAE19176924D4008C034C /* scheme.c in Sources */,
			);
			runOnlyForDeploymentPostprocessing = 0;
		};
		6313D46818A400B200EB03EF /* Sources */ = {
			isa = PBXSourcesBuildPhase;
			buildActionMask = 2147483647;
			files = (
				6313D47718A40D0400EB03EF /* fmtno.c in Sources */,
				6313D46918A400B200EB03EF /* testlib.c in Sources */,
				6313D47418A4029200EB03EF /* gcbench.c in Sources */,
				6313D47518A40C6300EB03EF /* fmtdytst.c in Sources */,
				6313D47618A40C7B00EB03EF /* fmtdy.c in Sources */,
				22561A9B18F426F300372C66 /* testthrix.c in Sources */,
			);
			runOnlyForDeploymentPostprocessing = 0;
		};
/* End PBXSourcesBuildPhase section */

/* Begin PBXTargetDependency section */
		2215A9AA192A47BB00E9E2CE /* PBXTargetDependency */ = {
			isa = PBXTargetDependency;
			target = 3104AFF1156D37A0000A585A /* all */;
			targetProxy = 2215A9AB192A47BB00E9E2CE /* PBXContainerItemProxy */;
		};
		2215A9B2192A47C500E9E2CE /* PBXTargetDependency */ = {
			isa = PBXTargetDependency;
			target = 3104AFF1156D37A0000A585A /* all */;
			targetProxy = 2215A9B3192A47C500E9E2CE /* PBXContainerItemProxy */;
		};
		2215A9BA192A47CE00E9E2CE /* PBXTargetDependency */ = {
			isa = PBXTargetDependency;
			target = 3104AFF1156D37A0000A585A /* all */;
			targetProxy = 2215A9BB192A47CE00E9E2CE /* PBXContainerItemProxy */;
		};
		2215A9C2192A47D500E9E2CE /* PBXTargetDependency */ = {
			isa = PBXTargetDependency;
			target = 3104AFF1156D37A0000A585A /* all */;
			targetProxy = 2215A9C3192A47D500E9E2CE /* PBXContainerItemProxy */;
		};
		2231BB4D18CA97D8002D6322 /* PBXTargetDependency */ = {
			isa = PBXTargetDependency;
			target = 31EEABFA156AAF9D00714D05 /* mps */;
			targetProxy = 2231BB4E18CA97D8002D6322 /* PBXContainerItemProxy */;
		};
		2231BB5B18CA97DC002D6322 /* PBXTargetDependency */ = {
			isa = PBXTargetDependency;
			target = 31EEABFA156AAF9D00714D05 /* mps */;
			targetProxy = 2231BB5C18CA97DC002D6322 /* PBXContainerItemProxy */;
		};
		2231BB6D18CA986B002D6322 /* PBXTargetDependency */ = {
			isa = PBXTargetDependency;
			target = 2231BB4C18CA97D8002D6322 /* locbwcss */;
			targetProxy = 2231BB6C18CA986B002D6322 /* PBXContainerItemProxy */;
		};
		2231BB6F18CA986D002D6322 /* PBXTargetDependency */ = {
			isa = PBXTargetDependency;
			target = 2231BB5A18CA97DC002D6322 /* locusss */;
			targetProxy = 2231BB6E18CA986D002D6322 /* PBXContainerItemProxy */;
		};
		223E795919EAB00B00DC26A6 /* PBXTargetDependency */ = {
			isa = PBXTargetDependency;
			target = 31EEABFA156AAF9D00714D05 /* mps */;
			targetProxy = 223E795A19EAB00B00DC26A6 /* PBXContainerItemProxy */;
		};
		224CC78D175E1821002FF81B /* PBXTargetDependency */ = {
			isa = PBXTargetDependency;
			target = 31EEABFA156AAF9D00714D05 /* mps */;
			targetProxy = 224CC78E175E1821002FF81B /* PBXContainerItemProxy */;
		};
		224CC79D175E187C002FF81B /* PBXTargetDependency */ = {
			isa = PBXTargetDependency;
			target = 224CC78C175E1821002FF81B /* fotest */;
			targetProxy = 224CC79C175E187C002FF81B /* PBXContainerItemProxy */;
		};
		2275798916C5422900B662B0 /* PBXTargetDependency */ = {
			isa = PBXTargetDependency;
			target = 2D604B9B16514B1A003AAF46 /* mpseventtxt */;
			targetProxy = 2275798816C5422900B662B0 /* PBXContainerItemProxy */;
		};
		2286E4C918F4389E004111E2 /* PBXTargetDependency */ = {
			isa = PBXTargetDependency;
			target = 22F846B018F437B900982BA7 /* lockut */;
			targetProxy = 2286E4C818F4389E004111E2 /* PBXContainerItemProxy */;
		};
		2291A5AD175CAB2F001D4920 /* PBXTargetDependency */ = {
			isa = PBXTargetDependency;
			target = 31EEABFA156AAF9D00714D05 /* mps */;
			targetProxy = 2291A5AE175CAB2F001D4920 /* PBXContainerItemProxy */;
		};
		2291A5C0175CAB5F001D4920 /* PBXTargetDependency */ = {
			isa = PBXTargetDependency;
			target = 2291A5AC175CAB2F001D4920 /* awlutth */;
			targetProxy = 2291A5BF175CAB5F001D4920 /* PBXContainerItemProxy */;
		};
		2291A5C2175CAFCA001D4920 /* PBXTargetDependency */ = {
			isa = PBXTargetDependency;
			target = 31EEABFA156AAF9D00714D05 /* mps */;
			targetProxy = 2291A5C3175CAFCA001D4920 /* PBXContainerItemProxy */;
		};
		2291A5D4175CB05F001D4920 /* PBXTargetDependency */ = {
			isa = PBXTargetDependency;
			target = 31EEABFA156AAF9D00714D05 /* mps */;
			targetProxy = 2291A5D5175CB05F001D4920 /* PBXContainerItemProxy */;
		};
		2291A5E6175CB207001D4920 /* PBXTargetDependency */ = {
			isa = PBXTargetDependency;
			target = 2291A5D3175CB05F001D4920 /* exposet0 */;
			targetProxy = 2291A5E5175CB207001D4920 /* PBXContainerItemProxy */;
		};
		2291A5E8175CB20E001D4920 /* PBXTargetDependency */ = {
			isa = PBXTargetDependency;
			target = 2291A5C1175CAFCA001D4920 /* expt825 */;
			targetProxy = 2291A5E7175CB20E001D4920 /* PBXContainerItemProxy */;
		};
		229E228819EAB10D00E21417 /* PBXTargetDependency */ = {
			isa = PBXTargetDependency;
			target = 223E795819EAB00B00DC26A6 /* sncss */;
			targetProxy = 229E228719EAB10D00E21417 /* PBXContainerItemProxy */;
		};
		22B2BC3918B643AD00C33E63 /* PBXTargetDependency */ = {
			isa = PBXTargetDependency;
			target = 31FCAE0917692403008C034C /* scheme */;
			targetProxy = 22B2BC3818B643AD00C33E63 /* PBXContainerItemProxy */;
		};
		22B2BC3B18B643B000C33E63 /* PBXTargetDependency */ = {
			isa = PBXTargetDependency;
			target = 22B2BC2C18B6434F00C33E63 /* scheme-advanced */;
			targetProxy = 22B2BC3A18B643B000C33E63 /* PBXContainerItemProxy */;
		};
		22B2BC3D18B643B300C33E63 /* PBXTargetDependency */ = {
			isa = PBXTargetDependency;
			target = 318DA8C31892B0F30089718C /* djbench */;
			targetProxy = 22B2BC3C18B643B300C33E63 /* PBXContainerItemProxy */;
		};
		22B2BC3F18B643B700C33E63 /* PBXTargetDependency */ = {
			isa = PBXTargetDependency;
			target = 6313D46718A400B200EB03EF /* gcbench */;
			targetProxy = 22B2BC3E18B643B700C33E63 /* PBXContainerItemProxy */;
		};
		22C2ACA318BE400A006B3677 /* PBXTargetDependency */ = {
			isa = PBXTargetDependency;
			target = 31EEABFA156AAF9D00714D05 /* mps */;
			targetProxy = 22C2ACA418BE400A006B3677 /* PBXContainerItemProxy */;
		};
		22C2ACB218BE4056006B3677 /* PBXTargetDependency */ = {
			isa = PBXTargetDependency;
			target = 22C2ACA218BE400A006B3677 /* nailboardtest */;
			targetProxy = 22C2ACB118BE4056006B3677 /* PBXContainerItemProxy */;
		};
		22CDE92E16E9EB9300366D0A /* PBXTargetDependency */ = {
			isa = PBXTargetDependency;
			target = 3104AFF1156D37A0000A585A /* all */;
			targetProxy = 22CDE92D16E9EB9300366D0A /* PBXContainerItemProxy */;
		};
		22EA3F3920D2B0D90065F5B6 /* PBXTargetDependency */ = {
			isa = PBXTargetDependency;
			target = 31EEABFA156AAF9D00714D05 /* mps */;
			targetProxy = 22EA3F3A20D2B0D90065F5B6 /* PBXContainerItemProxy */;
		};
		22EA3F4820D2B23F0065F5B6 /* PBXTargetDependency */ = {
			isa = PBXTargetDependency;
			target = 22EA3F3820D2B0D90065F5B6 /* forktest */;
			targetProxy = 22EA3F4720D2B23F0065F5B6 /* PBXContainerItemProxy */;
		};
		22F846B118F437B900982BA7 /* PBXTargetDependency */ = {
			isa = PBXTargetDependency;
			target = 31EEABFA156AAF9D00714D05 /* mps */;
			targetProxy = 22F846B218F437B900982BA7 /* PBXContainerItemProxy */;
		};
		22FA176516E8D6FC0098B23F /* PBXTargetDependency */ = {
			isa = PBXTargetDependency;
			target = 31EEABFA156AAF9D00714D05 /* mps */;
			targetProxy = 22FA176616E8D6FC0098B23F /* PBXContainerItemProxy */;
		};
		22FA177916E8DB0C0098B23F /* PBXTargetDependency */ = {
			isa = PBXTargetDependency;
			target = 22FA176416E8D6FC0098B23F /* amcssth */;
			targetProxy = 22FA177816E8DB0C0098B23F /* PBXContainerItemProxy */;
		};
		22FACEE118880983000FDBC1 /* PBXTargetDependency */ = {
			isa = PBXTargetDependency;
			target = 31EEABFA156AAF9D00714D05 /* mps */;
			targetProxy = 22FACEE218880983000FDBC1 /* PBXContainerItemProxy */;
		};
		22FACEF1188809B5000FDBC1 /* PBXTargetDependency */ = {
			isa = PBXTargetDependency;
			target = 22FACEE018880983000FDBC1 /* airtest */;
			targetProxy = 22FACEF0188809B5000FDBC1 /* PBXContainerItemProxy */;
		};
		2D07B9791636FCBD00DB751B /* PBXTargetDependency */ = {
			isa = PBXTargetDependency;
			target = 2D07B9701636FC9900DB751B /* mpseventsql */;
			targetProxy = 2D07B9781636FCBD00DB751B /* PBXContainerItemProxy */;
		};
		3104AFC1156D35AE000A585A /* PBXTargetDependency */ = {
			isa = PBXTargetDependency;
			target = 31EEABFA156AAF9D00714D05 /* mps */;
			targetProxy = 3104AFC0156D35AE000A585A /* PBXContainerItemProxy */;
		};
		3104AFD3156D35F2000A585A /* PBXTargetDependency */ = {
			isa = PBXTargetDependency;
			target = 31EEABFA156AAF9D00714D05 /* mps */;
			targetProxy = 3104AFD2156D35F2000A585A /* PBXContainerItemProxy */;
		};
		3104AFE8156D368D000A585A /* PBXTargetDependency */ = {
			isa = PBXTargetDependency;
			target = 31EEABFA156AAF9D00714D05 /* mps */;
			targetProxy = 3104AFE7156D368D000A585A /* PBXContainerItemProxy */;
		};
		3104AFF6156D37BC000A585A /* PBXTargetDependency */ = {
			isa = PBXTargetDependency;
			target = 31EEABFA156AAF9D00714D05 /* mps */;
			targetProxy = 3104AFF5156D37BC000A585A /* PBXContainerItemProxy */;
		};
		3104AFF8156D37BE000A585A /* PBXTargetDependency */ = {
			isa = PBXTargetDependency;
			target = 3124CAEA156BE7F300753214 /* amcss */;
			targetProxy = 3104AFF7156D37BE000A585A /* PBXContainerItemProxy */;
		};
		3104AFFA156D37C1000A585A /* PBXTargetDependency */ = {
			isa = PBXTargetDependency;
			target = 3104AFB2156D357B000A585A /* apss */;
			targetProxy = 3104AFF9156D37C1000A585A /* PBXContainerItemProxy */;
		};
		3104AFFC156D37C3000A585A /* PBXTargetDependency */ = {
			isa = PBXTargetDependency;
			target = 3124CAB7156BE3EC00753214 /* awlut */;
			targetProxy = 3104AFFB156D37C3000A585A /* PBXContainerItemProxy */;
		};
		3104AFFE156D37C6000A585A /* PBXTargetDependency */ = {
			isa = PBXTargetDependency;
			target = 31EEAC64156AB52600714D05 /* mpmss */;
			targetProxy = 3104AFFD156D37C6000A585A /* PBXContainerItemProxy */;
		};
		3104B000156D37C8000A585A /* PBXTargetDependency */ = {
			isa = PBXTargetDependency;
			target = 3124CAD3156BE64A00753214 /* mpsicv */;
			targetProxy = 3104AFFF156D37C8000A585A /* PBXContainerItemProxy */;
		};
		3104B002156D37CB000A585A /* PBXTargetDependency */ = {
			isa = PBXTargetDependency;
			target = 3104AFC7156D35E2000A585A /* sacss */;
			targetProxy = 3104B001156D37CB000A585A /* PBXContainerItemProxy */;
		};
		3104B004156D37CD000A585A /* PBXTargetDependency */ = {
			isa = PBXTargetDependency;
			target = 3104AFDC156D3681000A585A /* amcsshe */;
			targetProxy = 3104B003156D37CD000A585A /* PBXContainerItemProxy */;
		};
		3104B014156D38FA000A585A /* PBXTargetDependency */ = {
			isa = PBXTargetDependency;
			target = 31EEABFA156AAF9D00714D05 /* mps */;
			targetProxy = 3104B013156D38FA000A585A /* PBXContainerItemProxy */;
		};
		3104B01D156D398B000A585A /* PBXTargetDependency */ = {
			isa = PBXTargetDependency;
			target = 3104B008156D38F3000A585A /* amsss */;
			targetProxy = 3104B01C156D398B000A585A /* PBXContainerItemProxy */;
		};
		3104B02D156D39DF000A585A /* PBXTargetDependency */ = {
			isa = PBXTargetDependency;
			target = 3104B021156D39D4000A585A /* amssshe */;
			targetProxy = 3104B02C156D39DF000A585A /* PBXContainerItemProxy */;
		};
		3104B038156D3A56000A585A /* PBXTargetDependency */ = {
			isa = PBXTargetDependency;
			target = 31EEABFA156AAF9D00714D05 /* mps */;
			targetProxy = 3104B037156D3A56000A585A /* PBXContainerItemProxy */;
		};
		3104B048156D3ADE000A585A /* PBXTargetDependency */ = {
			isa = PBXTargetDependency;
			target = 31EEABFA156AAF9D00714D05 /* mps */;
			targetProxy = 3104B047156D3ADE000A585A /* PBXContainerItemProxy */;
		};
		3104B04A156D3AE4000A585A /* PBXTargetDependency */ = {
			isa = PBXTargetDependency;
			target = 3104B03C156D3AD7000A585A /* segsmss */;
			targetProxy = 3104B049156D3AE4000A585A /* PBXContainerItemProxy */;
		};
		31108A3B1C6B90E900E728EA /* PBXTargetDependency */ = {
			isa = PBXTargetDependency;
			target = 31EEABFA156AAF9D00714D05 /* mps */;
			targetProxy = 31108A3C1C6B90E900E728EA /* PBXContainerItemProxy */;
		};
		3114A59E156E9156001E0AA3 /* PBXTargetDependency */ = {
			isa = PBXTargetDependency;
			target = 31EEABFA156AAF9D00714D05 /* mps */;
			targetProxy = 3114A59D156E9156001E0AA3 /* PBXContainerItemProxy */;
		};
		3114A5A0156E915A001E0AA3 /* PBXTargetDependency */ = {
			isa = PBXTargetDependency;
			target = 3114A58F156E913C001E0AA3 /* locv */;
			targetProxy = 3114A59F156E915A001E0AA3 /* PBXContainerItemProxy */;
		};
		3114A5B4156E92D8001E0AA3 /* PBXTargetDependency */ = {
			isa = PBXTargetDependency;
			target = 31EEABFA156AAF9D00714D05 /* mps */;
			targetProxy = 3114A5B3156E92D8001E0AA3 /* PBXContainerItemProxy */;
		};
		3114A5B6156E92DC001E0AA3 /* PBXTargetDependency */ = {
			isa = PBXTargetDependency;
			target = 3114A5A6156E92C0001E0AA3 /* qs */;
			targetProxy = 3114A5B5156E92DC001E0AA3 /* PBXContainerItemProxy */;
		};
		3114A5CA156E9328001E0AA3 /* PBXTargetDependency */ = {
			isa = PBXTargetDependency;
			target = 31EEABFA156AAF9D00714D05 /* mps */;
			targetProxy = 3114A5C9156E9328001E0AA3 /* PBXContainerItemProxy */;
		};
		3114A5CC156E932C001E0AA3 /* PBXTargetDependency */ = {
			isa = PBXTargetDependency;
			target = 3114A5BC156E9315001E0AA3 /* finalcv */;
			targetProxy = 3114A5CB156E932C001E0AA3 /* PBXContainerItemProxy */;
		};
		3114A5E8156E93BF001E0AA3 /* PBXTargetDependency */ = {
			isa = PBXTargetDependency;
			target = 31EEABFA156AAF9D00714D05 /* mps */;
			targetProxy = 3114A5E7156E93BF001E0AA3 /* PBXContainerItemProxy */;
		};
		3114A5EA156E93C4001E0AA3 /* PBXTargetDependency */ = {
			isa = PBXTargetDependency;
			target = 3114A5D5156E93A0001E0AA3 /* finaltest */;
			targetProxy = 3114A5E9156E93C4001E0AA3 /* PBXContainerItemProxy */;
		};
		3114A5FE156E9406001E0AA3 /* PBXTargetDependency */ = {
			isa = PBXTargetDependency;
			target = 31EEABFA156AAF9D00714D05 /* mps */;
			targetProxy = 3114A5FD156E9406001E0AA3 /* PBXContainerItemProxy */;
		};
		3114A600156E940A001E0AA3 /* PBXTargetDependency */ = {
			isa = PBXTargetDependency;
			target = 3114A5EE156E93E7001E0AA3 /* arenacv */;
			targetProxy = 3114A5FF156E940A001E0AA3 /* PBXContainerItemProxy */;
		};
		3114A610156E9438001E0AA3 /* PBXTargetDependency */ = {
			isa = PBXTargetDependency;
			target = 31EEABFA156AAF9D00714D05 /* mps */;
			targetProxy = 3114A60F156E9438001E0AA3 /* PBXContainerItemProxy */;
		};
		3114A612156E943B001E0AA3 /* PBXTargetDependency */ = {
			isa = PBXTargetDependency;
			target = 3114A604156E9430001E0AA3 /* bttest */;
			targetProxy = 3114A611156E943B001E0AA3 /* PBXContainerItemProxy */;
		};
		3114A62C156E94A6001E0AA3 /* PBXTargetDependency */ = {
			isa = PBXTargetDependency;
			target = 31EEABFA156AAF9D00714D05 /* mps */;
			targetProxy = 3114A62B156E94A6001E0AA3 /* PBXContainerItemProxy */;
		};
		3114A62E156E94AA001E0AA3 /* PBXTargetDependency */ = {
			isa = PBXTargetDependency;
			target = 3114A61B156E9485001E0AA3 /* teletest */;
			targetProxy = 3114A62D156E94AA001E0AA3 /* PBXContainerItemProxy */;
		};
		3114A642156E94F8001E0AA3 /* PBXTargetDependency */ = {
			isa = PBXTargetDependency;
			target = 31EEABFA156AAF9D00714D05 /* mps */;
			targetProxy = 3114A641156E94F8001E0AA3 /* PBXContainerItemProxy */;
		};
		3114A644156E94FB001E0AA3 /* PBXTargetDependency */ = {
			isa = PBXTargetDependency;
			target = 3114A632156E94DB001E0AA3 /* abqtest */;
			targetProxy = 3114A643156E94FB001E0AA3 /* PBXContainerItemProxy */;
		};
		3114A659156E95B1001E0AA3 /* PBXTargetDependency */ = {
			isa = PBXTargetDependency;
			target = 31EEABFA156AAF9D00714D05 /* mps */;
			targetProxy = 3114A658156E95B1001E0AA3 /* PBXContainerItemProxy */;
		};
		3114A65B156E95B4001E0AA3 /* PBXTargetDependency */ = {
			isa = PBXTargetDependency;
			target = 3114A64B156E9596001E0AA3 /* landtest */;
			targetProxy = 3114A65A156E95B4001E0AA3 /* PBXContainerItemProxy */;
		};
		3114A675156E9619001E0AA3 /* PBXTargetDependency */ = {
			isa = PBXTargetDependency;
			target = 31EEABFA156AAF9D00714D05 /* mps */;
			targetProxy = 3114A674156E9619001E0AA3 /* PBXContainerItemProxy */;
		};
		3114A677156E961C001E0AA3 /* PBXTargetDependency */ = {
			isa = PBXTargetDependency;
			target = 3114A661156E95D9001E0AA3 /* btcv */;
			targetProxy = 3114A676156E961C001E0AA3 /* PBXContainerItemProxy */;
		};
		3114A68B156E9682001E0AA3 /* PBXTargetDependency */ = {
			isa = PBXTargetDependency;
			target = 31EEABFA156AAF9D00714D05 /* mps */;
			targetProxy = 3114A68A156E9682001E0AA3 /* PBXContainerItemProxy */;
		};
		3114A68D156E9686001E0AA3 /* PBXTargetDependency */ = {
			isa = PBXTargetDependency;
			target = 3114A67B156E9668001E0AA3 /* mv2test */;
			targetProxy = 3114A68C156E9686001E0AA3 /* PBXContainerItemProxy */;
		};
		3114A6A5156E9735001E0AA3 /* PBXTargetDependency */ = {
			isa = PBXTargetDependency;
			target = 31EEABFA156AAF9D00714D05 /* mps */;
			targetProxy = 3114A6A4156E9735001E0AA3 /* PBXContainerItemProxy */;
		};
		3114A6A7156E9739001E0AA3 /* PBXTargetDependency */ = {
			isa = PBXTargetDependency;
			target = 3114A694156E971B001E0AA3 /* messtest */;
			targetProxy = 3114A6A6156E9739001E0AA3 /* PBXContainerItemProxy */;
		};
		3114A6B7156E975E001E0AA3 /* PBXTargetDependency */ = {
			isa = PBXTargetDependency;
			target = 31EEABFA156AAF9D00714D05 /* mps */;
			targetProxy = 3114A6B6156E975E001E0AA3 /* PBXContainerItemProxy */;
		};
		3114A6B9156E9763001E0AA3 /* PBXTargetDependency */ = {
			isa = PBXTargetDependency;
			target = 3114A6AB156E9759001E0AA3 /* walkt0 */;
			targetProxy = 3114A6B8156E9763001E0AA3 /* PBXContainerItemProxy */;
		};
		3114A6D3156E9834001E0AA3 /* PBXTargetDependency */ = {
			isa = PBXTargetDependency;
			target = 31EEABFA156AAF9D00714D05 /* mps */;
			targetProxy = 3114A6D2156E9834001E0AA3 /* PBXContainerItemProxy */;
		};
		3114A6D5156E9839001E0AA3 /* PBXTargetDependency */ = {
			isa = PBXTargetDependency;
			target = 3114A6C5156E9815001E0AA3 /* mpseventcnv */;
			targetProxy = 3114A6D4156E9839001E0AA3 /* PBXContainerItemProxy */;
		};
		314CB6EB1C6D272A0073CA42 /* PBXTargetDependency */ = {
			isa = PBXTargetDependency;
			target = 31108A3A1C6B90E900E728EA /* tagtest */;
			targetProxy = 314CB6EA1C6D272A0073CA42 /* PBXContainerItemProxy */;
		};
		31A47BAA156C210D0039B1C2 /* PBXTargetDependency */ = {
			isa = PBXTargetDependency;
			target = 31EEABFA156AAF9D00714D05 /* mps */;
			targetProxy = 31A47BA9156C210D0039B1C2 /* PBXContainerItemProxy */;
		};
		31A47BAC156C21120039B1C2 /* PBXTargetDependency */ = {
			isa = PBXTargetDependency;
			target = 31EEABFA156AAF9D00714D05 /* mps */;
			targetProxy = 31A47BAB156C21120039B1C2 /* PBXContainerItemProxy */;
		};
		31A47BAE156C21170039B1C2 /* PBXTargetDependency */ = {
			isa = PBXTargetDependency;
			target = 31EEABFA156AAF9D00714D05 /* mps */;
			targetProxy = 31A47BAD156C21170039B1C2 /* PBXContainerItemProxy */;
		};
		31A47BB0156C211B0039B1C2 /* PBXTargetDependency */ = {
			isa = PBXTargetDependency;
			target = 31EEABFA156AAF9D00714D05 /* mps */;
			targetProxy = 31A47BAF156C211B0039B1C2 /* PBXContainerItemProxy */;
		};
		31D60020156D3CEC00337B26 /* PBXTargetDependency */ = {
			isa = PBXTargetDependency;
			target = 31EEABFA156AAF9D00714D05 /* mps */;
			targetProxy = 31D6001F156D3CEC00337B26 /* PBXContainerItemProxy */;
		};
		31D60022156D3CF200337B26 /* PBXTargetDependency */ = {
			isa = PBXTargetDependency;
			target = 31D6000C156D3CB200337B26 /* awluthe */;
			targetProxy = 31D60021156D3CF200337B26 /* PBXContainerItemProxy */;
		};
		31D60032156D3D5300337B26 /* PBXTargetDependency */ = {
			isa = PBXTargetDependency;
			target = 31EEABFA156AAF9D00714D05 /* mps */;
			targetProxy = 31D60031156D3D5300337B26 /* PBXContainerItemProxy */;
		};
		31D60034156D3D5A00337B26 /* PBXTargetDependency */ = {
			isa = PBXTargetDependency;
			target = 31D60026156D3D3E00337B26 /* lockcov */;
			targetProxy = 31D60033156D3D5A00337B26 /* PBXContainerItemProxy */;
		};
		31D6004D156D3EF000337B26 /* PBXTargetDependency */ = {
			isa = PBXTargetDependency;
			target = 31EEABFA156AAF9D00714D05 /* mps */;
			targetProxy = 31D6004C156D3EF000337B26 /* PBXContainerItemProxy */;
		};
		31D6004F156D3EF700337B26 /* PBXTargetDependency */ = {
			isa = PBXTargetDependency;
			target = 31D6003D156D3EC700337B26 /* poolncv */;
			targetProxy = 31D6004E156D3EF700337B26 /* PBXContainerItemProxy */;
		};
		31D60063156D3F5C00337B26 /* PBXTargetDependency */ = {
			isa = PBXTargetDependency;
			target = 31D60053156D3F3500337B26 /* zcoll */;
			targetProxy = 31D60062156D3F5C00337B26 /* PBXContainerItemProxy */;
		};
		31D60065156D3F5F00337B26 /* PBXTargetDependency */ = {
			isa = PBXTargetDependency;
			target = 31EEABFA156AAF9D00714D05 /* mps */;
			targetProxy = 31D60064156D3F5F00337B26 /* PBXContainerItemProxy */;
		};
		31D60085156D3FE100337B26 /* PBXTargetDependency */ = {
			isa = PBXTargetDependency;
			target = 31EEABFA156AAF9D00714D05 /* mps */;
			targetProxy = 31D60084156D3FE100337B26 /* PBXContainerItemProxy */;
		};
		31D60087156D3FE600337B26 /* PBXTargetDependency */ = {
			isa = PBXTargetDependency;
			target = 31D60070156D3FBC00337B26 /* zmess */;
			targetProxy = 31D60086156D3FE600337B26 /* PBXContainerItemProxy */;
		};
		31D60097156D403500337B26 /* PBXTargetDependency */ = {
			isa = PBXTargetDependency;
			target = 31EEABFA156AAF9D00714D05 /* mps */;
			targetProxy = 31D60096156D403500337B26 /* PBXContainerItemProxy */;
		};
		31D6009D156D404B00337B26 /* PBXTargetDependency */ = {
			isa = PBXTargetDependency;
			target = 31D6008B156D402900337B26 /* steptest */;
			targetProxy = 31D6009C156D404B00337B26 /* PBXContainerItemProxy */;
		};
/* End PBXTargetDependency section */

/* Begin XCBuildConfiguration section */
		2215A9AE192A47BB00E9E2CE /* Debug */ = {
			isa = XCBuildConfiguration;
			buildSettings = {
				PRODUCT_NAME = "$(TARGET_NAME)";
			};
			name = Debug;
		};
		2215A9AF192A47BB00E9E2CE /* Release */ = {
			isa = XCBuildConfiguration;
			buildSettings = {
				PRODUCT_NAME = "$(TARGET_NAME)";
			};
			name = Release;
		};
		2215A9B0192A47BB00E9E2CE /* RASH */ = {
			isa = XCBuildConfiguration;
			buildSettings = {
				PRODUCT_NAME = "$(TARGET_NAME)";
			};
			name = RASH;
		};
		2215A9B6192A47C500E9E2CE /* Debug */ = {
			isa = XCBuildConfiguration;
			buildSettings = {
				PRODUCT_NAME = "$(TARGET_NAME)";
			};
			name = Debug;
		};
		2215A9B7192A47C500E9E2CE /* Release */ = {
			isa = XCBuildConfiguration;
			buildSettings = {
				PRODUCT_NAME = "$(TARGET_NAME)";
			};
			name = Release;
		};
		2215A9B8192A47C500E9E2CE /* RASH */ = {
			isa = XCBuildConfiguration;
			buildSettings = {
				PRODUCT_NAME = "$(TARGET_NAME)";
			};
			name = RASH;
		};
		2215A9BE192A47CE00E9E2CE /* Debug */ = {
			isa = XCBuildConfiguration;
			buildSettings = {
				PRODUCT_NAME = "$(TARGET_NAME)";
			};
			name = Debug;
		};
		2215A9BF192A47CE00E9E2CE /* Release */ = {
			isa = XCBuildConfiguration;
			buildSettings = {
				PRODUCT_NAME = "$(TARGET_NAME)";
			};
			name = Release;
		};
		2215A9C0192A47CE00E9E2CE /* RASH */ = {
			isa = XCBuildConfiguration;
			buildSettings = {
				PRODUCT_NAME = "$(TARGET_NAME)";
			};
			name = RASH;
		};
		2215A9C6192A47D500E9E2CE /* Debug */ = {
			isa = XCBuildConfiguration;
			buildSettings = {
				PRODUCT_NAME = "$(TARGET_NAME)";
			};
			name = Debug;
		};
		2215A9C7192A47D500E9E2CE /* Release */ = {
			isa = XCBuildConfiguration;
			buildSettings = {
				PRODUCT_NAME = "$(TARGET_NAME)";
			};
			name = Release;
		};
		2215A9C8192A47D500E9E2CE /* RASH */ = {
			isa = XCBuildConfiguration;
			buildSettings = {
				PRODUCT_NAME = "$(TARGET_NAME)";
			};
			name = RASH;
		};
		2231BB5618CA97D8002D6322 /* Debug */ = {
			isa = XCBuildConfiguration;
			buildSettings = {
				PRODUCT_NAME = "$(TARGET_NAME)";
			};
			name = Debug;
		};
		2231BB5718CA97D8002D6322 /* Release */ = {
			isa = XCBuildConfiguration;
			buildSettings = {
				PRODUCT_NAME = "$(TARGET_NAME)";
			};
			name = Release;
		};
		2231BB5818CA97D8002D6322 /* RASH */ = {
			isa = XCBuildConfiguration;
			buildSettings = {
				PRODUCT_NAME = "$(TARGET_NAME)";
			};
			name = RASH;
		};
		2231BB6418CA97DC002D6322 /* Debug */ = {
			isa = XCBuildConfiguration;
			buildSettings = {
				PRODUCT_NAME = "$(TARGET_NAME)";
			};
			name = Debug;
		};
		2231BB6518CA97DC002D6322 /* Release */ = {
			isa = XCBuildConfiguration;
			buildSettings = {
				PRODUCT_NAME = "$(TARGET_NAME)";
			};
			name = Release;
		};
		2231BB6618CA97DC002D6322 /* RASH */ = {
			isa = XCBuildConfiguration;
			buildSettings = {
				PRODUCT_NAME = "$(TARGET_NAME)";
			};
			name = RASH;
		};
		223E796219EAB00B00DC26A6 /* Debug */ = {
			isa = XCBuildConfiguration;
			buildSettings = {
				PRODUCT_NAME = "$(TARGET_NAME)";
			};
			name = Debug;
		};
		223E796319EAB00B00DC26A6 /* Release */ = {
			isa = XCBuildConfiguration;
			buildSettings = {
				PRODUCT_NAME = "$(TARGET_NAME)";
			};
			name = Release;
		};
		223E796419EAB00B00DC26A6 /* RASH */ = {
			isa = XCBuildConfiguration;
			buildSettings = {
				PRODUCT_NAME = "$(TARGET_NAME)";
			};
			name = RASH;
		};
		224CC796175E1821002FF81B /* Debug */ = {
			isa = XCBuildConfiguration;
			buildSettings = {
				PRODUCT_NAME = "$(TARGET_NAME)";
			};
			name = Debug;
		};
		224CC797175E1821002FF81B /* Release */ = {
			isa = XCBuildConfiguration;
			buildSettings = {
				PRODUCT_NAME = "$(TARGET_NAME)";
			};
			name = Release;
		};
		2291A5BA175CAB2F001D4920 /* Debug */ = {
			isa = XCBuildConfiguration;
			buildSettings = {
				PRODUCT_NAME = "$(TARGET_NAME)";
			};
			name = Debug;
		};
		2291A5BB175CAB2F001D4920 /* Release */ = {
			isa = XCBuildConfiguration;
			buildSettings = {
				PRODUCT_NAME = "$(TARGET_NAME)";
			};
			name = Release;
		};
		2291A5CE175CAFCA001D4920 /* Debug */ = {
			isa = XCBuildConfiguration;
			buildSettings = {
				PRODUCT_NAME = "$(TARGET_NAME)";
			};
			name = Debug;
		};
		2291A5CF175CAFCA001D4920 /* Release */ = {
			isa = XCBuildConfiguration;
			buildSettings = {
				PRODUCT_NAME = "$(TARGET_NAME)";
			};
			name = Release;
		};
		2291A5E0175CB05F001D4920 /* Debug */ = {
			isa = XCBuildConfiguration;
			buildSettings = {
				PRODUCT_NAME = "$(TARGET_NAME)";
			};
			name = Debug;
		};
		2291A5E1175CB05F001D4920 /* Release */ = {
			isa = XCBuildConfiguration;
			buildSettings = {
				PRODUCT_NAME = "$(TARGET_NAME)";
			};
			name = Release;
		};
		22B2BC3318B6434F00C33E63 /* Debug */ = {
			isa = XCBuildConfiguration;
			buildSettings = {
				PRODUCT_NAME = "$(TARGET_NAME)";
			};
			name = Debug;
		};
		22B2BC3418B6434F00C33E63 /* Release */ = {
			isa = XCBuildConfiguration;
			buildSettings = {
				PRODUCT_NAME = "$(TARGET_NAME)";
			};
			name = Release;
		};
		22B2BC3518B6434F00C33E63 /* RASH */ = {
			isa = XCBuildConfiguration;
			buildSettings = {
				PRODUCT_NAME = "$(TARGET_NAME)";
			};
			name = RASH;
		};
		22C2ACA118BE3FEC006B3677 /* RASH */ = {
			isa = XCBuildConfiguration;
			buildSettings = {
				PRODUCT_NAME = "$(TARGET_NAME)";
			};
			name = RASH;
		};
		22C2ACAC18BE400A006B3677 /* Debug */ = {
			isa = XCBuildConfiguration;
			buildSettings = {
				PRODUCT_NAME = "$(TARGET_NAME)";
			};
			name = Debug;
		};
		22C2ACAD18BE400A006B3677 /* Release */ = {
			isa = XCBuildConfiguration;
			buildSettings = {
				PRODUCT_NAME = "$(TARGET_NAME)";
			};
			name = Release;
		};
		22C2ACAE18BE400A006B3677 /* RASH */ = {
			isa = XCBuildConfiguration;
			buildSettings = {
				PRODUCT_NAME = "$(TARGET_NAME)";
			};
			name = RASH;
		};
		22CDE8F116E9E97E00366D0A /* Debug */ = {
			isa = XCBuildConfiguration;
			buildSettings = {
				PRODUCT_NAME = "$(TARGET_NAME)";
			};
			name = Debug;
		};
		22CDE8F216E9E97E00366D0A /* Release */ = {
			isa = XCBuildConfiguration;
			buildSettings = {
				PRODUCT_NAME = "$(TARGET_NAME)";
			};
			name = Release;
		};
		22EA3F4220D2B0D90065F5B6 /* Debug */ = {
			isa = XCBuildConfiguration;
			buildSettings = {
				PRODUCT_NAME = "$(TARGET_NAME)";
			};
			name = Debug;
		};
		22EA3F4320D2B0D90065F5B6 /* Release */ = {
			isa = XCBuildConfiguration;
			buildSettings = {
				PRODUCT_NAME = "$(TARGET_NAME)";
			};
			name = Release;
		};
		22EA3F4420D2B0D90065F5B6 /* RASH */ = {
			isa = XCBuildConfiguration;
			buildSettings = {
				PRODUCT_NAME = "$(TARGET_NAME)";
			};
			name = RASH;
		};
		22F846BA18F437B900982BA7 /* Debug */ = {
			isa = XCBuildConfiguration;
			buildSettings = {
				PRODUCT_NAME = "$(TARGET_NAME)";
			};
			name = Debug;
		};
		22F846BB18F437B900982BA7 /* Release */ = {
			isa = XCBuildConfiguration;
			buildSettings = {
				PRODUCT_NAME = "$(TARGET_NAME)";
			};
			name = Release;
		};
		22F846BC18F437B900982BA7 /* RASH */ = {
			isa = XCBuildConfiguration;
			buildSettings = {
				PRODUCT_NAME = "$(TARGET_NAME)";
			};
			name = RASH;
		};
		22FA177216E8D6FC0098B23F /* Debug */ = {
			isa = XCBuildConfiguration;
			buildSettings = {
				PRODUCT_NAME = "$(TARGET_NAME)";
			};
			name = Debug;
		};
		22FA177316E8D6FC0098B23F /* Release */ = {
			isa = XCBuildConfiguration;
			buildSettings = {
				PRODUCT_NAME = "$(TARGET_NAME)";
			};
			name = Release;
		};
		22FACEEA18880983000FDBC1 /* Debug */ = {
			isa = XCBuildConfiguration;
			buildSettings = {
				PRODUCT_NAME = "$(TARGET_NAME)";
			};
			name = Debug;
		};
		22FACEEB18880983000FDBC1 /* Release */ = {
			isa = XCBuildConfiguration;
			buildSettings = {
				PRODUCT_NAME = "$(TARGET_NAME)";
			};
			name = Release;
		};
		2D07B9751636FC9900DB751B /* Debug */ = {
			isa = XCBuildConfiguration;
			buildSettings = {
				GCC_C_LANGUAGE_STANDARD = c99;
				PRODUCT_NAME = "$(TARGET_NAME)";
			};
			name = Debug;
		};
		2D07B9761636FC9900DB751B /* Release */ = {
			isa = XCBuildConfiguration;
			buildSettings = {
				GCC_C_LANGUAGE_STANDARD = c99;
				PRODUCT_NAME = "$(TARGET_NAME)";
			};
			name = Release;
		};
		2D604B9F16514B1A003AAF46 /* Debug */ = {
			isa = XCBuildConfiguration;
			buildSettings = {
				PRODUCT_NAME = "$(TARGET_NAME)";
			};
			name = Debug;
		};
		2D604BA016514B1A003AAF46 /* Release */ = {
			isa = XCBuildConfiguration;
			buildSettings = {
				PRODUCT_NAME = "$(TARGET_NAME)";
			};
			name = Release;
		};
		3104AFBA156D357B000A585A /* Debug */ = {
			isa = XCBuildConfiguration;
			buildSettings = {
				PRODUCT_NAME = "$(TARGET_NAME)";
			};
			name = Debug;
		};
		3104AFBB156D357B000A585A /* Release */ = {
			isa = XCBuildConfiguration;
			buildSettings = {
				PRODUCT_NAME = "$(TARGET_NAME)";
			};
			name = Release;
		};
		3104AFD0156D35E2000A585A /* Debug */ = {
			isa = XCBuildConfiguration;
			buildSettings = {
				PRODUCT_NAME = "$(TARGET_NAME)";
			};
			name = Debug;
		};
		3104AFD1156D35E2000A585A /* Release */ = {
			isa = XCBuildConfiguration;
			buildSettings = {
				PRODUCT_NAME = "$(TARGET_NAME)";
			};
			name = Release;
		};
		3104AFE5156D3682000A585A /* Debug */ = {
			isa = XCBuildConfiguration;
			buildSettings = {
				PRODUCT_NAME = "$(TARGET_NAME)";
			};
			name = Debug;
		};
		3104AFE6156D3682000A585A /* Release */ = {
			isa = XCBuildConfiguration;
			buildSettings = {
				PRODUCT_NAME = "$(TARGET_NAME)";
			};
			name = Release;
		};
		3104AFF3156D37A0000A585A /* Debug */ = {
			isa = XCBuildConfiguration;
			buildSettings = {
				PRODUCT_NAME = "$(TARGET_NAME)";
			};
			name = Debug;
		};
		3104AFF4156D37A0000A585A /* Release */ = {
			isa = XCBuildConfiguration;
			buildSettings = {
				PRODUCT_NAME = "$(TARGET_NAME)";
			};
			name = Release;
		};
		3104B011156D38F3000A585A /* Debug */ = {
			isa = XCBuildConfiguration;
			buildSettings = {
				PRODUCT_NAME = "$(TARGET_NAME)";
			};
			name = Debug;
		};
		3104B012156D38F3000A585A /* Release */ = {
			isa = XCBuildConfiguration;
			buildSettings = {
				PRODUCT_NAME = "$(TARGET_NAME)";
			};
			name = Release;
		};
		3104B02A156D39D4000A585A /* Debug */ = {
			isa = XCBuildConfiguration;
			buildSettings = {
				PRODUCT_NAME = "$(TARGET_NAME)";
			};
			name = Debug;
		};
		3104B02B156D39D4000A585A /* Release */ = {
			isa = XCBuildConfiguration;
			buildSettings = {
				PRODUCT_NAME = "$(TARGET_NAME)";
			};
			name = Release;
		};
		3104B045156D3AD8000A585A /* Debug */ = {
			isa = XCBuildConfiguration;
			buildSettings = {
				PRODUCT_NAME = "$(TARGET_NAME)";
			};
			name = Debug;
		};
		3104B046156D3AD8000A585A /* Release */ = {
			isa = XCBuildConfiguration;
			buildSettings = {
				PRODUCT_NAME = "$(TARGET_NAME)";
			};
			name = Release;
		};
		31108A441C6B90E900E728EA /* Debug */ = {
			isa = XCBuildConfiguration;
			buildSettings = {
				PRODUCT_NAME = "$(TARGET_NAME)";
			};
			name = Debug;
		};
		31108A451C6B90E900E728EA /* Release */ = {
			isa = XCBuildConfiguration;
			buildSettings = {
				PRODUCT_NAME = "$(TARGET_NAME)";
			};
			name = Release;
		};
		31108A461C6B90E900E728EA /* RASH */ = {
			isa = XCBuildConfiguration;
			buildSettings = {
				PRODUCT_NAME = "$(TARGET_NAME)";
			};
			name = RASH;
		};
		3114A597156E913C001E0AA3 /* Debug */ = {
			isa = XCBuildConfiguration;
			buildSettings = {
				PRODUCT_NAME = "$(TARGET_NAME)";
			};
			name = Debug;
		};
		3114A598156E913C001E0AA3 /* Release */ = {
			isa = XCBuildConfiguration;
			buildSettings = {
				PRODUCT_NAME = "$(TARGET_NAME)";
			};
			name = Release;
		};
		3114A5AF156E92C0001E0AA3 /* Debug */ = {
			isa = XCBuildConfiguration;
			buildSettings = {
				PRODUCT_NAME = "$(TARGET_NAME)";
			};
			name = Debug;
		};
		3114A5B0156E92C0001E0AA3 /* Release */ = {
			isa = XCBuildConfiguration;
			buildSettings = {
				PRODUCT_NAME = "$(TARGET_NAME)";
			};
			name = Release;
		};
		3114A5C5156E9315001E0AA3 /* Debug */ = {
			isa = XCBuildConfiguration;
			buildSettings = {
				PRODUCT_NAME = "$(TARGET_NAME)";
			};
			name = Debug;
		};
		3114A5C6156E9315001E0AA3 /* Release */ = {
			isa = XCBuildConfiguration;
			buildSettings = {
				PRODUCT_NAME = "$(TARGET_NAME)";
			};
			name = Release;
		};
		3114A5DE156E93A0001E0AA3 /* Debug */ = {
			isa = XCBuildConfiguration;
			buildSettings = {
				PRODUCT_NAME = "$(TARGET_NAME)";
			};
			name = Debug;
		};
		3114A5DF156E93A0001E0AA3 /* Release */ = {
			isa = XCBuildConfiguration;
			buildSettings = {
				PRODUCT_NAME = "$(TARGET_NAME)";
			};
			name = Release;
		};
		3114A5F7156E93E7001E0AA3 /* Debug */ = {
			isa = XCBuildConfiguration;
			buildSettings = {
				PRODUCT_NAME = "$(TARGET_NAME)";
			};
			name = Debug;
		};
		3114A5F8156E93E7001E0AA3 /* Release */ = {
			isa = XCBuildConfiguration;
			buildSettings = {
				PRODUCT_NAME = "$(TARGET_NAME)";
			};
			name = Release;
		};
		3114A60D156E9430001E0AA3 /* Debug */ = {
			isa = XCBuildConfiguration;
			buildSettings = {
				PRODUCT_NAME = "$(TARGET_NAME)";
			};
			name = Debug;
		};
		3114A60E156E9430001E0AA3 /* Release */ = {
			isa = XCBuildConfiguration;
			buildSettings = {
				PRODUCT_NAME = "$(TARGET_NAME)";
			};
			name = Release;
		};
		3114A624156E9485001E0AA3 /* Debug */ = {
			isa = XCBuildConfiguration;
			buildSettings = {
				PRODUCT_NAME = "$(TARGET_NAME)";
			};
			name = Debug;
		};
		3114A625156E9485001E0AA3 /* Release */ = {
			isa = XCBuildConfiguration;
			buildSettings = {
				PRODUCT_NAME = "$(TARGET_NAME)";
			};
			name = Release;
		};
		3114A63B156E94DB001E0AA3 /* Debug */ = {
			isa = XCBuildConfiguration;
			buildSettings = {
				PRODUCT_NAME = "$(TARGET_NAME)";
			};
			name = Debug;
		};
		3114A63C156E94DB001E0AA3 /* Release */ = {
			isa = XCBuildConfiguration;
			buildSettings = {
				PRODUCT_NAME = "$(TARGET_NAME)";
			};
			name = Release;
		};
		3114A654156E9596001E0AA3 /* Debug */ = {
			isa = XCBuildConfiguration;
			buildSettings = {
				PRODUCT_NAME = "$(TARGET_NAME)";
			};
			name = Debug;
		};
		3114A655156E9596001E0AA3 /* Release */ = {
			isa = XCBuildConfiguration;
			buildSettings = {
				PRODUCT_NAME = "$(TARGET_NAME)";
			};
			name = Release;
		};
		3114A66A156E95D9001E0AA3 /* Debug */ = {
			isa = XCBuildConfiguration;
			buildSettings = {
				PRODUCT_NAME = "$(TARGET_NAME)";
			};
			name = Debug;
		};
		3114A66B156E95D9001E0AA3 /* Release */ = {
			isa = XCBuildConfiguration;
			buildSettings = {
				PRODUCT_NAME = "$(TARGET_NAME)";
			};
			name = Release;
		};
		3114A684156E9669001E0AA3 /* Debug */ = {
			isa = XCBuildConfiguration;
			buildSettings = {
				PRODUCT_NAME = "$(TARGET_NAME)";
			};
			name = Debug;
		};
		3114A685156E9669001E0AA3 /* Release */ = {
			isa = XCBuildConfiguration;
			buildSettings = {
				PRODUCT_NAME = "$(TARGET_NAME)";
			};
			name = Release;
		};
		3114A69D156E971B001E0AA3 /* Debug */ = {
			isa = XCBuildConfiguration;
			buildSettings = {
				PRODUCT_NAME = "$(TARGET_NAME)";
			};
			name = Debug;
		};
		3114A69E156E971B001E0AA3 /* Release */ = {
			isa = XCBuildConfiguration;
			buildSettings = {
				PRODUCT_NAME = "$(TARGET_NAME)";
			};
			name = Release;
		};
		3114A6B4156E9759001E0AA3 /* Debug */ = {
			isa = XCBuildConfiguration;
			buildSettings = {
				PRODUCT_NAME = "$(TARGET_NAME)";
			};
			name = Debug;
		};
		3114A6B5156E9759001E0AA3 /* Release */ = {
			isa = XCBuildConfiguration;
			buildSettings = {
				PRODUCT_NAME = "$(TARGET_NAME)";
			};
			name = Release;
		};
		3114A6CE156E9815001E0AA3 /* Debug */ = {
			isa = XCBuildConfiguration;
			buildSettings = {
				PRODUCT_NAME = "$(TARGET_NAME)";
			};
			name = Debug;
		};
		3114A6CF156E9815001E0AA3 /* Release */ = {
			isa = XCBuildConfiguration;
			buildSettings = {
				PRODUCT_NAME = "$(TARGET_NAME)";
			};
			name = Release;
		};
		3124CAC0156BE3EC00753214 /* Debug */ = {
			isa = XCBuildConfiguration;
			buildSettings = {
				PRODUCT_NAME = "$(TARGET_NAME)";
			};
			name = Debug;
		};
		3124CAC1156BE3EC00753214 /* Release */ = {
			isa = XCBuildConfiguration;
			buildSettings = {
				PRODUCT_NAME = "$(TARGET_NAME)";
			};
			name = Release;
		};
		3124CADC156BE64A00753214 /* Debug */ = {
			isa = XCBuildConfiguration;
			buildSettings = {
				PRODUCT_NAME = "$(TARGET_NAME)";
			};
			name = Debug;
		};
		3124CADD156BE64A00753214 /* Release */ = {
			isa = XCBuildConfiguration;
			buildSettings = {
				PRODUCT_NAME = "$(TARGET_NAME)";
			};
			name = Release;
		};
		3124CAF3156BE7F300753214 /* Debug */ = {
			isa = XCBuildConfiguration;
			buildSettings = {
				PRODUCT_NAME = "$(TARGET_NAME)";
			};
			name = Debug;
		};
		3124CAF4156BE7F300753214 /* Release */ = {
			isa = XCBuildConfiguration;
			buildSettings = {
				PRODUCT_NAME = "$(TARGET_NAME)";
			};
			name = Release;
		};
		318DA8CA1892B0F30089718C /* Debug */ = {
			isa = XCBuildConfiguration;
			buildSettings = {
				PRODUCT_NAME = "$(TARGET_NAME)";
			};
			name = Debug;
		};
		318DA8CB1892B0F30089718C /* Release */ = {
			isa = XCBuildConfiguration;
			buildSettings = {
				PRODUCT_NAME = "$(TARGET_NAME)";
			};
			name = Release;
		};
		318DA8D41892C0D00089718C /* RASH */ = {
			isa = XCBuildConfiguration;
			buildSettings = {
				ARCHS = "$(ARCHS_STANDARD_32_64_BIT)";
				CLANG_WARN_EMPTY_BODY = YES;
				CLANG_WARN_IMPLICIT_SIGN_CONVERSION = YES;
				CLANG_WARN_SUSPICIOUS_IMPLICIT_CONVERSION = YES;
				CLANG_WARN__DUPLICATE_METHOD_MATCH = YES;
				DEBUG_INFORMATION_FORMAT = "dwarf-with-dsym";
				GCC_C_LANGUAGE_STANDARD = c89;
				GCC_OPTIMIZATION_LEVEL = s;
				GCC_PREPROCESSOR_DEFINITIONS = CONFIG_VAR_RASH;
				GCC_TREAT_IMPLICIT_FUNCTION_DECLARATIONS_AS_ERRORS = YES;
				GCC_TREAT_INCOMPATIBLE_POINTER_TYPE_WARNINGS_AS_ERRORS = YES;
				GCC_TREAT_WARNINGS_AS_ERRORS = YES;
				GCC_VERSION = com.apple.compilers.llvm.clang.1_0;
				GCC_WARN_64_TO_32_BIT_CONVERSION = YES;
				GCC_WARN_ABOUT_INVALID_OFFSETOF_MACRO = NO;
				GCC_WARN_ABOUT_MISSING_NEWLINE = YES;
				GCC_WARN_ABOUT_MISSING_PROTOTYPES = YES;
				GCC_WARN_ABOUT_RETURN_TYPE = YES;
				GCC_WARN_INITIALIZER_NOT_FULLY_BRACKETED = YES;
				GCC_WARN_PEDANTIC = YES;
				GCC_WARN_SHADOW = YES;
				GCC_WARN_SIGN_COMPARE = YES;
				GCC_WARN_UNDECLARED_SELECTOR = YES;
				GCC_WARN_UNINITIALIZED_AUTOS = YES;
				GCC_WARN_UNKNOWN_PRAGMAS = YES;
				GCC_WARN_UNUSED_FUNCTION = YES;
				GCC_WARN_UNUSED_LABEL = YES;
				GCC_WARN_UNUSED_PARAMETER = YES;
				GCC_WARN_UNUSED_VARIABLE = YES;
				MACOSX_DEPLOYMENT_TARGET = 10.4;
				SDKROOT = macosx;
				SYMROOT = xc;
				WARNING_CFLAGS = (
					"-pedantic",
					"-Waggregate-return",
					"-Wall",
					"-Wcast-qual",
					"-Wconversion",
					"-Wduplicate-enum",
					"-Wextra",
					"-Winline",
					"-Wmissing-prototypes",
					"-Wmissing-variable-declarations",
					"-Wnested-externs",
					"-Wno-extended-offsetof",
					"-Wpointer-arith",
					"-Wshadow",
					"-Wstrict-aliasing=2",
					"-Wstrict-prototypes",
					"-Wunreachable-code",
					"-Wwrite-strings",
				);
			};
			name = RASH;
		};
		318DA8D51892C0D00089718C /* RASH */ = {
			isa = XCBuildConfiguration;
			buildSettings = {
				PRODUCT_NAME = "$(TARGET_NAME)";
			};
			name = RASH;
		};
		318DA8D61892C0D00089718C /* RASH */ = {
			isa = XCBuildConfiguration;
			buildSettings = {
				ALWAYS_SEARCH_USER_PATHS = NO;
				EXECUTABLE_PREFIX = lib;
				PRODUCT_NAME = "$(TARGET_NAME)";
			};
			name = RASH;
		};
		318DA8D71892C0D00089718C /* RASH */ = {
			isa = XCBuildConfiguration;
			buildSettings = {
				PRODUCT_NAME = "$(TARGET_NAME)";
			};
			name = RASH;
		};
		318DA8D81892C0D00089718C /* RASH */ = {
			isa = XCBuildConfiguration;
			buildSettings = {
				PRODUCT_NAME = "$(TARGET_NAME)";
			};
			name = RASH;
		};
		318DA8D91892C0D00089718C /* RASH */ = {
			isa = XCBuildConfiguration;
			buildSettings = {
				PRODUCT_NAME = "$(TARGET_NAME)";
			};
			name = RASH;
		};
		318DA8DA1892C0D00089718C /* RASH */ = {
			isa = XCBuildConfiguration;
			buildSettings = {
				PRODUCT_NAME = "$(TARGET_NAME)";
			};
			name = RASH;
		};
		318DA8DB1892C0D00089718C /* RASH */ = {
			isa = XCBuildConfiguration;
			buildSettings = {
				PRODUCT_NAME = "$(TARGET_NAME)";
			};
			name = RASH;
		};
		318DA8DC1892C0D00089718C /* RASH */ = {
			isa = XCBuildConfiguration;
			buildSettings = {
				PRODUCT_NAME = "$(TARGET_NAME)";
			};
			name = RASH;
		};
		318DA8DD1892C0D00089718C /* RASH */ = {
			isa = XCBuildConfiguration;
			buildSettings = {
				PRODUCT_NAME = "$(TARGET_NAME)";
			};
			name = RASH;
		};
		318DA8DE1892C0D00089718C /* RASH */ = {
			isa = XCBuildConfiguration;
			buildSettings = {
				PRODUCT_NAME = "$(TARGET_NAME)";
			};
			name = RASH;
		};
		318DA8DF1892C0D00089718C /* RASH */ = {
			isa = XCBuildConfiguration;
			buildSettings = {
				PRODUCT_NAME = "$(TARGET_NAME)";
			};
			name = RASH;
		};
		318DA8E01892C0D00089718C /* RASH */ = {
			isa = XCBuildConfiguration;
			buildSettings = {
				PRODUCT_NAME = "$(TARGET_NAME)";
			};
			name = RASH;
		};
		318DA8E11892C0D00089718C /* RASH */ = {
			isa = XCBuildConfiguration;
			buildSettings = {
				PRODUCT_NAME = "$(TARGET_NAME)";
			};
			name = RASH;
		};
		318DA8E21892C0D00089718C /* RASH */ = {
			isa = XCBuildConfiguration;
			buildSettings = {
				PRODUCT_NAME = "$(TARGET_NAME)";
			};
			name = RASH;
		};
		318DA8E31892C0D00089718C /* RASH */ = {
			isa = XCBuildConfiguration;
			buildSettings = {
				PRODUCT_NAME = "$(TARGET_NAME)";
			};
			name = RASH;
		};
		318DA8E41892C0D00089718C /* RASH */ = {
			isa = XCBuildConfiguration;
			buildSettings = {
				PRODUCT_NAME = "$(TARGET_NAME)";
			};
			name = RASH;
		};
		318DA8E51892C0D00089718C /* RASH */ = {
			isa = XCBuildConfiguration;
			buildSettings = {
				PRODUCT_NAME = "$(TARGET_NAME)";
			};
			name = RASH;
		};
		318DA8E61892C0D00089718C /* RASH */ = {
			isa = XCBuildConfiguration;
			buildSettings = {
				PRODUCT_NAME = "$(TARGET_NAME)";
			};
			name = RASH;
		};
		318DA8E71892C0D00089718C /* RASH */ = {
			isa = XCBuildConfiguration;
			buildSettings = {
				PRODUCT_NAME = "$(TARGET_NAME)";
			};
			name = RASH;
		};
		318DA8E81892C0D00089718C /* RASH */ = {
			isa = XCBuildConfiguration;
			buildSettings = {
				PRODUCT_NAME = "$(TARGET_NAME)";
			};
			name = RASH;
		};
		318DA8E91892C0D00089718C /* RASH */ = {
			isa = XCBuildConfiguration;
			buildSettings = {
				PRODUCT_NAME = "$(TARGET_NAME)";
			};
			name = RASH;
		};
		318DA8EA1892C0D00089718C /* RASH */ = {
			isa = XCBuildConfiguration;
			buildSettings = {
				PRODUCT_NAME = "$(TARGET_NAME)";
			};
			name = RASH;
		};
		318DA8EB1892C0D00089718C /* RASH */ = {
			isa = XCBuildConfiguration;
			buildSettings = {
				PRODUCT_NAME = "$(TARGET_NAME)";
			};
			name = RASH;
		};
		318DA8EC1892C0D00089718C /* RASH */ = {
			isa = XCBuildConfiguration;
			buildSettings = {
				PRODUCT_NAME = "$(TARGET_NAME)";
			};
			name = RASH;
		};
		318DA8ED1892C0D00089718C /* RASH */ = {
			isa = XCBuildConfiguration;
			buildSettings = {
				PRODUCT_NAME = "$(TARGET_NAME)";
			};
			name = RASH;
		};
		318DA8EE1892C0D00089718C /* RASH */ = {
			isa = XCBuildConfiguration;
			buildSettings = {
				PRODUCT_NAME = "$(TARGET_NAME)";
			};
			name = RASH;
		};
		318DA8EF1892C0D00089718C /* RASH */ = {
			isa = XCBuildConfiguration;
			buildSettings = {
				PRODUCT_NAME = "$(TARGET_NAME)";
			};
			name = RASH;
		};
		318DA8F01892C0D00089718C /* RASH */ = {
			isa = XCBuildConfiguration;
			buildSettings = {
				PRODUCT_NAME = "$(TARGET_NAME)";
			};
			name = RASH;
		};
		318DA8F11892C0D00089718C /* RASH */ = {
			isa = XCBuildConfiguration;
			buildSettings = {
				PRODUCT_NAME = "$(TARGET_NAME)";
			};
			name = RASH;
		};
		318DA8F21892C0D00089718C /* RASH */ = {
			isa = XCBuildConfiguration;
			buildSettings = {
				PRODUCT_NAME = "$(TARGET_NAME)";
			};
			name = RASH;
		};
		318DA8F31892C0D00089718C /* RASH */ = {
			isa = XCBuildConfiguration;
			buildSettings = {
				PRODUCT_NAME = "$(TARGET_NAME)";
			};
			name = RASH;
		};
		318DA8F41892C0D00089718C /* RASH */ = {
			isa = XCBuildConfiguration;
			buildSettings = {
				PRODUCT_NAME = "$(TARGET_NAME)";
			};
			name = RASH;
		};
		318DA8F51892C0D00089718C /* RASH */ = {
			isa = XCBuildConfiguration;
			buildSettings = {
				PRODUCT_NAME = "$(TARGET_NAME)";
			};
			name = RASH;
		};
		318DA8F61892C0D00089718C /* RASH */ = {
			isa = XCBuildConfiguration;
			buildSettings = {
				PRODUCT_NAME = "$(TARGET_NAME)";
			};
			name = RASH;
		};
		318DA8F71892C0D00089718C /* RASH */ = {
			isa = XCBuildConfiguration;
			buildSettings = {
				PRODUCT_NAME = "$(TARGET_NAME)";
			};
			name = RASH;
		};
		318DA8F81892C0D00089718C /* RASH */ = {
			isa = XCBuildConfiguration;
			buildSettings = {
				PRODUCT_NAME = "$(TARGET_NAME)";
			};
			name = RASH;
		};
		318DA8F91892C0D00089718C /* RASH */ = {
			isa = XCBuildConfiguration;
			buildSettings = {
				PRODUCT_NAME = "$(TARGET_NAME)";
			};
			name = RASH;
		};
		318DA8FA1892C0D00089718C /* RASH */ = {
			isa = XCBuildConfiguration;
			buildSettings = {
				GCC_C_LANGUAGE_STANDARD = c99;
				PRODUCT_NAME = "$(TARGET_NAME)";
			};
			name = RASH;
		};
		318DA8FB1892C0D00089718C /* RASH */ = {
			isa = XCBuildConfiguration;
			buildSettings = {
				PRODUCT_NAME = "$(TARGET_NAME)";
			};
			name = RASH;
		};
		318DA8FC1892C0D00089718C /* RASH */ = {
			isa = XCBuildConfiguration;
			buildSettings = {
				PRODUCT_NAME = "$(TARGET_NAME)";
			};
			name = RASH;
		};
		318DA8FD1892C0D00089718C /* RASH */ = {
			isa = XCBuildConfiguration;
			buildSettings = {
				PRODUCT_NAME = "$(TARGET_NAME)";
			};
			name = RASH;
		};
		318DA8FE1892C0D00089718C /* RASH */ = {
			isa = XCBuildConfiguration;
			buildSettings = {
				PRODUCT_NAME = "$(TARGET_NAME)";
			};
			name = RASH;
		};
		31D60015156D3CB200337B26 /* Debug */ = {
			isa = XCBuildConfiguration;
			buildSettings = {
				PRODUCT_NAME = "$(TARGET_NAME)";
			};
			name = Debug;
		};
		31D60016156D3CB200337B26 /* Release */ = {
			isa = XCBuildConfiguration;
			buildSettings = {
				PRODUCT_NAME = "$(TARGET_NAME)";
			};
			name = Release;
		};
		31D6002F156D3D3F00337B26 /* Debug */ = {
			isa = XCBuildConfiguration;
			buildSettings = {
				PRODUCT_NAME = "$(TARGET_NAME)";
			};
			name = Debug;
		};
		31D60030156D3D3F00337B26 /* Release */ = {
			isa = XCBuildConfiguration;
			buildSettings = {
				PRODUCT_NAME = "$(TARGET_NAME)";
			};
			name = Release;
		};
		31D60046156D3EC700337B26 /* Debug */ = {
			isa = XCBuildConfiguration;
			buildSettings = {
				PRODUCT_NAME = "$(TARGET_NAME)";
			};
			name = Debug;
		};
		31D60047156D3EC700337B26 /* Release */ = {
			isa = XCBuildConfiguration;
			buildSettings = {
				PRODUCT_NAME = "$(TARGET_NAME)";
			};
			name = Release;
		};
		31D6005C156D3F3500337B26 /* Debug */ = {
			isa = XCBuildConfiguration;
			buildSettings = {
				PRODUCT_NAME = "$(TARGET_NAME)";
			};
			name = Debug;
		};
		31D6005D156D3F3500337B26 /* Release */ = {
			isa = XCBuildConfiguration;
			buildSettings = {
				PRODUCT_NAME = "$(TARGET_NAME)";
			};
			name = Release;
		};
		31D60079156D3FBC00337B26 /* Debug */ = {
			isa = XCBuildConfiguration;
			buildSettings = {
				PRODUCT_NAME = "$(TARGET_NAME)";
			};
			name = Debug;
		};
		31D6007A156D3FBC00337B26 /* Release */ = {
			isa = XCBuildConfiguration;
			buildSettings = {
				PRODUCT_NAME = "$(TARGET_NAME)";
			};
			name = Release;
		};
		31D60094156D402900337B26 /* Debug */ = {
			isa = XCBuildConfiguration;
			buildSettings = {
				PRODUCT_NAME = "$(TARGET_NAME)";
			};
			name = Debug;
		};
		31D60095156D402900337B26 /* Release */ = {
			isa = XCBuildConfiguration;
			buildSettings = {
				PRODUCT_NAME = "$(TARGET_NAME)";
			};
			name = Release;
		};
		31EEABDF156AAE9E00714D05 /* Debug */ = {
			isa = XCBuildConfiguration;
			buildSettings = {
				ARCHS = "$(ARCHS_STANDARD_32_64_BIT)";
				CLANG_WARN_EMPTY_BODY = YES;
				CLANG_WARN_IMPLICIT_SIGN_CONVERSION = YES;
				CLANG_WARN_SUSPICIOUS_IMPLICIT_CONVERSION = YES;
				CLANG_WARN__DUPLICATE_METHOD_MATCH = YES;
				COPY_PHASE_STRIP = NO;
				GCC_C_LANGUAGE_STANDARD = c89;
				GCC_OPTIMIZATION_LEVEL = 0;
				GCC_PREPROCESSOR_DEFINITIONS = CONFIG_VAR_COOL;
				GCC_TREAT_IMPLICIT_FUNCTION_DECLARATIONS_AS_ERRORS = YES;
				GCC_TREAT_INCOMPATIBLE_POINTER_TYPE_WARNINGS_AS_ERRORS = YES;
				GCC_TREAT_WARNINGS_AS_ERRORS = YES;
				GCC_VERSION = com.apple.compilers.llvm.clang.1_0;
				GCC_WARN_64_TO_32_BIT_CONVERSION = YES;
				GCC_WARN_ABOUT_INVALID_OFFSETOF_MACRO = NO;
				GCC_WARN_ABOUT_MISSING_NEWLINE = YES;
				GCC_WARN_ABOUT_MISSING_PROTOTYPES = YES;
				GCC_WARN_ABOUT_RETURN_TYPE = YES;
				GCC_WARN_INITIALIZER_NOT_FULLY_BRACKETED = YES;
				GCC_WARN_PEDANTIC = YES;
				GCC_WARN_SHADOW = YES;
				GCC_WARN_SIGN_COMPARE = YES;
				GCC_WARN_UNDECLARED_SELECTOR = YES;
				GCC_WARN_UNINITIALIZED_AUTOS = YES;
				GCC_WARN_UNKNOWN_PRAGMAS = YES;
				GCC_WARN_UNUSED_FUNCTION = YES;
				GCC_WARN_UNUSED_LABEL = YES;
				GCC_WARN_UNUSED_PARAMETER = YES;
				GCC_WARN_UNUSED_VARIABLE = YES;
				MACOSX_DEPLOYMENT_TARGET = 10.4;
				ONLY_ACTIVE_ARCH = YES;
				SDKROOT = macosx;
				SYMROOT = xc;
				WARNING_CFLAGS = (
					"-pedantic",
					"-Waggregate-return",
					"-Wall",
					"-Wcast-qual",
					"-Wconversion",
					"-Wduplicate-enum",
					"-Wextra",
					"-Winline",
					"-Wmissing-prototypes",
					"-Wmissing-variable-declarations",
					"-Wnested-externs",
					"-Wno-extended-offsetof",
					"-Wpointer-arith",
					"-Wshadow",
					"-Wstrict-aliasing=2",
					"-Wstrict-prototypes",
					"-Wunreachable-code",
					"-Wwrite-strings",
				);
			};
			name = Debug;
		};
		31EEABE0156AAE9E00714D05 /* Release */ = {
			isa = XCBuildConfiguration;
			buildSettings = {
				ARCHS = "$(ARCHS_STANDARD_32_64_BIT)";
				CLANG_WARN_EMPTY_BODY = YES;
				CLANG_WARN_IMPLICIT_SIGN_CONVERSION = YES;
				CLANG_WARN_SUSPICIOUS_IMPLICIT_CONVERSION = YES;
				CLANG_WARN__DUPLICATE_METHOD_MATCH = YES;
				DEBUG_INFORMATION_FORMAT = "dwarf-with-dsym";
				GCC_C_LANGUAGE_STANDARD = c89;
				GCC_OPTIMIZATION_LEVEL = s;
				GCC_PREPROCESSOR_DEFINITIONS = CONFIG_VAR_HOT;
				GCC_TREAT_IMPLICIT_FUNCTION_DECLARATIONS_AS_ERRORS = YES;
				GCC_TREAT_INCOMPATIBLE_POINTER_TYPE_WARNINGS_AS_ERRORS = YES;
				GCC_TREAT_WARNINGS_AS_ERRORS = YES;
				GCC_VERSION = com.apple.compilers.llvm.clang.1_0;
				GCC_WARN_64_TO_32_BIT_CONVERSION = YES;
				GCC_WARN_ABOUT_INVALID_OFFSETOF_MACRO = NO;
				GCC_WARN_ABOUT_MISSING_NEWLINE = YES;
				GCC_WARN_ABOUT_MISSING_PROTOTYPES = YES;
				GCC_WARN_ABOUT_RETURN_TYPE = YES;
				GCC_WARN_INITIALIZER_NOT_FULLY_BRACKETED = YES;
				GCC_WARN_PEDANTIC = YES;
				GCC_WARN_SHADOW = YES;
				GCC_WARN_SIGN_COMPARE = YES;
				GCC_WARN_UNDECLARED_SELECTOR = YES;
				GCC_WARN_UNINITIALIZED_AUTOS = YES;
				GCC_WARN_UNKNOWN_PRAGMAS = YES;
				GCC_WARN_UNUSED_FUNCTION = YES;
				GCC_WARN_UNUSED_LABEL = YES;
				GCC_WARN_UNUSED_PARAMETER = YES;
				GCC_WARN_UNUSED_VARIABLE = YES;
				MACOSX_DEPLOYMENT_TARGET = 10.4;
				SDKROOT = macosx;
				SYMROOT = xc;
				WARNING_CFLAGS = (
					"-pedantic",
					"-Waggregate-return",
					"-Wall",
					"-Wcast-qual",
					"-Wconversion",
					"-Wduplicate-enum",
					"-Wextra",
					"-Winline",
					"-Wmissing-prototypes",
					"-Wmissing-variable-declarations",
					"-Wnested-externs",
					"-Wno-extended-offsetof",
					"-Wpointer-arith",
					"-Wshadow",
					"-Wstrict-aliasing=2",
					"-Wstrict-prototypes",
					"-Wunreachable-code",
					"-Wwrite-strings",
				);
			};
			name = Release;
		};
		31EEABFD156AAF9D00714D05 /* Debug */ = {
			isa = XCBuildConfiguration;
			buildSettings = {
				ALWAYS_SEARCH_USER_PATHS = NO;
				EXECUTABLE_PREFIX = lib;
				PRODUCT_NAME = "$(TARGET_NAME)";
			};
			name = Debug;
		};
		31EEABFE156AAF9D00714D05 /* Release */ = {
			isa = XCBuildConfiguration;
			buildSettings = {
				ALWAYS_SEARCH_USER_PATHS = NO;
				EXECUTABLE_PREFIX = lib;
				PRODUCT_NAME = "$(TARGET_NAME)";
			};
			name = Release;
		};
		31EEAC6D156AB52600714D05 /* Debug */ = {
			isa = XCBuildConfiguration;
			buildSettings = {
				PRODUCT_NAME = "$(TARGET_NAME)";
			};
			name = Debug;
		};
		31EEAC6E156AB52600714D05 /* Release */ = {
			isa = XCBuildConfiguration;
			buildSettings = {
				PRODUCT_NAME = "$(TARGET_NAME)";
			};
			name = Release;
		};
		31FCAE1017692403008C034C /* Debug */ = {
			isa = XCBuildConfiguration;
			buildSettings = {
				PRODUCT_NAME = "$(TARGET_NAME)";
			};
			name = Debug;
		};
		31FCAE1117692403008C034C /* Release */ = {
			isa = XCBuildConfiguration;
			buildSettings = {
				PRODUCT_NAME = "$(TARGET_NAME)";
			};
			name = Release;
		};
		6313D46F18A400B200EB03EF /* Debug */ = {
			isa = XCBuildConfiguration;
			buildSettings = {
				PRODUCT_NAME = "$(TARGET_NAME)";
			};
			name = Debug;
		};
		6313D47018A400B200EB03EF /* Release */ = {
			isa = XCBuildConfiguration;
			buildSettings = {
				PRODUCT_NAME = "$(TARGET_NAME)";
			};
			name = Release;
		};
		6313D47118A400B200EB03EF /* RASH */ = {
			isa = XCBuildConfiguration;
			buildSettings = {
				PRODUCT_NAME = "$(TARGET_NAME)";
			};
			name = RASH;
		};
/* End XCBuildConfiguration section */

/* Begin XCConfigurationList section */
		2215A9AD192A47BB00E9E2CE /* Build configuration list for PBXAggregateTarget "testci" */ = {
			isa = XCConfigurationList;
			buildConfigurations = (
				2215A9AE192A47BB00E9E2CE /* Debug */,
				2215A9AF192A47BB00E9E2CE /* Release */,
				2215A9B0192A47BB00E9E2CE /* RASH */,
			);
			defaultConfigurationIsVisible = 0;
			defaultConfigurationName = Release;
		};
		2215A9B5192A47C500E9E2CE /* Build configuration list for PBXAggregateTarget "testansi" */ = {
			isa = XCConfigurationList;
			buildConfigurations = (
				2215A9B6192A47C500E9E2CE /* Debug */,
				2215A9B7192A47C500E9E2CE /* Release */,
				2215A9B8192A47C500E9E2CE /* RASH */,
			);
			defaultConfigurationIsVisible = 0;
			defaultConfigurationName = Release;
		};
		2215A9BD192A47CE00E9E2CE /* Build configuration list for PBXAggregateTarget "testall" */ = {
			isa = XCConfigurationList;
			buildConfigurations = (
				2215A9BE192A47CE00E9E2CE /* Debug */,
				2215A9BF192A47CE00E9E2CE /* Release */,
				2215A9C0192A47CE00E9E2CE /* RASH */,
			);
			defaultConfigurationIsVisible = 0;
			defaultConfigurationName = Release;
		};
		2215A9C5192A47D500E9E2CE /* Build configuration list for PBXAggregateTarget "testpollnone" */ = {
			isa = XCConfigurationList;
			buildConfigurations = (
				2215A9C6192A47D500E9E2CE /* Debug */,
				2215A9C7192A47D500E9E2CE /* Release */,
				2215A9C8192A47D500E9E2CE /* RASH */,
			);
			defaultConfigurationIsVisible = 0;
			defaultConfigurationName = Release;
		};
		2231BB5518CA97D8002D6322 /* Build configuration list for PBXNativeTarget "locbwcss" */ = {
			isa = XCConfigurationList;
			buildConfigurations = (
				2231BB5618CA97D8002D6322 /* Debug */,
				2231BB5718CA97D8002D6322 /* Release */,
				2231BB5818CA97D8002D6322 /* RASH */,
			);
			defaultConfigurationIsVisible = 0;
			defaultConfigurationName = Release;
		};
		2231BB6318CA97DC002D6322 /* Build configuration list for PBXNativeTarget "locusss" */ = {
			isa = XCConfigurationList;
			buildConfigurations = (
				2231BB6418CA97DC002D6322 /* Debug */,
				2231BB6518CA97DC002D6322 /* Release */,
				2231BB6618CA97DC002D6322 /* RASH */,
			);
			defaultConfigurationIsVisible = 0;
			defaultConfigurationName = Release;
		};
		223E796119EAB00B00DC26A6 /* Build configuration list for PBXNativeTarget "sncss" */ = {
			isa = XCConfigurationList;
			buildConfigurations = (
				223E796219EAB00B00DC26A6 /* Debug */,
				223E796319EAB00B00DC26A6 /* Release */,
				223E796419EAB00B00DC26A6 /* RASH */,
			);
			defaultConfigurationIsVisible = 0;
			defaultConfigurationName = Release;
		};
		224CC795175E1821002FF81B /* Build configuration list for PBXNativeTarget "fotest" */ = {
			isa = XCConfigurationList;
			buildConfigurations = (
				224CC796175E1821002FF81B /* Debug */,
				224CC797175E1821002FF81B /* Release */,
				318DA8E91892C0D00089718C /* RASH */,
			);
			defaultConfigurationIsVisible = 0;
			defaultConfigurationName = Release;
		};
		2291A5B9175CAB2F001D4920 /* Build configuration list for PBXNativeTarget "awlutth" */ = {
			isa = XCConfigurationList;
			buildConfigurations = (
				2291A5BA175CAB2F001D4920 /* Debug */,
				2291A5BB175CAB2F001D4920 /* Release */,
				318DA8E11892C0D00089718C /* RASH */,
			);
			defaultConfigurationIsVisible = 0;
			defaultConfigurationName = Release;
		};
		2291A5CD175CAFCA001D4920 /* Build configuration list for PBXNativeTarget "expt825" */ = {
			isa = XCConfigurationList;
			buildConfigurations = (
				2291A5CE175CAFCA001D4920 /* Debug */,
				2291A5CF175CAFCA001D4920 /* Release */,
				318DA8E61892C0D00089718C /* RASH */,
			);
			defaultConfigurationIsVisible = 0;
			defaultConfigurationName = Release;
		};
		2291A5DF175CB05F001D4920 /* Build configuration list for PBXNativeTarget "exposet0" */ = {
			isa = XCConfigurationList;
			buildConfigurations = (
				2291A5E0175CB05F001D4920 /* Debug */,
				2291A5E1175CB05F001D4920 /* Release */,
				318DA8E51892C0D00089718C /* RASH */,
			);
			defaultConfigurationIsVisible = 0;
			defaultConfigurationName = Release;
		};
		22B2BC3218B6434F00C33E63 /* Build configuration list for PBXNativeTarget "scheme-advanced" */ = {
			isa = XCConfigurationList;
			buildConfigurations = (
				22B2BC3318B6434F00C33E63 /* Debug */,
				22B2BC3418B6434F00C33E63 /* Release */,
				22B2BC3518B6434F00C33E63 /* RASH */,
			);
			defaultConfigurationIsVisible = 0;
			defaultConfigurationName = Release;
		};
		22C2ACAB18BE400A006B3677 /* Build configuration list for PBXNativeTarget "nailboardtest" */ = {
			isa = XCConfigurationList;
			buildConfigurations = (
				22C2ACAC18BE400A006B3677 /* Debug */,
				22C2ACAD18BE400A006B3677 /* Release */,
				22C2ACAE18BE400A006B3677 /* RASH */,
			);
			defaultConfigurationIsVisible = 0;
			defaultConfigurationName = Release;
		};
		22CDE8F016E9E97E00366D0A /* Build configuration list for PBXAggregateTarget "testrun" */ = {
			isa = XCConfigurationList;
			buildConfigurations = (
				22CDE8F116E9E97E00366D0A /* Debug */,
				22CDE8F216E9E97E00366D0A /* Release */,
				318DA8FC1892C0D00089718C /* RASH */,
			);
			defaultConfigurationIsVisible = 0;
			defaultConfigurationName = Release;
		};
		22EA3F4120D2B0D90065F5B6 /* Build configuration list for PBXNativeTarget "forktest" */ = {
			isa = XCConfigurationList;
			buildConfigurations = (
				22EA3F4220D2B0D90065F5B6 /* Debug */,
				22EA3F4320D2B0D90065F5B6 /* Release */,
				22EA3F4420D2B0D90065F5B6 /* RASH */,
			);
			defaultConfigurationIsVisible = 0;
			defaultConfigurationName = Release;
		};
		22F846B918F437B900982BA7 /* Build configuration list for PBXNativeTarget "lockut" */ = {
			isa = XCConfigurationList;
			buildConfigurations = (
				22F846BA18F437B900982BA7 /* Debug */,
				22F846BB18F437B900982BA7 /* Release */,
				22F846BC18F437B900982BA7 /* RASH */,
			);
			defaultConfigurationIsVisible = 0;
			defaultConfigurationName = Release;
		};
		22FA177116E8D6FC0098B23F /* Build configuration list for PBXNativeTarget "amcssth" */ = {
			isa = XCConfigurationList;
			buildConfigurations = (
				22FA177216E8D6FC0098B23F /* Debug */,
				22FA177316E8D6FC0098B23F /* Release */,
				318DA8DA1892C0D00089718C /* RASH */,
			);
			defaultConfigurationIsVisible = 0;
			defaultConfigurationName = Release;
		};
		22FACEE918880983000FDBC1 /* Build configuration list for PBXNativeTarget "airtest" */ = {
			isa = XCConfigurationList;
			buildConfigurations = (
				22FACEEA18880983000FDBC1 /* Debug */,
				22FACEEB18880983000FDBC1 /* Release */,
				22C2ACA118BE3FEC006B3677 /* RASH */,
			);
			defaultConfigurationIsVisible = 0;
			defaultConfigurationName = Release;
		};
		2D07B9741636FC9900DB751B /* Build configuration list for PBXNativeTarget "mpseventsql" */ = {
			isa = XCConfigurationList;
			buildConfigurations = (
				2D07B9751636FC9900DB751B /* Debug */,
				2D07B9761636FC9900DB751B /* Release */,
				318DA8FA1892C0D00089718C /* RASH */,
			);
			defaultConfigurationIsVisible = 0;
			defaultConfigurationName = Release;
		};
		2D604BA216514B59003AAF46 /* Build configuration list for PBXNativeTarget "mpseventtxt" */ = {
			isa = XCConfigurationList;
			buildConfigurations = (
				2D604B9F16514B1A003AAF46 /* Debug */,
				2D604BA016514B1A003AAF46 /* Release */,
				318DA8FB1892C0D00089718C /* RASH */,
			);
			defaultConfigurationIsVisible = 0;
			defaultConfigurationName = Release;
		};
		3104AFBC156D357B000A585A /* Build configuration list for PBXNativeTarget "apss" */ = {
			isa = XCConfigurationList;
			buildConfigurations = (
				3104AFBA156D357B000A585A /* Debug */,
				3104AFBB156D357B000A585A /* Release */,
				318DA8DD1892C0D00089718C /* RASH */,
			);
			defaultConfigurationIsVisible = 0;
			defaultConfigurationName = Release;
		};
		3104AFCF156D35E2000A585A /* Build configuration list for PBXNativeTarget "sacss" */ = {
			isa = XCConfigurationList;
			buildConfigurations = (
				3104AFD0156D35E2000A585A /* Debug */,
				3104AFD1156D35E2000A585A /* Release */,
				318DA8F21892C0D00089718C /* RASH */,
			);
			defaultConfigurationIsVisible = 0;
			defaultConfigurationName = Release;
		};
		3104AFE4156D3682000A585A /* Build configuration list for PBXNativeTarget "amcsshe" */ = {
			isa = XCConfigurationList;
			buildConfigurations = (
				3104AFE5156D3682000A585A /* Debug */,
				3104AFE6156D3682000A585A /* Release */,
				318DA8D91892C0D00089718C /* RASH */,
			);
			defaultConfigurationIsVisible = 0;
			defaultConfigurationName = Release;
		};
		3104AFF2156D37A0000A585A /* Build configuration list for PBXAggregateTarget "all" */ = {
			isa = XCConfigurationList;
			buildConfigurations = (
				3104AFF3156D37A0000A585A /* Debug */,
				3104AFF4156D37A0000A585A /* Release */,
				318DA8D51892C0D00089718C /* RASH */,
			);
			defaultConfigurationIsVisible = 0;
			defaultConfigurationName = Release;
		};
		3104B010156D38F3000A585A /* Build configuration list for PBXNativeTarget "amsss" */ = {
			isa = XCConfigurationList;
			buildConfigurations = (
				3104B011156D38F3000A585A /* Debug */,
				3104B012156D38F3000A585A /* Release */,
				318DA8DB1892C0D00089718C /* RASH */,
			);
			defaultConfigurationIsVisible = 0;
			defaultConfigurationName = Release;
		};
		3104B029156D39D4000A585A /* Build configuration list for PBXNativeTarget "amssshe" */ = {
			isa = XCConfigurationList;
			buildConfigurations = (
				3104B02A156D39D4000A585A /* Debug */,
				3104B02B156D39D4000A585A /* Release */,
				318DA8DC1892C0D00089718C /* RASH */,
			);
			defaultConfigurationIsVisible = 0;
			defaultConfigurationName = Release;
		};
		3104B044156D3AD8000A585A /* Build configuration list for PBXNativeTarget "segsmss" */ = {
			isa = XCConfigurationList;
			buildConfigurations = (
				3104B045156D3AD8000A585A /* Debug */,
				3104B046156D3AD8000A585A /* Release */,
				318DA8F31892C0D00089718C /* RASH */,
			);
			defaultConfigurationIsVisible = 0;
			defaultConfigurationName = Release;
		};
		31108A431C6B90E900E728EA /* Build configuration list for PBXNativeTarget "tagtest" */ = {
			isa = XCConfigurationList;
			buildConfigurations = (
				31108A441C6B90E900E728EA /* Debug */,
				31108A451C6B90E900E728EA /* Release */,
				31108A461C6B90E900E728EA /* RASH */,
			);
			defaultConfigurationIsVisible = 0;
			defaultConfigurationName = Release;
		};
		3114A599156E913C001E0AA3 /* Build configuration list for PBXNativeTarget "locv" */ = {
			isa = XCConfigurationList;
			buildConfigurations = (
				3114A597156E913C001E0AA3 /* Debug */,
				3114A598156E913C001E0AA3 /* Release */,
				318DA8EB1892C0D00089718C /* RASH */,
			);
			defaultConfigurationIsVisible = 0;
			defaultConfigurationName = Release;
		};
		3114A5AE156E92C0001E0AA3 /* Build configuration list for PBXNativeTarget "qs" */ = {
			isa = XCConfigurationList;
			buildConfigurations = (
				3114A5AF156E92C0001E0AA3 /* Debug */,
				3114A5B0156E92C0001E0AA3 /* Release */,
				318DA8F11892C0D00089718C /* RASH */,
			);
			defaultConfigurationIsVisible = 0;
			defaultConfigurationName = Release;
		};
		3114A5C4156E9315001E0AA3 /* Build configuration list for PBXNativeTarget "finalcv" */ = {
			isa = XCConfigurationList;
			buildConfigurations = (
				3114A5C5156E9315001E0AA3 /* Debug */,
				3114A5C6156E9315001E0AA3 /* Release */,
				318DA8E71892C0D00089718C /* RASH */,
			);
			defaultConfigurationIsVisible = 0;
			defaultConfigurationName = Release;
		};
		3114A5DD156E93A0001E0AA3 /* Build configuration list for PBXNativeTarget "finaltest" */ = {
			isa = XCConfigurationList;
			buildConfigurations = (
				3114A5DE156E93A0001E0AA3 /* Debug */,
				3114A5DF156E93A0001E0AA3 /* Release */,
				318DA8E81892C0D00089718C /* RASH */,
			);
			defaultConfigurationIsVisible = 0;
			defaultConfigurationName = Release;
		};
		3114A5F6156E93E7001E0AA3 /* Build configuration list for PBXNativeTarget "arenacv" */ = {
			isa = XCConfigurationList;
			buildConfigurations = (
				3114A5F7156E93E7001E0AA3 /* Debug */,
				3114A5F8156E93E7001E0AA3 /* Release */,
				318DA8DE1892C0D00089718C /* RASH */,
			);
			defaultConfigurationIsVisible = 0;
			defaultConfigurationName = Release;
		};
		3114A60C156E9430001E0AA3 /* Build configuration list for PBXNativeTarget "bttest" */ = {
			isa = XCConfigurationList;
			buildConfigurations = (
				3114A60D156E9430001E0AA3 /* Debug */,
				3114A60E156E9430001E0AA3 /* Release */,
				318DA8E31892C0D00089718C /* RASH */,
			);
			defaultConfigurationIsVisible = 0;
			defaultConfigurationName = Release;
		};
		3114A623156E9485001E0AA3 /* Build configuration list for PBXNativeTarget "teletest" */ = {
			isa = XCConfigurationList;
			buildConfigurations = (
				3114A624156E9485001E0AA3 /* Debug */,
				3114A625156E9485001E0AA3 /* Release */,
				318DA8F51892C0D00089718C /* RASH */,
			);
			defaultConfigurationIsVisible = 0;
			defaultConfigurationName = Release;
		};
		3114A63A156E94DB001E0AA3 /* Build configuration list for PBXNativeTarget "abqtest" */ = {
			isa = XCConfigurationList;
			buildConfigurations = (
				3114A63B156E94DB001E0AA3 /* Debug */,
				3114A63C156E94DB001E0AA3 /* Release */,
				318DA8D71892C0D00089718C /* RASH */,
			);
			defaultConfigurationIsVisible = 0;
			defaultConfigurationName = Release;
		};
		3114A653156E9596001E0AA3 /* Build configuration list for PBXNativeTarget "landtest" */ = {
			isa = XCConfigurationList;
			buildConfigurations = (
				3114A654156E9596001E0AA3 /* Debug */,
				3114A655156E9596001E0AA3 /* Release */,
				318DA8E41892C0D00089718C /* RASH */,
			);
			defaultConfigurationIsVisible = 0;
			defaultConfigurationName = Release;
		};
		3114A669156E95D9001E0AA3 /* Build configuration list for PBXNativeTarget "btcv" */ = {
			isa = XCConfigurationList;
			buildConfigurations = (
				3114A66A156E95D9001E0AA3 /* Debug */,
				3114A66B156E95D9001E0AA3 /* Release */,
				318DA8E21892C0D00089718C /* RASH */,
			);
			defaultConfigurationIsVisible = 0;
			defaultConfigurationName = Release;
		};
		3114A683156E9669001E0AA3 /* Build configuration list for PBXNativeTarget "mv2test" */ = {
			isa = XCConfigurationList;
			buildConfigurations = (
				3114A684156E9669001E0AA3 /* Debug */,
				3114A685156E9669001E0AA3 /* Release */,
				318DA8EF1892C0D00089718C /* RASH */,
			);
			defaultConfigurationIsVisible = 0;
			defaultConfigurationName = Release;
		};
		3114A69C156E971B001E0AA3 /* Build configuration list for PBXNativeTarget "messtest" */ = {
			isa = XCConfigurationList;
			buildConfigurations = (
				3114A69D156E971B001E0AA3 /* Debug */,
				3114A69E156E971B001E0AA3 /* Release */,
				318DA8EC1892C0D00089718C /* RASH */,
			);
			defaultConfigurationIsVisible = 0;
			defaultConfigurationName = Release;
		};
		3114A6B3156E9759001E0AA3 /* Build configuration list for PBXNativeTarget "walkt0" */ = {
			isa = XCConfigurationList;
			buildConfigurations = (
				3114A6B4156E9759001E0AA3 /* Debug */,
				3114A6B5156E9759001E0AA3 /* Release */,
				318DA8F61892C0D00089718C /* RASH */,
			);
			defaultConfigurationIsVisible = 0;
			defaultConfigurationName = Release;
		};
		3114A6CD156E9815001E0AA3 /* Build configuration list for PBXNativeTarget "mpseventcnv" */ = {
			isa = XCConfigurationList;
			buildConfigurations = (
				3114A6CE156E9815001E0AA3 /* Debug */,
				3114A6CF156E9815001E0AA3 /* Release */,
				318DA8F91892C0D00089718C /* RASH */,
			);
			defaultConfigurationIsVisible = 0;
			defaultConfigurationName = Release;
		};
		3124CABF156BE3EC00753214 /* Build configuration list for PBXNativeTarget "awlut" */ = {
			isa = XCConfigurationList;
			buildConfigurations = (
				3124CAC0156BE3EC00753214 /* Debug */,
				3124CAC1156BE3EC00753214 /* Release */,
				318DA8DF1892C0D00089718C /* RASH */,
			);
			defaultConfigurationIsVisible = 0;
			defaultConfigurationName = Release;
		};
		3124CADB156BE64A00753214 /* Build configuration list for PBXNativeTarget "mpsicv" */ = {
			isa = XCConfigurationList;
			buildConfigurations = (
				3124CADC156BE64A00753214 /* Debug */,
				3124CADD156BE64A00753214 /* Release */,
				318DA8EE1892C0D00089718C /* RASH */,
			);
			defaultConfigurationIsVisible = 0;
			defaultConfigurationName = Release;
		};
		3124CAF2156BE7F300753214 /* Build configuration list for PBXNativeTarget "amcss" */ = {
			isa = XCConfigurationList;
			buildConfigurations = (
				3124CAF3156BE7F300753214 /* Debug */,
				3124CAF4156BE7F300753214 /* Release */,
				318DA8D81892C0D00089718C /* RASH */,
			);
			defaultConfigurationIsVisible = 0;
			defaultConfigurationName = Release;
		};
		318DA8C91892B0F30089718C /* Build configuration list for PBXNativeTarget "djbench" */ = {
			isa = XCConfigurationList;
			buildConfigurations = (
				318DA8CA1892B0F30089718C /* Debug */,
				318DA8CB1892B0F30089718C /* Release */,
				318DA8FE1892C0D00089718C /* RASH */,
			);
			defaultConfigurationIsVisible = 0;
			defaultConfigurationName = Release;
		};
		31D60014156D3CB200337B26 /* Build configuration list for PBXNativeTarget "awluthe" */ = {
			isa = XCConfigurationList;
			buildConfigurations = (
				31D60015156D3CB200337B26 /* Debug */,
				31D60016156D3CB200337B26 /* Release */,
				318DA8E01892C0D00089718C /* RASH */,
			);
			defaultConfigurationIsVisible = 0;
			defaultConfigurationName = Release;
		};
		31D6002E156D3D3F00337B26 /* Build configuration list for PBXNativeTarget "lockcov" */ = {
			isa = XCConfigurationList;
			buildConfigurations = (
				31D6002F156D3D3F00337B26 /* Debug */,
				31D60030156D3D3F00337B26 /* Release */,
				318DA8EA1892C0D00089718C /* RASH */,
			);
			defaultConfigurationIsVisible = 0;
			defaultConfigurationName = Release;
		};
		31D60045156D3EC700337B26 /* Build configuration list for PBXNativeTarget "poolncv" */ = {
			isa = XCConfigurationList;
			buildConfigurations = (
				31D60046156D3EC700337B26 /* Debug */,
				31D60047156D3EC700337B26 /* Release */,
				318DA8F01892C0D00089718C /* RASH */,
			);
			defaultConfigurationIsVisible = 0;
			defaultConfigurationName = Release;
		};
		31D6005B156D3F3500337B26 /* Build configuration list for PBXNativeTarget "zcoll" */ = {
			isa = XCConfigurationList;
			buildConfigurations = (
				31D6005C156D3F3500337B26 /* Debug */,
				31D6005D156D3F3500337B26 /* Release */,
				318DA8F71892C0D00089718C /* RASH */,
			);
			defaultConfigurationIsVisible = 0;
			defaultConfigurationName = Release;
		};
		31D60078156D3FBC00337B26 /* Build configuration list for PBXNativeTarget "zmess" */ = {
			isa = XCConfigurationList;
			buildConfigurations = (
				31D60079156D3FBC00337B26 /* Debug */,
				31D6007A156D3FBC00337B26 /* Release */,
				318DA8F81892C0D00089718C /* RASH */,
			);
			defaultConfigurationIsVisible = 0;
			defaultConfigurationName = Release;
		};
		31D60093156D402900337B26 /* Build configuration list for PBXNativeTarget "steptest" */ = {
			isa = XCConfigurationList;
			buildConfigurations = (
				31D60094156D402900337B26 /* Debug */,
				31D60095156D402900337B26 /* Release */,
				318DA8F41892C0D00089718C /* RASH */,
			);
			defaultConfigurationIsVisible = 0;
			defaultConfigurationName = Release;
		};
		31EEABDD156AAE9E00714D05 /* Build configuration list for PBXProject "mps" */ = {
			isa = XCConfigurationList;
			buildConfigurations = (
				31EEABDF156AAE9E00714D05 /* Debug */,
				31EEABE0156AAE9E00714D05 /* Release */,
				318DA8D41892C0D00089718C /* RASH */,
			);
			defaultConfigurationIsVisible = 0;
			defaultConfigurationName = Release;
		};
		31EEABFC156AAF9D00714D05 /* Build configuration list for PBXNativeTarget "mps" */ = {
			isa = XCConfigurationList;
			buildConfigurations = (
				31EEABFD156AAF9D00714D05 /* Debug */,
				31EEABFE156AAF9D00714D05 /* Release */,
				318DA8D61892C0D00089718C /* RASH */,
			);
			defaultConfigurationIsVisible = 0;
			defaultConfigurationName = Release;
		};
		31EEAC6C156AB52600714D05 /* Build configuration list for PBXNativeTarget "mpmss" */ = {
			isa = XCConfigurationList;
			buildConfigurations = (
				31EEAC6D156AB52600714D05 /* Debug */,
				31EEAC6E156AB52600714D05 /* Release */,
				318DA8ED1892C0D00089718C /* RASH */,
			);
			defaultConfigurationIsVisible = 0;
			defaultConfigurationName = Release;
		};
		31FCAE1317692403008C034C /* Build configuration list for PBXNativeTarget "scheme" */ = {
			isa = XCConfigurationList;
			buildConfigurations = (
				31FCAE1017692403008C034C /* Debug */,
				31FCAE1117692403008C034C /* Release */,
				318DA8FD1892C0D00089718C /* RASH */,
			);
			defaultConfigurationIsVisible = 0;
			defaultConfigurationName = Release;
		};
		6313D46E18A400B200EB03EF /* Build configuration list for PBXNativeTarget "gcbench" */ = {
			isa = XCConfigurationList;
			buildConfigurations = (
				6313D46F18A400B200EB03EF /* Debug */,
				6313D47018A400B200EB03EF /* Release */,
				6313D47118A400B200EB03EF /* RASH */,
			);
			defaultConfigurationIsVisible = 0;
			defaultConfigurationName = Release;
		};
/* End XCConfigurationList section */
	};
	rootObject = 31EEABDA156AAE9E00714D05 /* Project object */;
}<|MERGE_RESOLUTION|>--- conflicted
+++ resolved
@@ -1736,10 +1736,7 @@
 		311F2F7717398B8E00C15B6A /* ss.h */ = {isa = PBXFileReference; lastKnownFileType = sourcecode.c.h; path = ss.h; sourceTree = "<group>"; };
 		311F2F7817398B8E00C15B6A /* th.h */ = {isa = PBXFileReference; lastKnownFileType = sourcecode.c.h; path = th.h; sourceTree = "<group>"; };
 		311F2F7A17398B8E00C15B6A /* tract.h */ = {isa = PBXFileReference; lastKnownFileType = sourcecode.c.h; path = tract.h; sourceTree = "<group>"; };
-<<<<<<< HEAD
-=======
 		311F2F7B17398E7600C15B6A /* poolmvff.h */ = {isa = PBXFileReference; lastKnownFileType = sourcecode.c.h; path = poolmvff.h; sourceTree = "<group>"; };
->>>>>>> 8ba262a1
 		311F2F7C17398E9A00C15B6A /* mpscmv.h */ = {isa = PBXFileReference; lastKnownFileType = sourcecode.c.h; path = mpscmv.h; sourceTree = "<group>"; };
 		3124CAB8156BE3EC00753214 /* awlut */ = {isa = PBXFileReference; explicitFileType = "compiled.mach-o.executable"; includeInIndex = 0; path = awlut; sourceTree = BUILT_PRODUCTS_DIR; };
 		3124CAC2156BE40100753214 /* awlut.c */ = {isa = PBXFileReference; fileEncoding = 4; lastKnownFileType = sourcecode.c.c; path = awlut.c; sourceTree = "<group>"; };
@@ -2593,11 +2590,8 @@
 				22FACEDC18880933000FDBC1 /* poolmfs.h */,
 				31EEAC2E156AB2F200714D05 /* poolmrg.c */,
 				22FACEDD18880933000FDBC1 /* poolmrg.h */,
-<<<<<<< HEAD
-=======
 				31EEAC5F156AB44D00714D05 /* poolmvff.c */,
 				311F2F7B17398E7600C15B6A /* poolmvff.h */,
->>>>>>> 8ba262a1
 				22FACEDE18880933000FDBC1 /* pooln.c */,
 				22FACEDF18880933000FDBC1 /* pooln.h */,
 				2213454C1DB0386600E14202 /* prmc.h */,
