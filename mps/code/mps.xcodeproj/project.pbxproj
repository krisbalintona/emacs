// !$*UTF8*$!
{
	archiveVersion = 1;
	classes = {
	};
	objectVersion = 46;
	objects = {

/* Begin PBXAggregateTarget section */
		2215A9A9192A47BB00E9E2CE /* testci */ = {
			isa = PBXAggregateTarget;
			buildConfigurationList = 2215A9AD192A47BB00E9E2CE /* Build configuration list for PBXAggregateTarget "testci" */;
			buildPhases = (
				2215A9AC192A47BB00E9E2CE /* ShellScript */,
			);
			dependencies = (
				2215A9AA192A47BB00E9E2CE /* PBXTargetDependency */,
			);
			name = testci;
			productName = testrun;
		};
		2215A9B1192A47C500E9E2CE /* testansi */ = {
			isa = PBXAggregateTarget;
			buildConfigurationList = 2215A9B5192A47C500E9E2CE /* Build configuration list for PBXAggregateTarget "testansi" */;
			buildPhases = (
				2215A9B4192A47C500E9E2CE /* ShellScript */,
			);
			dependencies = (
				2215A9B2192A47C500E9E2CE /* PBXTargetDependency */,
			);
			name = testansi;
			productName = testrun;
		};
		2215A9B9192A47CE00E9E2CE /* testall */ = {
			isa = PBXAggregateTarget;
			buildConfigurationList = 2215A9BD192A47CE00E9E2CE /* Build configuration list for PBXAggregateTarget "testall" */;
			buildPhases = (
				2215A9BC192A47CE00E9E2CE /* ShellScript */,
			);
			dependencies = (
				2215A9BA192A47CE00E9E2CE /* PBXTargetDependency */,
			);
			name = testall;
			productName = testrun;
		};
		2215A9C1192A47D500E9E2CE /* testpollnone */ = {
			isa = PBXAggregateTarget;
			buildConfigurationList = 2215A9C5192A47D500E9E2CE /* Build configuration list for PBXAggregateTarget "testpollnone" */;
			buildPhases = (
				2215A9C4192A47D500E9E2CE /* ShellScript */,
			);
			dependencies = (
				2215A9C2192A47D500E9E2CE /* PBXTargetDependency */,
			);
			name = testpollnone;
			productName = testrun;
		};
		22CDE8EF16E9E97D00366D0A /* testrun */ = {
			isa = PBXAggregateTarget;
			buildConfigurationList = 22CDE8F016E9E97E00366D0A /* Build configuration list for PBXAggregateTarget "testrun" */;
			buildPhases = (
				22CDE8F416E9E9D400366D0A /* ShellScript */,
			);
			dependencies = (
				22CDE92E16E9EB9300366D0A /* PBXTargetDependency */,
			);
			name = testrun;
			productName = testrun;
		};
		3104AFF1156D37A0000A585A /* all */ = {
			isa = PBXAggregateTarget;
			buildConfigurationList = 3104AFF2156D37A0000A585A /* Build configuration list for PBXAggregateTarget "all" */;
			buildPhases = (
			);
			dependencies = (
				319F7A192A30D2F000E5B418 /* PBXTargetDependency */,
				3104AFF6156D37BC000A585A /* PBXTargetDependency */,
				3114A644156E94FB001E0AA3 /* PBXTargetDependency */,
				22FACEF1188809B5000FDBC1 /* PBXTargetDependency */,
				3104AFF8156D37BE000A585A /* PBXTargetDependency */,
				3104B004156D37CD000A585A /* PBXTargetDependency */,
				22FA177916E8DB0C0098B23F /* PBXTargetDependency */,
				3104B01D156D398B000A585A /* PBXTargetDependency */,
				3104B02D156D39DF000A585A /* PBXTargetDependency */,
				3104AFFA156D37C1000A585A /* PBXTargetDependency */,
				3114A600156E940A001E0AA3 /* PBXTargetDependency */,
				3104AFFC156D37C3000A585A /* PBXTargetDependency */,
				31D60022156D3CF200337B26 /* PBXTargetDependency */,
				2291A5C0175CAB5F001D4920 /* PBXTargetDependency */,
				3114A677156E961C001E0AA3 /* PBXTargetDependency */,
				3114A612156E943B001E0AA3 /* PBXTargetDependency */,
				22B2BC3D18B643B300C33E63 /* PBXTargetDependency */,
				3114A5CC156E932C001E0AA3 /* PBXTargetDependency */,
				3114A5EA156E93C4001E0AA3 /* PBXTargetDependency */,
				22EA3F4820D2B23F0065F5B6 /* PBXTargetDependency */,
				224CC79D175E187C002FF81B /* PBXTargetDependency */,
				22B2BC3F18B643B700C33E63 /* PBXTargetDependency */,
				3114A65B156E95B4001E0AA3 /* PBXTargetDependency */,
				2231BB6D18CA986B002D6322 /* PBXTargetDependency */,
				31D60034156D3D5A00337B26 /* PBXTargetDependency */,
				2286E4C918F4389E004111E2 /* PBXTargetDependency */,
				2231BB6F18CA986D002D6322 /* PBXTargetDependency */,
				3114A5A0156E915A001E0AA3 /* PBXTargetDependency */,
				3114A6A7156E9739001E0AA3 /* PBXTargetDependency */,
				3104AFFE156D37C6000A585A /* PBXTargetDependency */,
				3104B000156D37C8000A585A /* PBXTargetDependency */,
				3114A68D156E9686001E0AA3 /* PBXTargetDependency */,
				22C2ACB218BE4056006B3677 /* PBXTargetDependency */,
				31D6004F156D3EF700337B26 /* PBXTargetDependency */,
				3114A5B6156E92DC001E0AA3 /* PBXTargetDependency */,
				3104B002156D37CB000A585A /* PBXTargetDependency */,
				22B2BC3918B643AD00C33E63 /* PBXTargetDependency */,
				22B2BC3B18B643B000C33E63 /* PBXTargetDependency */,
				3104B04A156D3AE4000A585A /* PBXTargetDependency */,
				229E228819EAB10D00E21417 /* PBXTargetDependency */,
				31D6009D156D404B00337B26 /* PBXTargetDependency */,
				314CB6EB1C6D272A0073CA42 /* PBXTargetDependency */,
				3114A62E156E94AA001E0AA3 /* PBXTargetDependency */,
				3114A6B9156E9763001E0AA3 /* PBXTargetDependency */,
				31D60063156D3F5C00337B26 /* PBXTargetDependency */,
				31D60087156D3FE600337B26 /* PBXTargetDependency */,
				220FD3F419533E8F00967A35 /* PBXTargetDependency */,
				3114A6D5156E9839001E0AA3 /* PBXTargetDependency */,
				2265D72220E54020003019E8 /* PBXTargetDependency */,
				2D07B9791636FCBD00DB751B /* PBXTargetDependency */,
				2275798916C5422900B662B0 /* PBXTargetDependency */,
			);
			name = all;
			productName = all;
		};
/* End PBXAggregateTarget section */

/* Begin PBXBuildFile section */
		220FD3DD195339C000967A35 /* fmtdy.c in Sources */ = {isa = PBXBuildFile; fileRef = 3124CAC6156BE48D00753214 /* fmtdy.c */; };
		220FD3DE195339C000967A35 /* fmtdytst.c in Sources */ = {isa = PBXBuildFile; fileRef = 3124CAC7156BE48D00753214 /* fmtdytst.c */; };
		220FD3DF195339C000967A35 /* fmthe.c in Sources */ = {isa = PBXBuildFile; fileRef = 3124CAE4156BE6D500753214 /* fmthe.c */; };
		220FD3E1195339C000967A35 /* testlib.c in Sources */ = {isa = PBXBuildFile; fileRef = 31EEAC9E156AB73400714D05 /* testlib.c */; };
		220FD3E3195339C000967A35 /* libmps.a in Frameworks */ = {isa = PBXBuildFile; fileRef = 31EEABFB156AAF9D00714D05 /* libmps.a */; };
		220FD3F119533E7200967A35 /* fmtno.c in Sources */ = {isa = PBXBuildFile; fileRef = 3124CACC156BE4C200753214 /* fmtno.c */; };
		220FD3F219533E7900967A35 /* ztfm.c in Sources */ = {isa = PBXBuildFile; fileRef = 220FD3F019533C3200967A35 /* ztfm.c */; };
		2215A9C9192A495F00E9E2CE /* pooln.c in Sources */ = {isa = PBXBuildFile; fileRef = 22FACEDE18880933000FDBC1 /* pooln.c */; };
		2231BB5118CA97D8002D6322 /* testlib.c in Sources */ = {isa = PBXBuildFile; fileRef = 31EEAC9E156AB73400714D05 /* testlib.c */; };
		2231BB5318CA97D8002D6322 /* libmps.a in Frameworks */ = {isa = PBXBuildFile; fileRef = 31EEABFB156AAF9D00714D05 /* libmps.a */; };
		2231BB5F18CA97DC002D6322 /* testlib.c in Sources */ = {isa = PBXBuildFile; fileRef = 31EEAC9E156AB73400714D05 /* testlib.c */; };
		2231BB6118CA97DC002D6322 /* libmps.a in Frameworks */ = {isa = PBXBuildFile; fileRef = 31EEABFB156AAF9D00714D05 /* libmps.a */; };
		2231BB6A18CA984F002D6322 /* locusss.c in Sources */ = {isa = PBXBuildFile; fileRef = 2231BB6918CA983C002D6322 /* locusss.c */; };
		2231BB6B18CA9861002D6322 /* locbwcss.c in Sources */ = {isa = PBXBuildFile; fileRef = 2231BB6818CA9834002D6322 /* locbwcss.c */; };
		223E795D19EAB00B00DC26A6 /* testlib.c in Sources */ = {isa = PBXBuildFile; fileRef = 31EEAC9E156AB73400714D05 /* testlib.c */; };
		223E795F19EAB00B00DC26A6 /* libmps.a in Frameworks */ = {isa = PBXBuildFile; fileRef = 31EEABFB156AAF9D00714D05 /* libmps.a */; };
		223E796719EAB05C00DC26A6 /* sncss.c in Sources */ = {isa = PBXBuildFile; fileRef = 223E796619EAB04100DC26A6 /* sncss.c */; };
		224CC791175E1821002FF81B /* testlib.c in Sources */ = {isa = PBXBuildFile; fileRef = 31EEAC9E156AB73400714D05 /* testlib.c */; };
		224CC793175E1821002FF81B /* libmps.a in Frameworks */ = {isa = PBXBuildFile; fileRef = 31EEABFB156AAF9D00714D05 /* libmps.a */; };
		224CC79F175E321C002FF81B /* mv2test.c in Sources */ = {isa = PBXBuildFile; fileRef = 3114A686156E9674001E0AA3 /* mv2test.c */; };
		224CC7A0175E322C002FF81B /* fotest.c in Sources */ = {isa = PBXBuildFile; fileRef = 224CC79E175E3202002FF81B /* fotest.c */; };
		22561A9818F4265D00372C66 /* testthrix.c in Sources */ = {isa = PBXBuildFile; fileRef = 22561A9718F4263300372C66 /* testthrix.c */; };
		22561A9918F4266600372C66 /* testthrix.c in Sources */ = {isa = PBXBuildFile; fileRef = 22561A9718F4263300372C66 /* testthrix.c */; };
		22561A9A18F426BB00372C66 /* testthrix.c in Sources */ = {isa = PBXBuildFile; fileRef = 22561A9718F4263300372C66 /* testthrix.c */; };
		22561A9B18F426F300372C66 /* testthrix.c in Sources */ = {isa = PBXBuildFile; fileRef = 22561A9718F4263300372C66 /* testthrix.c */; };
		2265D71720E53F9C003019E8 /* libmps.a in Frameworks */ = {isa = PBXBuildFile; fileRef = 31EEABFB156AAF9D00714D05 /* libmps.a */; };
		2265D72020E54010003019E8 /* eventpy.c in Sources */ = {isa = PBXBuildFile; fileRef = 2265D71F20E5400F003019E8 /* eventpy.c */; };
		2291A5B1175CAB2F001D4920 /* fmtdy.c in Sources */ = {isa = PBXBuildFile; fileRef = 3124CAC6156BE48D00753214 /* fmtdy.c */; };
		2291A5B2175CAB2F001D4920 /* fmtdytst.c in Sources */ = {isa = PBXBuildFile; fileRef = 3124CAC7156BE48D00753214 /* fmtdytst.c */; };
		2291A5B3175CAB2F001D4920 /* fmthe.c in Sources */ = {isa = PBXBuildFile; fileRef = 3124CAE4156BE6D500753214 /* fmthe.c */; };
		2291A5B4175CAB2F001D4920 /* fmtno.c in Sources */ = {isa = PBXBuildFile; fileRef = 3124CACC156BE4C200753214 /* fmtno.c */; };
		2291A5B5175CAB2F001D4920 /* testlib.c in Sources */ = {isa = PBXBuildFile; fileRef = 31EEAC9E156AB73400714D05 /* testlib.c */; };
		2291A5B7175CAB2F001D4920 /* libmps.a in Frameworks */ = {isa = PBXBuildFile; fileRef = 31EEABFB156AAF9D00714D05 /* libmps.a */; };
		2291A5BE175CAB4E001D4920 /* awlutth.c in Sources */ = {isa = PBXBuildFile; fileRef = 2291A5A9175CAA9B001D4920 /* awlutth.c */; };
		2291A5ED175CB5E2001D4920 /* landtest.c in Sources */ = {isa = PBXBuildFile; fileRef = 2291A5E9175CB4EC001D4920 /* landtest.c */; };
		22B2BC2E18B6434F00C33E63 /* mps.c in Sources */ = {isa = PBXBuildFile; fileRef = 31A47BA3156C1E130039B1C2 /* mps.c */; };
		22B2BC3718B6437C00C33E63 /* scheme-advanced.c in Sources */ = {isa = PBXBuildFile; fileRef = 22B2BC2B18B6434000C33E63 /* scheme-advanced.c */; };
		22C2ACA718BE400A006B3677 /* testlib.c in Sources */ = {isa = PBXBuildFile; fileRef = 31EEAC9E156AB73400714D05 /* testlib.c */; };
		22C2ACA918BE400A006B3677 /* libmps.a in Frameworks */ = {isa = PBXBuildFile; fileRef = 31EEABFB156AAF9D00714D05 /* libmps.a */; };
		22C2ACB018BE4049006B3677 /* nailboardtest.c in Sources */ = {isa = PBXBuildFile; fileRef = 22C2ACA018BE3FEC006B3677 /* nailboardtest.c */; };
		22EA3F3D20D2B0D90065F5B6 /* testlib.c in Sources */ = {isa = PBXBuildFile; fileRef = 31EEAC9E156AB73400714D05 /* testlib.c */; };
		22EA3F3F20D2B0D90065F5B6 /* libmps.a in Frameworks */ = {isa = PBXBuildFile; fileRef = 31EEABFB156AAF9D00714D05 /* libmps.a */; };
		22EA3F4620D2B0FD0065F5B6 /* forktest.c in Sources */ = {isa = PBXBuildFile; fileRef = 22EA3F3720D2B0730065F5B6 /* forktest.c */; };
		22F846B518F437B900982BA7 /* testlib.c in Sources */ = {isa = PBXBuildFile; fileRef = 31EEAC9E156AB73400714D05 /* testlib.c */; };
		22F846B718F437B900982BA7 /* libmps.a in Frameworks */ = {isa = PBXBuildFile; fileRef = 31EEABFB156AAF9D00714D05 /* libmps.a */; };
		22F846BE18F437D700982BA7 /* lockut.c in Sources */ = {isa = PBXBuildFile; fileRef = 22F846AF18F4379C00982BA7 /* lockut.c */; };
		22F846BF18F437E000982BA7 /* testthrix.c in Sources */ = {isa = PBXBuildFile; fileRef = 22561A9718F4263300372C66 /* testthrix.c */; };
		22FA176916E8D6FC0098B23F /* fmtdy.c in Sources */ = {isa = PBXBuildFile; fileRef = 3124CAC6156BE48D00753214 /* fmtdy.c */; };
		22FA176A16E8D6FC0098B23F /* fmtdytst.c in Sources */ = {isa = PBXBuildFile; fileRef = 3124CAC7156BE48D00753214 /* fmtdytst.c */; };
		22FA176B16E8D6FC0098B23F /* fmthe.c in Sources */ = {isa = PBXBuildFile; fileRef = 3124CAE4156BE6D500753214 /* fmthe.c */; };
		22FA176C16E8D6FC0098B23F /* fmtno.c in Sources */ = {isa = PBXBuildFile; fileRef = 3124CACC156BE4C200753214 /* fmtno.c */; };
		22FA176D16E8D6FC0098B23F /* testlib.c in Sources */ = {isa = PBXBuildFile; fileRef = 31EEAC9E156AB73400714D05 /* testlib.c */; };
		22FA176F16E8D6FC0098B23F /* libmps.a in Frameworks */ = {isa = PBXBuildFile; fileRef = 31EEABFB156AAF9D00714D05 /* libmps.a */; };
		22FA177716E8D7A80098B23F /* amcssth.c in Sources */ = {isa = PBXBuildFile; fileRef = 22FA177616E8D7A80098B23F /* amcssth.c */; };
		22FACEE518880983000FDBC1 /* testlib.c in Sources */ = {isa = PBXBuildFile; fileRef = 31EEAC9E156AB73400714D05 /* testlib.c */; };
		22FACEE718880983000FDBC1 /* libmps.a in Frameworks */ = {isa = PBXBuildFile; fileRef = 31EEABFB156AAF9D00714D05 /* libmps.a */; };
		22FACEEE188809A3000FDBC1 /* fmtscheme.c in Sources */ = {isa = PBXBuildFile; fileRef = 22FACED6188807FF000FDBC1 /* fmtscheme.c */; };
		22FACEEF188809A7000FDBC1 /* airtest.c in Sources */ = {isa = PBXBuildFile; fileRef = 22FACED1188807FF000FDBC1 /* airtest.c */; };
		2D07B97A1636FCCE00DB751B /* eventsql.c in Sources */ = {isa = PBXBuildFile; fileRef = 2D07B96C1636FC7200DB751B /* eventsql.c */; };
		2D07B97C163705E400DB751B /* libsqlite3.dylib in Frameworks */ = {isa = PBXBuildFile; fileRef = 2D07B97B163705E400DB751B /* libsqlite3.dylib */; };
		2D53F2E716515A63009A1829 /* libmps.a in Frameworks */ = {isa = PBXBuildFile; fileRef = 31EEABFB156AAF9D00714D05 /* libmps.a */; };
		2D604BA516514C4F003AAF46 /* eventtxt.c in Sources */ = {isa = PBXBuildFile; fileRef = 2D604BA416514C4F003AAF46 /* eventtxt.c */; };
		3104AFBF156D3591000A585A /* apss.c in Sources */ = {isa = PBXBuildFile; fileRef = 3104AFBE156D3591000A585A /* apss.c */; };
		3104AFC2156D35B2000A585A /* libmps.a in Frameworks */ = {isa = PBXBuildFile; fileRef = 31EEABFB156AAF9D00714D05 /* libmps.a */; };
		3104AFC3156D35C3000A585A /* testlib.c in Sources */ = {isa = PBXBuildFile; fileRef = 31EEAC9E156AB73400714D05 /* testlib.c */; };
		3104AFD4156D35F7000A585A /* libmps.a in Frameworks */ = {isa = PBXBuildFile; fileRef = 31EEABFB156AAF9D00714D05 /* libmps.a */; };
		3104AFD5156D35FB000A585A /* testlib.c in Sources */ = {isa = PBXBuildFile; fileRef = 31EEAC9E156AB73400714D05 /* testlib.c */; };
		3104AFD8156D3607000A585A /* sacss.c in Sources */ = {isa = PBXBuildFile; fileRef = 3104AFD6156D3602000A585A /* sacss.c */; };
		3104AFE9156D3690000A585A /* libmps.a in Frameworks */ = {isa = PBXBuildFile; fileRef = 31EEABFB156AAF9D00714D05 /* libmps.a */; };
		3104AFEA156D3697000A585A /* testlib.c in Sources */ = {isa = PBXBuildFile; fileRef = 31EEAC9E156AB73400714D05 /* testlib.c */; };
		3104AFEC156D36A5000A585A /* amcsshe.c in Sources */ = {isa = PBXBuildFile; fileRef = 3104AFEB156D36A5000A585A /* amcsshe.c */; };
		3104AFED156D374A000A585A /* fmthe.c in Sources */ = {isa = PBXBuildFile; fileRef = 3124CAE4156BE6D500753214 /* fmthe.c */; };
		3104AFEE156D374D000A585A /* fmtno.c in Sources */ = {isa = PBXBuildFile; fileRef = 3124CACC156BE4C200753214 /* fmtno.c */; };
		3104AFEF156D3753000A585A /* fmtdy.c in Sources */ = {isa = PBXBuildFile; fileRef = 3124CAC6156BE48D00753214 /* fmtdy.c */; };
		3104AFF0156D3756000A585A /* fmtdytst.c in Sources */ = {isa = PBXBuildFile; fileRef = 3124CAC7156BE48D00753214 /* fmtdytst.c */; };
		3104B016156D390B000A585A /* amsss.c in Sources */ = {isa = PBXBuildFile; fileRef = 3104B015156D390B000A585A /* amsss.c */; };
		3104B017156D3915000A585A /* testlib.c in Sources */ = {isa = PBXBuildFile; fileRef = 31EEAC9E156AB73400714D05 /* testlib.c */; };
		3104B018156D3953000A585A /* libmps.a in Frameworks */ = {isa = PBXBuildFile; fileRef = 31EEABFB156AAF9D00714D05 /* libmps.a */; };
		3104B019156D3960000A585A /* fmtdy.c in Sources */ = {isa = PBXBuildFile; fileRef = 3124CAC6156BE48D00753214 /* fmtdy.c */; };
		3104B01A156D396E000A585A /* fmtdytst.c in Sources */ = {isa = PBXBuildFile; fileRef = 3124CAC7156BE48D00753214 /* fmtdytst.c */; };
		3104B01B156D3973000A585A /* fmtno.c in Sources */ = {isa = PBXBuildFile; fileRef = 3124CACC156BE4C200753214 /* fmtno.c */; };
		3104B02E156D39E2000A585A /* libmps.a in Frameworks */ = {isa = PBXBuildFile; fileRef = 31EEABFB156AAF9D00714D05 /* libmps.a */; };
		3104B031156D39FD000A585A /* fmthe.c in Sources */ = {isa = PBXBuildFile; fileRef = 3124CAE4156BE6D500753214 /* fmthe.c */; };
		3104B032156D3A00000A585A /* fmtdytst.c in Sources */ = {isa = PBXBuildFile; fileRef = 3124CAC7156BE48D00753214 /* fmtdytst.c */; };
		3104B033156D3A05000A585A /* testlib.c in Sources */ = {isa = PBXBuildFile; fileRef = 31EEAC9E156AB73400714D05 /* testlib.c */; };
		3104B034156D3A2C000A585A /* amssshe.c in Sources */ = {isa = PBXBuildFile; fileRef = 3104B02F156D39F2000A585A /* amssshe.c */; };
		3104B035156D3A39000A585A /* fmtdy.c in Sources */ = {isa = PBXBuildFile; fileRef = 3124CAC6156BE48D00753214 /* fmtdy.c */; };
		3104B036156D3A49000A585A /* fmtno.c in Sources */ = {isa = PBXBuildFile; fileRef = 3124CACC156BE4C200753214 /* fmtno.c */; };
		3104B04E156D3AFE000A585A /* testlib.c in Sources */ = {isa = PBXBuildFile; fileRef = 31EEAC9E156AB73400714D05 /* testlib.c */; };
		3104B04F156D3B09000A585A /* fmtdy.c in Sources */ = {isa = PBXBuildFile; fileRef = 3124CAC6156BE48D00753214 /* fmtdy.c */; };
		3104B050156D3B09000A585A /* fmtdytst.c in Sources */ = {isa = PBXBuildFile; fileRef = 3124CAC7156BE48D00753214 /* fmtdytst.c */; };
		3104B051156D3B09000A585A /* fmtno.c in Sources */ = {isa = PBXBuildFile; fileRef = 3124CACC156BE4C200753214 /* fmtno.c */; };
		31108A3E1C6B90E900E728EA /* testlib.c in Sources */ = {isa = PBXBuildFile; fileRef = 31EEAC9E156AB73400714D05 /* testlib.c */; };
		31108A411C6B90E900E728EA /* libmps.a in Frameworks */ = {isa = PBXBuildFile; fileRef = 31EEABFB156AAF9D00714D05 /* libmps.a */; };
		31108A481C6B911B00E728EA /* tagtest.c in Sources */ = {isa = PBXBuildFile; fileRef = 31108A391C6B90D600E728EA /* tagtest.c */; };
		3114A59B156E914B001E0AA3 /* libmps.a in Frameworks */ = {isa = PBXBuildFile; fileRef = 31EEABFB156AAF9D00714D05 /* libmps.a */; };
		3114A59C156E914F001E0AA3 /* testlib.c in Sources */ = {isa = PBXBuildFile; fileRef = 31EEAC9E156AB73400714D05 /* testlib.c */; };
		3114A5A2156E9168001E0AA3 /* locv.c in Sources */ = {isa = PBXBuildFile; fileRef = 3114A5A1156E9168001E0AA3 /* locv.c */; };
		3114A5B1156E92C8001E0AA3 /* libmps.a in Frameworks */ = {isa = PBXBuildFile; fileRef = 31EEABFB156AAF9D00714D05 /* libmps.a */; };
		3114A5B2156E92CB001E0AA3 /* testlib.c in Sources */ = {isa = PBXBuildFile; fileRef = 31EEAC9E156AB73400714D05 /* testlib.c */; };
		3114A5B8156E92F1001E0AA3 /* qs.c in Sources */ = {isa = PBXBuildFile; fileRef = 3114A5B7156E92F0001E0AA3 /* qs.c */; };
		3114A5C7156E9322001E0AA3 /* testlib.c in Sources */ = {isa = PBXBuildFile; fileRef = 31EEAC9E156AB73400714D05 /* testlib.c */; };
		3114A5C8156E9322001E0AA3 /* libmps.a in Frameworks */ = {isa = PBXBuildFile; fileRef = 31EEABFB156AAF9D00714D05 /* libmps.a */; };
		3114A5CE156E9369001E0AA3 /* finalcv.c in Sources */ = {isa = PBXBuildFile; fileRef = 3114A5CD156E9369001E0AA3 /* finalcv.c */; };
		3114A5CF156E9381001E0AA3 /* fmtdy.c in Sources */ = {isa = PBXBuildFile; fileRef = 3124CAC6156BE48D00753214 /* fmtdy.c */; };
		3114A5D0156E9381001E0AA3 /* fmtdytst.c in Sources */ = {isa = PBXBuildFile; fileRef = 3124CAC7156BE48D00753214 /* fmtdytst.c */; };
		3114A5D1156E9381001E0AA3 /* fmtno.c in Sources */ = {isa = PBXBuildFile; fileRef = 3124CACC156BE4C200753214 /* fmtno.c */; };
		3114A5E0156E93AE001E0AA3 /* fmtdy.c in Sources */ = {isa = PBXBuildFile; fileRef = 3124CAC6156BE48D00753214 /* fmtdy.c */; };
		3114A5E1156E93AE001E0AA3 /* fmtdytst.c in Sources */ = {isa = PBXBuildFile; fileRef = 3124CAC7156BE48D00753214 /* fmtdytst.c */; };
		3114A5E2156E93AE001E0AA3 /* fmtno.c in Sources */ = {isa = PBXBuildFile; fileRef = 3124CACC156BE4C200753214 /* fmtno.c */; };
		3114A5E3156E93AE001E0AA3 /* testlib.c in Sources */ = {isa = PBXBuildFile; fileRef = 31EEAC9E156AB73400714D05 /* testlib.c */; };
		3114A5E4156E93AE001E0AA3 /* libmps.a in Frameworks */ = {isa = PBXBuildFile; fileRef = 31EEABFB156AAF9D00714D05 /* libmps.a */; };
		3114A5E6156E93B9001E0AA3 /* finaltest.c in Sources */ = {isa = PBXBuildFile; fileRef = 3114A5E5156E93B9001E0AA3 /* finaltest.c */; };
		3114A5F9156E93F3001E0AA3 /* testlib.c in Sources */ = {isa = PBXBuildFile; fileRef = 31EEAC9E156AB73400714D05 /* testlib.c */; };
		3114A5FA156E93F3001E0AA3 /* libmps.a in Frameworks */ = {isa = PBXBuildFile; fileRef = 31EEABFB156AAF9D00714D05 /* libmps.a */; };
		3114A5FC156E93FC001E0AA3 /* arenacv.c in Sources */ = {isa = PBXBuildFile; fileRef = 3114A5FB156E93FC001E0AA3 /* arenacv.c */; };
		3114A615156E944E001E0AA3 /* bttest.c in Sources */ = {isa = PBXBuildFile; fileRef = 3114A613156E944A001E0AA3 /* bttest.c */; };
		3114A616156E9455001E0AA3 /* testlib.c in Sources */ = {isa = PBXBuildFile; fileRef = 31EEAC9E156AB73400714D05 /* testlib.c */; };
		3114A617156E946B001E0AA3 /* libmps.a in Frameworks */ = {isa = PBXBuildFile; fileRef = 31EEABFB156AAF9D00714D05 /* libmps.a */; };
		3114A626156E948C001E0AA3 /* libmps.a in Frameworks */ = {isa = PBXBuildFile; fileRef = 31EEABFB156AAF9D00714D05 /* libmps.a */; };
		3114A627156E9490001E0AA3 /* testlib.c in Sources */ = {isa = PBXBuildFile; fileRef = 31EEAC9E156AB73400714D05 /* testlib.c */; };
		3114A62A156E949E001E0AA3 /* teletest.c in Sources */ = {isa = PBXBuildFile; fileRef = 3114A628156E949A001E0AA3 /* teletest.c */; };
		3114A63E156E94EA001E0AA3 /* abqtest.c in Sources */ = {isa = PBXBuildFile; fileRef = 3114A63D156E94EA001E0AA3 /* abqtest.c */; };
		3114A63F156E94F0001E0AA3 /* testlib.c in Sources */ = {isa = PBXBuildFile; fileRef = 31EEAC9E156AB73400714D05 /* testlib.c */; };
		3114A640156E94F0001E0AA3 /* libmps.a in Frameworks */ = {isa = PBXBuildFile; fileRef = 31EEABFB156AAF9D00714D05 /* libmps.a */; };
		3114A66E156E95F2001E0AA3 /* btcv.c in Sources */ = {isa = PBXBuildFile; fileRef = 3114A66C156E95EB001E0AA3 /* btcv.c */; };
		3114A66F156E95F2001E0AA3 /* testlib.c in Sources */ = {isa = PBXBuildFile; fileRef = 31EEAC9E156AB73400714D05 /* testlib.c */; };
		3114A670156E95F2001E0AA3 /* libmps.a in Frameworks */ = {isa = PBXBuildFile; fileRef = 31EEABFB156AAF9D00714D05 /* libmps.a */; };
		3114A672156E95F6001E0AA3 /* testlib.c in Sources */ = {isa = PBXBuildFile; fileRef = 31EEAC9E156AB73400714D05 /* testlib.c */; };
		3114A673156E95F6001E0AA3 /* libmps.a in Frameworks */ = {isa = PBXBuildFile; fileRef = 31EEABFB156AAF9D00714D05 /* libmps.a */; };
		3114A688156E967C001E0AA3 /* testlib.c in Sources */ = {isa = PBXBuildFile; fileRef = 31EEAC9E156AB73400714D05 /* testlib.c */; };
		3114A6A1156E9729001E0AA3 /* messtest.c in Sources */ = {isa = PBXBuildFile; fileRef = 3114A69F156E9725001E0AA3 /* messtest.c */; };
		3114A6A2156E972D001E0AA3 /* testlib.c in Sources */ = {isa = PBXBuildFile; fileRef = 31EEAC9E156AB73400714D05 /* testlib.c */; };
		3114A6A3156E972D001E0AA3 /* libmps.a in Frameworks */ = {isa = PBXBuildFile; fileRef = 31EEABFB156AAF9D00714D05 /* libmps.a */; };
		3114A6BC156E976C001E0AA3 /* walkt0.c in Sources */ = {isa = PBXBuildFile; fileRef = 3114A6BA156E9768001E0AA3 /* walkt0.c */; };
		3114A6BD156E9771001E0AA3 /* testlib.c in Sources */ = {isa = PBXBuildFile; fileRef = 31EEAC9E156AB73400714D05 /* testlib.c */; };
		3114A6BE156E9771001E0AA3 /* libmps.a in Frameworks */ = {isa = PBXBuildFile; fileRef = 31EEABFB156AAF9D00714D05 /* libmps.a */; };
		3114A6BF156E97B8001E0AA3 /* fmtdy.c in Sources */ = {isa = PBXBuildFile; fileRef = 3124CAC6156BE48D00753214 /* fmtdy.c */; };
		3114A6C0156E97B8001E0AA3 /* fmtdytst.c in Sources */ = {isa = PBXBuildFile; fileRef = 3124CAC7156BE48D00753214 /* fmtdytst.c */; };
		3114A6C1156E97B8001E0AA3 /* fmtno.c in Sources */ = {isa = PBXBuildFile; fileRef = 3124CACC156BE4C200753214 /* fmtno.c */; };
		3114A6D1156E9829001E0AA3 /* eventcnv.c in Sources */ = {isa = PBXBuildFile; fileRef = 3114A6D0156E9829001E0AA3 /* eventcnv.c */; };
		3114A6D7156E9923001E0AA3 /* libmps.a in Frameworks */ = {isa = PBXBuildFile; fileRef = 31EEABFB156AAF9D00714D05 /* libmps.a */; };
		3114A6DD156E9A0F001E0AA3 /* libmps.a in Frameworks */ = {isa = PBXBuildFile; fileRef = 31EEABFB156AAF9D00714D05 /* libmps.a */; };
		311A44F81C8B1EBD00852E2B /* testthrix.c in Sources */ = {isa = PBXBuildFile; fileRef = 22561A9718F4263300372C66 /* testthrix.c */; };
		311A44F91C8B1EC200852E2B /* testthrix.c in Sources */ = {isa = PBXBuildFile; fileRef = 22561A9718F4263300372C66 /* testthrix.c */; };
		3124CAC3156BE40100753214 /* awlut.c in Sources */ = {isa = PBXBuildFile; fileRef = 3124CAC2156BE40100753214 /* awlut.c */; };
		3124CAC4156BE40D00753214 /* libmps.a in Frameworks */ = {isa = PBXBuildFile; fileRef = 31EEABFB156AAF9D00714D05 /* libmps.a */; };
		3124CAC5156BE41700753214 /* testlib.c in Sources */ = {isa = PBXBuildFile; fileRef = 31EEAC9E156AB73400714D05 /* testlib.c */; };
		3124CAC8156BE48D00753214 /* fmtdy.c in Sources */ = {isa = PBXBuildFile; fileRef = 3124CAC6156BE48D00753214 /* fmtdy.c */; };
		3124CAC9156BE48D00753214 /* fmtdytst.c in Sources */ = {isa = PBXBuildFile; fileRef = 3124CAC7156BE48D00753214 /* fmtdytst.c */; };
		3124CACD156BE4C200753214 /* fmtno.c in Sources */ = {isa = PBXBuildFile; fileRef = 3124CACC156BE4C200753214 /* fmtno.c */; };
		3124CADF156BE65900753214 /* mpsicv.c in Sources */ = {isa = PBXBuildFile; fileRef = 3124CADE156BE65900753214 /* mpsicv.c */; };
		3124CAE0156BE66B00753214 /* testlib.c in Sources */ = {isa = PBXBuildFile; fileRef = 31EEAC9E156AB73400714D05 /* testlib.c */; };
		3124CAE1156BE67000753214 /* libmps.a in Frameworks */ = {isa = PBXBuildFile; fileRef = 31EEABFB156AAF9D00714D05 /* libmps.a */; };
		3124CAE2156BE68E00753214 /* fmtdy.c in Sources */ = {isa = PBXBuildFile; fileRef = 3124CAC6156BE48D00753214 /* fmtdy.c */; };
		3124CAE3156BE69B00753214 /* fmtno.c in Sources */ = {isa = PBXBuildFile; fileRef = 3124CACC156BE4C200753214 /* fmtno.c */; };
		3124CAE5156BE6D500753214 /* fmthe.c in Sources */ = {isa = PBXBuildFile; fileRef = 3124CAE4156BE6D500753214 /* fmthe.c */; };
		3124CAE6156BE6F700753214 /* fmtdytst.c in Sources */ = {isa = PBXBuildFile; fileRef = 3124CAC7156BE48D00753214 /* fmtdytst.c */; };
		3124CAF6156BE81100753214 /* amcss.c in Sources */ = {isa = PBXBuildFile; fileRef = 3124CAF5156BE81100753214 /* amcss.c */; };
		3124CAF7156BE82000753214 /* fmtdy.c in Sources */ = {isa = PBXBuildFile; fileRef = 3124CAC6156BE48D00753214 /* fmtdy.c */; };
		3124CAF8156BE82000753214 /* fmtdytst.c in Sources */ = {isa = PBXBuildFile; fileRef = 3124CAC7156BE48D00753214 /* fmtdytst.c */; };
		3124CAF9156BE82000753214 /* fmthe.c in Sources */ = {isa = PBXBuildFile; fileRef = 3124CAE4156BE6D500753214 /* fmthe.c */; };
		3124CAFA156BE82000753214 /* fmtno.c in Sources */ = {isa = PBXBuildFile; fileRef = 3124CACC156BE4C200753214 /* fmtno.c */; };
		3124CAFB156BE82000753214 /* testlib.c in Sources */ = {isa = PBXBuildFile; fileRef = 31EEAC9E156AB73400714D05 /* testlib.c */; };
		3124CAFC156BE82900753214 /* libmps.a in Frameworks */ = {isa = PBXBuildFile; fileRef = 31EEABFB156AAF9D00714D05 /* libmps.a */; };
		3150AE53156ABA2500A6E22A /* libmps.a in Frameworks */ = {isa = PBXBuildFile; fileRef = 31EEABFB156AAF9D00714D05 /* libmps.a */; };
		318DA8D31892B27E0089718C /* testlib.c in Sources */ = {isa = PBXBuildFile; fileRef = 31EEAC9E156AB73400714D05 /* testlib.c */; };
		319F7A082A30D08500E5B418 /* testlib.c in Sources */ = {isa = PBXBuildFile; fileRef = 31EEAC9E156AB73400714D05 /* testlib.c */; };
		319F7A0A2A30D08500E5B418 /* fmtdy.c in Sources */ = {isa = PBXBuildFile; fileRef = 3124CAC6156BE48D00753214 /* fmtdy.c */; };
		319F7A0B2A30D08500E5B418 /* fmtdytst.c in Sources */ = {isa = PBXBuildFile; fileRef = 3124CAC7156BE48D00753214 /* fmtdytst.c */; };
		319F7A0C2A30D08500E5B418 /* fmtno.c in Sources */ = {isa = PBXBuildFile; fileRef = 3124CACC156BE4C200753214 /* fmtno.c */; };
		319F7A0E2A30D08500E5B418 /* libmps.a in Frameworks */ = {isa = PBXBuildFile; fileRef = 31EEABFB156AAF9D00714D05 /* libmps.a */; };
		319F7A172A30D11400E5B418 /* addrobj.c in Sources */ = {isa = PBXBuildFile; fileRef = 319F7A152A30D11400E5B418 /* addrobj.c */; };
		31A47BA4156C1E130039B1C2 /* mps.c in Sources */ = {isa = PBXBuildFile; fileRef = 31A47BA3156C1E130039B1C2 /* mps.c */; };
		31D60007156D3C6200337B26 /* segsmss.c in Sources */ = {isa = PBXBuildFile; fileRef = 31D60006156D3C5F00337B26 /* segsmss.c */; };
		31D60008156D3C7400337B26 /* libmps.a in Frameworks */ = {isa = PBXBuildFile; fileRef = 31EEABFB156AAF9D00714D05 /* libmps.a */; };
		31D60018156D3CC300337B26 /* awluthe.c in Sources */ = {isa = PBXBuildFile; fileRef = 31D60017156D3CC300337B26 /* awluthe.c */; };
		31D60019156D3CCC00337B26 /* libmps.a in Frameworks */ = {isa = PBXBuildFile; fileRef = 31EEABFB156AAF9D00714D05 /* libmps.a */; };
		31D6001A156D3CDC00337B26 /* fmtdy.c in Sources */ = {isa = PBXBuildFile; fileRef = 3124CAC6156BE48D00753214 /* fmtdy.c */; };
		31D6001B156D3CDC00337B26 /* fmtdytst.c in Sources */ = {isa = PBXBuildFile; fileRef = 3124CAC7156BE48D00753214 /* fmtdytst.c */; };
		31D6001C156D3CDC00337B26 /* fmthe.c in Sources */ = {isa = PBXBuildFile; fileRef = 3124CAE4156BE6D500753214 /* fmthe.c */; };
		31D6001D156D3CDC00337B26 /* fmtno.c in Sources */ = {isa = PBXBuildFile; fileRef = 3124CACC156BE4C200753214 /* fmtno.c */; };
		31D6001E156D3CDF00337B26 /* testlib.c in Sources */ = {isa = PBXBuildFile; fileRef = 31EEAC9E156AB73400714D05 /* testlib.c */; };
		31D60035156D3DF300337B26 /* libmps.a in Frameworks */ = {isa = PBXBuildFile; fileRef = 31EEABFB156AAF9D00714D05 /* libmps.a */; };
		31D60038156D3E3000337B26 /* lockcov.c in Sources */ = {isa = PBXBuildFile; fileRef = 31D60036156D3E0200337B26 /* lockcov.c */; };
		31D60039156D3E3E00337B26 /* testlib.c in Sources */ = {isa = PBXBuildFile; fileRef = 31EEAC9E156AB73400714D05 /* testlib.c */; };
		31D60048156D3ECF00337B26 /* testlib.c in Sources */ = {isa = PBXBuildFile; fileRef = 31EEAC9E156AB73400714D05 /* testlib.c */; };
		31D60049156D3ED200337B26 /* libmps.a in Frameworks */ = {isa = PBXBuildFile; fileRef = 31EEABFB156AAF9D00714D05 /* libmps.a */; };
		31D6004B156D3EE600337B26 /* poolncv.c in Sources */ = {isa = PBXBuildFile; fileRef = 31D6004A156D3EE600337B26 /* poolncv.c */; };
		31D6005F156D3F4A00337B26 /* zcoll.c in Sources */ = {isa = PBXBuildFile; fileRef = 31D6005E156D3F4A00337B26 /* zcoll.c */; };
		31D60060156D3F5000337B26 /* libmps.a in Frameworks */ = {isa = PBXBuildFile; fileRef = 31EEABFB156AAF9D00714D05 /* libmps.a */; };
		31D60069156D3F7200337B26 /* fmtdy.c in Sources */ = {isa = PBXBuildFile; fileRef = 3124CAC6156BE48D00753214 /* fmtdy.c */; };
		31D6006A156D3F7200337B26 /* fmtdytst.c in Sources */ = {isa = PBXBuildFile; fileRef = 3124CAC7156BE48D00753214 /* fmtdytst.c */; };
		31D6006B156D3F7200337B26 /* fmtno.c in Sources */ = {isa = PBXBuildFile; fileRef = 3124CACC156BE4C200753214 /* fmtno.c */; };
		31D6006C156D3F7200337B26 /* testlib.c in Sources */ = {isa = PBXBuildFile; fileRef = 31EEAC9E156AB73400714D05 /* testlib.c */; };
		31D6007D156D3FCF00337B26 /* zmess.c in Sources */ = {isa = PBXBuildFile; fileRef = 31D6007B156D3FCC00337B26 /* zmess.c */; };
		31D6007E156D3FD700337B26 /* fmtdy.c in Sources */ = {isa = PBXBuildFile; fileRef = 3124CAC6156BE48D00753214 /* fmtdy.c */; };
		31D6007F156D3FD700337B26 /* fmtdytst.c in Sources */ = {isa = PBXBuildFile; fileRef = 3124CAC7156BE48D00753214 /* fmtdytst.c */; };
		31D60080156D3FD700337B26 /* fmthe.c in Sources */ = {isa = PBXBuildFile; fileRef = 3124CAE4156BE6D500753214 /* fmthe.c */; };
		31D60081156D3FD700337B26 /* fmtno.c in Sources */ = {isa = PBXBuildFile; fileRef = 3124CACC156BE4C200753214 /* fmtno.c */; };
		31D60082156D3FD700337B26 /* testlib.c in Sources */ = {isa = PBXBuildFile; fileRef = 31EEAC9E156AB73400714D05 /* testlib.c */; };
		31D60083156D3FDB00337B26 /* libmps.a in Frameworks */ = {isa = PBXBuildFile; fileRef = 31EEABFB156AAF9D00714D05 /* libmps.a */; };
		31D6009A156D404000337B26 /* steptest.c in Sources */ = {isa = PBXBuildFile; fileRef = 31D60098156D403C00337B26 /* steptest.c */; };
		31D6009B156D404400337B26 /* libmps.a in Frameworks */ = {isa = PBXBuildFile; fileRef = 31EEABFB156AAF9D00714D05 /* libmps.a */; };
		31D6009E156D406400337B26 /* fmtdy.c in Sources */ = {isa = PBXBuildFile; fileRef = 3124CAC6156BE48D00753214 /* fmtdy.c */; };
		31D6009F156D406400337B26 /* fmtdytst.c in Sources */ = {isa = PBXBuildFile; fileRef = 3124CAC7156BE48D00753214 /* fmtdytst.c */; };
		31D600A0156D406400337B26 /* fmtno.c in Sources */ = {isa = PBXBuildFile; fileRef = 3124CACC156BE4C200753214 /* fmtno.c */; };
		31D600A1156D406400337B26 /* testlib.c in Sources */ = {isa = PBXBuildFile; fileRef = 31EEAC9E156AB73400714D05 /* testlib.c */; };
		31EEAC75156AB58E00714D05 /* mpmss.c in Sources */ = {isa = PBXBuildFile; fileRef = 31EEAC74156AB58E00714D05 /* mpmss.c */; };
		31EEAC9F156AB73400714D05 /* testlib.c in Sources */ = {isa = PBXBuildFile; fileRef = 31EEAC9E156AB73400714D05 /* testlib.c */; };
		31FCAE161769244F008C034C /* mps.c in Sources */ = {isa = PBXBuildFile; fileRef = 31A47BA3156C1E130039B1C2 /* mps.c */; };
		31FCAE19176924D4008C034C /* scheme.c in Sources */ = {isa = PBXBuildFile; fileRef = 31FCAE18176924D4008C034C /* scheme.c */; };
		6313D46918A400B200EB03EF /* testlib.c in Sources */ = {isa = PBXBuildFile; fileRef = 31EEAC9E156AB73400714D05 /* testlib.c */; };
		6313D47318A4028E00EB03EF /* djbench.c in Sources */ = {isa = PBXBuildFile; fileRef = 318DA8CE1892B1210089718C /* djbench.c */; };
		6313D47418A4029200EB03EF /* gcbench.c in Sources */ = {isa = PBXBuildFile; fileRef = 6313D46618A3FDC900EB03EF /* gcbench.c */; };
		6313D47518A40C6300EB03EF /* fmtdytst.c in Sources */ = {isa = PBXBuildFile; fileRef = 3124CAC7156BE48D00753214 /* fmtdytst.c */; };
		6313D47618A40C7B00EB03EF /* fmtdy.c in Sources */ = {isa = PBXBuildFile; fileRef = 3124CAC6156BE48D00753214 /* fmtdy.c */; };
		6313D47718A40D0400EB03EF /* fmtno.c in Sources */ = {isa = PBXBuildFile; fileRef = 3124CACC156BE4C200753214 /* fmtno.c */; };
/* End PBXBuildFile section */

/* Begin PBXContainerItemProxy section */
		220FD3DA195339C000967A35 /* PBXContainerItemProxy */ = {
			isa = PBXContainerItemProxy;
			containerPortal = 31EEABDA156AAE9E00714D05 /* Project object */;
			proxyType = 1;
			remoteGlobalIDString = 31EEABFA156AAF9D00714D05;
			remoteInfo = mps;
		};
		220FD3F319533E8F00967A35 /* PBXContainerItemProxy */ = {
			isa = PBXContainerItemProxy;
			containerPortal = 31EEABDA156AAE9E00714D05 /* Project object */;
			proxyType = 1;
			remoteGlobalIDString = 220FD3D8195339C000967A35;
			remoteInfo = ztfm;
		};
		2215A9AB192A47BB00E9E2CE /* PBXContainerItemProxy */ = {
			isa = PBXContainerItemProxy;
			containerPortal = 31EEABDA156AAE9E00714D05 /* Project object */;
			proxyType = 1;
			remoteGlobalIDString = 3104AFF1156D37A0000A585A;
			remoteInfo = all;
		};
		2215A9B3192A47C500E9E2CE /* PBXContainerItemProxy */ = {
			isa = PBXContainerItemProxy;
			containerPortal = 31EEABDA156AAE9E00714D05 /* Project object */;
			proxyType = 1;
			remoteGlobalIDString = 3104AFF1156D37A0000A585A;
			remoteInfo = all;
		};
		2215A9BB192A47CE00E9E2CE /* PBXContainerItemProxy */ = {
			isa = PBXContainerItemProxy;
			containerPortal = 31EEABDA156AAE9E00714D05 /* Project object */;
			proxyType = 1;
			remoteGlobalIDString = 3104AFF1156D37A0000A585A;
			remoteInfo = all;
		};
		2215A9C3192A47D500E9E2CE /* PBXContainerItemProxy */ = {
			isa = PBXContainerItemProxy;
			containerPortal = 31EEABDA156AAE9E00714D05 /* Project object */;
			proxyType = 1;
			remoteGlobalIDString = 3104AFF1156D37A0000A585A;
			remoteInfo = all;
		};
		2231BB4E18CA97D8002D6322 /* PBXContainerItemProxy */ = {
			isa = PBXContainerItemProxy;
			containerPortal = 31EEABDA156AAE9E00714D05 /* Project object */;
			proxyType = 1;
			remoteGlobalIDString = 31EEABFA156AAF9D00714D05;
			remoteInfo = mps;
		};
		2231BB5C18CA97DC002D6322 /* PBXContainerItemProxy */ = {
			isa = PBXContainerItemProxy;
			containerPortal = 31EEABDA156AAE9E00714D05 /* Project object */;
			proxyType = 1;
			remoteGlobalIDString = 31EEABFA156AAF9D00714D05;
			remoteInfo = mps;
		};
		2231BB6C18CA986B002D6322 /* PBXContainerItemProxy */ = {
			isa = PBXContainerItemProxy;
			containerPortal = 31EEABDA156AAE9E00714D05 /* Project object */;
			proxyType = 1;
			remoteGlobalIDString = 2231BB4C18CA97D8002D6322;
			remoteInfo = locbwcss;
		};
		2231BB6E18CA986D002D6322 /* PBXContainerItemProxy */ = {
			isa = PBXContainerItemProxy;
			containerPortal = 31EEABDA156AAE9E00714D05 /* Project object */;
			proxyType = 1;
			remoteGlobalIDString = 2231BB5A18CA97DC002D6322;
			remoteInfo = locusss;
		};
		223E795A19EAB00B00DC26A6 /* PBXContainerItemProxy */ = {
			isa = PBXContainerItemProxy;
			containerPortal = 31EEABDA156AAE9E00714D05 /* Project object */;
			proxyType = 1;
			remoteGlobalIDString = 31EEABFA156AAF9D00714D05;
			remoteInfo = mps;
		};
		224CC78E175E1821002FF81B /* PBXContainerItemProxy */ = {
			isa = PBXContainerItemProxy;
			containerPortal = 31EEABDA156AAE9E00714D05 /* Project object */;
			proxyType = 1;
			remoteGlobalIDString = 31EEABFA156AAF9D00714D05;
			remoteInfo = mps;
		};
		224CC79C175E187C002FF81B /* PBXContainerItemProxy */ = {
			isa = PBXContainerItemProxy;
			containerPortal = 31EEABDA156AAE9E00714D05 /* Project object */;
			proxyType = 1;
			remoteGlobalIDString = 224CC78C175E1821002FF81B;
			remoteInfo = mvfftest;
		};
		2265D71320E53F9C003019E8 /* PBXContainerItemProxy */ = {
			isa = PBXContainerItemProxy;
			containerPortal = 31EEABDA156AAE9E00714D05 /* Project object */;
			proxyType = 1;
			remoteGlobalIDString = 31EEABFA156AAF9D00714D05;
			remoteInfo = mps;
		};
		2265D72120E54020003019E8 /* PBXContainerItemProxy */ = {
			isa = PBXContainerItemProxy;
			containerPortal = 31EEABDA156AAE9E00714D05 /* Project object */;
			proxyType = 1;
			remoteGlobalIDString = 2265D71120E53F9C003019E8;
			remoteInfo = mpseventpy;
		};
		2275798816C5422900B662B0 /* PBXContainerItemProxy */ = {
			isa = PBXContainerItemProxy;
			containerPortal = 31EEABDA156AAE9E00714D05 /* Project object */;
			proxyType = 1;
			remoteGlobalIDString = 2D604B9B16514B1A003AAF46;
			remoteInfo = mpseventtxt;
		};
		2286E4C818F4389E004111E2 /* PBXContainerItemProxy */ = {
			isa = PBXContainerItemProxy;
			containerPortal = 31EEABDA156AAE9E00714D05 /* Project object */;
			proxyType = 1;
			remoteGlobalIDString = 22F846B018F437B900982BA7;
			remoteInfo = lockut;
		};
		2291A5AE175CAB2F001D4920 /* PBXContainerItemProxy */ = {
			isa = PBXContainerItemProxy;
			containerPortal = 31EEABDA156AAE9E00714D05 /* Project object */;
			proxyType = 1;
			remoteGlobalIDString = 31EEABFA156AAF9D00714D05;
			remoteInfo = mps;
		};
		2291A5BF175CAB5F001D4920 /* PBXContainerItemProxy */ = {
			isa = PBXContainerItemProxy;
			containerPortal = 31EEABDA156AAE9E00714D05 /* Project object */;
			proxyType = 1;
			remoteGlobalIDString = 2291A5AC175CAB2F001D4920;
			remoteInfo = awlutth;
		};
		229E228719EAB10D00E21417 /* PBXContainerItemProxy */ = {
			isa = PBXContainerItemProxy;
			containerPortal = 31EEABDA156AAE9E00714D05 /* Project object */;
			proxyType = 1;
			remoteGlobalIDString = 223E795819EAB00B00DC26A6;
			remoteInfo = sncss;
		};
		22B2BC3818B643AD00C33E63 /* PBXContainerItemProxy */ = {
			isa = PBXContainerItemProxy;
			containerPortal = 31EEABDA156AAE9E00714D05 /* Project object */;
			proxyType = 1;
			remoteGlobalIDString = 31FCAE0917692403008C034C;
			remoteInfo = scheme;
		};
		22B2BC3A18B643B000C33E63 /* PBXContainerItemProxy */ = {
			isa = PBXContainerItemProxy;
			containerPortal = 31EEABDA156AAE9E00714D05 /* Project object */;
			proxyType = 1;
			remoteGlobalIDString = 22B2BC2C18B6434F00C33E63;
			remoteInfo = "scheme-advanced";
		};
		22B2BC3C18B643B300C33E63 /* PBXContainerItemProxy */ = {
			isa = PBXContainerItemProxy;
			containerPortal = 31EEABDA156AAE9E00714D05 /* Project object */;
			proxyType = 1;
			remoteGlobalIDString = 318DA8C31892B0F30089718C;
			remoteInfo = djbench;
		};
		22B2BC3E18B643B700C33E63 /* PBXContainerItemProxy */ = {
			isa = PBXContainerItemProxy;
			containerPortal = 31EEABDA156AAE9E00714D05 /* Project object */;
			proxyType = 1;
			remoteGlobalIDString = 6313D46718A400B200EB03EF;
			remoteInfo = gcbench;
		};
		22C2ACA418BE400A006B3677 /* PBXContainerItemProxy */ = {
			isa = PBXContainerItemProxy;
			containerPortal = 31EEABDA156AAE9E00714D05 /* Project object */;
			proxyType = 1;
			remoteGlobalIDString = 31EEABFA156AAF9D00714D05;
			remoteInfo = mps;
		};
		22C2ACB118BE4056006B3677 /* PBXContainerItemProxy */ = {
			isa = PBXContainerItemProxy;
			containerPortal = 31EEABDA156AAE9E00714D05 /* Project object */;
			proxyType = 1;
			remoteGlobalIDString = 22C2ACA218BE400A006B3677;
			remoteInfo = nailboardtest;
		};
		22CDE92D16E9EB9300366D0A /* PBXContainerItemProxy */ = {
			isa = PBXContainerItemProxy;
			containerPortal = 31EEABDA156AAE9E00714D05 /* Project object */;
			proxyType = 1;
			remoteGlobalIDString = 3104AFF1156D37A0000A585A;
			remoteInfo = all;
		};
		22EA3F3A20D2B0D90065F5B6 /* PBXContainerItemProxy */ = {
			isa = PBXContainerItemProxy;
			containerPortal = 31EEABDA156AAE9E00714D05 /* Project object */;
			proxyType = 1;
			remoteGlobalIDString = 31EEABFA156AAF9D00714D05;
			remoteInfo = mps;
		};
		22EA3F4720D2B23F0065F5B6 /* PBXContainerItemProxy */ = {
			isa = PBXContainerItemProxy;
			containerPortal = 31EEABDA156AAE9E00714D05 /* Project object */;
			proxyType = 1;
			remoteGlobalIDString = 22EA3F3820D2B0D90065F5B6;
			remoteInfo = forktest;
		};
		22F846B218F437B900982BA7 /* PBXContainerItemProxy */ = {
			isa = PBXContainerItemProxy;
			containerPortal = 31EEABDA156AAE9E00714D05 /* Project object */;
			proxyType = 1;
			remoteGlobalIDString = 31EEABFA156AAF9D00714D05;
			remoteInfo = mps;
		};
		22FA176616E8D6FC0098B23F /* PBXContainerItemProxy */ = {
			isa = PBXContainerItemProxy;
			containerPortal = 31EEABDA156AAE9E00714D05 /* Project object */;
			proxyType = 1;
			remoteGlobalIDString = 31EEABFA156AAF9D00714D05;
			remoteInfo = mps;
		};
		22FA177816E8DB0C0098B23F /* PBXContainerItemProxy */ = {
			isa = PBXContainerItemProxy;
			containerPortal = 31EEABDA156AAE9E00714D05 /* Project object */;
			proxyType = 1;
			remoteGlobalIDString = 22FA176416E8D6FC0098B23F;
			remoteInfo = amcssth;
		};
		22FACEE218880983000FDBC1 /* PBXContainerItemProxy */ = {
			isa = PBXContainerItemProxy;
			containerPortal = 31EEABDA156AAE9E00714D05 /* Project object */;
			proxyType = 1;
			remoteGlobalIDString = 31EEABFA156AAF9D00714D05;
			remoteInfo = mps;
		};
		22FACEF0188809B5000FDBC1 /* PBXContainerItemProxy */ = {
			isa = PBXContainerItemProxy;
			containerPortal = 31EEABDA156AAE9E00714D05 /* Project object */;
			proxyType = 1;
			remoteGlobalIDString = 22FACEE018880983000FDBC1;
			remoteInfo = airtest;
		};
		2D07B9781636FCBD00DB751B /* PBXContainerItemProxy */ = {
			isa = PBXContainerItemProxy;
			containerPortal = 31EEABDA156AAE9E00714D05 /* Project object */;
			proxyType = 1;
			remoteGlobalIDString = 2D07B9701636FC9900DB751B;
			remoteInfo = mpseventsql;
		};
		3104AFC0156D35AE000A585A /* PBXContainerItemProxy */ = {
			isa = PBXContainerItemProxy;
			containerPortal = 31EEABDA156AAE9E00714D05 /* Project object */;
			proxyType = 1;
			remoteGlobalIDString = 31EEABFA156AAF9D00714D05;
			remoteInfo = mps;
		};
		3104AFD2156D35F2000A585A /* PBXContainerItemProxy */ = {
			isa = PBXContainerItemProxy;
			containerPortal = 31EEABDA156AAE9E00714D05 /* Project object */;
			proxyType = 1;
			remoteGlobalIDString = 31EEABFA156AAF9D00714D05;
			remoteInfo = mps;
		};
		3104AFE7156D368D000A585A /* PBXContainerItemProxy */ = {
			isa = PBXContainerItemProxy;
			containerPortal = 31EEABDA156AAE9E00714D05 /* Project object */;
			proxyType = 1;
			remoteGlobalIDString = 31EEABFA156AAF9D00714D05;
			remoteInfo = mps;
		};
		3104AFF5156D37BC000A585A /* PBXContainerItemProxy */ = {
			isa = PBXContainerItemProxy;
			containerPortal = 31EEABDA156AAE9E00714D05 /* Project object */;
			proxyType = 1;
			remoteGlobalIDString = 31EEABFA156AAF9D00714D05;
			remoteInfo = mps;
		};
		3104AFF7156D37BE000A585A /* PBXContainerItemProxy */ = {
			isa = PBXContainerItemProxy;
			containerPortal = 31EEABDA156AAE9E00714D05 /* Project object */;
			proxyType = 1;
			remoteGlobalIDString = 3124CAEA156BE7F300753214;
			remoteInfo = amcss;
		};
		3104AFF9156D37C1000A585A /* PBXContainerItemProxy */ = {
			isa = PBXContainerItemProxy;
			containerPortal = 31EEABDA156AAE9E00714D05 /* Project object */;
			proxyType = 1;
			remoteGlobalIDString = 3104AFB2156D357B000A585A;
			remoteInfo = apss;
		};
		3104AFFB156D37C3000A585A /* PBXContainerItemProxy */ = {
			isa = PBXContainerItemProxy;
			containerPortal = 31EEABDA156AAE9E00714D05 /* Project object */;
			proxyType = 1;
			remoteGlobalIDString = 3124CAB7156BE3EC00753214;
			remoteInfo = awlut;
		};
		3104AFFD156D37C6000A585A /* PBXContainerItemProxy */ = {
			isa = PBXContainerItemProxy;
			containerPortal = 31EEABDA156AAE9E00714D05 /* Project object */;
			proxyType = 1;
			remoteGlobalIDString = 31EEAC64156AB52600714D05;
			remoteInfo = mpmss;
		};
		3104AFFF156D37C8000A585A /* PBXContainerItemProxy */ = {
			isa = PBXContainerItemProxy;
			containerPortal = 31EEABDA156AAE9E00714D05 /* Project object */;
			proxyType = 1;
			remoteGlobalIDString = 3124CAD3156BE64A00753214;
			remoteInfo = mpsicv;
		};
		3104B001156D37CB000A585A /* PBXContainerItemProxy */ = {
			isa = PBXContainerItemProxy;
			containerPortal = 31EEABDA156AAE9E00714D05 /* Project object */;
			proxyType = 1;
			remoteGlobalIDString = 3104AFC7156D35E2000A585A;
			remoteInfo = sacss;
		};
		3104B003156D37CD000A585A /* PBXContainerItemProxy */ = {
			isa = PBXContainerItemProxy;
			containerPortal = 31EEABDA156AAE9E00714D05 /* Project object */;
			proxyType = 1;
			remoteGlobalIDString = 3104AFDC156D3681000A585A;
			remoteInfo = amcsshe;
		};
		3104B013156D38FA000A585A /* PBXContainerItemProxy */ = {
			isa = PBXContainerItemProxy;
			containerPortal = 31EEABDA156AAE9E00714D05 /* Project object */;
			proxyType = 1;
			remoteGlobalIDString = 31EEABFA156AAF9D00714D05;
			remoteInfo = mps;
		};
		3104B01C156D398B000A585A /* PBXContainerItemProxy */ = {
			isa = PBXContainerItemProxy;
			containerPortal = 31EEABDA156AAE9E00714D05 /* Project object */;
			proxyType = 1;
			remoteGlobalIDString = 3104B008156D38F3000A585A;
			remoteInfo = amsss;
		};
		3104B02C156D39DF000A585A /* PBXContainerItemProxy */ = {
			isa = PBXContainerItemProxy;
			containerPortal = 31EEABDA156AAE9E00714D05 /* Project object */;
			proxyType = 1;
			remoteGlobalIDString = 3104B021156D39D4000A585A;
			remoteInfo = amssshe;
		};
		3104B037156D3A56000A585A /* PBXContainerItemProxy */ = {
			isa = PBXContainerItemProxy;
			containerPortal = 31EEABDA156AAE9E00714D05 /* Project object */;
			proxyType = 1;
			remoteGlobalIDString = 31EEABFA156AAF9D00714D05;
			remoteInfo = mps;
		};
		3104B047156D3ADE000A585A /* PBXContainerItemProxy */ = {
			isa = PBXContainerItemProxy;
			containerPortal = 31EEABDA156AAE9E00714D05 /* Project object */;
			proxyType = 1;
			remoteGlobalIDString = 31EEABFA156AAF9D00714D05;
			remoteInfo = mps;
		};
		3104B049156D3AE4000A585A /* PBXContainerItemProxy */ = {
			isa = PBXContainerItemProxy;
			containerPortal = 31EEABDA156AAE9E00714D05 /* Project object */;
			proxyType = 1;
			remoteGlobalIDString = 3104B03C156D3AD7000A585A;
			remoteInfo = segsmss;
		};
		31108A3C1C6B90E900E728EA /* PBXContainerItemProxy */ = {
			isa = PBXContainerItemProxy;
			containerPortal = 31EEABDA156AAE9E00714D05 /* Project object */;
			proxyType = 1;
			remoteGlobalIDString = 31EEABFA156AAF9D00714D05;
			remoteInfo = mps;
		};
		3114A59D156E9156001E0AA3 /* PBXContainerItemProxy */ = {
			isa = PBXContainerItemProxy;
			containerPortal = 31EEABDA156AAE9E00714D05 /* Project object */;
			proxyType = 1;
			remoteGlobalIDString = 31EEABFA156AAF9D00714D05;
			remoteInfo = mps;
		};
		3114A59F156E915A001E0AA3 /* PBXContainerItemProxy */ = {
			isa = PBXContainerItemProxy;
			containerPortal = 31EEABDA156AAE9E00714D05 /* Project object */;
			proxyType = 1;
			remoteGlobalIDString = 3114A58F156E913C001E0AA3;
			remoteInfo = locv;
		};
		3114A5B3156E92D8001E0AA3 /* PBXContainerItemProxy */ = {
			isa = PBXContainerItemProxy;
			containerPortal = 31EEABDA156AAE9E00714D05 /* Project object */;
			proxyType = 1;
			remoteGlobalIDString = 31EEABFA156AAF9D00714D05;
			remoteInfo = mps;
		};
		3114A5B5156E92DC001E0AA3 /* PBXContainerItemProxy */ = {
			isa = PBXContainerItemProxy;
			containerPortal = 31EEABDA156AAE9E00714D05 /* Project object */;
			proxyType = 1;
			remoteGlobalIDString = 3114A5A6156E92C0001E0AA3;
			remoteInfo = qs;
		};
		3114A5C9156E9328001E0AA3 /* PBXContainerItemProxy */ = {
			isa = PBXContainerItemProxy;
			containerPortal = 31EEABDA156AAE9E00714D05 /* Project object */;
			proxyType = 1;
			remoteGlobalIDString = 31EEABFA156AAF9D00714D05;
			remoteInfo = mps;
		};
		3114A5CB156E932C001E0AA3 /* PBXContainerItemProxy */ = {
			isa = PBXContainerItemProxy;
			containerPortal = 31EEABDA156AAE9E00714D05 /* Project object */;
			proxyType = 1;
			remoteGlobalIDString = 3114A5BC156E9315001E0AA3;
			remoteInfo = finalcv;
		};
		3114A5E7156E93BF001E0AA3 /* PBXContainerItemProxy */ = {
			isa = PBXContainerItemProxy;
			containerPortal = 31EEABDA156AAE9E00714D05 /* Project object */;
			proxyType = 1;
			remoteGlobalIDString = 31EEABFA156AAF9D00714D05;
			remoteInfo = mps;
		};
		3114A5E9156E93C4001E0AA3 /* PBXContainerItemProxy */ = {
			isa = PBXContainerItemProxy;
			containerPortal = 31EEABDA156AAE9E00714D05 /* Project object */;
			proxyType = 1;
			remoteGlobalIDString = 3114A5D5156E93A0001E0AA3;
			remoteInfo = finaltest;
		};
		3114A5FD156E9406001E0AA3 /* PBXContainerItemProxy */ = {
			isa = PBXContainerItemProxy;
			containerPortal = 31EEABDA156AAE9E00714D05 /* Project object */;
			proxyType = 1;
			remoteGlobalIDString = 31EEABFA156AAF9D00714D05;
			remoteInfo = mps;
		};
		3114A5FF156E940A001E0AA3 /* PBXContainerItemProxy */ = {
			isa = PBXContainerItemProxy;
			containerPortal = 31EEABDA156AAE9E00714D05 /* Project object */;
			proxyType = 1;
			remoteGlobalIDString = 3114A5EE156E93E7001E0AA3;
			remoteInfo = arenacv;
		};
		3114A60F156E9438001E0AA3 /* PBXContainerItemProxy */ = {
			isa = PBXContainerItemProxy;
			containerPortal = 31EEABDA156AAE9E00714D05 /* Project object */;
			proxyType = 1;
			remoteGlobalIDString = 31EEABFA156AAF9D00714D05;
			remoteInfo = mps;
		};
		3114A611156E943B001E0AA3 /* PBXContainerItemProxy */ = {
			isa = PBXContainerItemProxy;
			containerPortal = 31EEABDA156AAE9E00714D05 /* Project object */;
			proxyType = 1;
			remoteGlobalIDString = 3114A604156E9430001E0AA3;
			remoteInfo = bttest;
		};
		3114A62B156E94A6001E0AA3 /* PBXContainerItemProxy */ = {
			isa = PBXContainerItemProxy;
			containerPortal = 31EEABDA156AAE9E00714D05 /* Project object */;
			proxyType = 1;
			remoteGlobalIDString = 31EEABFA156AAF9D00714D05;
			remoteInfo = mps;
		};
		3114A62D156E94AA001E0AA3 /* PBXContainerItemProxy */ = {
			isa = PBXContainerItemProxy;
			containerPortal = 31EEABDA156AAE9E00714D05 /* Project object */;
			proxyType = 1;
			remoteGlobalIDString = 3114A61B156E9485001E0AA3;
			remoteInfo = teletest;
		};
		3114A641156E94F8001E0AA3 /* PBXContainerItemProxy */ = {
			isa = PBXContainerItemProxy;
			containerPortal = 31EEABDA156AAE9E00714D05 /* Project object */;
			proxyType = 1;
			remoteGlobalIDString = 31EEABFA156AAF9D00714D05;
			remoteInfo = mps;
		};
		3114A643156E94FB001E0AA3 /* PBXContainerItemProxy */ = {
			isa = PBXContainerItemProxy;
			containerPortal = 31EEABDA156AAE9E00714D05 /* Project object */;
			proxyType = 1;
			remoteGlobalIDString = 3114A632156E94DB001E0AA3;
			remoteInfo = abqtest;
		};
		3114A658156E95B1001E0AA3 /* PBXContainerItemProxy */ = {
			isa = PBXContainerItemProxy;
			containerPortal = 31EEABDA156AAE9E00714D05 /* Project object */;
			proxyType = 1;
			remoteGlobalIDString = 31EEABFA156AAF9D00714D05;
			remoteInfo = mps;
		};
		3114A65A156E95B4001E0AA3 /* PBXContainerItemProxy */ = {
			isa = PBXContainerItemProxy;
			containerPortal = 31EEABDA156AAE9E00714D05 /* Project object */;
			proxyType = 1;
			remoteGlobalIDString = 3114A64B156E9596001E0AA3;
			remoteInfo = landtest;
		};
		3114A674156E9619001E0AA3 /* PBXContainerItemProxy */ = {
			isa = PBXContainerItemProxy;
			containerPortal = 31EEABDA156AAE9E00714D05 /* Project object */;
			proxyType = 1;
			remoteGlobalIDString = 31EEABFA156AAF9D00714D05;
			remoteInfo = mps;
		};
		3114A676156E961C001E0AA3 /* PBXContainerItemProxy */ = {
			isa = PBXContainerItemProxy;
			containerPortal = 31EEABDA156AAE9E00714D05 /* Project object */;
			proxyType = 1;
			remoteGlobalIDString = 3114A661156E95D9001E0AA3;
			remoteInfo = btcv;
		};
		3114A68A156E9682001E0AA3 /* PBXContainerItemProxy */ = {
			isa = PBXContainerItemProxy;
			containerPortal = 31EEABDA156AAE9E00714D05 /* Project object */;
			proxyType = 1;
			remoteGlobalIDString = 31EEABFA156AAF9D00714D05;
			remoteInfo = mps;
		};
		3114A68C156E9686001E0AA3 /* PBXContainerItemProxy */ = {
			isa = PBXContainerItemProxy;
			containerPortal = 31EEABDA156AAE9E00714D05 /* Project object */;
			proxyType = 1;
			remoteGlobalIDString = 3114A67B156E9668001E0AA3;
			remoteInfo = mv2test;
		};
		3114A6A4156E9735001E0AA3 /* PBXContainerItemProxy */ = {
			isa = PBXContainerItemProxy;
			containerPortal = 31EEABDA156AAE9E00714D05 /* Project object */;
			proxyType = 1;
			remoteGlobalIDString = 31EEABFA156AAF9D00714D05;
			remoteInfo = mps;
		};
		3114A6A6156E9739001E0AA3 /* PBXContainerItemProxy */ = {
			isa = PBXContainerItemProxy;
			containerPortal = 31EEABDA156AAE9E00714D05 /* Project object */;
			proxyType = 1;
			remoteGlobalIDString = 3114A694156E971B001E0AA3;
			remoteInfo = messtest;
		};
		3114A6B6156E975E001E0AA3 /* PBXContainerItemProxy */ = {
			isa = PBXContainerItemProxy;
			containerPortal = 31EEABDA156AAE9E00714D05 /* Project object */;
			proxyType = 1;
			remoteGlobalIDString = 31EEABFA156AAF9D00714D05;
			remoteInfo = mps;
		};
		3114A6B8156E9763001E0AA3 /* PBXContainerItemProxy */ = {
			isa = PBXContainerItemProxy;
			containerPortal = 31EEABDA156AAE9E00714D05 /* Project object */;
			proxyType = 1;
			remoteGlobalIDString = 3114A6AB156E9759001E0AA3;
			remoteInfo = walkt0;
		};
		3114A6D2156E9834001E0AA3 /* PBXContainerItemProxy */ = {
			isa = PBXContainerItemProxy;
			containerPortal = 31EEABDA156AAE9E00714D05 /* Project object */;
			proxyType = 1;
			remoteGlobalIDString = 31EEABFA156AAF9D00714D05;
			remoteInfo = mps;
		};
		3114A6D4156E9839001E0AA3 /* PBXContainerItemProxy */ = {
			isa = PBXContainerItemProxy;
			containerPortal = 31EEABDA156AAE9E00714D05 /* Project object */;
			proxyType = 1;
			remoteGlobalIDString = 3114A6C5156E9815001E0AA3;
			remoteInfo = mpseventcnv;
		};
		314CB6EA1C6D272A0073CA42 /* PBXContainerItemProxy */ = {
			isa = PBXContainerItemProxy;
			containerPortal = 31EEABDA156AAE9E00714D05 /* Project object */;
			proxyType = 1;
			remoteGlobalIDString = 31108A3A1C6B90E900E728EA;
			remoteInfo = tagtest;
		};
		319F7A062A30D08500E5B418 /* PBXContainerItemProxy */ = {
			isa = PBXContainerItemProxy;
			containerPortal = 31EEABDA156AAE9E00714D05 /* Project object */;
			proxyType = 1;
			remoteGlobalIDString = 31EEABFA156AAF9D00714D05;
			remoteInfo = mps;
		};
		319F7A182A30D2F000E5B418 /* PBXContainerItemProxy */ = {
			isa = PBXContainerItemProxy;
			containerPortal = 31EEABDA156AAE9E00714D05 /* Project object */;
			proxyType = 1;
			remoteGlobalIDString = 319F7A042A30D08500E5B418;
			remoteInfo = addrobj;
		};
		31A47BA9156C210D0039B1C2 /* PBXContainerItemProxy */ = {
			isa = PBXContainerItemProxy;
			containerPortal = 31EEABDA156AAE9E00714D05 /* Project object */;
			proxyType = 1;
			remoteGlobalIDString = 31EEABFA156AAF9D00714D05;
			remoteInfo = mps;
		};
		31A47BAB156C21120039B1C2 /* PBXContainerItemProxy */ = {
			isa = PBXContainerItemProxy;
			containerPortal = 31EEABDA156AAE9E00714D05 /* Project object */;
			proxyType = 1;
			remoteGlobalIDString = 31EEABFA156AAF9D00714D05;
			remoteInfo = mps;
		};
		31A47BAD156C21170039B1C2 /* PBXContainerItemProxy */ = {
			isa = PBXContainerItemProxy;
			containerPortal = 31EEABDA156AAE9E00714D05 /* Project object */;
			proxyType = 1;
			remoteGlobalIDString = 31EEABFA156AAF9D00714D05;
			remoteInfo = mps;
		};
		31A47BAF156C211B0039B1C2 /* PBXContainerItemProxy */ = {
			isa = PBXContainerItemProxy;
			containerPortal = 31EEABDA156AAE9E00714D05 /* Project object */;
			proxyType = 1;
			remoteGlobalIDString = 31EEABFA156AAF9D00714D05;
			remoteInfo = mps;
		};
		31D6001F156D3CEC00337B26 /* PBXContainerItemProxy */ = {
			isa = PBXContainerItemProxy;
			containerPortal = 31EEABDA156AAE9E00714D05 /* Project object */;
			proxyType = 1;
			remoteGlobalIDString = 31EEABFA156AAF9D00714D05;
			remoteInfo = mps;
		};
		31D60021156D3CF200337B26 /* PBXContainerItemProxy */ = {
			isa = PBXContainerItemProxy;
			containerPortal = 31EEABDA156AAE9E00714D05 /* Project object */;
			proxyType = 1;
			remoteGlobalIDString = 31D6000C156D3CB200337B26;
			remoteInfo = awluthe;
		};
		31D60031156D3D5300337B26 /* PBXContainerItemProxy */ = {
			isa = PBXContainerItemProxy;
			containerPortal = 31EEABDA156AAE9E00714D05 /* Project object */;
			proxyType = 1;
			remoteGlobalIDString = 31EEABFA156AAF9D00714D05;
			remoteInfo = mps;
		};
		31D60033156D3D5A00337B26 /* PBXContainerItemProxy */ = {
			isa = PBXContainerItemProxy;
			containerPortal = 31EEABDA156AAE9E00714D05 /* Project object */;
			proxyType = 1;
			remoteGlobalIDString = 31D60026156D3D3E00337B26;
			remoteInfo = lockcov;
		};
		31D6004C156D3EF000337B26 /* PBXContainerItemProxy */ = {
			isa = PBXContainerItemProxy;
			containerPortal = 31EEABDA156AAE9E00714D05 /* Project object */;
			proxyType = 1;
			remoteGlobalIDString = 31EEABFA156AAF9D00714D05;
			remoteInfo = mps;
		};
		31D6004E156D3EF700337B26 /* PBXContainerItemProxy */ = {
			isa = PBXContainerItemProxy;
			containerPortal = 31EEABDA156AAE9E00714D05 /* Project object */;
			proxyType = 1;
			remoteGlobalIDString = 31D6003D156D3EC700337B26;
			remoteInfo = poolncv;
		};
		31D60062156D3F5C00337B26 /* PBXContainerItemProxy */ = {
			isa = PBXContainerItemProxy;
			containerPortal = 31EEABDA156AAE9E00714D05 /* Project object */;
			proxyType = 1;
			remoteGlobalIDString = 31D60053156D3F3500337B26;
			remoteInfo = zcoll;
		};
		31D60064156D3F5F00337B26 /* PBXContainerItemProxy */ = {
			isa = PBXContainerItemProxy;
			containerPortal = 31EEABDA156AAE9E00714D05 /* Project object */;
			proxyType = 1;
			remoteGlobalIDString = 31EEABFA156AAF9D00714D05;
			remoteInfo = mps;
		};
		31D60084156D3FE100337B26 /* PBXContainerItemProxy */ = {
			isa = PBXContainerItemProxy;
			containerPortal = 31EEABDA156AAE9E00714D05 /* Project object */;
			proxyType = 1;
			remoteGlobalIDString = 31EEABFA156AAF9D00714D05;
			remoteInfo = mps;
		};
		31D60086156D3FE600337B26 /* PBXContainerItemProxy */ = {
			isa = PBXContainerItemProxy;
			containerPortal = 31EEABDA156AAE9E00714D05 /* Project object */;
			proxyType = 1;
			remoteGlobalIDString = 31D60070156D3FBC00337B26;
			remoteInfo = zmess;
		};
		31D60096156D403500337B26 /* PBXContainerItemProxy */ = {
			isa = PBXContainerItemProxy;
			containerPortal = 31EEABDA156AAE9E00714D05 /* Project object */;
			proxyType = 1;
			remoteGlobalIDString = 31EEABFA156AAF9D00714D05;
			remoteInfo = mps;
		};
		31D6009C156D404B00337B26 /* PBXContainerItemProxy */ = {
			isa = PBXContainerItemProxy;
			containerPortal = 31EEABDA156AAE9E00714D05 /* Project object */;
			proxyType = 1;
			remoteGlobalIDString = 31D6008B156D402900337B26;
			remoteInfo = steptest;
		};
/* End PBXContainerItemProxy section */

/* Begin PBXCopyFilesBuildPhase section */
		220FD3E4195339C000967A35 /* CopyFiles */ = {
			isa = PBXCopyFilesBuildPhase;
			buildActionMask = 2147483647;
			dstPath = /usr/share/man/man1/;
			dstSubfolderSpec = 0;
			files = (
			);
			runOnlyForDeploymentPostprocessing = 1;
		};
		2231BB5418CA97D8002D6322 /* CopyFiles */ = {
			isa = PBXCopyFilesBuildPhase;
			buildActionMask = 2147483647;
			dstPath = /usr/share/man/man1/;
			dstSubfolderSpec = 0;
			files = (
			);
			runOnlyForDeploymentPostprocessing = 1;
		};
		2231BB6218CA97DC002D6322 /* CopyFiles */ = {
			isa = PBXCopyFilesBuildPhase;
			buildActionMask = 2147483647;
			dstPath = /usr/share/man/man1/;
			dstSubfolderSpec = 0;
			files = (
			);
			runOnlyForDeploymentPostprocessing = 1;
		};
		223E796019EAB00B00DC26A6 /* CopyFiles */ = {
			isa = PBXCopyFilesBuildPhase;
			buildActionMask = 2147483647;
			dstPath = /usr/share/man/man1/;
			dstSubfolderSpec = 0;
			files = (
			);
			runOnlyForDeploymentPostprocessing = 1;
		};
		224CC794175E1821002FF81B /* CopyFiles */ = {
			isa = PBXCopyFilesBuildPhase;
			buildActionMask = 2147483647;
			dstPath = /usr/share/man/man1/;
			dstSubfolderSpec = 0;
			files = (
			);
			runOnlyForDeploymentPostprocessing = 1;
		};
		2265D71820E53F9C003019E8 /* CopyFiles */ = {
			isa = PBXCopyFilesBuildPhase;
			buildActionMask = 2147483647;
			dstPath = /usr/share/man/man1/;
			dstSubfolderSpec = 0;
			files = (
			);
			runOnlyForDeploymentPostprocessing = 1;
		};
		2291A5B8175CAB2F001D4920 /* CopyFiles */ = {
			isa = PBXCopyFilesBuildPhase;
			buildActionMask = 2147483647;
			dstPath = /usr/share/man/man1/;
			dstSubfolderSpec = 0;
			files = (
			);
			runOnlyForDeploymentPostprocessing = 1;
		};
		22B2BC3118B6434F00C33E63 /* CopyFiles */ = {
			isa = PBXCopyFilesBuildPhase;
			buildActionMask = 2147483647;
			dstPath = /usr/share/man/man1/;
			dstSubfolderSpec = 0;
			files = (
			);
			runOnlyForDeploymentPostprocessing = 1;
		};
		22C2ACAA18BE400A006B3677 /* CopyFiles */ = {
			isa = PBXCopyFilesBuildPhase;
			buildActionMask = 2147483647;
			dstPath = /usr/share/man/man1/;
			dstSubfolderSpec = 0;
			files = (
			);
			runOnlyForDeploymentPostprocessing = 1;
		};
		22EA3F4020D2B0D90065F5B6 /* CopyFiles */ = {
			isa = PBXCopyFilesBuildPhase;
			buildActionMask = 2147483647;
			dstPath = /usr/share/man/man1/;
			dstSubfolderSpec = 0;
			files = (
			);
			runOnlyForDeploymentPostprocessing = 1;
		};
		22F846B818F437B900982BA7 /* CopyFiles */ = {
			isa = PBXCopyFilesBuildPhase;
			buildActionMask = 2147483647;
			dstPath = /usr/share/man/man1/;
			dstSubfolderSpec = 0;
			files = (
			);
			runOnlyForDeploymentPostprocessing = 1;
		};
		22FA177016E8D6FC0098B23F /* CopyFiles */ = {
			isa = PBXCopyFilesBuildPhase;
			buildActionMask = 2147483647;
			dstPath = /usr/share/man/man1/;
			dstSubfolderSpec = 0;
			files = (
			);
			runOnlyForDeploymentPostprocessing = 1;
		};
		22FACEE818880983000FDBC1 /* CopyFiles */ = {
			isa = PBXCopyFilesBuildPhase;
			buildActionMask = 2147483647;
			dstPath = /usr/share/man/man1/;
			dstSubfolderSpec = 0;
			files = (
			);
			runOnlyForDeploymentPostprocessing = 1;
		};
		2D07B96F1636FC9900DB751B /* CopyFiles */ = {
			isa = PBXCopyFilesBuildPhase;
			buildActionMask = 2147483647;
			dstPath = /usr/share/man/man1/;
			dstSubfolderSpec = 0;
			files = (
			);
			runOnlyForDeploymentPostprocessing = 1;
		};
		2D604B9A16514B1A003AAF46 /* CopyFiles */ = {
			isa = PBXCopyFilesBuildPhase;
			buildActionMask = 2147483647;
			dstPath = /usr/share/man/man1/;
			dstSubfolderSpec = 0;
			files = (
			);
			runOnlyForDeploymentPostprocessing = 1;
		};
		3104AFB1156D357B000A585A /* CopyFiles */ = {
			isa = PBXCopyFilesBuildPhase;
			buildActionMask = 2147483647;
			dstPath = /usr/share/man/man1/;
			dstSubfolderSpec = 0;
			files = (
			);
			runOnlyForDeploymentPostprocessing = 1;
		};
		3104AFC6156D35E2000A585A /* CopyFiles */ = {
			isa = PBXCopyFilesBuildPhase;
			buildActionMask = 2147483647;
			dstPath = /usr/share/man/man1/;
			dstSubfolderSpec = 0;
			files = (
			);
			runOnlyForDeploymentPostprocessing = 1;
		};
		3104AFDB156D3681000A585A /* CopyFiles */ = {
			isa = PBXCopyFilesBuildPhase;
			buildActionMask = 2147483647;
			dstPath = /usr/share/man/man1/;
			dstSubfolderSpec = 0;
			files = (
			);
			runOnlyForDeploymentPostprocessing = 1;
		};
		3104B007156D38F3000A585A /* CopyFiles */ = {
			isa = PBXCopyFilesBuildPhase;
			buildActionMask = 2147483647;
			dstPath = /usr/share/man/man1/;
			dstSubfolderSpec = 0;
			files = (
			);
			runOnlyForDeploymentPostprocessing = 1;
		};
		3104B020156D39D4000A585A /* CopyFiles */ = {
			isa = PBXCopyFilesBuildPhase;
			buildActionMask = 2147483647;
			dstPath = /usr/share/man/man1/;
			dstSubfolderSpec = 0;
			files = (
			);
			runOnlyForDeploymentPostprocessing = 1;
		};
		3104B03B156D3AD7000A585A /* CopyFiles */ = {
			isa = PBXCopyFilesBuildPhase;
			buildActionMask = 2147483647;
			dstPath = /usr/share/man/man1/;
			dstSubfolderSpec = 0;
			files = (
			);
			runOnlyForDeploymentPostprocessing = 1;
		};
		31108A421C6B90E900E728EA /* CopyFiles */ = {
			isa = PBXCopyFilesBuildPhase;
			buildActionMask = 2147483647;
			dstPath = /usr/share/man/man1/;
			dstSubfolderSpec = 0;
			files = (
			);
			runOnlyForDeploymentPostprocessing = 1;
		};
		3114A58E156E913C001E0AA3 /* CopyFiles */ = {
			isa = PBXCopyFilesBuildPhase;
			buildActionMask = 2147483647;
			dstPath = /usr/share/man/man1/;
			dstSubfolderSpec = 0;
			files = (
			);
			runOnlyForDeploymentPostprocessing = 1;
		};
		3114A5A5156E92C0001E0AA3 /* CopyFiles */ = {
			isa = PBXCopyFilesBuildPhase;
			buildActionMask = 2147483647;
			dstPath = /usr/share/man/man1/;
			dstSubfolderSpec = 0;
			files = (
			);
			runOnlyForDeploymentPostprocessing = 1;
		};
		3114A5BB156E9315001E0AA3 /* CopyFiles */ = {
			isa = PBXCopyFilesBuildPhase;
			buildActionMask = 2147483647;
			dstPath = /usr/share/man/man1/;
			dstSubfolderSpec = 0;
			files = (
			);
			runOnlyForDeploymentPostprocessing = 1;
		};
		3114A5D4156E93A0001E0AA3 /* CopyFiles */ = {
			isa = PBXCopyFilesBuildPhase;
			buildActionMask = 2147483647;
			dstPath = /usr/share/man/man1/;
			dstSubfolderSpec = 0;
			files = (
			);
			runOnlyForDeploymentPostprocessing = 1;
		};
		3114A5ED156E93E7001E0AA3 /* CopyFiles */ = {
			isa = PBXCopyFilesBuildPhase;
			buildActionMask = 2147483647;
			dstPath = /usr/share/man/man1/;
			dstSubfolderSpec = 0;
			files = (
			);
			runOnlyForDeploymentPostprocessing = 1;
		};
		3114A603156E9430001E0AA3 /* CopyFiles */ = {
			isa = PBXCopyFilesBuildPhase;
			buildActionMask = 2147483647;
			dstPath = /usr/share/man/man1/;
			dstSubfolderSpec = 0;
			files = (
			);
			runOnlyForDeploymentPostprocessing = 1;
		};
		3114A61A156E9485001E0AA3 /* CopyFiles */ = {
			isa = PBXCopyFilesBuildPhase;
			buildActionMask = 2147483647;
			dstPath = /usr/share/man/man1/;
			dstSubfolderSpec = 0;
			files = (
			);
			runOnlyForDeploymentPostprocessing = 1;
		};
		3114A631156E94DB001E0AA3 /* CopyFiles */ = {
			isa = PBXCopyFilesBuildPhase;
			buildActionMask = 2147483647;
			dstPath = /usr/share/man/man1/;
			dstSubfolderSpec = 0;
			files = (
			);
			runOnlyForDeploymentPostprocessing = 1;
		};
		3114A64A156E9596001E0AA3 /* CopyFiles */ = {
			isa = PBXCopyFilesBuildPhase;
			buildActionMask = 2147483647;
			dstPath = /usr/share/man/man1/;
			dstSubfolderSpec = 0;
			files = (
			);
			runOnlyForDeploymentPostprocessing = 1;
		};
		3114A660156E95D9001E0AA3 /* CopyFiles */ = {
			isa = PBXCopyFilesBuildPhase;
			buildActionMask = 2147483647;
			dstPath = /usr/share/man/man1/;
			dstSubfolderSpec = 0;
			files = (
			);
			runOnlyForDeploymentPostprocessing = 1;
		};
		3114A67A156E9668001E0AA3 /* CopyFiles */ = {
			isa = PBXCopyFilesBuildPhase;
			buildActionMask = 2147483647;
			dstPath = /usr/share/man/man1/;
			dstSubfolderSpec = 0;
			files = (
			);
			runOnlyForDeploymentPostprocessing = 1;
		};
		3114A693156E971B001E0AA3 /* CopyFiles */ = {
			isa = PBXCopyFilesBuildPhase;
			buildActionMask = 2147483647;
			dstPath = /usr/share/man/man1/;
			dstSubfolderSpec = 0;
			files = (
			);
			runOnlyForDeploymentPostprocessing = 1;
		};
		3114A6AA156E9759001E0AA3 /* CopyFiles */ = {
			isa = PBXCopyFilesBuildPhase;
			buildActionMask = 2147483647;
			dstPath = /usr/share/man/man1/;
			dstSubfolderSpec = 0;
			files = (
			);
			runOnlyForDeploymentPostprocessing = 1;
		};
		3114A6C4156E9815001E0AA3 /* CopyFiles */ = {
			isa = PBXCopyFilesBuildPhase;
			buildActionMask = 2147483647;
			dstPath = /usr/share/man/man1/;
			dstSubfolderSpec = 0;
			files = (
			);
			runOnlyForDeploymentPostprocessing = 1;
		};
		3124CAB6156BE3EC00753214 /* CopyFiles */ = {
			isa = PBXCopyFilesBuildPhase;
			buildActionMask = 2147483647;
			dstPath = /usr/share/man/man1/;
			dstSubfolderSpec = 0;
			files = (
			);
			runOnlyForDeploymentPostprocessing = 1;
		};
		3124CAD2156BE64A00753214 /* CopyFiles */ = {
			isa = PBXCopyFilesBuildPhase;
			buildActionMask = 2147483647;
			dstPath = /usr/share/man/man1/;
			dstSubfolderSpec = 0;
			files = (
			);
			runOnlyForDeploymentPostprocessing = 1;
		};
		3124CAE9156BE7F300753214 /* CopyFiles */ = {
			isa = PBXCopyFilesBuildPhase;
			buildActionMask = 2147483647;
			dstPath = /usr/share/man/man1/;
			dstSubfolderSpec = 0;
			files = (
			);
			runOnlyForDeploymentPostprocessing = 1;
		};
		318DA8C81892B0F30089718C /* CopyFiles */ = {
			isa = PBXCopyFilesBuildPhase;
			buildActionMask = 2147483647;
			dstPath = /usr/share/man/man1/;
			dstSubfolderSpec = 0;
			files = (
			);
			runOnlyForDeploymentPostprocessing = 1;
		};
		319F7A0F2A30D08500E5B418 /* CopyFiles */ = {
			isa = PBXCopyFilesBuildPhase;
			buildActionMask = 2147483647;
			dstPath = /usr/share/man/man1/;
			dstSubfolderSpec = 0;
			files = (
			);
			runOnlyForDeploymentPostprocessing = 1;
		};
		31D6000B156D3CB200337B26 /* CopyFiles */ = {
			isa = PBXCopyFilesBuildPhase;
			buildActionMask = 2147483647;
			dstPath = /usr/share/man/man1/;
			dstSubfolderSpec = 0;
			files = (
			);
			runOnlyForDeploymentPostprocessing = 1;
		};
		31D60025156D3D3E00337B26 /* CopyFiles */ = {
			isa = PBXCopyFilesBuildPhase;
			buildActionMask = 2147483647;
			dstPath = /usr/share/man/man1/;
			dstSubfolderSpec = 0;
			files = (
			);
			runOnlyForDeploymentPostprocessing = 1;
		};
		31D6003C156D3EC700337B26 /* CopyFiles */ = {
			isa = PBXCopyFilesBuildPhase;
			buildActionMask = 2147483647;
			dstPath = /usr/share/man/man1/;
			dstSubfolderSpec = 0;
			files = (
			);
			runOnlyForDeploymentPostprocessing = 1;
		};
		31D60052156D3F3500337B26 /* CopyFiles */ = {
			isa = PBXCopyFilesBuildPhase;
			buildActionMask = 2147483647;
			dstPath = /usr/share/man/man1/;
			dstSubfolderSpec = 0;
			files = (
			);
			runOnlyForDeploymentPostprocessing = 1;
		};
		31D6006F156D3FBC00337B26 /* CopyFiles */ = {
			isa = PBXCopyFilesBuildPhase;
			buildActionMask = 2147483647;
			dstPath = /usr/share/man/man1/;
			dstSubfolderSpec = 0;
			files = (
			);
			runOnlyForDeploymentPostprocessing = 1;
		};
		31D6008A156D402900337B26 /* CopyFiles */ = {
			isa = PBXCopyFilesBuildPhase;
			buildActionMask = 2147483647;
			dstPath = /usr/share/man/man1/;
			dstSubfolderSpec = 0;
			files = (
			);
			runOnlyForDeploymentPostprocessing = 1;
		};
		31EEAC63156AB52600714D05 /* CopyFiles */ = {
			isa = PBXCopyFilesBuildPhase;
			buildActionMask = 2147483647;
			dstPath = /usr/share/man/man1/;
			dstSubfolderSpec = 0;
			files = (
			);
			runOnlyForDeploymentPostprocessing = 1;
		};
		31FCAE0817692403008C034C /* CopyFiles */ = {
			isa = PBXCopyFilesBuildPhase;
			buildActionMask = 2147483647;
			dstPath = /usr/share/man/man1/;
			dstSubfolderSpec = 0;
			files = (
			);
			runOnlyForDeploymentPostprocessing = 1;
		};
		6313D46D18A400B200EB03EF /* CopyFiles */ = {
			isa = PBXCopyFilesBuildPhase;
			buildActionMask = 2147483647;
			dstPath = /usr/share/man/man1/;
			dstSubfolderSpec = 0;
			files = (
			);
			runOnlyForDeploymentPostprocessing = 1;
		};
/* End PBXCopyFilesBuildPhase section */

/* Begin PBXFileReference section */
		2213454C1DB0386600E14202 /* prmc.h */ = {isa = PBXFileReference; fileEncoding = 4; lastKnownFileType = sourcecode.c.h; path = prmc.h; sourceTree = "<group>"; };
		2213454D1DB038D400E14202 /* prmcxc.c */ = {isa = PBXFileReference; fileEncoding = 4; lastKnownFileType = sourcecode.c.c; path = prmcxc.c; sourceTree = "<group>"; };
		220FD3E9195339C000967A35 /* ztfm */ = {isa = PBXFileReference; explicitFileType = "compiled.mach-o.executable"; includeInIndex = 0; path = ztfm; sourceTree = BUILT_PRODUCTS_DIR; };
		220FD3EA195339E500967A35 /* mpsitr.c */ = {isa = PBXFileReference; fileEncoding = 4; lastKnownFileType = sourcecode.c.c; path = mpsitr.c; sourceTree = "<group>"; };
		220FD3EB195339F000967A35 /* trans.c */ = {isa = PBXFileReference; fileEncoding = 4; lastKnownFileType = sourcecode.c.c; path = trans.c; sourceTree = "<group>"; };
		220FD3ED19533A8700967A35 /* mpscvm.h */ = {isa = PBXFileReference; fileEncoding = 4; lastKnownFileType = sourcecode.c.h; path = mpscvm.h; sourceTree = "<group>"; };
		220FD3EE19533A8700967A35 /* trans.h */ = {isa = PBXFileReference; fileEncoding = 4; lastKnownFileType = sourcecode.c.h; path = trans.h; sourceTree = "<group>"; };
		220FD3F019533C3200967A35 /* ztfm.c */ = {isa = PBXFileReference; fileEncoding = 4; lastKnownFileType = sourcecode.c.c; path = ztfm.c; sourceTree = "<group>"; };
		2231BB5918CA97D8002D6322 /* locbwcss */ = {isa = PBXFileReference; explicitFileType = "compiled.mach-o.executable"; includeInIndex = 0; path = locbwcss; sourceTree = BUILT_PRODUCTS_DIR; };
		2231BB6718CA97DC002D6322 /* locusss */ = {isa = PBXFileReference; explicitFileType = "compiled.mach-o.executable"; includeInIndex = 0; path = locusss; sourceTree = BUILT_PRODUCTS_DIR; };
		2231BB6818CA9834002D6322 /* locbwcss.c */ = {isa = PBXFileReference; fileEncoding = 4; lastKnownFileType = sourcecode.c.c; path = locbwcss.c; sourceTree = "<group>"; };
		2231BB6918CA983C002D6322 /* locusss.c */ = {isa = PBXFileReference; fileEncoding = 4; lastKnownFileType = sourcecode.c.c; path = locusss.c; sourceTree = "<group>"; };
		223475CB194CA09500C69128 /* vm.c */ = {isa = PBXFileReference; lastKnownFileType = sourcecode.c.c; path = vm.c; sourceTree = "<group>"; };
		223475CC194CA09500C69128 /* vm.h */ = {isa = PBXFileReference; lastKnownFileType = sourcecode.c.h; path = vm.h; sourceTree = "<group>"; };
		2239BB4C20EE2E34007AC917 /* rangetree.c */ = {isa = PBXFileReference; fileEncoding = 4; lastKnownFileType = sourcecode.c.c; path = rangetree.c; sourceTree = "<group>"; };
		2239BB4D20EE2E4D007AC917 /* rangetree.h */ = {isa = PBXFileReference; fileEncoding = 4; lastKnownFileType = sourcecode.c.h; path = rangetree.h; sourceTree = "<group>"; };
		223E796519EAB00B00DC26A6 /* sncss */ = {isa = PBXFileReference; explicitFileType = "compiled.mach-o.executable"; includeInIndex = 0; path = sncss; sourceTree = BUILT_PRODUCTS_DIR; };
		223E796619EAB04100DC26A6 /* sncss.c */ = {isa = PBXFileReference; fileEncoding = 4; lastKnownFileType = sourcecode.c.c; path = sncss.c; sourceTree = "<group>"; };
		224CC799175E1821002FF81B /* fotest */ = {isa = PBXFileReference; explicitFileType = "compiled.mach-o.executable"; includeInIndex = 0; path = fotest; sourceTree = BUILT_PRODUCTS_DIR; };
		224CC79E175E3202002FF81B /* fotest.c */ = {isa = PBXFileReference; fileEncoding = 4; lastKnownFileType = sourcecode.c.c; path = fotest.c; sourceTree = "<group>"; };
		22561A9618F4263300372C66 /* testthr.h */ = {isa = PBXFileReference; fileEncoding = 4; lastKnownFileType = sourcecode.c.h; path = testthr.h; sourceTree = "<group>"; };
		22561A9718F4263300372C66 /* testthrix.c */ = {isa = PBXFileReference; fileEncoding = 4; lastKnownFileType = sourcecode.c.c; path = testthrix.c; sourceTree = "<group>"; };
		2265D71D20E53F9C003019E8 /* mpseventpy */ = {isa = PBXFileReference; explicitFileType = "compiled.mach-o.executable"; includeInIndex = 0; path = mpseventpy; sourceTree = BUILT_PRODUCTS_DIR; };
		2265D71F20E5400F003019E8 /* eventpy.c */ = {isa = PBXFileReference; fileEncoding = 4; lastKnownFileType = sourcecode.c.c; path = eventpy.c; sourceTree = SOURCE_ROOT; };
		2291A5A8175CAA51001D4920 /* poolmv2.h */ = {isa = PBXFileReference; fileEncoding = 4; lastKnownFileType = sourcecode.c.h; path = poolmv2.h; sourceTree = "<group>"; };
		2291A5A9175CAA9B001D4920 /* awlutth.c */ = {isa = PBXFileReference; fileEncoding = 4; lastKnownFileType = sourcecode.c.c; path = awlutth.c; sourceTree = "<group>"; };
		2291A5BD175CAB2F001D4920 /* awlutth */ = {isa = PBXFileReference; explicitFileType = "compiled.mach-o.executable"; includeInIndex = 0; path = awlutth; sourceTree = BUILT_PRODUCTS_DIR; };
		2291A5E9175CB4EC001D4920 /* landtest.c */ = {isa = PBXFileReference; fileEncoding = 4; lastKnownFileType = sourcecode.c.c; path = landtest.c; sourceTree = "<group>"; };
		2291A5EA175CB503001D4920 /* abq.h */ = {isa = PBXFileReference; fileEncoding = 4; lastKnownFileType = sourcecode.c.h; path = abq.h; sourceTree = "<group>"; };
		2291A5EB175CB53E001D4920 /* range.c */ = {isa = PBXFileReference; fileEncoding = 4; lastKnownFileType = sourcecode.c.c; path = range.c; sourceTree = "<group>"; };
		2291A5EC175CB53E001D4920 /* range.h */ = {isa = PBXFileReference; fileEncoding = 4; lastKnownFileType = sourcecode.c.h; path = range.h; sourceTree = "<group>"; };
		2291A5EE175CB768001D4920 /* freelist.c */ = {isa = PBXFileReference; fileEncoding = 4; lastKnownFileType = sourcecode.c.c; path = freelist.c; sourceTree = "<group>"; };
		2291A5EF175CB768001D4920 /* freelist.h */ = {isa = PBXFileReference; fileEncoding = 4; lastKnownFileType = sourcecode.c.h; path = freelist.h; sourceTree = "<group>"; };
		2291A5F0175CB7A4001D4920 /* testlib.h */ = {isa = PBXFileReference; fileEncoding = 4; lastKnownFileType = sourcecode.c.h; path = testlib.h; sourceTree = "<group>"; };
		22B2BC2B18B6434000C33E63 /* scheme-advanced.c */ = {isa = PBXFileReference; fileEncoding = 4; lastKnownFileType = sourcecode.c.c; name = "scheme-advanced.c"; path = "../example/scheme/scheme-advanced.c"; sourceTree = "<group>"; };
		22B2BC3618B6434F00C33E63 /* scheme-advanced */ = {isa = PBXFileReference; explicitFileType = "compiled.mach-o.executable"; includeInIndex = 0; path = "scheme-advanced"; sourceTree = BUILT_PRODUCTS_DIR; };
		22C2ACA018BE3FEC006B3677 /* nailboardtest.c */ = {isa = PBXFileReference; fileEncoding = 4; lastKnownFileType = sourcecode.c.c; path = nailboardtest.c; sourceTree = "<group>"; };
		22C2ACAF18BE400A006B3677 /* nailboardtest */ = {isa = PBXFileReference; explicitFileType = "compiled.mach-o.executable"; includeInIndex = 0; path = nailboardtest; sourceTree = BUILT_PRODUCTS_DIR; };
		22C5C99A18EC6AEC004C63D4 /* failover.c */ = {isa = PBXFileReference; fileEncoding = 4; lastKnownFileType = sourcecode.c.c; path = failover.c; sourceTree = "<group>"; };
		22C5C99B18EC6AEC004C63D4 /* failover.h */ = {isa = PBXFileReference; fileEncoding = 4; lastKnownFileType = sourcecode.c.h; path = failover.h; sourceTree = "<group>"; };
		22C5C99C18EC6AEC004C63D4 /* land.c */ = {isa = PBXFileReference; fileEncoding = 4; lastKnownFileType = sourcecode.c.c; path = land.c; sourceTree = "<group>"; };
		22DD93E118ED815F00240DD2 /* failover.txt */ = {isa = PBXFileReference; lastKnownFileType = text; name = failover.txt; path = ../design/failover.txt; sourceTree = "<group>"; };
		22DD93E218ED815F00240DD2 /* land.txt */ = {isa = PBXFileReference; lastKnownFileType = text; name = land.txt; path = ../design/land.txt; sourceTree = "<group>"; };
		22E30E821886FF1400D98EA9 /* nailboard.c */ = {isa = PBXFileReference; fileEncoding = 4; lastKnownFileType = sourcecode.c.c; path = nailboard.c; sourceTree = "<group>"; };
		22E30E831886FF1400D98EA9 /* nailboard.h */ = {isa = PBXFileReference; fileEncoding = 4; lastKnownFileType = sourcecode.c.h; path = nailboard.h; sourceTree = "<group>"; };
		22EA3F3720D2B0730065F5B6 /* forktest.c */ = {isa = PBXFileReference; fileEncoding = 4; lastKnownFileType = sourcecode.c.c; path = forktest.c; sourceTree = "<group>"; };
		22EA3F4520D2B0D90065F5B6 /* forktest */ = {isa = PBXFileReference; explicitFileType = "compiled.mach-o.executable"; includeInIndex = 0; path = forktest; sourceTree = BUILT_PRODUCTS_DIR; };
		22F846AF18F4379C00982BA7 /* lockut.c */ = {isa = PBXFileReference; fileEncoding = 4; lastKnownFileType = sourcecode.c.c; path = lockut.c; sourceTree = "<group>"; };
		22F846BD18F437B900982BA7 /* lockut */ = {isa = PBXFileReference; explicitFileType = "compiled.mach-o.executable"; includeInIndex = 0; path = lockut; sourceTree = BUILT_PRODUCTS_DIR; };
		22FA177516E8D6FC0098B23F /* amcssth */ = {isa = PBXFileReference; explicitFileType = "compiled.mach-o.executable"; includeInIndex = 0; path = amcssth; sourceTree = BUILT_PRODUCTS_DIR; };
		22FA177616E8D7A80098B23F /* amcssth.c */ = {isa = PBXFileReference; fileEncoding = 4; lastKnownFileType = sourcecode.c.c; path = amcssth.c; sourceTree = "<group>"; };
		22FACED1188807FF000FDBC1 /* airtest.c */ = {isa = PBXFileReference; fileEncoding = 4; lastKnownFileType = sourcecode.c.c; path = airtest.c; sourceTree = "<group>"; };
		22FACED2188807FF000FDBC1 /* fmtdy.h */ = {isa = PBXFileReference; fileEncoding = 4; lastKnownFileType = sourcecode.c.h; path = fmtdy.h; sourceTree = "<group>"; };
		22FACED3188807FF000FDBC1 /* fmtdytst.h */ = {isa = PBXFileReference; fileEncoding = 4; lastKnownFileType = sourcecode.c.h; path = fmtdytst.h; sourceTree = "<group>"; };
		22FACED4188807FF000FDBC1 /* fmthe.h */ = {isa = PBXFileReference; fileEncoding = 4; lastKnownFileType = sourcecode.c.h; path = fmthe.h; sourceTree = "<group>"; };
		22FACED5188807FF000FDBC1 /* fmtno.h */ = {isa = PBXFileReference; fileEncoding = 4; lastKnownFileType = sourcecode.c.h; path = fmtno.h; sourceTree = "<group>"; };
		22FACED6188807FF000FDBC1 /* fmtscheme.c */ = {isa = PBXFileReference; fileEncoding = 4; lastKnownFileType = sourcecode.c.c; path = fmtscheme.c; sourceTree = "<group>"; };
		22FACED7188807FF000FDBC1 /* fmtscheme.h */ = {isa = PBXFileReference; fileEncoding = 4; lastKnownFileType = sourcecode.c.h; path = fmtscheme.h; sourceTree = "<group>"; };
		22FACEDA1888088A000FDBC1 /* ss.c */ = {isa = PBXFileReference; fileEncoding = 4; lastKnownFileType = sourcecode.c.c; path = ss.c; sourceTree = "<group>"; };
		22FACEDB188808D5000FDBC1 /* mpscmfs.h */ = {isa = PBXFileReference; fileEncoding = 4; lastKnownFileType = sourcecode.c.h; path = mpscmfs.h; sourceTree = "<group>"; };
		22FACEDC18880933000FDBC1 /* poolmfs.h */ = {isa = PBXFileReference; fileEncoding = 4; lastKnownFileType = sourcecode.c.h; path = poolmfs.h; sourceTree = "<group>"; };
		22FACEDD18880933000FDBC1 /* poolmrg.h */ = {isa = PBXFileReference; fileEncoding = 4; lastKnownFileType = sourcecode.c.h; path = poolmrg.h; sourceTree = "<group>"; };
		22FACEDE18880933000FDBC1 /* pooln.c */ = {isa = PBXFileReference; fileEncoding = 4; lastKnownFileType = sourcecode.c.c; path = pooln.c; sourceTree = "<group>"; };
		22FACEDF18880933000FDBC1 /* pooln.h */ = {isa = PBXFileReference; fileEncoding = 4; lastKnownFileType = sourcecode.c.h; path = pooln.h; sourceTree = "<group>"; };
		22FACEED18880983000FDBC1 /* airtest */ = {isa = PBXFileReference; explicitFileType = "compiled.mach-o.executable"; includeInIndex = 0; path = airtest; sourceTree = BUILT_PRODUCTS_DIR; };
		2D07B96C1636FC7200DB751B /* eventsql.c */ = {isa = PBXFileReference; lastKnownFileType = sourcecode.c.c; path = eventsql.c; sourceTree = "<group>"; };
		2D07B9711636FC9900DB751B /* mpseventsql */ = {isa = PBXFileReference; explicitFileType = "compiled.mach-o.executable"; includeInIndex = 0; path = mpseventsql; sourceTree = BUILT_PRODUCTS_DIR; };
		2D07B97B163705E400DB751B /* libsqlite3.dylib */ = {isa = PBXFileReference; lastKnownFileType = "compiled.mach-o.dylib"; name = libsqlite3.dylib; path = usr/lib/libsqlite3.dylib; sourceTree = SDKROOT; };
		2D604B9C16514B1A003AAF46 /* mpseventtxt */ = {isa = PBXFileReference; explicitFileType = "compiled.mach-o.executable"; includeInIndex = 0; path = mpseventtxt; sourceTree = BUILT_PRODUCTS_DIR; };
		2D604BA416514C4F003AAF46 /* eventtxt.c */ = {isa = PBXFileReference; fileEncoding = 4; lastKnownFileType = sourcecode.c.c; path = eventtxt.c; sourceTree = "<group>"; };
		3104AFB3156D357B000A585A /* apss */ = {isa = PBXFileReference; explicitFileType = "compiled.mach-o.executable"; includeInIndex = 0; path = apss; sourceTree = BUILT_PRODUCTS_DIR; };
		3104AFBE156D3591000A585A /* apss.c */ = {isa = PBXFileReference; fileEncoding = 4; lastKnownFileType = sourcecode.c.c; path = apss.c; sourceTree = "<group>"; };
		3104AFC8156D35E2000A585A /* sacss */ = {isa = PBXFileReference; explicitFileType = "compiled.mach-o.executable"; includeInIndex = 0; path = sacss; sourceTree = BUILT_PRODUCTS_DIR; };
		3104AFD6156D3602000A585A /* sacss.c */ = {isa = PBXFileReference; fileEncoding = 4; lastKnownFileType = sourcecode.c.c; path = sacss.c; sourceTree = "<group>"; };
		3104AFDD156D3681000A585A /* amcsshe */ = {isa = PBXFileReference; explicitFileType = "compiled.mach-o.executable"; includeInIndex = 0; path = amcsshe; sourceTree = BUILT_PRODUCTS_DIR; };
		3104AFEB156D36A5000A585A /* amcsshe.c */ = {isa = PBXFileReference; fileEncoding = 4; lastKnownFileType = sourcecode.c.c; path = amcsshe.c; sourceTree = "<group>"; };
		3104B009156D38F3000A585A /* amsss */ = {isa = PBXFileReference; explicitFileType = "compiled.mach-o.executable"; includeInIndex = 0; path = amsss; sourceTree = BUILT_PRODUCTS_DIR; };
		3104B015156D390B000A585A /* amsss.c */ = {isa = PBXFileReference; fileEncoding = 4; lastKnownFileType = sourcecode.c.c; path = amsss.c; sourceTree = "<group>"; };
		3104B022156D39D4000A585A /* amssshe */ = {isa = PBXFileReference; explicitFileType = "compiled.mach-o.executable"; includeInIndex = 0; path = amssshe; sourceTree = BUILT_PRODUCTS_DIR; };
		3104B02F156D39F2000A585A /* amssshe.c */ = {isa = PBXFileReference; fileEncoding = 4; lastKnownFileType = sourcecode.c.c; path = amssshe.c; sourceTree = "<group>"; };
		3104B03D156D3AD7000A585A /* segsmss */ = {isa = PBXFileReference; explicitFileType = "compiled.mach-o.executable"; includeInIndex = 0; path = segsmss; sourceTree = BUILT_PRODUCTS_DIR; };
		3107DC4E173B03D100F705C8 /* arg.h */ = {isa = PBXFileReference; lastKnownFileType = sourcecode.c.h; path = arg.h; sourceTree = "<group>"; };
		310F5D7118B6675F007EFCBC /* tree.c */ = {isa = PBXFileReference; lastKnownFileType = sourcecode.c.c; path = tree.c; sourceTree = "<group>"; };
		310F5D7218B6675F007EFCBC /* tree.h */ = {isa = PBXFileReference; lastKnownFileType = sourcecode.c.h; path = tree.h; sourceTree = "<group>"; };
		31108A391C6B90D600E728EA /* tagtest.c */ = {isa = PBXFileReference; lastKnownFileType = sourcecode.c.c; path = tagtest.c; sourceTree = "<group>"; };
		31108A471C6B90E900E728EA /* tagtest */ = {isa = PBXFileReference; explicitFileType = "compiled.mach-o.executable"; includeInIndex = 0; path = tagtest; sourceTree = BUILT_PRODUCTS_DIR; };
		3112ED3A18ABC57F00CC531A /* sa.h */ = {isa = PBXFileReference; lastKnownFileType = sourcecode.c.h; path = sa.h; sourceTree = "<group>"; };
		3112ED3B18ABC75200CC531A /* sa.c */ = {isa = PBXFileReference; lastKnownFileType = sourcecode.c.c; path = sa.c; sourceTree = "<group>"; };
		3114A590156E913C001E0AA3 /* locv */ = {isa = PBXFileReference; explicitFileType = "compiled.mach-o.executable"; includeInIndex = 0; path = locv; sourceTree = BUILT_PRODUCTS_DIR; };
		3114A5A1156E9168001E0AA3 /* locv.c */ = {isa = PBXFileReference; fileEncoding = 4; lastKnownFileType = sourcecode.c.c; path = locv.c; sourceTree = "<group>"; };
		3114A5A7156E92C0001E0AA3 /* qs */ = {isa = PBXFileReference; explicitFileType = "compiled.mach-o.executable"; includeInIndex = 0; path = qs; sourceTree = BUILT_PRODUCTS_DIR; };
		3114A5B7156E92F0001E0AA3 /* qs.c */ = {isa = PBXFileReference; fileEncoding = 4; lastKnownFileType = sourcecode.c.c; path = qs.c; sourceTree = "<group>"; };
		3114A5BD156E9315001E0AA3 /* finalcv */ = {isa = PBXFileReference; explicitFileType = "compiled.mach-o.executable"; includeInIndex = 0; path = finalcv; sourceTree = BUILT_PRODUCTS_DIR; };
		3114A5CD156E9369001E0AA3 /* finalcv.c */ = {isa = PBXFileReference; fileEncoding = 4; lastKnownFileType = sourcecode.c.c; path = finalcv.c; sourceTree = "<group>"; };
		3114A5D6156E93A0001E0AA3 /* finaltest */ = {isa = PBXFileReference; explicitFileType = "compiled.mach-o.executable"; includeInIndex = 0; path = finaltest; sourceTree = BUILT_PRODUCTS_DIR; };
		3114A5E5156E93B9001E0AA3 /* finaltest.c */ = {isa = PBXFileReference; fileEncoding = 4; lastKnownFileType = sourcecode.c.c; path = finaltest.c; sourceTree = "<group>"; };
		3114A5EF156E93E7001E0AA3 /* arenacv */ = {isa = PBXFileReference; explicitFileType = "compiled.mach-o.executable"; includeInIndex = 0; path = arenacv; sourceTree = BUILT_PRODUCTS_DIR; };
		3114A5FB156E93FC001E0AA3 /* arenacv.c */ = {isa = PBXFileReference; fileEncoding = 4; lastKnownFileType = sourcecode.c.c; path = arenacv.c; sourceTree = "<group>"; };
		3114A605156E9430001E0AA3 /* bttest */ = {isa = PBXFileReference; explicitFileType = "compiled.mach-o.executable"; includeInIndex = 0; path = bttest; sourceTree = BUILT_PRODUCTS_DIR; };
		3114A613156E944A001E0AA3 /* bttest.c */ = {isa = PBXFileReference; fileEncoding = 4; lastKnownFileType = sourcecode.c.c; path = bttest.c; sourceTree = "<group>"; };
		3114A61C156E9485001E0AA3 /* teletest */ = {isa = PBXFileReference; explicitFileType = "compiled.mach-o.executable"; includeInIndex = 0; path = teletest; sourceTree = BUILT_PRODUCTS_DIR; };
		3114A628156E949A001E0AA3 /* teletest.c */ = {isa = PBXFileReference; fileEncoding = 4; lastKnownFileType = sourcecode.c.c; path = teletest.c; sourceTree = "<group>"; };
		3114A633156E94DB001E0AA3 /* abqtest */ = {isa = PBXFileReference; explicitFileType = "compiled.mach-o.executable"; includeInIndex = 0; path = abqtest; sourceTree = BUILT_PRODUCTS_DIR; };
		3114A63D156E94EA001E0AA3 /* abqtest.c */ = {isa = PBXFileReference; fileEncoding = 4; lastKnownFileType = sourcecode.c.c; path = abqtest.c; sourceTree = "<group>"; };
		3114A645156E9525001E0AA3 /* abq.c */ = {isa = PBXFileReference; fileEncoding = 4; lastKnownFileType = sourcecode.c.c; path = abq.c; sourceTree = "<group>"; };
		3114A64C156E9596001E0AA3 /* landtest */ = {isa = PBXFileReference; explicitFileType = "compiled.mach-o.executable"; includeInIndex = 0; path = landtest; sourceTree = BUILT_PRODUCTS_DIR; };
		3114A662156E95D9001E0AA3 /* btcv */ = {isa = PBXFileReference; explicitFileType = "compiled.mach-o.executable"; includeInIndex = 0; path = btcv; sourceTree = BUILT_PRODUCTS_DIR; };
		3114A66C156E95EB001E0AA3 /* btcv.c */ = {isa = PBXFileReference; fileEncoding = 4; lastKnownFileType = sourcecode.c.c; path = btcv.c; sourceTree = "<group>"; };
		3114A67C156E9668001E0AA3 /* mv2test */ = {isa = PBXFileReference; explicitFileType = "compiled.mach-o.executable"; includeInIndex = 0; path = mv2test; sourceTree = BUILT_PRODUCTS_DIR; };
		3114A686156E9674001E0AA3 /* mv2test.c */ = {isa = PBXFileReference; fileEncoding = 4; lastKnownFileType = sourcecode.c.c; path = mv2test.c; sourceTree = "<group>"; };
		3114A695156E971B001E0AA3 /* messtest */ = {isa = PBXFileReference; explicitFileType = "compiled.mach-o.executable"; includeInIndex = 0; path = messtest; sourceTree = BUILT_PRODUCTS_DIR; };
		3114A69F156E9725001E0AA3 /* messtest.c */ = {isa = PBXFileReference; fileEncoding = 4; lastKnownFileType = sourcecode.c.c; path = messtest.c; sourceTree = "<group>"; };
		3114A6AC156E9759001E0AA3 /* walkt0 */ = {isa = PBXFileReference; explicitFileType = "compiled.mach-o.executable"; includeInIndex = 0; path = walkt0; sourceTree = BUILT_PRODUCTS_DIR; };
		3114A6BA156E9768001E0AA3 /* walkt0.c */ = {isa = PBXFileReference; fileEncoding = 4; lastKnownFileType = sourcecode.c.c; path = walkt0.c; sourceTree = "<group>"; };
		3114A6C6156E9815001E0AA3 /* mpseventcnv */ = {isa = PBXFileReference; explicitFileType = "compiled.mach-o.executable"; includeInIndex = 0; path = mpseventcnv; sourceTree = BUILT_PRODUCTS_DIR; };
		3114A6D0156E9829001E0AA3 /* eventcnv.c */ = {isa = PBXFileReference; fileEncoding = 4; lastKnownFileType = sourcecode.c.c; path = eventcnv.c; sourceTree = "<group>"; };
		31160D921899540D0071EB17 /* abq.txt */ = {isa = PBXFileReference; lastKnownFileType = text; name = abq.txt; path = ../design/abq.txt; sourceTree = "<group>"; };
		31160D931899540D0071EB17 /* alloc-frame.txt */ = {isa = PBXFileReference; lastKnownFileType = text; name = "alloc-frame.txt"; path = "../design/alloc-frame.txt"; sourceTree = "<group>"; };
		31160D941899540D0071EB17 /* arena.txt */ = {isa = PBXFileReference; lastKnownFileType = text; name = arena.txt; path = ../design/arena.txt; sourceTree = "<group>"; };
		31160D951899540D0071EB17 /* arenavm.txt */ = {isa = PBXFileReference; lastKnownFileType = text; name = arenavm.txt; path = ../design/arenavm.txt; sourceTree = "<group>"; };
		31160D961899540D0071EB17 /* bt.txt */ = {isa = PBXFileReference; lastKnownFileType = text; name = bt.txt; path = ../design/bt.txt; sourceTree = "<group>"; };
		31160D971899540D0071EB17 /* buffer.txt */ = {isa = PBXFileReference; lastKnownFileType = text; name = buffer.txt; path = ../design/buffer.txt; sourceTree = "<group>"; };
		31160D981899540D0071EB17 /* cbs.txt */ = {isa = PBXFileReference; lastKnownFileType = text; name = cbs.txt; path = ../design/cbs.txt; sourceTree = "<group>"; };
		31160D991899540D0071EB17 /* check.txt */ = {isa = PBXFileReference; lastKnownFileType = text; name = check.txt; path = ../design/check.txt; sourceTree = "<group>"; };
		31160D9A1899540D0071EB17 /* pool.txt */ = {isa = PBXFileReference; lastKnownFileType = text; name = pool.txt; path = ../design/pool.txt; sourceTree = "<group>"; };
		31160D9B1899540D0071EB17 /* collection.txt */ = {isa = PBXFileReference; lastKnownFileType = text; name = collection.txt; path = ../design/collection.txt; sourceTree = "<group>"; };
		31160D9C1899540D0071EB17 /* config.txt */ = {isa = PBXFileReference; lastKnownFileType = text; name = config.txt; path = ../design/config.txt; sourceTree = "<group>"; };
		31160D9D1899540D0071EB17 /* critical-path.txt */ = {isa = PBXFileReference; lastKnownFileType = text; name = "critical-path.txt"; path = "../design/critical-path.txt"; sourceTree = "<group>"; };
		31160D9E1899540D0071EB17 /* diag.txt */ = {isa = PBXFileReference; lastKnownFileType = text; name = diag.txt; path = ../design/diag.txt; sourceTree = "<group>"; };
		31160D9F1899540D0071EB17 /* finalize.txt */ = {isa = PBXFileReference; lastKnownFileType = text; name = finalize.txt; path = ../design/finalize.txt; sourceTree = "<group>"; };
		31160DA01899540D0071EB17 /* fix.txt */ = {isa = PBXFileReference; lastKnownFileType = text; name = fix.txt; path = ../design/fix.txt; sourceTree = "<group>"; };
		31160DA11899540D0071EB17 /* freelist.txt */ = {isa = PBXFileReference; lastKnownFileType = text; name = freelist.txt; path = ../design/freelist.txt; sourceTree = "<group>"; };
		31160DA21899540D0071EB17 /* guide.hex.trans.txt */ = {isa = PBXFileReference; lastKnownFileType = text; name = guide.hex.trans.txt; path = ../design/guide.hex.trans.txt; sourceTree = "<group>"; };
		31160DA31899540D0071EB17 /* guide.impl.c.format.txt */ = {isa = PBXFileReference; lastKnownFileType = text; name = guide.impl.c.format.txt; path = ../design/guide.impl.c.format.txt; sourceTree = "<group>"; };
		31160DA41899540D0071EB17 /* index.txt */ = {isa = PBXFileReference; lastKnownFileType = text; name = index.txt; path = ../design/index.txt; sourceTree = "<group>"; };
		31160DA51899540D0071EB17 /* interface-c.txt */ = {isa = PBXFileReference; lastKnownFileType = text; name = "interface-c.txt"; path = "../design/interface-c.txt"; sourceTree = "<group>"; };
		31160DA61899540D0071EB17 /* io.txt */ = {isa = PBXFileReference; lastKnownFileType = text; name = io.txt; path = ../design/io.txt; sourceTree = "<group>"; };
		31160DA71899540D0071EB17 /* keyword-arguments.txt */ = {isa = PBXFileReference; lastKnownFileType = text; name = "keyword-arguments.txt"; path = "../design/keyword-arguments.txt"; sourceTree = "<group>"; };
		31160DA81899540D0071EB17 /* lib.txt */ = {isa = PBXFileReference; lastKnownFileType = text; name = lib.txt; path = ../design/lib.txt; sourceTree = "<group>"; };
		31160DA91899540D0071EB17 /* lock.txt */ = {isa = PBXFileReference; lastKnownFileType = text; name = lock.txt; path = ../design/lock.txt; sourceTree = "<group>"; };
		31160DAA1899540D0071EB17 /* locus.txt */ = {isa = PBXFileReference; lastKnownFileType = text; name = locus.txt; path = ../design/locus.txt; sourceTree = "<group>"; };
		31160DAB1899540D0071EB17 /* message-gc.txt */ = {isa = PBXFileReference; lastKnownFileType = text; name = "message-gc.txt"; path = "../design/message-gc.txt"; sourceTree = "<group>"; };
		31160DAC1899540D0071EB17 /* message.txt */ = {isa = PBXFileReference; lastKnownFileType = text; name = message.txt; path = ../design/message.txt; sourceTree = "<group>"; };
		31160DAD1899540D0071EB17 /* object-debug.txt */ = {isa = PBXFileReference; lastKnownFileType = text; name = "object-debug.txt"; path = "../design/object-debug.txt"; sourceTree = "<group>"; };
		31160DAF1899540D0071EB17 /* poolamc.txt */ = {isa = PBXFileReference; lastKnownFileType = text; name = poolamc.txt; path = ../design/poolamc.txt; sourceTree = "<group>"; };
		31160DB01899540D0071EB17 /* poolams.txt */ = {isa = PBXFileReference; lastKnownFileType = text; name = poolams.txt; path = ../design/poolams.txt; sourceTree = "<group>"; };
		31160DB11899540D0071EB17 /* poolawl.txt */ = {isa = PBXFileReference; lastKnownFileType = text; name = poolawl.txt; path = ../design/poolawl.txt; sourceTree = "<group>"; };
		31160DB21899540D0071EB17 /* poollo.txt */ = {isa = PBXFileReference; lastKnownFileType = text; name = poollo.txt; path = ../design/poollo.txt; sourceTree = "<group>"; };
		31160DB31899540D0071EB17 /* poolmfs.txt */ = {isa = PBXFileReference; lastKnownFileType = text; name = poolmfs.txt; path = ../design/poolmfs.txt; sourceTree = "<group>"; };
		31160DB41899540D0071EB17 /* poolmrg.txt */ = {isa = PBXFileReference; lastKnownFileType = text; name = poolmrg.txt; path = ../design/poolmrg.txt; sourceTree = "<group>"; };
		31160DB61899540D0071EB17 /* poolmvff.txt */ = {isa = PBXFileReference; lastKnownFileType = text; name = poolmvff.txt; path = ../design/poolmvff.txt; sourceTree = "<group>"; };
		31160DB71899540D0071EB17 /* poolmvt.txt */ = {isa = PBXFileReference; lastKnownFileType = text; name = poolmvt.txt; path = ../design/poolmvt.txt; sourceTree = "<group>"; };
		31160DB81899540D0071EB17 /* prot.txt */ = {isa = PBXFileReference; lastKnownFileType = text; name = prot.txt; path = ../design/prot.txt; sourceTree = "<group>"; };
		31160DBB1899540D0071EB17 /* protocol.txt */ = {isa = PBXFileReference; lastKnownFileType = text; name = protocol.txt; path = ../design/protocol.txt; sourceTree = "<group>"; };
		31160DBD1899540D0071EB17 /* pthreadext.txt */ = {isa = PBXFileReference; lastKnownFileType = text; name = pthreadext.txt; path = ../design/pthreadext.txt; sourceTree = "<group>"; };
		31160DBE1899540D0071EB17 /* range.txt */ = {isa = PBXFileReference; lastKnownFileType = text; name = range.txt; path = ../design/range.txt; sourceTree = "<group>"; };
		31160DC01899540D0071EB17 /* ring.txt */ = {isa = PBXFileReference; lastKnownFileType = text; name = ring.txt; path = ../design/ring.txt; sourceTree = "<group>"; };
		31160DC11899540D0071EB17 /* root.txt */ = {isa = PBXFileReference; lastKnownFileType = text; name = root.txt; path = ../design/root.txt; sourceTree = "<group>"; };
		31160DC21899540D0071EB17 /* scan.txt */ = {isa = PBXFileReference; lastKnownFileType = text; name = scan.txt; path = ../design/scan.txt; sourceTree = "<group>"; };
		31160DC31899540D0071EB17 /* seg.txt */ = {isa = PBXFileReference; lastKnownFileType = text; name = seg.txt; path = ../design/seg.txt; sourceTree = "<group>"; };
		31160DC41899540D0071EB17 /* shield.txt */ = {isa = PBXFileReference; lastKnownFileType = text; name = shield.txt; path = ../design/shield.txt; sourceTree = "<group>"; };
		31160DC51899540D0071EB17 /* sig.txt */ = {isa = PBXFileReference; lastKnownFileType = text; name = sig.txt; path = ../design/sig.txt; sourceTree = "<group>"; };
		31160DC61899540D0071EB17 /* splay.txt */ = {isa = PBXFileReference; lastKnownFileType = text; name = splay.txt; path = ../design/splay.txt; sourceTree = "<group>"; };
		31160DC81899540D0071EB17 /* strategy.txt */ = {isa = PBXFileReference; lastKnownFileType = text; name = strategy.txt; path = ../design/strategy.txt; sourceTree = "<group>"; };
		31160DC91899540D0071EB17 /* telemetry.txt */ = {isa = PBXFileReference; lastKnownFileType = text; name = telemetry.txt; path = ../design/telemetry.txt; sourceTree = "<group>"; };
		31160DCA1899540D0071EB17 /* tests.txt */ = {isa = PBXFileReference; lastKnownFileType = text; name = tests.txt; path = ../design/tests.txt; sourceTree = "<group>"; };
		31160DCB1899540D0071EB17 /* thread-manager.txt */ = {isa = PBXFileReference; lastKnownFileType = text; name = "thread-manager.txt"; path = "../design/thread-manager.txt"; sourceTree = "<group>"; };
		31160DCC1899540D0071EB17 /* thread-safety.txt */ = {isa = PBXFileReference; lastKnownFileType = text; name = "thread-safety.txt"; path = "../design/thread-safety.txt"; sourceTree = "<group>"; };
		31160DCD1899540D0071EB17 /* trace.txt */ = {isa = PBXFileReference; lastKnownFileType = text; name = trace.txt; path = ../design/trace.txt; sourceTree = "<group>"; };
		31160DCE1899540D0071EB17 /* type.txt */ = {isa = PBXFileReference; lastKnownFileType = text; name = type.txt; path = ../design/type.txt; sourceTree = "<group>"; };
		31160DCF1899540D0071EB17 /* version-library.txt */ = {isa = PBXFileReference; lastKnownFileType = text; name = "version-library.txt"; path = "../design/version-library.txt"; sourceTree = "<group>"; };
		31160DD11899540D0071EB17 /* vm.txt */ = {isa = PBXFileReference; lastKnownFileType = text; name = vm.txt; path = ../design/vm.txt; sourceTree = "<group>"; };
		31160DD51899540D0071EB17 /* writef.txt */ = {isa = PBXFileReference; lastKnownFileType = text; name = writef.txt; path = ../design/writef.txt; sourceTree = "<group>"; };
		31172ABA17750F9D009488E5 /* thxc.c */ = {isa = PBXFileReference; lastKnownFileType = sourcecode.c.c; path = thxc.c; sourceTree = "<group>"; };
		31172ABB177512F6009488E5 /* prmcxci3.c */ = {isa = PBXFileReference; lastKnownFileType = sourcecode.c.c; path = prmcxci3.c; sourceTree = "<group>"; };
		31172ABC1775131C009488E5 /* prmcxci6.c */ = {isa = PBXFileReference; lastKnownFileType = sourcecode.c.c; path = prmcxci6.c; sourceTree = "<group>"; };
		31172ABE1775164F009488E5 /* prmcxc.h */ = {isa = PBXFileReference; lastKnownFileType = sourcecode.c.h; path = prmcxc.h; sourceTree = "<group>"; };
		31172AC017752253009488E5 /* protxc.c */ = {isa = PBXFileReference; lastKnownFileType = sourcecode.c.c; path = protxc.c; sourceTree = "<group>"; };
		311F2F5017398AD500C15B6A /* boot.h */ = {isa = PBXFileReference; lastKnownFileType = sourcecode.c.h; path = boot.h; sourceTree = "<group>"; };
		311F2F5117398AE900C15B6A /* bt.h */ = {isa = PBXFileReference; lastKnownFileType = sourcecode.c.h; path = bt.h; sourceTree = "<group>"; };
		311F2F5217398AE900C15B6A /* cbs.h */ = {isa = PBXFileReference; lastKnownFileType = sourcecode.c.h; path = cbs.h; sourceTree = "<group>"; };
		311F2F5417398AE900C15B6A /* check.h */ = {isa = PBXFileReference; lastKnownFileType = sourcecode.c.h; path = check.h; sourceTree = "<group>"; };
		311F2F5517398AE900C15B6A /* clock.h */ = {isa = PBXFileReference; lastKnownFileType = sourcecode.c.h; path = clock.h; sourceTree = "<group>"; };
		311F2F5617398AE900C15B6A /* config.h */ = {isa = PBXFileReference; lastKnownFileType = sourcecode.c.h; path = config.h; sourceTree = "<group>"; };
		311F2F5717398AE900C15B6A /* dbgpool.h */ = {isa = PBXFileReference; lastKnownFileType = sourcecode.c.h; path = dbgpool.h; sourceTree = "<group>"; };
		311F2F5817398AE900C15B6A /* event.h */ = {isa = PBXFileReference; lastKnownFileType = sourcecode.c.h; path = event.h; sourceTree = "<group>"; };
		311F2F5917398AE900C15B6A /* eventcom.h */ = {isa = PBXFileReference; lastKnownFileType = sourcecode.c.h; path = eventcom.h; sourceTree = "<group>"; };
		311F2F5A17398AE900C15B6A /* eventdef.h */ = {isa = PBXFileReference; lastKnownFileType = sourcecode.c.h; path = eventdef.h; sourceTree = "<group>"; };
		311F2F5E17398B0E00C15B6A /* lock.h */ = {isa = PBXFileReference; lastKnownFileType = sourcecode.c.h; path = lock.h; sourceTree = "<group>"; };
		311F2F5F17398B0E00C15B6A /* meter.h */ = {isa = PBXFileReference; lastKnownFileType = sourcecode.c.h; path = meter.h; sourceTree = "<group>"; };
		311F2F6017398B0E00C15B6A /* misc.h */ = {isa = PBXFileReference; lastKnownFileType = sourcecode.c.h; path = misc.h; sourceTree = "<group>"; };
		311F2F6117398B0E00C15B6A /* mpm.h */ = {isa = PBXFileReference; lastKnownFileType = sourcecode.c.h; path = mpm.h; sourceTree = "<group>"; };
		311F2F6217398B1A00C15B6A /* mpmst.h */ = {isa = PBXFileReference; lastKnownFileType = sourcecode.c.h; path = mpmst.h; sourceTree = "<group>"; };
		311F2F6317398B1A00C15B6A /* mpmtypes.h */ = {isa = PBXFileReference; lastKnownFileType = sourcecode.c.h; path = mpmtypes.h; sourceTree = "<group>"; };
		311F2F6417398B1A00C15B6A /* mps.h */ = {isa = PBXFileReference; lastKnownFileType = sourcecode.c.h; lineEnding = 0; path = mps.h; sourceTree = "<group>"; xcLanguageSpecificationIdentifier = xcode.lang.objcpp; };
		311F2F6517398B3B00C15B6A /* mpsacl.h */ = {isa = PBXFileReference; lastKnownFileType = sourcecode.c.h; path = mpsacl.h; sourceTree = "<group>"; };
		311F2F6617398B3B00C15B6A /* mpsavm.h */ = {isa = PBXFileReference; lastKnownFileType = sourcecode.c.h; path = mpsavm.h; sourceTree = "<group>"; };
		311F2F6717398B3B00C15B6A /* mpsio.h */ = {isa = PBXFileReference; lastKnownFileType = sourcecode.c.h; path = mpsio.h; sourceTree = "<group>"; };
		311F2F6817398B3B00C15B6A /* mpslib.h */ = {isa = PBXFileReference; lastKnownFileType = sourcecode.c.h; path = mpslib.h; sourceTree = "<group>"; };
		311F2F6917398B3B00C15B6A /* mpstd.h */ = {isa = PBXFileReference; lastKnownFileType = sourcecode.c.h; path = mpstd.h; sourceTree = "<group>"; };
		311F2F6B17398B4C00C15B6A /* mpswin.h */ = {isa = PBXFileReference; lastKnownFileType = sourcecode.c.h; path = mpswin.h; sourceTree = "<group>"; };
		311F2F6D17398B6300C15B6A /* prmci3.h */ = {isa = PBXFileReference; lastKnownFileType = sourcecode.c.h; path = prmci3.h; sourceTree = "<group>"; };
		311F2F6E17398B6300C15B6A /* prmci6.h */ = {isa = PBXFileReference; lastKnownFileType = sourcecode.c.h; path = prmci6.h; sourceTree = "<group>"; };
		311F2F7117398B7100C15B6A /* protocol.h */ = {isa = PBXFileReference; lastKnownFileType = sourcecode.c.h; path = protocol.h; sourceTree = "<group>"; };
		311F2F7317398B7100C15B6A /* ring.h */ = {isa = PBXFileReference; lastKnownFileType = sourcecode.c.h; path = ring.h; sourceTree = "<group>"; };
		311F2F7417398B7100C15B6A /* sac.h */ = {isa = PBXFileReference; lastKnownFileType = sourcecode.c.h; path = sac.h; sourceTree = "<group>"; };
		311F2F7617398B8E00C15B6A /* splay.h */ = {isa = PBXFileReference; lastKnownFileType = sourcecode.c.h; path = splay.h; sourceTree = "<group>"; };
		311F2F7717398B8E00C15B6A /* ss.h */ = {isa = PBXFileReference; lastKnownFileType = sourcecode.c.h; path = ss.h; sourceTree = "<group>"; };
		311F2F7817398B8E00C15B6A /* th.h */ = {isa = PBXFileReference; lastKnownFileType = sourcecode.c.h; path = th.h; sourceTree = "<group>"; };
		311F2F7A17398B8E00C15B6A /* tract.h */ = {isa = PBXFileReference; lastKnownFileType = sourcecode.c.h; path = tract.h; sourceTree = "<group>"; };
		311F2F7B17398E7600C15B6A /* poolmvff.h */ = {isa = PBXFileReference; lastKnownFileType = sourcecode.c.h; path = poolmvff.h; sourceTree = "<group>"; };
		3124CAB8156BE3EC00753214 /* awlut */ = {isa = PBXFileReference; explicitFileType = "compiled.mach-o.executable"; includeInIndex = 0; path = awlut; sourceTree = BUILT_PRODUCTS_DIR; };
		3124CAC2156BE40100753214 /* awlut.c */ = {isa = PBXFileReference; fileEncoding = 4; lastKnownFileType = sourcecode.c.c; path = awlut.c; sourceTree = "<group>"; };
		3124CAC6156BE48D00753214 /* fmtdy.c */ = {isa = PBXFileReference; fileEncoding = 4; lastKnownFileType = sourcecode.c.c; path = fmtdy.c; sourceTree = "<group>"; };
		3124CAC7156BE48D00753214 /* fmtdytst.c */ = {isa = PBXFileReference; fileEncoding = 4; lastKnownFileType = sourcecode.c.c; path = fmtdytst.c; sourceTree = "<group>"; };
		3124CACA156BE4A300753214 /* poollo.c */ = {isa = PBXFileReference; fileEncoding = 4; lastKnownFileType = sourcecode.c.c; path = poollo.c; sourceTree = "<group>"; };
		3124CACC156BE4C200753214 /* fmtno.c */ = {isa = PBXFileReference; fileEncoding = 4; lastKnownFileType = sourcecode.c.c; path = fmtno.c; sourceTree = "<group>"; };
		3124CACE156BE4CF00753214 /* poolawl.c */ = {isa = PBXFileReference; fileEncoding = 4; lastKnownFileType = sourcecode.c.c; path = poolawl.c; sourceTree = "<group>"; };
		3124CAD4156BE64A00753214 /* mpsicv */ = {isa = PBXFileReference; explicitFileType = "compiled.mach-o.executable"; includeInIndex = 0; path = mpsicv; sourceTree = BUILT_PRODUCTS_DIR; };
		3124CADE156BE65900753214 /* mpsicv.c */ = {isa = PBXFileReference; fileEncoding = 4; lastKnownFileType = sourcecode.c.c; path = mpsicv.c; sourceTree = "<group>"; };
		3124CAE4156BE6D500753214 /* fmthe.c */ = {isa = PBXFileReference; fileEncoding = 4; lastKnownFileType = sourcecode.c.c; path = fmthe.c; sourceTree = "<group>"; };
		3124CAEB156BE7F300753214 /* amcss */ = {isa = PBXFileReference; explicitFileType = "compiled.mach-o.executable"; includeInIndex = 0; path = amcss; sourceTree = BUILT_PRODUCTS_DIR; };
		3124CAF5156BE81100753214 /* amcss.c */ = {isa = PBXFileReference; fileEncoding = 4; lastKnownFileType = sourcecode.c.c; path = amcss.c; sourceTree = "<group>"; };
		314562191C72ABFA00D7A514 /* scan.c */ = {isa = PBXFileReference; fileEncoding = 4; lastKnownFileType = sourcecode.c.c; path = scan.c; sourceTree = "<group>"; };
		315B7AFC17834FDB00B097C4 /* prmci3.c */ = {isa = PBXFileReference; lastKnownFileType = sourcecode.c.c; path = prmci3.c; sourceTree = "<group>"; };
		315B7AFD17834FDB00B097C4 /* prmci6.c */ = {isa = PBXFileReference; lastKnownFileType = sourcecode.c.c; path = prmci6.c; sourceTree = "<group>"; };
		317B3C2A1731830100F9A469 /* arg.c */ = {isa = PBXFileReference; fileEncoding = 4; lastKnownFileType = sourcecode.c.c; path = arg.c; sourceTree = "<group>"; };
		318DA8CD1892B0F30089718C /* djbench */ = {isa = PBXFileReference; explicitFileType = "compiled.mach-o.executable"; includeInIndex = 0; path = djbench; sourceTree = BUILT_PRODUCTS_DIR; };
		318DA8CE1892B1210089718C /* djbench.c */ = {isa = PBXFileReference; lastKnownFileType = sourcecode.c.c; path = djbench.c; sourceTree = "<group>"; };
		31942A671C8EC3FC001AAF32 /* locus.h */ = {isa = PBXFileReference; fileEncoding = 4; lastKnownFileType = sourcecode.c.h; path = locus.h; sourceTree = "<group>"; };
		31942A6A1C8EC445001AAF32 /* an.txt */ = {isa = PBXFileReference; lastKnownFileType = text; name = an.txt; path = ../design/an.txt; sourceTree = "<group>"; };
		31942A6E1C8EC445001AAF32 /* bootstrap.txt */ = {isa = PBXFileReference; lastKnownFileType = text; name = bootstrap.txt; path = ../design/bootstrap.txt; sourceTree = "<group>"; };
		31942A741C8EC445001AAF32 /* clock.txt */ = {isa = PBXFileReference; lastKnownFileType = text; name = clock.txt; path = ../design/clock.txt; sourceTree = "<group>"; };
		31942A791C8EC445001AAF32 /* exec-env.txt */ = {isa = PBXFileReference; lastKnownFileType = text; name = "exec-env.txt"; path = "../design/exec-env.txt"; sourceTree = "<group>"; };
		31942A801C8EC445001AAF32 /* guide.impl.c.naming.txt */ = {isa = PBXFileReference; lastKnownFileType = text; name = guide.impl.c.naming.txt; path = ../design/guide.impl.c.naming.txt; sourceTree = "<group>"; };
		31942A811C8EC445001AAF32 /* guide.review.txt */ = {isa = PBXFileReference; lastKnownFileType = text; name = guide.review.txt; path = ../design/guide.review.txt; sourceTree = "<group>"; };
		31942A8C1C8EC446001AAF32 /* nailboard-1.svg */ = {isa = PBXFileReference; lastKnownFileType = text.xml; name = "nailboard-1.svg"; path = "../design/nailboard-1.svg"; sourceTree = "<group>"; };
		31942A8D1C8EC446001AAF32 /* nailboard-2.svg */ = {isa = PBXFileReference; lastKnownFileType = text.xml; name = "nailboard-2.svg"; path = "../design/nailboard-2.svg"; sourceTree = "<group>"; };
		31942A8E1C8EC446001AAF32 /* nailboard-3.svg */ = {isa = PBXFileReference; lastKnownFileType = text.xml; name = "nailboard-3.svg"; path = "../design/nailboard-3.svg"; sourceTree = "<group>"; };
		31942A8F1C8EC446001AAF32 /* nailboard.txt */ = {isa = PBXFileReference; lastKnownFileType = text; name = nailboard.txt; path = ../design/nailboard.txt; sourceTree = "<group>"; };
		31942A9B1C8EC446001AAF32 /* prmc.txt */ = {isa = PBXFileReference; lastKnownFileType = text; name = prmc.txt; path = ../design/prmc.txt; sourceTree = "<group>"; };
		31942AA91C8EC446001AAF32 /* sp.txt */ = {isa = PBXFileReference; lastKnownFileType = text; name = sp.txt; path = ../design/sp.txt; sourceTree = "<group>"; };
		31942AAB1C8EC446001AAF32 /* stack-scan.txt */ = {isa = PBXFileReference; lastKnownFileType = text; name = "stack-scan.txt"; path = "../design/stack-scan.txt"; sourceTree = "<group>"; };
		31942AB01C8EC446001AAF32 /* testthr.txt */ = {isa = PBXFileReference; lastKnownFileType = text; name = testthr.txt; path = ../design/testthr.txt; sourceTree = "<group>"; };
		319F7A142A30D08500E5B418 /* addrobj */ = {isa = PBXFileReference; explicitFileType = "compiled.mach-o.executable"; includeInIndex = 0; path = addrobj; sourceTree = BUILT_PRODUCTS_DIR; };
		319F7A152A30D11400E5B418 /* addrobj.c */ = {isa = PBXFileReference; fileEncoding = 4; lastKnownFileType = sourcecode.c.c; path = addrobj.c; sourceTree = "<group>"; };
		31A47BA3156C1E130039B1C2 /* mps.c */ = {isa = PBXFileReference; fileEncoding = 4; lastKnownFileType = sourcecode.c.c; path = mps.c; sourceTree = "<group>"; };
		31C83ADD1786281C0031A0DB /* protxc.h */ = {isa = PBXFileReference; lastKnownFileType = sourcecode.c.h; path = protxc.h; sourceTree = "<group>"; };
		31CD33BB173A9F1500524741 /* mpscams.h */ = {isa = PBXFileReference; lastKnownFileType = sourcecode.c.h; path = mpscams.h; sourceTree = "<group>"; };
		31CD33BC173A9F1500524741 /* poolams.c */ = {isa = PBXFileReference; lastKnownFileType = sourcecode.c.c; path = poolams.c; sourceTree = "<group>"; };
		31CD33BD173A9F1500524741 /* poolams.h */ = {isa = PBXFileReference; lastKnownFileType = sourcecode.c.h; path = poolams.h; sourceTree = "<group>"; };
		31D4D5FD1745058100BE84B5 /* poolmv2.c */ = {isa = PBXFileReference; lastKnownFileType = sourcecode.c.c; path = poolmv2.c; sourceTree = "<group>"; };
		31D60006156D3C5F00337B26 /* segsmss.c */ = {isa = PBXFileReference; fileEncoding = 4; lastKnownFileType = sourcecode.c.c; path = segsmss.c; sourceTree = "<group>"; };
		31D6000D156D3CB200337B26 /* awluthe */ = {isa = PBXFileReference; explicitFileType = "compiled.mach-o.executable"; includeInIndex = 0; path = awluthe; sourceTree = BUILT_PRODUCTS_DIR; };
		31D60017156D3CC300337B26 /* awluthe.c */ = {isa = PBXFileReference; fileEncoding = 4; lastKnownFileType = sourcecode.c.c; path = awluthe.c; sourceTree = "<group>"; };
		31D60027156D3D3E00337B26 /* lockcov */ = {isa = PBXFileReference; explicitFileType = "compiled.mach-o.executable"; includeInIndex = 0; path = lockcov; sourceTree = BUILT_PRODUCTS_DIR; };
		31D60036156D3E0200337B26 /* lockcov.c */ = {isa = PBXFileReference; fileEncoding = 4; lastKnownFileType = sourcecode.c.c; path = lockcov.c; sourceTree = "<group>"; };
		31D6003E156D3EC700337B26 /* poolncv */ = {isa = PBXFileReference; explicitFileType = "compiled.mach-o.executable"; includeInIndex = 0; path = poolncv; sourceTree = BUILT_PRODUCTS_DIR; };
		31D6004A156D3EE600337B26 /* poolncv.c */ = {isa = PBXFileReference; fileEncoding = 4; lastKnownFileType = sourcecode.c.c; path = poolncv.c; sourceTree = "<group>"; };
		31D60054156D3F3500337B26 /* zcoll */ = {isa = PBXFileReference; explicitFileType = "compiled.mach-o.executable"; includeInIndex = 0; path = zcoll; sourceTree = BUILT_PRODUCTS_DIR; };
		31D6005E156D3F4A00337B26 /* zcoll.c */ = {isa = PBXFileReference; fileEncoding = 4; lastKnownFileType = sourcecode.c.c; path = zcoll.c; sourceTree = "<group>"; };
		31D60071156D3FBC00337B26 /* zmess */ = {isa = PBXFileReference; explicitFileType = "compiled.mach-o.executable"; includeInIndex = 0; path = zmess; sourceTree = BUILT_PRODUCTS_DIR; };
		31D6007B156D3FCC00337B26 /* zmess.c */ = {isa = PBXFileReference; fileEncoding = 4; lastKnownFileType = sourcecode.c.c; path = zmess.c; sourceTree = "<group>"; };
		31D6008C156D402900337B26 /* steptest */ = {isa = PBXFileReference; explicitFileType = "compiled.mach-o.executable"; includeInIndex = 0; path = steptest; sourceTree = BUILT_PRODUCTS_DIR; };
		31D60098156D403C00337B26 /* steptest.c */ = {isa = PBXFileReference; fileEncoding = 4; lastKnownFileType = sourcecode.c.c; path = steptest.c; sourceTree = "<group>"; };
		31EEABF5156AAF7C00714D05 /* mpsi.c */ = {isa = PBXFileReference; fileEncoding = 4; lastKnownFileType = sourcecode.c.c; path = mpsi.c; sourceTree = "<group>"; };
		31EEABFB156AAF9D00714D05 /* libmps.a */ = {isa = PBXFileReference; explicitFileType = archive.ar; includeInIndex = 0; path = libmps.a; sourceTree = BUILT_PRODUCTS_DIR; };
		31EEAC01156AB21B00714D05 /* mpm.c */ = {isa = PBXFileReference; fileEncoding = 4; lastKnownFileType = sourcecode.c.c; path = mpm.c; sourceTree = "<group>"; };
		31EEAC03156AB23A00714D05 /* arenavm.c */ = {isa = PBXFileReference; fileEncoding = 4; lastKnownFileType = sourcecode.c.c; path = arenavm.c; sourceTree = "<group>"; };
		31EEAC05156AB27B00714D05 /* arena.c */ = {isa = PBXFileReference; fileEncoding = 4; lastKnownFileType = sourcecode.c.c; path = arena.c; sourceTree = "<group>"; };
		31EEAC06156AB27B00714D05 /* arenacl.c */ = {isa = PBXFileReference; fileEncoding = 4; lastKnownFileType = sourcecode.c.c; path = arenacl.c; sourceTree = "<group>"; };
		31EEAC07156AB27B00714D05 /* global.c */ = {isa = PBXFileReference; fileEncoding = 4; lastKnownFileType = sourcecode.c.c; path = global.c; sourceTree = "<group>"; };
		31EEAC08156AB27B00714D05 /* locus.c */ = {isa = PBXFileReference; fileEncoding = 4; lastKnownFileType = sourcecode.c.c; path = locus.c; sourceTree = "<group>"; };
		31EEAC09156AB27B00714D05 /* pool.c */ = {isa = PBXFileReference; fileEncoding = 4; lastKnownFileType = sourcecode.c.c; path = pool.c; sourceTree = "<group>"; };
		31EEAC0A156AB27B00714D05 /* poolabs.c */ = {isa = PBXFileReference; fileEncoding = 4; lastKnownFileType = sourcecode.c.c; path = poolabs.c; sourceTree = "<group>"; };
		31EEAC0B156AB27B00714D05 /* protocol.c */ = {isa = PBXFileReference; fileEncoding = 4; lastKnownFileType = sourcecode.c.c; path = protocol.c; sourceTree = "<group>"; };
		31EEAC0D156AB27B00714D05 /* tract.c */ = {isa = PBXFileReference; fileEncoding = 4; lastKnownFileType = sourcecode.c.c; path = tract.c; sourceTree = "<group>"; };
		31EEAC0E156AB27B00714D05 /* walk.c */ = {isa = PBXFileReference; fileEncoding = 4; lastKnownFileType = sourcecode.c.c; path = walk.c; sourceTree = "<group>"; };
		31EEAC19156AB2B200714D05 /* buffer.c */ = {isa = PBXFileReference; fileEncoding = 4; lastKnownFileType = sourcecode.c.c; path = buffer.c; sourceTree = "<group>"; };
		31EEAC1A156AB2B200714D05 /* format.c */ = {isa = PBXFileReference; fileEncoding = 4; lastKnownFileType = sourcecode.c.c; path = format.c; sourceTree = "<group>"; };
		31EEAC1B156AB2B200714D05 /* ref.c */ = {isa = PBXFileReference; fileEncoding = 4; lastKnownFileType = sourcecode.c.c; path = ref.c; sourceTree = "<group>"; };
		31EEAC1C156AB2B200714D05 /* root.c */ = {isa = PBXFileReference; fileEncoding = 4; lastKnownFileType = sourcecode.c.c; path = root.c; sourceTree = "<group>"; };
		31EEAC1D156AB2B200714D05 /* seg.c */ = {isa = PBXFileReference; fileEncoding = 4; lastKnownFileType = sourcecode.c.c; path = seg.c; sourceTree = "<group>"; };
		31EEAC1E156AB2B200714D05 /* trace.c */ = {isa = PBXFileReference; fileEncoding = 4; lastKnownFileType = sourcecode.c.c; path = trace.c; sourceTree = "<group>"; };
		31EEAC1F156AB2B200714D05 /* traceanc.c */ = {isa = PBXFileReference; fileEncoding = 4; lastKnownFileType = sourcecode.c.c; path = traceanc.c; sourceTree = "<group>"; };
		31EEAC27156AB2F200714D05 /* bt.c */ = {isa = PBXFileReference; fileEncoding = 4; lastKnownFileType = sourcecode.c.c; path = bt.c; sourceTree = "<group>"; };
		31EEAC28156AB2F200714D05 /* dbgpool.c */ = {isa = PBXFileReference; fileEncoding = 4; lastKnownFileType = sourcecode.c.c; path = dbgpool.c; sourceTree = "<group>"; };
		31EEAC29156AB2F200714D05 /* dbgpooli.c */ = {isa = PBXFileReference; fileEncoding = 4; lastKnownFileType = sourcecode.c.c; path = dbgpooli.c; sourceTree = "<group>"; };
		31EEAC2A156AB2F200714D05 /* event.c */ = {isa = PBXFileReference; fileEncoding = 4; lastKnownFileType = sourcecode.c.c; path = event.c; sourceTree = "<group>"; };
		31EEAC2B156AB2F200714D05 /* ld.c */ = {isa = PBXFileReference; fileEncoding = 4; lastKnownFileType = sourcecode.c.c; path = ld.c; sourceTree = "<group>"; };
		31EEAC2C156AB2F200714D05 /* message.c */ = {isa = PBXFileReference; fileEncoding = 4; lastKnownFileType = sourcecode.c.c; path = message.c; sourceTree = "<group>"; };
		31EEAC2D156AB2F200714D05 /* poolmfs.c */ = {isa = PBXFileReference; fileEncoding = 4; lastKnownFileType = sourcecode.c.c; path = poolmfs.c; sourceTree = "<group>"; };
		31EEAC2E156AB2F200714D05 /* poolmrg.c */ = {isa = PBXFileReference; fileEncoding = 4; lastKnownFileType = sourcecode.c.c; path = poolmrg.c; sourceTree = "<group>"; };
		31EEAC30156AB2F200714D05 /* ring.c */ = {isa = PBXFileReference; fileEncoding = 4; lastKnownFileType = sourcecode.c.c; path = ring.c; sourceTree = "<group>"; };
		31EEAC31156AB2F200714D05 /* sac.c */ = {isa = PBXFileReference; fileEncoding = 4; lastKnownFileType = sourcecode.c.c; path = sac.c; sourceTree = "<group>"; };
		31EEAC32156AB2F200714D05 /* shield.c */ = {isa = PBXFileReference; fileEncoding = 4; lastKnownFileType = sourcecode.c.c; path = shield.c; sourceTree = "<group>"; };
		31EEAC3F156AB32500714D05 /* boot.c */ = {isa = PBXFileReference; fileEncoding = 4; lastKnownFileType = sourcecode.c.c; path = boot.c; sourceTree = "<group>"; };
		31EEAC40156AB32500714D05 /* cbs.c */ = {isa = PBXFileReference; fileEncoding = 4; lastKnownFileType = sourcecode.c.c; path = cbs.c; sourceTree = "<group>"; };
		31EEAC42156AB32500714D05 /* meter.c */ = {isa = PBXFileReference; fileEncoding = 4; lastKnownFileType = sourcecode.c.c; path = meter.c; sourceTree = "<group>"; };
		31EEAC43156AB32500714D05 /* splay.c */ = {isa = PBXFileReference; fileEncoding = 4; lastKnownFileType = sourcecode.c.c; path = splay.c; sourceTree = "<group>"; };
		31EEAC44156AB32500714D05 /* version.c */ = {isa = PBXFileReference; fileEncoding = 4; lastKnownFileType = sourcecode.c.c; path = version.c; sourceTree = "<group>"; };
		31EEAC4C156AB3B000714D05 /* lockix.c */ = {isa = PBXFileReference; fileEncoding = 4; lastKnownFileType = sourcecode.c.c; path = lockix.c; sourceTree = "<group>"; };
		31EEAC4F156AB3E300714D05 /* protix.c */ = {isa = PBXFileReference; fileEncoding = 4; lastKnownFileType = sourcecode.c.c; path = protix.c; sourceTree = "<group>"; };
		31EEAC53156AB3E300714D05 /* vmix.c */ = {isa = PBXFileReference; fileEncoding = 4; lastKnownFileType = sourcecode.c.c; path = vmix.c; sourceTree = "<group>"; };
		31EEAC5B156AB41900714D05 /* poolamc.c */ = {isa = PBXFileReference; fileEncoding = 4; lastKnownFileType = sourcecode.c.c; path = poolamc.c; sourceTree = "<group>"; };
		31EEAC5D156AB43F00714D05 /* poolsnc.c */ = {isa = PBXFileReference; fileEncoding = 4; lastKnownFileType = sourcecode.c.c; path = poolsnc.c; sourceTree = "<group>"; };
		31EEAC5F156AB44D00714D05 /* poolmvff.c */ = {isa = PBXFileReference; fileEncoding = 4; lastKnownFileType = sourcecode.c.c; lineEnding = 0; path = poolmvff.c; sourceTree = "<group>"; xcLanguageSpecificationIdentifier = xcode.lang.c; };
		31EEAC65156AB52600714D05 /* mpmss */ = {isa = PBXFileReference; explicitFileType = "compiled.mach-o.executable"; includeInIndex = 0; path = mpmss; sourceTree = BUILT_PRODUCTS_DIR; };
		31EEAC70156AB56000714D05 /* mpsioan.c */ = {isa = PBXFileReference; fileEncoding = 4; lastKnownFileType = sourcecode.c.c; path = mpsioan.c; sourceTree = "<group>"; };
		31EEAC71156AB56000714D05 /* mpsliban.c */ = {isa = PBXFileReference; fileEncoding = 4; lastKnownFileType = sourcecode.c.c; path = mpsliban.c; sourceTree = "<group>"; };
		31EEAC74156AB58E00714D05 /* mpmss.c */ = {isa = PBXFileReference; fileEncoding = 4; lastKnownFileType = sourcecode.c.c; path = mpmss.c; sourceTree = SOURCE_ROOT; };
		31EEAC9E156AB73400714D05 /* testlib.c */ = {isa = PBXFileReference; fileEncoding = 4; lastKnownFileType = sourcecode.c.c; path = testlib.c; sourceTree = "<group>"; };
		31EEACA7156AB79800714D05 /* span.c */ = {isa = PBXFileReference; fileEncoding = 4; lastKnownFileType = sourcecode.c.c; path = span.c; sourceTree = "<group>"; };
		31F6CCA91739B0CF00C48748 /* mpscamc.h */ = {isa = PBXFileReference; lastKnownFileType = sourcecode.c.h; path = mpscamc.h; sourceTree = "<group>"; };
		31F6CCAA1739B0CF00C48748 /* mpscawl.h */ = {isa = PBXFileReference; lastKnownFileType = sourcecode.c.h; path = mpscawl.h; sourceTree = "<group>"; };
		31F6CCAB1739B0CF00C48748 /* mpsclo.h */ = {isa = PBXFileReference; lastKnownFileType = sourcecode.c.h; path = mpsclo.h; sourceTree = "<group>"; };
		31F6CCAC1739B0CF00C48748 /* mpscmvff.h */ = {isa = PBXFileReference; lastKnownFileType = sourcecode.c.h; path = mpscmvff.h; sourceTree = "<group>"; };
		31F6CCAD1739B0CF00C48748 /* mpscsnc.h */ = {isa = PBXFileReference; lastKnownFileType = sourcecode.c.h; path = mpscsnc.h; sourceTree = "<group>"; };
		31FCAE0A17692403008C034C /* scheme */ = {isa = PBXFileReference; explicitFileType = "compiled.mach-o.executable"; includeInIndex = 0; path = scheme; sourceTree = BUILT_PRODUCTS_DIR; };
		31FCAE18176924D4008C034C /* scheme.c */ = {isa = PBXFileReference; fileEncoding = 4; lastKnownFileType = sourcecode.c.c; name = scheme.c; path = ../example/scheme/scheme.c; sourceTree = "<group>"; };
		6313D46618A3FDC900EB03EF /* gcbench.c */ = {isa = PBXFileReference; lastKnownFileType = sourcecode.c.c; path = gcbench.c; sourceTree = "<group>"; };
		6313D47218A400B200EB03EF /* gcbench */ = {isa = PBXFileReference; explicitFileType = "compiled.mach-o.executable"; includeInIndex = 0; path = gcbench; sourceTree = BUILT_PRODUCTS_DIR; };
/* End PBXFileReference section */

/* Begin PBXFrameworksBuildPhase section */
		220FD3E2195339C000967A35 /* Frameworks */ = {
			isa = PBXFrameworksBuildPhase;
			buildActionMask = 2147483647;
			files = (
				220FD3E3195339C000967A35 /* libmps.a in Frameworks */,
			);
			runOnlyForDeploymentPostprocessing = 0;
		};
		2231BB5218CA97D8002D6322 /* Frameworks */ = {
			isa = PBXFrameworksBuildPhase;
			buildActionMask = 2147483647;
			files = (
				2231BB5318CA97D8002D6322 /* libmps.a in Frameworks */,
			);
			runOnlyForDeploymentPostprocessing = 0;
		};
		2231BB6018CA97DC002D6322 /* Frameworks */ = {
			isa = PBXFrameworksBuildPhase;
			buildActionMask = 2147483647;
			files = (
				2231BB6118CA97DC002D6322 /* libmps.a in Frameworks */,
			);
			runOnlyForDeploymentPostprocessing = 0;
		};
		223E795E19EAB00B00DC26A6 /* Frameworks */ = {
			isa = PBXFrameworksBuildPhase;
			buildActionMask = 2147483647;
			files = (
				223E795F19EAB00B00DC26A6 /* libmps.a in Frameworks */,
			);
			runOnlyForDeploymentPostprocessing = 0;
		};
		224CC792175E1821002FF81B /* Frameworks */ = {
			isa = PBXFrameworksBuildPhase;
			buildActionMask = 2147483647;
			files = (
				224CC793175E1821002FF81B /* libmps.a in Frameworks */,
			);
			runOnlyForDeploymentPostprocessing = 0;
		};
		2265D71620E53F9C003019E8 /* Frameworks */ = {
			isa = PBXFrameworksBuildPhase;
			buildActionMask = 2147483647;
			files = (
				2265D71720E53F9C003019E8 /* libmps.a in Frameworks */,
			);
			runOnlyForDeploymentPostprocessing = 0;
		};
		2291A5B6175CAB2F001D4920 /* Frameworks */ = {
			isa = PBXFrameworksBuildPhase;
			buildActionMask = 2147483647;
			files = (
				2291A5B7175CAB2F001D4920 /* libmps.a in Frameworks */,
			);
			runOnlyForDeploymentPostprocessing = 0;
		};
		22B2BC3018B6434F00C33E63 /* Frameworks */ = {
			isa = PBXFrameworksBuildPhase;
			buildActionMask = 2147483647;
			files = (
			);
			runOnlyForDeploymentPostprocessing = 0;
		};
		22C2ACA818BE400A006B3677 /* Frameworks */ = {
			isa = PBXFrameworksBuildPhase;
			buildActionMask = 2147483647;
			files = (
				22C2ACA918BE400A006B3677 /* libmps.a in Frameworks */,
			);
			runOnlyForDeploymentPostprocessing = 0;
		};
		22EA3F3E20D2B0D90065F5B6 /* Frameworks */ = {
			isa = PBXFrameworksBuildPhase;
			buildActionMask = 2147483647;
			files = (
				22EA3F3F20D2B0D90065F5B6 /* libmps.a in Frameworks */,
			);
			runOnlyForDeploymentPostprocessing = 0;
		};
		22F846B618F437B900982BA7 /* Frameworks */ = {
			isa = PBXFrameworksBuildPhase;
			buildActionMask = 2147483647;
			files = (
				22F846B718F437B900982BA7 /* libmps.a in Frameworks */,
			);
			runOnlyForDeploymentPostprocessing = 0;
		};
		22FA176E16E8D6FC0098B23F /* Frameworks */ = {
			isa = PBXFrameworksBuildPhase;
			buildActionMask = 2147483647;
			files = (
				22FA176F16E8D6FC0098B23F /* libmps.a in Frameworks */,
			);
			runOnlyForDeploymentPostprocessing = 0;
		};
		22FACEE618880983000FDBC1 /* Frameworks */ = {
			isa = PBXFrameworksBuildPhase;
			buildActionMask = 2147483647;
			files = (
				22FACEE718880983000FDBC1 /* libmps.a in Frameworks */,
			);
			runOnlyForDeploymentPostprocessing = 0;
		};
		2D07B96E1636FC9900DB751B /* Frameworks */ = {
			isa = PBXFrameworksBuildPhase;
			buildActionMask = 2147483647;
			files = (
				2D07B97C163705E400DB751B /* libsqlite3.dylib in Frameworks */,
			);
			runOnlyForDeploymentPostprocessing = 0;
		};
		2D604B9916514B1A003AAF46 /* Frameworks */ = {
			isa = PBXFrameworksBuildPhase;
			buildActionMask = 2147483647;
			files = (
				2D53F2E716515A63009A1829 /* libmps.a in Frameworks */,
			);
			runOnlyForDeploymentPostprocessing = 0;
		};
		3104AFB0156D357B000A585A /* Frameworks */ = {
			isa = PBXFrameworksBuildPhase;
			buildActionMask = 2147483647;
			files = (
				3104AFC2156D35B2000A585A /* libmps.a in Frameworks */,
			);
			runOnlyForDeploymentPostprocessing = 0;
		};
		3104AFC5156D35E2000A585A /* Frameworks */ = {
			isa = PBXFrameworksBuildPhase;
			buildActionMask = 2147483647;
			files = (
				3104AFD4156D35F7000A585A /* libmps.a in Frameworks */,
			);
			runOnlyForDeploymentPostprocessing = 0;
		};
		3104AFDA156D3681000A585A /* Frameworks */ = {
			isa = PBXFrameworksBuildPhase;
			buildActionMask = 2147483647;
			files = (
				3104AFE9156D3690000A585A /* libmps.a in Frameworks */,
			);
			runOnlyForDeploymentPostprocessing = 0;
		};
		3104B006156D38F3000A585A /* Frameworks */ = {
			isa = PBXFrameworksBuildPhase;
			buildActionMask = 2147483647;
			files = (
				3104B018156D3953000A585A /* libmps.a in Frameworks */,
			);
			runOnlyForDeploymentPostprocessing = 0;
		};
		3104B01F156D39D4000A585A /* Frameworks */ = {
			isa = PBXFrameworksBuildPhase;
			buildActionMask = 2147483647;
			files = (
				3104B02E156D39E2000A585A /* libmps.a in Frameworks */,
			);
			runOnlyForDeploymentPostprocessing = 0;
		};
		3104B03A156D3AD7000A585A /* Frameworks */ = {
			isa = PBXFrameworksBuildPhase;
			buildActionMask = 2147483647;
			files = (
				31D60008156D3C7400337B26 /* libmps.a in Frameworks */,
			);
			runOnlyForDeploymentPostprocessing = 0;
		};
		31108A401C6B90E900E728EA /* Frameworks */ = {
			isa = PBXFrameworksBuildPhase;
			buildActionMask = 2147483647;
			files = (
				31108A411C6B90E900E728EA /* libmps.a in Frameworks */,
			);
			runOnlyForDeploymentPostprocessing = 0;
		};
		3114A58D156E913C001E0AA3 /* Frameworks */ = {
			isa = PBXFrameworksBuildPhase;
			buildActionMask = 2147483647;
			files = (
				3114A59B156E914B001E0AA3 /* libmps.a in Frameworks */,
			);
			runOnlyForDeploymentPostprocessing = 0;
		};
		3114A5A4156E92C0001E0AA3 /* Frameworks */ = {
			isa = PBXFrameworksBuildPhase;
			buildActionMask = 2147483647;
			files = (
				3114A5B1156E92C8001E0AA3 /* libmps.a in Frameworks */,
			);
			runOnlyForDeploymentPostprocessing = 0;
		};
		3114A5BA156E9315001E0AA3 /* Frameworks */ = {
			isa = PBXFrameworksBuildPhase;
			buildActionMask = 2147483647;
			files = (
				3114A5C8156E9322001E0AA3 /* libmps.a in Frameworks */,
			);
			runOnlyForDeploymentPostprocessing = 0;
		};
		3114A5D3156E93A0001E0AA3 /* Frameworks */ = {
			isa = PBXFrameworksBuildPhase;
			buildActionMask = 2147483647;
			files = (
				3114A5E4156E93AE001E0AA3 /* libmps.a in Frameworks */,
			);
			runOnlyForDeploymentPostprocessing = 0;
		};
		3114A5EC156E93E7001E0AA3 /* Frameworks */ = {
			isa = PBXFrameworksBuildPhase;
			buildActionMask = 2147483647;
			files = (
				3114A5FA156E93F3001E0AA3 /* libmps.a in Frameworks */,
			);
			runOnlyForDeploymentPostprocessing = 0;
		};
		3114A602156E9430001E0AA3 /* Frameworks */ = {
			isa = PBXFrameworksBuildPhase;
			buildActionMask = 2147483647;
			files = (
				3114A617156E946B001E0AA3 /* libmps.a in Frameworks */,
			);
			runOnlyForDeploymentPostprocessing = 0;
		};
		3114A619156E9485001E0AA3 /* Frameworks */ = {
			isa = PBXFrameworksBuildPhase;
			buildActionMask = 2147483647;
			files = (
				3114A626156E948C001E0AA3 /* libmps.a in Frameworks */,
			);
			runOnlyForDeploymentPostprocessing = 0;
		};
		3114A630156E94DB001E0AA3 /* Frameworks */ = {
			isa = PBXFrameworksBuildPhase;
			buildActionMask = 2147483647;
			files = (
				3114A640156E94F0001E0AA3 /* libmps.a in Frameworks */,
			);
			runOnlyForDeploymentPostprocessing = 0;
		};
		3114A649156E9596001E0AA3 /* Frameworks */ = {
			isa = PBXFrameworksBuildPhase;
			buildActionMask = 2147483647;
			files = (
				3114A673156E95F6001E0AA3 /* libmps.a in Frameworks */,
			);
			runOnlyForDeploymentPostprocessing = 0;
		};
		3114A65F156E95D9001E0AA3 /* Frameworks */ = {
			isa = PBXFrameworksBuildPhase;
			buildActionMask = 2147483647;
			files = (
				3114A670156E95F2001E0AA3 /* libmps.a in Frameworks */,
			);
			runOnlyForDeploymentPostprocessing = 0;
		};
		3114A679156E9668001E0AA3 /* Frameworks */ = {
			isa = PBXFrameworksBuildPhase;
			buildActionMask = 2147483647;
			files = (
				3114A6DD156E9A0F001E0AA3 /* libmps.a in Frameworks */,
			);
			runOnlyForDeploymentPostprocessing = 0;
		};
		3114A692156E971B001E0AA3 /* Frameworks */ = {
			isa = PBXFrameworksBuildPhase;
			buildActionMask = 2147483647;
			files = (
				3114A6A3156E972D001E0AA3 /* libmps.a in Frameworks */,
			);
			runOnlyForDeploymentPostprocessing = 0;
		};
		3114A6A9156E9759001E0AA3 /* Frameworks */ = {
			isa = PBXFrameworksBuildPhase;
			buildActionMask = 2147483647;
			files = (
				3114A6BE156E9771001E0AA3 /* libmps.a in Frameworks */,
			);
			runOnlyForDeploymentPostprocessing = 0;
		};
		3114A6C3156E9815001E0AA3 /* Frameworks */ = {
			isa = PBXFrameworksBuildPhase;
			buildActionMask = 2147483647;
			files = (
				3114A6D7156E9923001E0AA3 /* libmps.a in Frameworks */,
			);
			runOnlyForDeploymentPostprocessing = 0;
		};
		3124CAB5156BE3EC00753214 /* Frameworks */ = {
			isa = PBXFrameworksBuildPhase;
			buildActionMask = 2147483647;
			files = (
				3124CAC4156BE40D00753214 /* libmps.a in Frameworks */,
			);
			runOnlyForDeploymentPostprocessing = 0;
		};
		3124CAD1156BE64A00753214 /* Frameworks */ = {
			isa = PBXFrameworksBuildPhase;
			buildActionMask = 2147483647;
			files = (
				3124CAE1156BE67000753214 /* libmps.a in Frameworks */,
			);
			runOnlyForDeploymentPostprocessing = 0;
		};
		3124CAE8156BE7F300753214 /* Frameworks */ = {
			isa = PBXFrameworksBuildPhase;
			buildActionMask = 2147483647;
			files = (
				3124CAFC156BE82900753214 /* libmps.a in Frameworks */,
			);
			runOnlyForDeploymentPostprocessing = 0;
		};
		318DA8C71892B0F30089718C /* Frameworks */ = {
			isa = PBXFrameworksBuildPhase;
			buildActionMask = 2147483647;
			files = (
			);
			runOnlyForDeploymentPostprocessing = 0;
		};
		319F7A0D2A30D08500E5B418 /* Frameworks */ = {
			isa = PBXFrameworksBuildPhase;
			buildActionMask = 2147483647;
			files = (
				319F7A0E2A30D08500E5B418 /* libmps.a in Frameworks */,
			);
			runOnlyForDeploymentPostprocessing = 0;
		};
		31D6000A156D3CB200337B26 /* Frameworks */ = {
			isa = PBXFrameworksBuildPhase;
			buildActionMask = 2147483647;
			files = (
				31D60019156D3CCC00337B26 /* libmps.a in Frameworks */,
			);
			runOnlyForDeploymentPostprocessing = 0;
		};
		31D60024156D3D3E00337B26 /* Frameworks */ = {
			isa = PBXFrameworksBuildPhase;
			buildActionMask = 2147483647;
			files = (
				31D60035156D3DF300337B26 /* libmps.a in Frameworks */,
			);
			runOnlyForDeploymentPostprocessing = 0;
		};
		31D6003B156D3EC700337B26 /* Frameworks */ = {
			isa = PBXFrameworksBuildPhase;
			buildActionMask = 2147483647;
			files = (
				31D60049156D3ED200337B26 /* libmps.a in Frameworks */,
			);
			runOnlyForDeploymentPostprocessing = 0;
		};
		31D60051156D3F3500337B26 /* Frameworks */ = {
			isa = PBXFrameworksBuildPhase;
			buildActionMask = 2147483647;
			files = (
				31D60060156D3F5000337B26 /* libmps.a in Frameworks */,
			);
			runOnlyForDeploymentPostprocessing = 0;
		};
		31D6006E156D3FBC00337B26 /* Frameworks */ = {
			isa = PBXFrameworksBuildPhase;
			buildActionMask = 2147483647;
			files = (
				31D60083156D3FDB00337B26 /* libmps.a in Frameworks */,
			);
			runOnlyForDeploymentPostprocessing = 0;
		};
		31D60089156D402900337B26 /* Frameworks */ = {
			isa = PBXFrameworksBuildPhase;
			buildActionMask = 2147483647;
			files = (
				31D6009B156D404400337B26 /* libmps.a in Frameworks */,
			);
			runOnlyForDeploymentPostprocessing = 0;
		};
		31EEABF8156AAF9D00714D05 /* Frameworks */ = {
			isa = PBXFrameworksBuildPhase;
			buildActionMask = 2147483647;
			files = (
			);
			runOnlyForDeploymentPostprocessing = 0;
		};
		31EEAC62156AB52600714D05 /* Frameworks */ = {
			isa = PBXFrameworksBuildPhase;
			buildActionMask = 2147483647;
			files = (
				3150AE53156ABA2500A6E22A /* libmps.a in Frameworks */,
			);
			runOnlyForDeploymentPostprocessing = 0;
		};
		31FCAE0717692403008C034C /* Frameworks */ = {
			isa = PBXFrameworksBuildPhase;
			buildActionMask = 2147483647;
			files = (
			);
			runOnlyForDeploymentPostprocessing = 0;
		};
		6313D46C18A400B200EB03EF /* Frameworks */ = {
			isa = PBXFrameworksBuildPhase;
			buildActionMask = 2147483647;
			files = (
			);
			runOnlyForDeploymentPostprocessing = 0;
		};
/* End PBXFrameworksBuildPhase section */

/* Begin PBXGroup section */
		2265D71E20E53FEF003019E8 /* mapeventpy */ = {
			isa = PBXGroup;
			children = (
				2265D71F20E5400F003019E8 /* eventpy.c */,
			);
			path = mapeventpy;
			sourceTree = "<group>";
		};
		2D07B96A1636FC4C00DB751B /* mpseventsql */ = {
			isa = PBXGroup;
			children = (
				2D07B96C1636FC7200DB751B /* eventsql.c */,
			);
			name = mpseventsql;
			sourceTree = "<group>";
		};
		2D604B971651433C003AAF46 /* mpseventtxt */ = {
			isa = PBXGroup;
			children = (
				2D604BA416514C4F003AAF46 /* eventtxt.c */,
			);
			name = mpseventtxt;
			sourceTree = "<group>";
		};
		3114A6D6156E9846001E0AA3 /* Tools */ = {
			isa = PBXGroup;
			children = (
				2265D71E20E53FEF003019E8 /* mapeventpy */,
				2D604B971651433C003AAF46 /* mpseventtxt */,
				2D07B96A1636FC4C00DB751B /* mpseventsql */,
				3114A6D8156E9942001E0AA3 /* mpseventcnv */,
			);
			name = Tools;
			sourceTree = "<group>";
		};
		3114A6D8156E9942001E0AA3 /* mpseventcnv */ = {
			isa = PBXGroup;
			children = (
				3114A6D0156E9829001E0AA3 /* eventcnv.c */,
			);
			name = mpseventcnv;
			sourceTree = "<group>";
		};
		31160D90189953D50071EB17 /* Design */ = {
			isa = PBXGroup;
			children = (
				31160D921899540D0071EB17 /* abq.txt */,
				31160D931899540D0071EB17 /* alloc-frame.txt */,
				31942A6A1C8EC445001AAF32 /* an.txt */,
				31160D941899540D0071EB17 /* arena.txt */,
				31160D951899540D0071EB17 /* arenavm.txt */,
				31942A6E1C8EC445001AAF32 /* bootstrap.txt */,
				31160D961899540D0071EB17 /* bt.txt */,
				31160D971899540D0071EB17 /* buffer.txt */,
				31160D981899540D0071EB17 /* cbs.txt */,
				31160D991899540D0071EB17 /* check.txt */,
				31942A741C8EC445001AAF32 /* clock.txt */,
				31160D9B1899540D0071EB17 /* collection.txt */,
				31160D9C1899540D0071EB17 /* config.txt */,
				31160D9D1899540D0071EB17 /* critical-path.txt */,
				31160D9E1899540D0071EB17 /* diag.txt */,
				31942A791C8EC445001AAF32 /* exec-env.txt */,
				22DD93E118ED815F00240DD2 /* failover.txt */,
				31160D9F1899540D0071EB17 /* finalize.txt */,
				31160DA01899540D0071EB17 /* fix.txt */,
				31160DA11899540D0071EB17 /* freelist.txt */,
				31160DA21899540D0071EB17 /* guide.hex.trans.txt */,
				31160DA31899540D0071EB17 /* guide.impl.c.format.txt */,
				31942A801C8EC445001AAF32 /* guide.impl.c.naming.txt */,
				31942A811C8EC445001AAF32 /* guide.review.txt */,
				31160DA41899540D0071EB17 /* index.txt */,
				31160DA51899540D0071EB17 /* interface-c.txt */,
				31160DA61899540D0071EB17 /* io.txt */,
				31160DA71899540D0071EB17 /* keyword-arguments.txt */,
				22DD93E218ED815F00240DD2 /* land.txt */,
				31160DA81899540D0071EB17 /* lib.txt */,
				31160DA91899540D0071EB17 /* lock.txt */,
				31160DAA1899540D0071EB17 /* locus.txt */,
				31160DAB1899540D0071EB17 /* message-gc.txt */,
				31160DAC1899540D0071EB17 /* message.txt */,
				31942A8C1C8EC446001AAF32 /* nailboard-1.svg */,
				31942A8D1C8EC446001AAF32 /* nailboard-2.svg */,
				31942A8E1C8EC446001AAF32 /* nailboard-3.svg */,
				31942A8F1C8EC446001AAF32 /* nailboard.txt */,
				31160DAD1899540D0071EB17 /* object-debug.txt */,
				31160D9A1899540D0071EB17 /* pool.txt */,
				31160DAF1899540D0071EB17 /* poolamc.txt */,
				31160DB01899540D0071EB17 /* poolams.txt */,
				31160DB11899540D0071EB17 /* poolawl.txt */,
				31160DB21899540D0071EB17 /* poollo.txt */,
				31160DB31899540D0071EB17 /* poolmfs.txt */,
				31160DB41899540D0071EB17 /* poolmrg.txt */,
				31160DB61899540D0071EB17 /* poolmvff.txt */,
				31160DB71899540D0071EB17 /* poolmvt.txt */,
				31942A9B1C8EC446001AAF32 /* prmc.txt */,
				31160DB81899540D0071EB17 /* prot.txt */,
				31160DBB1899540D0071EB17 /* protocol.txt */,
				31160DBD1899540D0071EB17 /* pthreadext.txt */,
				31160DBE1899540D0071EB17 /* range.txt */,
				31160DC01899540D0071EB17 /* ring.txt */,
				31160DC11899540D0071EB17 /* root.txt */,
				31160DC21899540D0071EB17 /* scan.txt */,
				31160DC31899540D0071EB17 /* seg.txt */,
				31160DC41899540D0071EB17 /* shield.txt */,
				31160DC51899540D0071EB17 /* sig.txt */,
				31942AA91C8EC446001AAF32 /* sp.txt */,
				31160DC61899540D0071EB17 /* splay.txt */,
				31942AAB1C8EC446001AAF32 /* stack-scan.txt */,
				31160DC81899540D0071EB17 /* strategy.txt */,
				31160DC91899540D0071EB17 /* telemetry.txt */,
				31160DCA1899540D0071EB17 /* tests.txt */,
				31942AB01C8EC446001AAF32 /* testthr.txt */,
				31160DCB1899540D0071EB17 /* thread-manager.txt */,
				31160DCC1899540D0071EB17 /* thread-safety.txt */,
				31160DCD1899540D0071EB17 /* trace.txt */,
				31160DCE1899540D0071EB17 /* type.txt */,
				31160DCF1899540D0071EB17 /* version-library.txt */,
				31160DD11899540D0071EB17 /* vm.txt */,
				31160DD51899540D0071EB17 /* writef.txt */,
			);
			name = Design;
			sourceTree = "<group>";
		};
		3124CAB3156BE1B700753214 /* Tests */ = {
			isa = PBXGroup;
			children = (
				319F7A152A30D11400E5B418 /* addrobj.c */,
				3114A63D156E94EA001E0AA3 /* abqtest.c */,
				22FACED1188807FF000FDBC1 /* airtest.c */,
				3124CAF5156BE81100753214 /* amcss.c */,
				3104AFEB156D36A5000A585A /* amcsshe.c */,
				22FA177616E8D7A80098B23F /* amcssth.c */,
				3104B015156D390B000A585A /* amsss.c */,
				3104B02F156D39F2000A585A /* amssshe.c */,
				3104AFBE156D3591000A585A /* apss.c */,
				3114A5FB156E93FC001E0AA3 /* arenacv.c */,
				3124CAC2156BE40100753214 /* awlut.c */,
				31D60017156D3CC300337B26 /* awluthe.c */,
				2291A5A9175CAA9B001D4920 /* awlutth.c */,
				3114A66C156E95EB001E0AA3 /* btcv.c */,
				3114A613156E944A001E0AA3 /* bttest.c */,
				3114A5CD156E9369001E0AA3 /* finalcv.c */,
				3114A5E5156E93B9001E0AA3 /* finaltest.c */,
				3124CAC6156BE48D00753214 /* fmtdy.c */,
				22FACED2188807FF000FDBC1 /* fmtdy.h */,
				3124CAC7156BE48D00753214 /* fmtdytst.c */,
				22FACED3188807FF000FDBC1 /* fmtdytst.h */,
				3124CAE4156BE6D500753214 /* fmthe.c */,
				22FACED4188807FF000FDBC1 /* fmthe.h */,
				3124CACC156BE4C200753214 /* fmtno.c */,
				22FACED5188807FF000FDBC1 /* fmtno.h */,
				22FACED6188807FF000FDBC1 /* fmtscheme.c */,
				22FACED7188807FF000FDBC1 /* fmtscheme.h */,
				22EA3F3720D2B0730065F5B6 /* forktest.c */,
				224CC79E175E3202002FF81B /* fotest.c */,
				2291A5E9175CB4EC001D4920 /* landtest.c */,
				2231BB6818CA9834002D6322 /* locbwcss.c */,
				31D60036156D3E0200337B26 /* lockcov.c */,
				22F846AF18F4379C00982BA7 /* lockut.c */,
				2231BB6918CA983C002D6322 /* locusss.c */,
				3114A5A1156E9168001E0AA3 /* locv.c */,
				3114A69F156E9725001E0AA3 /* messtest.c */,
				31EEAC74156AB58E00714D05 /* mpmss.c */,
				3124CADE156BE65900753214 /* mpsicv.c */,
				3114A686156E9674001E0AA3 /* mv2test.c */,
				22C2ACA018BE3FEC006B3677 /* nailboardtest.c */,
				31D6004A156D3EE600337B26 /* poolncv.c */,
				3114A5B7156E92F0001E0AA3 /* qs.c */,
				3104AFD6156D3602000A585A /* sacss.c */,
				31D60006156D3C5F00337B26 /* segsmss.c */,
				223E796619EAB04100DC26A6 /* sncss.c */,
				31D60098156D403C00337B26 /* steptest.c */,
				31108A391C6B90D600E728EA /* tagtest.c */,
				3114A628156E949A001E0AA3 /* teletest.c */,
				31EEAC9E156AB73400714D05 /* testlib.c */,
				2291A5F0175CB7A4001D4920 /* testlib.h */,
				22561A9618F4263300372C66 /* testthr.h */,
				22561A9718F4263300372C66 /* testthrix.c */,
				3114A6BA156E9768001E0AA3 /* walkt0.c */,
				31D6005E156D3F4A00337B26 /* zcoll.c */,
				31D6007B156D3FCC00337B26 /* zmess.c */,
				220FD3F019533C3200967A35 /* ztfm.c */,
			);
			name = Tests;
			sourceTree = "<group>";
		};
		318DA8C21892B0B20089718C /* Benchmarks */ = {
			isa = PBXGroup;
			children = (
				318DA8CE1892B1210089718C /* djbench.c */,
				6313D46618A3FDC900EB03EF /* gcbench.c */,
			);
			name = Benchmarks;
			sourceTree = "<group>";
		};
		31A47BA8156C1E930039B1C2 /* MPS */ = {
			isa = PBXGroup;
			children = (
				31A47BA3156C1E130039B1C2 /* mps.c */,
				31EEABF4156AAF6500714D05 /* MPM Core */,
				31EEAC5A156AB40800714D05 /* Extra pools */,
				31EEAC4B156AB39C00714D05 /* Platform */,
				31EEAC6F156AB54300714D05 /* ANSI Plinth */,
			);
			name = MPS;
			sourceTree = "<group>";
		};
		31EEABD8156AAE9E00714D05 = {
			isa = PBXGroup;
			children = (
				2D07B97B163705E400DB751B /* libsqlite3.dylib */,
				3114A6D6156E9846001E0AA3 /* Tools */,
				31A47BA8156C1E930039B1C2 /* MPS */,
				31160D90189953D50071EB17 /* Design */,
				3124CAB3156BE1B700753214 /* Tests */,
				318DA8C21892B0B20089718C /* Benchmarks */,
				31FCAE171769247F008C034C /* Scheme */,
				31EEABEF156AAF5C00714D05 /* Products */,
			);
			sourceTree = "<group>";
		};
		31EEABEF156AAF5C00714D05 /* Products */ = {
			isa = PBXGroup;
			children = (
				31EEABFB156AAF9D00714D05 /* libmps.a */,
				31EEAC65156AB52600714D05 /* mpmss */,
				3124CAB8156BE3EC00753214 /* awlut */,
				3124CAD4156BE64A00753214 /* mpsicv */,
				3124CAEB156BE7F300753214 /* amcss */,
				3104AFB3156D357B000A585A /* apss */,
				3104AFC8156D35E2000A585A /* sacss */,
				3104AFDD156D3681000A585A /* amcsshe */,
				3104B009156D38F3000A585A /* amsss */,
				3104B022156D39D4000A585A /* amssshe */,
				3104B03D156D3AD7000A585A /* segsmss */,
				31D6000D156D3CB200337B26 /* awluthe */,
				31D60027156D3D3E00337B26 /* lockcov */,
				31D6003E156D3EC700337B26 /* poolncv */,
				31D60054156D3F3500337B26 /* zcoll */,
				31D60071156D3FBC00337B26 /* zmess */,
				31D6008C156D402900337B26 /* steptest */,
				3114A590156E913C001E0AA3 /* locv */,
				3114A5A7156E92C0001E0AA3 /* qs */,
				3114A5BD156E9315001E0AA3 /* finalcv */,
				3114A5D6156E93A0001E0AA3 /* finaltest */,
				3114A5EF156E93E7001E0AA3 /* arenacv */,
				3114A605156E9430001E0AA3 /* bttest */,
				3114A61C156E9485001E0AA3 /* teletest */,
				3114A633156E94DB001E0AA3 /* abqtest */,
				3114A64C156E9596001E0AA3 /* landtest */,
				3114A662156E95D9001E0AA3 /* btcv */,
				3114A67C156E9668001E0AA3 /* mv2test */,
				3114A695156E971B001E0AA3 /* messtest */,
				3114A6AC156E9759001E0AA3 /* walkt0 */,
				3114A6C6156E9815001E0AA3 /* mpseventcnv */,
				2D07B9711636FC9900DB751B /* mpseventsql */,
				2D604B9C16514B1A003AAF46 /* mpseventtxt */,
				22FA177516E8D6FC0098B23F /* amcssth */,
				2291A5BD175CAB2F001D4920 /* awlutth */,
				224CC799175E1821002FF81B /* fotest */,
				31FCAE0A17692403008C034C /* scheme */,
				318DA8CD1892B0F30089718C /* djbench */,
				6313D47218A400B200EB03EF /* gcbench */,
				22B2BC3618B6434F00C33E63 /* scheme-advanced */,
				2231BB5918CA97D8002D6322 /* locbwcss */,
				2231BB6718CA97DC002D6322 /* locusss */,
				22FACEED18880983000FDBC1 /* airtest */,
				22C2ACAF18BE400A006B3677 /* nailboardtest */,
				22F846BD18F437B900982BA7 /* lockut */,
				31108A471C6B90E900E728EA /* tagtest */,
				223E796519EAB00B00DC26A6 /* sncss */,
				22EA3F4520D2B0D90065F5B6 /* forktest */,
				2265D71D20E53F9C003019E8 /* mpseventpy */,
<<<<<<< HEAD
				220FD3E9195339C000967A35 /* ztfm */,
=======
				319F7A142A30D08500E5B418 /* addrobj */,
>>>>>>> 676618e8
			);
			name = Products;
			sourceTree = "<group>";
		};
		31EEABF4156AAF6500714D05 /* MPM Core */ = {
			isa = PBXGroup;
			children = (
				3114A645156E9525001E0AA3 /* abq.c */,
				2291A5EA175CB503001D4920 /* abq.h */,
				31EEAC05156AB27B00714D05 /* arena.c */,
				31EEAC06156AB27B00714D05 /* arenacl.c */,
				31EEAC03156AB23A00714D05 /* arenavm.c */,
				317B3C2A1731830100F9A469 /* arg.c */,
				3107DC4E173B03D100F705C8 /* arg.h */,
				31EEAC3F156AB32500714D05 /* boot.c */,
				311F2F5017398AD500C15B6A /* boot.h */,
				31EEAC27156AB2F200714D05 /* bt.c */,
				311F2F5117398AE900C15B6A /* bt.h */,
				31EEAC19156AB2B200714D05 /* buffer.c */,
				31EEAC40156AB32500714D05 /* cbs.c */,
				311F2F5217398AE900C15B6A /* cbs.h */,
				311F2F5417398AE900C15B6A /* check.h */,
				311F2F5517398AE900C15B6A /* clock.h */,
				311F2F5617398AE900C15B6A /* config.h */,
				31EEAC28156AB2F200714D05 /* dbgpool.c */,
				311F2F5717398AE900C15B6A /* dbgpool.h */,
				31EEAC29156AB2F200714D05 /* dbgpooli.c */,
				31EEAC2A156AB2F200714D05 /* event.c */,
				311F2F5817398AE900C15B6A /* event.h */,
				311F2F5917398AE900C15B6A /* eventcom.h */,
				311F2F5A17398AE900C15B6A /* eventdef.h */,
				22C5C99A18EC6AEC004C63D4 /* failover.c */,
				22C5C99B18EC6AEC004C63D4 /* failover.h */,
				31EEAC1A156AB2B200714D05 /* format.c */,
				2291A5EE175CB768001D4920 /* freelist.c */,
				2291A5EF175CB768001D4920 /* freelist.h */,
				31EEAC07156AB27B00714D05 /* global.c */,
				22C5C99C18EC6AEC004C63D4 /* land.c */,
				31EEAC2B156AB2F200714D05 /* ld.c */,
				311F2F5E17398B0E00C15B6A /* lock.h */,
				31EEAC08156AB27B00714D05 /* locus.c */,
				31942A671C8EC3FC001AAF32 /* locus.h */,
				31EEAC2C156AB2F200714D05 /* message.c */,
				31EEAC42156AB32500714D05 /* meter.c */,
				311F2F5F17398B0E00C15B6A /* meter.h */,
				311F2F6017398B0E00C15B6A /* misc.h */,
				31EEAC01156AB21B00714D05 /* mpm.c */,
				311F2F6117398B0E00C15B6A /* mpm.h */,
				311F2F6217398B1A00C15B6A /* mpmst.h */,
				311F2F6317398B1A00C15B6A /* mpmtypes.h */,
				311F2F6417398B1A00C15B6A /* mps.h */,
				311F2F6517398B3B00C15B6A /* mpsacl.h */,
				311F2F6617398B3B00C15B6A /* mpsavm.h */,
				22FACEDB188808D5000FDBC1 /* mpscmfs.h */,
				220FD3ED19533A8700967A35 /* mpscvm.h */,
				31EEABF5156AAF7C00714D05 /* mpsi.c */,
				220FD3EA195339E500967A35 /* mpsitr.c */,
				311F2F6717398B3B00C15B6A /* mpsio.h */,
				311F2F6817398B3B00C15B6A /* mpslib.h */,
				311F2F6917398B3B00C15B6A /* mpstd.h */,
				311F2F6B17398B4C00C15B6A /* mpswin.h */,
				22E30E821886FF1400D98EA9 /* nailboard.c */,
				22E30E831886FF1400D98EA9 /* nailboard.h */,
				31EEAC09156AB27B00714D05 /* pool.c */,
				31EEAC0A156AB27B00714D05 /* poolabs.c */,
				31EEAC2D156AB2F200714D05 /* poolmfs.c */,
				22FACEDC18880933000FDBC1 /* poolmfs.h */,
				31EEAC2E156AB2F200714D05 /* poolmrg.c */,
				22FACEDD18880933000FDBC1 /* poolmrg.h */,
				31EEAC5F156AB44D00714D05 /* poolmvff.c */,
				311F2F7B17398E7600C15B6A /* poolmvff.h */,
				22FACEDE18880933000FDBC1 /* pooln.c */,
				22FACEDF18880933000FDBC1 /* pooln.h */,
				2213454C1DB0386600E14202 /* prmc.h */,
				31EEAC0B156AB27B00714D05 /* protocol.c */,
				311F2F7117398B7100C15B6A /* protocol.h */,
				2291A5EB175CB53E001D4920 /* range.c */,
				2291A5EC175CB53E001D4920 /* range.h */,
				2239BB4C20EE2E34007AC917 /* rangetree.c */,
				2239BB4D20EE2E4D007AC917 /* rangetree.h */,
				31EEAC1B156AB2B200714D05 /* ref.c */,
				31EEAC30156AB2F200714D05 /* ring.c */,
				311F2F7317398B7100C15B6A /* ring.h */,
				31EEAC1C156AB2B200714D05 /* root.c */,
				3112ED3B18ABC75200CC531A /* sa.c */,
				3112ED3A18ABC57F00CC531A /* sa.h */,
				31EEAC31156AB2F200714D05 /* sac.c */,
				311F2F7417398B7100C15B6A /* sac.h */,
				314562191C72ABFA00D7A514 /* scan.c */,
				31EEAC1D156AB2B200714D05 /* seg.c */,
				31EEAC32156AB2F200714D05 /* shield.c */,
				31EEAC43156AB32500714D05 /* splay.c */,
				311F2F7617398B8E00C15B6A /* splay.h */,
				22FACEDA1888088A000FDBC1 /* ss.c */,
				311F2F7717398B8E00C15B6A /* ss.h */,
				311F2F7817398B8E00C15B6A /* th.h */,
				31EEAC1E156AB2B200714D05 /* trace.c */,
				31EEAC1F156AB2B200714D05 /* traceanc.c */,
				31EEAC0D156AB27B00714D05 /* tract.c */,
				311F2F7A17398B8E00C15B6A /* tract.h */,
				220FD3EB195339F000967A35 /* trans.c */,
				220FD3EE19533A8700967A35 /* trans.h */,
				310F5D7118B6675F007EFCBC /* tree.c */,
				310F5D7218B6675F007EFCBC /* tree.h */,
				31EEAC44156AB32500714D05 /* version.c */,
				223475CB194CA09500C69128 /* vm.c */,
				223475CC194CA09500C69128 /* vm.h */,
				31EEAC0E156AB27B00714D05 /* walk.c */,
			);
			name = "MPM Core";
			sourceTree = "<group>";
		};
		31EEAC4B156AB39C00714D05 /* Platform */ = {
			isa = PBXGroup;
			children = (
				31EEAC4C156AB3B000714D05 /* lockix.c */,
				315B7AFC17834FDB00B097C4 /* prmci3.c */,
				311F2F6D17398B6300C15B6A /* prmci3.h */,
				315B7AFD17834FDB00B097C4 /* prmci6.c */,
				311F2F6E17398B6300C15B6A /* prmci6.h */,
				2213454D1DB038D400E14202 /* prmcxc.c */,
				31172ABB177512F6009488E5 /* prmcxci3.c */,
				31172ABC1775131C009488E5 /* prmcxci6.c */,
				31172ABE1775164F009488E5 /* prmcxc.h */,
				31EEAC4F156AB3E300714D05 /* protix.c */,
				31C83ADD1786281C0031A0DB /* protxc.h */,
				31172AC017752253009488E5 /* protxc.c */,
				31EEACA7156AB79800714D05 /* span.c */,
				31172ABA17750F9D009488E5 /* thxc.c */,
				31EEAC53156AB3E300714D05 /* vmix.c */,
			);
			name = Platform;
			sourceTree = "<group>";
		};
		31EEAC5A156AB40800714D05 /* Extra pools */ = {
			isa = PBXGroup;
			children = (
				31F6CCA91739B0CF00C48748 /* mpscamc.h */,
				31CD33BB173A9F1500524741 /* mpscams.h */,
				31F6CCAA1739B0CF00C48748 /* mpscawl.h */,
				31F6CCAB1739B0CF00C48748 /* mpsclo.h */,
				31F6CCAC1739B0CF00C48748 /* mpscmvff.h */,
				31F6CCAD1739B0CF00C48748 /* mpscsnc.h */,
				31EEAC5B156AB41900714D05 /* poolamc.c */,
				31CD33BC173A9F1500524741 /* poolams.c */,
				31CD33BD173A9F1500524741 /* poolams.h */,
				3124CACE156BE4CF00753214 /* poolawl.c */,
				3124CACA156BE4A300753214 /* poollo.c */,
				31D4D5FD1745058100BE84B5 /* poolmv2.c */,
				2291A5A8175CAA51001D4920 /* poolmv2.h */,
				31EEAC5D156AB43F00714D05 /* poolsnc.c */,
			);
			name = "Extra pools";
			sourceTree = "<group>";
		};
		31EEAC6F156AB54300714D05 /* ANSI Plinth */ = {
			isa = PBXGroup;
			children = (
				31EEAC70156AB56000714D05 /* mpsioan.c */,
				31EEAC71156AB56000714D05 /* mpsliban.c */,
			);
			name = "ANSI Plinth";
			sourceTree = "<group>";
		};
		31FCAE171769247F008C034C /* Scheme */ = {
			isa = PBXGroup;
			children = (
				22B2BC2B18B6434000C33E63 /* scheme-advanced.c */,
				31FCAE18176924D4008C034C /* scheme.c */,
			);
			name = Scheme;
			sourceTree = "<group>";
		};
/* End PBXGroup section */

/* Begin PBXHeadersBuildPhase section */
		31EEABF9156AAF9D00714D05 /* Headers */ = {
			isa = PBXHeadersBuildPhase;
			buildActionMask = 2147483647;
			files = (
			);
			runOnlyForDeploymentPostprocessing = 0;
		};
/* End PBXHeadersBuildPhase section */

/* Begin PBXNativeTarget section */
		220FD3D8195339C000967A35 /* ztfm */ = {
			isa = PBXNativeTarget;
			buildConfigurationList = 220FD3E5195339C000967A35 /* Build configuration list for PBXNativeTarget "ztfm" */;
			buildPhases = (
				220FD3DB195339C000967A35 /* Sources */,
				220FD3E2195339C000967A35 /* Frameworks */,
				220FD3E4195339C000967A35 /* CopyFiles */,
			);
			buildRules = (
			);
			dependencies = (
				220FD3D9195339C000967A35 /* PBXTargetDependency */,
			);
			name = ztfm;
			productName = zmess;
			productReference = 220FD3E9195339C000967A35 /* ztfm */;
			productType = "com.apple.product-type.tool";
		};
		2231BB4C18CA97D8002D6322 /* locbwcss */ = {
			isa = PBXNativeTarget;
			buildConfigurationList = 2231BB5518CA97D8002D6322 /* Build configuration list for PBXNativeTarget "locbwcss" */;
			buildPhases = (
				2231BB4F18CA97D8002D6322 /* Sources */,
				2231BB5218CA97D8002D6322 /* Frameworks */,
				2231BB5418CA97D8002D6322 /* CopyFiles */,
			);
			buildRules = (
			);
			dependencies = (
				2231BB4D18CA97D8002D6322 /* PBXTargetDependency */,
			);
			name = locbwcss;
			productName = lockcov;
			productReference = 2231BB5918CA97D8002D6322 /* locbwcss */;
			productType = "com.apple.product-type.tool";
		};
		2231BB5A18CA97DC002D6322 /* locusss */ = {
			isa = PBXNativeTarget;
			buildConfigurationList = 2231BB6318CA97DC002D6322 /* Build configuration list for PBXNativeTarget "locusss" */;
			buildPhases = (
				2231BB5D18CA97DC002D6322 /* Sources */,
				2231BB6018CA97DC002D6322 /* Frameworks */,
				2231BB6218CA97DC002D6322 /* CopyFiles */,
			);
			buildRules = (
			);
			dependencies = (
				2231BB5B18CA97DC002D6322 /* PBXTargetDependency */,
			);
			name = locusss;
			productName = lockcov;
			productReference = 2231BB6718CA97DC002D6322 /* locusss */;
			productType = "com.apple.product-type.tool";
		};
		223E795819EAB00B00DC26A6 /* sncss */ = {
			isa = PBXNativeTarget;
			buildConfigurationList = 223E796119EAB00B00DC26A6 /* Build configuration list for PBXNativeTarget "sncss" */;
			buildPhases = (
				223E795B19EAB00B00DC26A6 /* Sources */,
				223E795E19EAB00B00DC26A6 /* Frameworks */,
				223E796019EAB00B00DC26A6 /* CopyFiles */,
			);
			buildRules = (
			);
			dependencies = (
				223E795919EAB00B00DC26A6 /* PBXTargetDependency */,
			);
			name = sncss;
			productName = apss;
			productReference = 223E796519EAB00B00DC26A6 /* sncss */;
			productType = "com.apple.product-type.tool";
		};
		224CC78C175E1821002FF81B /* fotest */ = {
			isa = PBXNativeTarget;
			buildConfigurationList = 224CC795175E1821002FF81B /* Build configuration list for PBXNativeTarget "fotest" */;
			buildPhases = (
				224CC78F175E1821002FF81B /* Sources */,
				224CC792175E1821002FF81B /* Frameworks */,
				224CC794175E1821002FF81B /* CopyFiles */,
			);
			buildRules = (
			);
			dependencies = (
				224CC78D175E1821002FF81B /* PBXTargetDependency */,
			);
			name = fotest;
			productName = mv2test;
			productReference = 224CC799175E1821002FF81B /* fotest */;
			productType = "com.apple.product-type.tool";
		};
		2265D71120E53F9C003019E8 /* mpseventpy */ = {
			isa = PBXNativeTarget;
			buildConfigurationList = 2265D71920E53F9C003019E8 /* Build configuration list for PBXNativeTarget "mpseventpy" */;
			buildPhases = (
				2265D71420E53F9C003019E8 /* Sources */,
				2265D71620E53F9C003019E8 /* Frameworks */,
				2265D71820E53F9C003019E8 /* CopyFiles */,
			);
			buildRules = (
			);
			dependencies = (
				2265D71220E53F9C003019E8 /* PBXTargetDependency */,
			);
			name = mpseventpy;
			productName = mpseventcnv;
			productReference = 2265D71D20E53F9C003019E8 /* mpseventpy */;
			productType = "com.apple.product-type.tool";
		};
		2291A5AC175CAB2F001D4920 /* awlutth */ = {
			isa = PBXNativeTarget;
			buildConfigurationList = 2291A5B9175CAB2F001D4920 /* Build configuration list for PBXNativeTarget "awlutth" */;
			buildPhases = (
				2291A5AF175CAB2F001D4920 /* Sources */,
				2291A5B6175CAB2F001D4920 /* Frameworks */,
				2291A5B8175CAB2F001D4920 /* CopyFiles */,
			);
			buildRules = (
			);
			dependencies = (
				2291A5AD175CAB2F001D4920 /* PBXTargetDependency */,
			);
			name = awlutth;
			productName = awluthe;
			productReference = 2291A5BD175CAB2F001D4920 /* awlutth */;
			productType = "com.apple.product-type.tool";
		};
		22B2BC2C18B6434F00C33E63 /* scheme-advanced */ = {
			isa = PBXNativeTarget;
			buildConfigurationList = 22B2BC3218B6434F00C33E63 /* Build configuration list for PBXNativeTarget "scheme-advanced" */;
			buildPhases = (
				22B2BC2D18B6434F00C33E63 /* Sources */,
				22B2BC3018B6434F00C33E63 /* Frameworks */,
				22B2BC3118B6434F00C33E63 /* CopyFiles */,
			);
			buildRules = (
			);
			dependencies = (
			);
			name = "scheme-advanced";
			productName = scheme;
			productReference = 22B2BC3618B6434F00C33E63 /* scheme-advanced */;
			productType = "com.apple.product-type.tool";
		};
		22C2ACA218BE400A006B3677 /* nailboardtest */ = {
			isa = PBXNativeTarget;
			buildConfigurationList = 22C2ACAB18BE400A006B3677 /* Build configuration list for PBXNativeTarget "nailboardtest" */;
			buildPhases = (
				22C2ACA518BE400A006B3677 /* Sources */,
				22C2ACA818BE400A006B3677 /* Frameworks */,
				22C2ACAA18BE400A006B3677 /* CopyFiles */,
			);
			buildRules = (
			);
			dependencies = (
				22C2ACA318BE400A006B3677 /* PBXTargetDependency */,
			);
			name = nailboardtest;
			productName = mv2test;
			productReference = 22C2ACAF18BE400A006B3677 /* nailboardtest */;
			productType = "com.apple.product-type.tool";
		};
		22EA3F3820D2B0D90065F5B6 /* forktest */ = {
			isa = PBXNativeTarget;
			buildConfigurationList = 22EA3F4120D2B0D90065F5B6 /* Build configuration list for PBXNativeTarget "forktest" */;
			buildPhases = (
				22EA3F3B20D2B0D90065F5B6 /* Sources */,
				22EA3F3E20D2B0D90065F5B6 /* Frameworks */,
				22EA3F4020D2B0D90065F5B6 /* CopyFiles */,
			);
			buildRules = (
			);
			dependencies = (
				22EA3F3920D2B0D90065F5B6 /* PBXTargetDependency */,
			);
			name = forktest;
			productName = mv2test;
			productReference = 22EA3F4520D2B0D90065F5B6 /* forktest */;
			productType = "com.apple.product-type.tool";
		};
		22F846B018F437B900982BA7 /* lockut */ = {
			isa = PBXNativeTarget;
			buildConfigurationList = 22F846B918F437B900982BA7 /* Build configuration list for PBXNativeTarget "lockut" */;
			buildPhases = (
				22F846B318F437B900982BA7 /* Sources */,
				22F846B618F437B900982BA7 /* Frameworks */,
				22F846B818F437B900982BA7 /* CopyFiles */,
			);
			buildRules = (
			);
			dependencies = (
				22F846B118F437B900982BA7 /* PBXTargetDependency */,
			);
			name = lockut;
			productName = lockcov;
			productReference = 22F846BD18F437B900982BA7 /* lockut */;
			productType = "com.apple.product-type.tool";
		};
		22FA176416E8D6FC0098B23F /* amcssth */ = {
			isa = PBXNativeTarget;
			buildConfigurationList = 22FA177116E8D6FC0098B23F /* Build configuration list for PBXNativeTarget "amcssth" */;
			buildPhases = (
				22FA176716E8D6FC0098B23F /* Sources */,
				22FA176E16E8D6FC0098B23F /* Frameworks */,
				22FA177016E8D6FC0098B23F /* CopyFiles */,
			);
			buildRules = (
			);
			dependencies = (
				22FA176516E8D6FC0098B23F /* PBXTargetDependency */,
			);
			name = amcssth;
			productName = amcssth;
			productReference = 22FA177516E8D6FC0098B23F /* amcssth */;
			productType = "com.apple.product-type.tool";
		};
		22FACEE018880983000FDBC1 /* airtest */ = {
			isa = PBXNativeTarget;
			buildConfigurationList = 22FACEE918880983000FDBC1 /* Build configuration list for PBXNativeTarget "airtest" */;
			buildPhases = (
				22FACEE318880983000FDBC1 /* Sources */,
				22FACEE618880983000FDBC1 /* Frameworks */,
				22FACEE818880983000FDBC1 /* CopyFiles */,
			);
			buildRules = (
			);
			dependencies = (
				22FACEE118880983000FDBC1 /* PBXTargetDependency */,
			);
			name = airtest;
			productName = airtest;
			productReference = 22FACEED18880983000FDBC1 /* airtest */;
			productType = "com.apple.product-type.tool";
		};
		2D07B9701636FC9900DB751B /* mpseventsql */ = {
			isa = PBXNativeTarget;
			buildConfigurationList = 2D07B9741636FC9900DB751B /* Build configuration list for PBXNativeTarget "mpseventsql" */;
			buildPhases = (
				2D07B96D1636FC9900DB751B /* Sources */,
				2D07B96E1636FC9900DB751B /* Frameworks */,
				2D07B96F1636FC9900DB751B /* CopyFiles */,
			);
			buildRules = (
			);
			dependencies = (
			);
			name = mpseventsql;
			productName = mpseventsql;
			productReference = 2D07B9711636FC9900DB751B /* mpseventsql */;
			productType = "com.apple.product-type.tool";
		};
		2D604B9B16514B1A003AAF46 /* mpseventtxt */ = {
			isa = PBXNativeTarget;
			buildConfigurationList = 2D604BA216514B59003AAF46 /* Build configuration list for PBXNativeTarget "mpseventtxt" */;
			buildPhases = (
				2D604B9816514B1A003AAF46 /* Sources */,
				2D604B9916514B1A003AAF46 /* Frameworks */,
				2D604B9A16514B1A003AAF46 /* CopyFiles */,
			);
			buildRules = (
			);
			dependencies = (
			);
			name = mpseventtxt;
			productName = mpseventtxt;
			productReference = 2D604B9C16514B1A003AAF46 /* mpseventtxt */;
			productType = "com.apple.product-type.tool";
		};
		3104AFB2156D357B000A585A /* apss */ = {
			isa = PBXNativeTarget;
			buildConfigurationList = 3104AFBC156D357B000A585A /* Build configuration list for PBXNativeTarget "apss" */;
			buildPhases = (
				3104AFAF156D357B000A585A /* Sources */,
				3104AFB0156D357B000A585A /* Frameworks */,
				3104AFB1156D357B000A585A /* CopyFiles */,
			);
			buildRules = (
			);
			dependencies = (
				3104AFC1156D35AE000A585A /* PBXTargetDependency */,
			);
			name = apss;
			productName = apss;
			productReference = 3104AFB3156D357B000A585A /* apss */;
			productType = "com.apple.product-type.tool";
		};
		3104AFC7156D35E2000A585A /* sacss */ = {
			isa = PBXNativeTarget;
			buildConfigurationList = 3104AFCF156D35E2000A585A /* Build configuration list for PBXNativeTarget "sacss" */;
			buildPhases = (
				3104AFC4156D35E2000A585A /* Sources */,
				3104AFC5156D35E2000A585A /* Frameworks */,
				3104AFC6156D35E2000A585A /* CopyFiles */,
			);
			buildRules = (
			);
			dependencies = (
				3104AFD3156D35F2000A585A /* PBXTargetDependency */,
			);
			name = sacss;
			productName = sacss;
			productReference = 3104AFC8156D35E2000A585A /* sacss */;
			productType = "com.apple.product-type.tool";
		};
		3104AFDC156D3681000A585A /* amcsshe */ = {
			isa = PBXNativeTarget;
			buildConfigurationList = 3104AFE4156D3682000A585A /* Build configuration list for PBXNativeTarget "amcsshe" */;
			buildPhases = (
				3104AFD9156D3681000A585A /* Sources */,
				3104AFDA156D3681000A585A /* Frameworks */,
				3104AFDB156D3681000A585A /* CopyFiles */,
			);
			buildRules = (
			);
			dependencies = (
				3104AFE8156D368D000A585A /* PBXTargetDependency */,
			);
			name = amcsshe;
			productName = amcsshe;
			productReference = 3104AFDD156D3681000A585A /* amcsshe */;
			productType = "com.apple.product-type.tool";
		};
		3104B008156D38F3000A585A /* amsss */ = {
			isa = PBXNativeTarget;
			buildConfigurationList = 3104B010156D38F3000A585A /* Build configuration list for PBXNativeTarget "amsss" */;
			buildPhases = (
				3104B005156D38F3000A585A /* Sources */,
				3104B006156D38F3000A585A /* Frameworks */,
				3104B007156D38F3000A585A /* CopyFiles */,
			);
			buildRules = (
			);
			dependencies = (
				3104B014156D38FA000A585A /* PBXTargetDependency */,
			);
			name = amsss;
			productName = amsss;
			productReference = 3104B009156D38F3000A585A /* amsss */;
			productType = "com.apple.product-type.tool";
		};
		3104B021156D39D4000A585A /* amssshe */ = {
			isa = PBXNativeTarget;
			buildConfigurationList = 3104B029156D39D4000A585A /* Build configuration list for PBXNativeTarget "amssshe" */;
			buildPhases = (
				3104B01E156D39D4000A585A /* Sources */,
				3104B01F156D39D4000A585A /* Frameworks */,
				3104B020156D39D4000A585A /* CopyFiles */,
			);
			buildRules = (
			);
			dependencies = (
				3104B038156D3A56000A585A /* PBXTargetDependency */,
			);
			name = amssshe;
			productName = amssshe;
			productReference = 3104B022156D39D4000A585A /* amssshe */;
			productType = "com.apple.product-type.tool";
		};
		3104B03C156D3AD7000A585A /* segsmss */ = {
			isa = PBXNativeTarget;
			buildConfigurationList = 3104B044156D3AD8000A585A /* Build configuration list for PBXNativeTarget "segsmss" */;
			buildPhases = (
				3104B039156D3AD7000A585A /* Sources */,
				3104B03A156D3AD7000A585A /* Frameworks */,
				3104B03B156D3AD7000A585A /* CopyFiles */,
			);
			buildRules = (
			);
			dependencies = (
				3104B048156D3ADE000A585A /* PBXTargetDependency */,
			);
			name = segsmss;
			productName = segsmss;
			productReference = 3104B03D156D3AD7000A585A /* segsmss */;
			productType = "com.apple.product-type.tool";
		};
		31108A3A1C6B90E900E728EA /* tagtest */ = {
			isa = PBXNativeTarget;
			buildConfigurationList = 31108A431C6B90E900E728EA /* Build configuration list for PBXNativeTarget "tagtest" */;
			buildPhases = (
				31108A3D1C6B90E900E728EA /* Sources */,
				31108A401C6B90E900E728EA /* Frameworks */,
				31108A421C6B90E900E728EA /* CopyFiles */,
			);
			buildRules = (
			);
			dependencies = (
				31108A3B1C6B90E900E728EA /* PBXTargetDependency */,
			);
			name = tagtest;
			productName = teletest;
			productReference = 31108A471C6B90E900E728EA /* tagtest */;
			productType = "com.apple.product-type.tool";
		};
		3114A58F156E913C001E0AA3 /* locv */ = {
			isa = PBXNativeTarget;
			buildConfigurationList = 3114A599156E913C001E0AA3 /* Build configuration list for PBXNativeTarget "locv" */;
			buildPhases = (
				3114A58C156E913C001E0AA3 /* Sources */,
				3114A58D156E913C001E0AA3 /* Frameworks */,
				3114A58E156E913C001E0AA3 /* CopyFiles */,
			);
			buildRules = (
			);
			dependencies = (
				3114A59E156E9156001E0AA3 /* PBXTargetDependency */,
			);
			name = locv;
			productName = locv;
			productReference = 3114A590156E913C001E0AA3 /* locv */;
			productType = "com.apple.product-type.tool";
		};
		3114A5A6156E92C0001E0AA3 /* qs */ = {
			isa = PBXNativeTarget;
			buildConfigurationList = 3114A5AE156E92C0001E0AA3 /* Build configuration list for PBXNativeTarget "qs" */;
			buildPhases = (
				3114A5A3156E92C0001E0AA3 /* Sources */,
				3114A5A4156E92C0001E0AA3 /* Frameworks */,
				3114A5A5156E92C0001E0AA3 /* CopyFiles */,
			);
			buildRules = (
			);
			dependencies = (
				3114A5B4156E92D8001E0AA3 /* PBXTargetDependency */,
			);
			name = qs;
			productName = qs;
			productReference = 3114A5A7156E92C0001E0AA3 /* qs */;
			productType = "com.apple.product-type.tool";
		};
		3114A5BC156E9315001E0AA3 /* finalcv */ = {
			isa = PBXNativeTarget;
			buildConfigurationList = 3114A5C4156E9315001E0AA3 /* Build configuration list for PBXNativeTarget "finalcv" */;
			buildPhases = (
				3114A5B9156E9315001E0AA3 /* Sources */,
				3114A5BA156E9315001E0AA3 /* Frameworks */,
				3114A5BB156E9315001E0AA3 /* CopyFiles */,
			);
			buildRules = (
			);
			dependencies = (
				3114A5CA156E9328001E0AA3 /* PBXTargetDependency */,
			);
			name = finalcv;
			productName = finalcv;
			productReference = 3114A5BD156E9315001E0AA3 /* finalcv */;
			productType = "com.apple.product-type.tool";
		};
		3114A5D5156E93A0001E0AA3 /* finaltest */ = {
			isa = PBXNativeTarget;
			buildConfigurationList = 3114A5DD156E93A0001E0AA3 /* Build configuration list for PBXNativeTarget "finaltest" */;
			buildPhases = (
				3114A5D2156E93A0001E0AA3 /* Sources */,
				3114A5D3156E93A0001E0AA3 /* Frameworks */,
				3114A5D4156E93A0001E0AA3 /* CopyFiles */,
			);
			buildRules = (
			);
			dependencies = (
				3114A5E8156E93BF001E0AA3 /* PBXTargetDependency */,
			);
			name = finaltest;
			productName = finaltest;
			productReference = 3114A5D6156E93A0001E0AA3 /* finaltest */;
			productType = "com.apple.product-type.tool";
		};
		3114A5EE156E93E7001E0AA3 /* arenacv */ = {
			isa = PBXNativeTarget;
			buildConfigurationList = 3114A5F6156E93E7001E0AA3 /* Build configuration list for PBXNativeTarget "arenacv" */;
			buildPhases = (
				3114A5EB156E93E7001E0AA3 /* Sources */,
				3114A5EC156E93E7001E0AA3 /* Frameworks */,
				3114A5ED156E93E7001E0AA3 /* CopyFiles */,
			);
			buildRules = (
			);
			dependencies = (
				3114A5FE156E9406001E0AA3 /* PBXTargetDependency */,
			);
			name = arenacv;
			productName = arenacv;
			productReference = 3114A5EF156E93E7001E0AA3 /* arenacv */;
			productType = "com.apple.product-type.tool";
		};
		3114A604156E9430001E0AA3 /* bttest */ = {
			isa = PBXNativeTarget;
			buildConfigurationList = 3114A60C156E9430001E0AA3 /* Build configuration list for PBXNativeTarget "bttest" */;
			buildPhases = (
				3114A601156E9430001E0AA3 /* Sources */,
				3114A602156E9430001E0AA3 /* Frameworks */,
				3114A603156E9430001E0AA3 /* CopyFiles */,
			);
			buildRules = (
			);
			dependencies = (
				3114A610156E9438001E0AA3 /* PBXTargetDependency */,
			);
			name = bttest;
			productName = bttest;
			productReference = 3114A605156E9430001E0AA3 /* bttest */;
			productType = "com.apple.product-type.tool";
		};
		3114A61B156E9485001E0AA3 /* teletest */ = {
			isa = PBXNativeTarget;
			buildConfigurationList = 3114A623156E9485001E0AA3 /* Build configuration list for PBXNativeTarget "teletest" */;
			buildPhases = (
				3114A618156E9485001E0AA3 /* Sources */,
				3114A619156E9485001E0AA3 /* Frameworks */,
				3114A61A156E9485001E0AA3 /* CopyFiles */,
			);
			buildRules = (
			);
			dependencies = (
				3114A62C156E94A6001E0AA3 /* PBXTargetDependency */,
			);
			name = teletest;
			productName = teletest;
			productReference = 3114A61C156E9485001E0AA3 /* teletest */;
			productType = "com.apple.product-type.tool";
		};
		3114A632156E94DB001E0AA3 /* abqtest */ = {
			isa = PBXNativeTarget;
			buildConfigurationList = 3114A63A156E94DB001E0AA3 /* Build configuration list for PBXNativeTarget "abqtest" */;
			buildPhases = (
				3114A62F156E94DB001E0AA3 /* Sources */,
				3114A630156E94DB001E0AA3 /* Frameworks */,
				3114A631156E94DB001E0AA3 /* CopyFiles */,
			);
			buildRules = (
			);
			dependencies = (
				3114A642156E94F8001E0AA3 /* PBXTargetDependency */,
			);
			name = abqtest;
			productName = abqtest;
			productReference = 3114A633156E94DB001E0AA3 /* abqtest */;
			productType = "com.apple.product-type.tool";
		};
		3114A64B156E9596001E0AA3 /* landtest */ = {
			isa = PBXNativeTarget;
			buildConfigurationList = 3114A653156E9596001E0AA3 /* Build configuration list for PBXNativeTarget "landtest" */;
			buildPhases = (
				3114A648156E9596001E0AA3 /* Sources */,
				3114A649156E9596001E0AA3 /* Frameworks */,
				3114A64A156E9596001E0AA3 /* CopyFiles */,
			);
			buildRules = (
			);
			dependencies = (
				3114A659156E95B1001E0AA3 /* PBXTargetDependency */,
			);
			name = landtest;
			productName = landtest;
			productReference = 3114A64C156E9596001E0AA3 /* landtest */;
			productType = "com.apple.product-type.tool";
		};
		3114A661156E95D9001E0AA3 /* btcv */ = {
			isa = PBXNativeTarget;
			buildConfigurationList = 3114A669156E95D9001E0AA3 /* Build configuration list for PBXNativeTarget "btcv" */;
			buildPhases = (
				3114A65E156E95D9001E0AA3 /* Sources */,
				3114A65F156E95D9001E0AA3 /* Frameworks */,
				3114A660156E95D9001E0AA3 /* CopyFiles */,
			);
			buildRules = (
			);
			dependencies = (
				3114A675156E9619001E0AA3 /* PBXTargetDependency */,
			);
			name = btcv;
			productName = btcv;
			productReference = 3114A662156E95D9001E0AA3 /* btcv */;
			productType = "com.apple.product-type.tool";
		};
		3114A67B156E9668001E0AA3 /* mv2test */ = {
			isa = PBXNativeTarget;
			buildConfigurationList = 3114A683156E9669001E0AA3 /* Build configuration list for PBXNativeTarget "mv2test" */;
			buildPhases = (
				3114A678156E9668001E0AA3 /* Sources */,
				3114A679156E9668001E0AA3 /* Frameworks */,
				3114A67A156E9668001E0AA3 /* CopyFiles */,
			);
			buildRules = (
			);
			dependencies = (
				3114A68B156E9682001E0AA3 /* PBXTargetDependency */,
			);
			name = mv2test;
			productName = mv2test;
			productReference = 3114A67C156E9668001E0AA3 /* mv2test */;
			productType = "com.apple.product-type.tool";
		};
		3114A694156E971B001E0AA3 /* messtest */ = {
			isa = PBXNativeTarget;
			buildConfigurationList = 3114A69C156E971B001E0AA3 /* Build configuration list for PBXNativeTarget "messtest" */;
			buildPhases = (
				3114A691156E971B001E0AA3 /* Sources */,
				3114A692156E971B001E0AA3 /* Frameworks */,
				3114A693156E971B001E0AA3 /* CopyFiles */,
			);
			buildRules = (
			);
			dependencies = (
				3114A6A5156E9735001E0AA3 /* PBXTargetDependency */,
			);
			name = messtest;
			productName = messtest;
			productReference = 3114A695156E971B001E0AA3 /* messtest */;
			productType = "com.apple.product-type.tool";
		};
		3114A6AB156E9759001E0AA3 /* walkt0 */ = {
			isa = PBXNativeTarget;
			buildConfigurationList = 3114A6B3156E9759001E0AA3 /* Build configuration list for PBXNativeTarget "walkt0" */;
			buildPhases = (
				3114A6A8156E9759001E0AA3 /* Sources */,
				3114A6A9156E9759001E0AA3 /* Frameworks */,
				3114A6AA156E9759001E0AA3 /* CopyFiles */,
			);
			buildRules = (
			);
			dependencies = (
				3114A6B7156E975E001E0AA3 /* PBXTargetDependency */,
			);
			name = walkt0;
			productName = walkt0;
			productReference = 3114A6AC156E9759001E0AA3 /* walkt0 */;
			productType = "com.apple.product-type.tool";
		};
		3114A6C5156E9815001E0AA3 /* mpseventcnv */ = {
			isa = PBXNativeTarget;
			buildConfigurationList = 3114A6CD156E9815001E0AA3 /* Build configuration list for PBXNativeTarget "mpseventcnv" */;
			buildPhases = (
				3114A6C2156E9815001E0AA3 /* Sources */,
				3114A6C3156E9815001E0AA3 /* Frameworks */,
				3114A6C4156E9815001E0AA3 /* CopyFiles */,
			);
			buildRules = (
			);
			dependencies = (
				3114A6D3156E9834001E0AA3 /* PBXTargetDependency */,
			);
			name = mpseventcnv;
			productName = mpseventcnv;
			productReference = 3114A6C6156E9815001E0AA3 /* mpseventcnv */;
			productType = "com.apple.product-type.tool";
		};
		3124CAB7156BE3EC00753214 /* awlut */ = {
			isa = PBXNativeTarget;
			buildConfigurationList = 3124CABF156BE3EC00753214 /* Build configuration list for PBXNativeTarget "awlut" */;
			buildPhases = (
				3124CAB4156BE3EC00753214 /* Sources */,
				3124CAB5156BE3EC00753214 /* Frameworks */,
				3124CAB6156BE3EC00753214 /* CopyFiles */,
			);
			buildRules = (
			);
			dependencies = (
				31A47BAC156C21120039B1C2 /* PBXTargetDependency */,
			);
			name = awlut;
			productName = awlut;
			productReference = 3124CAB8156BE3EC00753214 /* awlut */;
			productType = "com.apple.product-type.tool";
		};
		3124CAD3156BE64A00753214 /* mpsicv */ = {
			isa = PBXNativeTarget;
			buildConfigurationList = 3124CADB156BE64A00753214 /* Build configuration list for PBXNativeTarget "mpsicv" */;
			buildPhases = (
				3124CAD0156BE64A00753214 /* Sources */,
				3124CAD1156BE64A00753214 /* Frameworks */,
				3124CAD2156BE64A00753214 /* CopyFiles */,
			);
			buildRules = (
			);
			dependencies = (
				31A47BAE156C21170039B1C2 /* PBXTargetDependency */,
			);
			name = mpsicv;
			productName = mpsicv;
			productReference = 3124CAD4156BE64A00753214 /* mpsicv */;
			productType = "com.apple.product-type.tool";
		};
		3124CAEA156BE7F300753214 /* amcss */ = {
			isa = PBXNativeTarget;
			buildConfigurationList = 3124CAF2156BE7F300753214 /* Build configuration list for PBXNativeTarget "amcss" */;
			buildPhases = (
				3124CAE7156BE7F300753214 /* Sources */,
				3124CAE8156BE7F300753214 /* Frameworks */,
				3124CAE9156BE7F300753214 /* CopyFiles */,
			);
			buildRules = (
			);
			dependencies = (
				31A47BB0156C211B0039B1C2 /* PBXTargetDependency */,
			);
			name = amcss;
			productName = amcss;
			productReference = 3124CAEB156BE7F300753214 /* amcss */;
			productType = "com.apple.product-type.tool";
		};
		318DA8C31892B0F30089718C /* djbench */ = {
			isa = PBXNativeTarget;
			buildConfigurationList = 318DA8C91892B0F30089718C /* Build configuration list for PBXNativeTarget "djbench" */;
			buildPhases = (
				318DA8C41892B0F30089718C /* Sources */,
				318DA8C71892B0F30089718C /* Frameworks */,
				318DA8C81892B0F30089718C /* CopyFiles */,
			);
			buildRules = (
			);
			dependencies = (
			);
			name = djbench;
			productName = scheme;
			productReference = 318DA8CD1892B0F30089718C /* djbench */;
			productType = "com.apple.product-type.tool";
		};
		319F7A042A30D08500E5B418 /* addrobj */ = {
			isa = PBXNativeTarget;
			buildConfigurationList = 319F7A102A30D08500E5B418 /* Build configuration list for PBXNativeTarget "addrobj" */;
			buildPhases = (
				319F7A072A30D08500E5B418 /* Sources */,
				319F7A0D2A30D08500E5B418 /* Frameworks */,
				319F7A0F2A30D08500E5B418 /* CopyFiles */,
			);
			buildRules = (
			);
			dependencies = (
				319F7A052A30D08500E5B418 /* PBXTargetDependency */,
			);
			name = addrobj;
			productName = finalcv;
			productReference = 319F7A142A30D08500E5B418 /* addrobj */;
			productType = "com.apple.product-type.tool";
		};
		31D6000C156D3CB200337B26 /* awluthe */ = {
			isa = PBXNativeTarget;
			buildConfigurationList = 31D60014156D3CB200337B26 /* Build configuration list for PBXNativeTarget "awluthe" */;
			buildPhases = (
				31D60009156D3CB200337B26 /* Sources */,
				31D6000A156D3CB200337B26 /* Frameworks */,
				31D6000B156D3CB200337B26 /* CopyFiles */,
			);
			buildRules = (
			);
			dependencies = (
				31D60020156D3CEC00337B26 /* PBXTargetDependency */,
			);
			name = awluthe;
			productName = awluthe;
			productReference = 31D6000D156D3CB200337B26 /* awluthe */;
			productType = "com.apple.product-type.tool";
		};
		31D60026156D3D3E00337B26 /* lockcov */ = {
			isa = PBXNativeTarget;
			buildConfigurationList = 31D6002E156D3D3F00337B26 /* Build configuration list for PBXNativeTarget "lockcov" */;
			buildPhases = (
				31D60023156D3D3E00337B26 /* Sources */,
				31D60024156D3D3E00337B26 /* Frameworks */,
				31D60025156D3D3E00337B26 /* CopyFiles */,
			);
			buildRules = (
			);
			dependencies = (
				31D60032156D3D5300337B26 /* PBXTargetDependency */,
			);
			name = lockcov;
			productName = lockcov;
			productReference = 31D60027156D3D3E00337B26 /* lockcov */;
			productType = "com.apple.product-type.tool";
		};
		31D6003D156D3EC700337B26 /* poolncv */ = {
			isa = PBXNativeTarget;
			buildConfigurationList = 31D60045156D3EC700337B26 /* Build configuration list for PBXNativeTarget "poolncv" */;
			buildPhases = (
				31D6003A156D3EC700337B26 /* Sources */,
				31D6003B156D3EC700337B26 /* Frameworks */,
				31D6003C156D3EC700337B26 /* CopyFiles */,
			);
			buildRules = (
			);
			dependencies = (
				31D6004D156D3EF000337B26 /* PBXTargetDependency */,
			);
			name = poolncv;
			productName = poolncv;
			productReference = 31D6003E156D3EC700337B26 /* poolncv */;
			productType = "com.apple.product-type.tool";
		};
		31D60053156D3F3500337B26 /* zcoll */ = {
			isa = PBXNativeTarget;
			buildConfigurationList = 31D6005B156D3F3500337B26 /* Build configuration list for PBXNativeTarget "zcoll" */;
			buildPhases = (
				31D60050156D3F3500337B26 /* Sources */,
				31D60051156D3F3500337B26 /* Frameworks */,
				31D60052156D3F3500337B26 /* CopyFiles */,
			);
			buildRules = (
			);
			dependencies = (
				31D60065156D3F5F00337B26 /* PBXTargetDependency */,
			);
			name = zcoll;
			productName = zcoll;
			productReference = 31D60054156D3F3500337B26 /* zcoll */;
			productType = "com.apple.product-type.tool";
		};
		31D60070156D3FBC00337B26 /* zmess */ = {
			isa = PBXNativeTarget;
			buildConfigurationList = 31D60078156D3FBC00337B26 /* Build configuration list for PBXNativeTarget "zmess" */;
			buildPhases = (
				31D6006D156D3FBC00337B26 /* Sources */,
				31D6006E156D3FBC00337B26 /* Frameworks */,
				31D6006F156D3FBC00337B26 /* CopyFiles */,
			);
			buildRules = (
			);
			dependencies = (
				31D60085156D3FE100337B26 /* PBXTargetDependency */,
			);
			name = zmess;
			productName = zmess;
			productReference = 31D60071156D3FBC00337B26 /* zmess */;
			productType = "com.apple.product-type.tool";
		};
		31D6008B156D402900337B26 /* steptest */ = {
			isa = PBXNativeTarget;
			buildConfigurationList = 31D60093156D402900337B26 /* Build configuration list for PBXNativeTarget "steptest" */;
			buildPhases = (
				31D60088156D402900337B26 /* Sources */,
				31D60089156D402900337B26 /* Frameworks */,
				31D6008A156D402900337B26 /* CopyFiles */,
			);
			buildRules = (
			);
			dependencies = (
				31D60097156D403500337B26 /* PBXTargetDependency */,
			);
			name = steptest;
			productName = steptest;
			productReference = 31D6008C156D402900337B26 /* steptest */;
			productType = "com.apple.product-type.tool";
		};
		31EEABFA156AAF9D00714D05 /* mps */ = {
			isa = PBXNativeTarget;
			buildConfigurationList = 31EEABFC156AAF9D00714D05 /* Build configuration list for PBXNativeTarget "mps" */;
			buildPhases = (
				31EEABF7156AAF9D00714D05 /* Sources */,
				31EEABF8156AAF9D00714D05 /* Frameworks */,
				31EEABF9156AAF9D00714D05 /* Headers */,
			);
			buildRules = (
			);
			dependencies = (
			);
			name = mps;
			productName = mps;
			productReference = 31EEABFB156AAF9D00714D05 /* libmps.a */;
			productType = "com.apple.product-type.library.static";
		};
		31EEAC64156AB52600714D05 /* mpmss */ = {
			isa = PBXNativeTarget;
			buildConfigurationList = 31EEAC6C156AB52600714D05 /* Build configuration list for PBXNativeTarget "mpmss" */;
			buildPhases = (
				31EEAC61156AB52600714D05 /* Sources */,
				31EEAC62156AB52600714D05 /* Frameworks */,
				31EEAC63156AB52600714D05 /* CopyFiles */,
			);
			buildRules = (
			);
			dependencies = (
				31A47BAA156C210D0039B1C2 /* PBXTargetDependency */,
			);
			name = mpmss;
			productName = mpmss;
			productReference = 31EEAC65156AB52600714D05 /* mpmss */;
			productType = "com.apple.product-type.tool";
		};
		31FCAE0917692403008C034C /* scheme */ = {
			isa = PBXNativeTarget;
			buildConfigurationList = 31FCAE1317692403008C034C /* Build configuration list for PBXNativeTarget "scheme" */;
			buildPhases = (
				31FCAE0617692403008C034C /* Sources */,
				31FCAE0717692403008C034C /* Frameworks */,
				31FCAE0817692403008C034C /* CopyFiles */,
			);
			buildRules = (
			);
			dependencies = (
			);
			name = scheme;
			productName = scheme;
			productReference = 31FCAE0A17692403008C034C /* scheme */;
			productType = "com.apple.product-type.tool";
		};
		6313D46718A400B200EB03EF /* gcbench */ = {
			isa = PBXNativeTarget;
			buildConfigurationList = 6313D46E18A400B200EB03EF /* Build configuration list for PBXNativeTarget "gcbench" */;
			buildPhases = (
				6313D46818A400B200EB03EF /* Sources */,
				6313D46C18A400B200EB03EF /* Frameworks */,
				6313D46D18A400B200EB03EF /* CopyFiles */,
			);
			buildRules = (
			);
			dependencies = (
			);
			name = gcbench;
			productName = scheme;
			productReference = 6313D47218A400B200EB03EF /* gcbench */;
			productType = "com.apple.product-type.tool";
		};
/* End PBXNativeTarget section */

/* Begin PBXProject section */
		31EEABDA156AAE9E00714D05 /* Project object */ = {
			isa = PBXProject;
			attributes = {
				LastUpgradeCheck = 1000;
			};
			buildConfigurationList = 31EEABDD156AAE9E00714D05 /* Build configuration list for PBXProject "mps" */;
			compatibilityVersion = "Xcode 3.2";
			developmentRegion = English;
			hasScannedForEncodings = 0;
			knownRegions = (
				English,
				en,
			);
			mainGroup = 31EEABD8156AAE9E00714D05;
			productRefGroup = 31EEABEF156AAF5C00714D05 /* Products */;
			projectDirPath = "";
			projectRoot = "";
			targets = (
				3104AFF1156D37A0000A585A /* all */,
				2215A9B9192A47CE00E9E2CE /* testall */,
				2215A9B1192A47C500E9E2CE /* testansi */,
				2215A9A9192A47BB00E9E2CE /* testci */,
				2215A9C1192A47D500E9E2CE /* testpollnone */,
				22CDE8EF16E9E97D00366D0A /* testrun */,
				31EEABFA156AAF9D00714D05 /* mps */,
				3114A632156E94DB001E0AA3 /* abqtest */,
				22FACEE018880983000FDBC1 /* airtest */,
				3124CAEA156BE7F300753214 /* amcss */,
				3104AFDC156D3681000A585A /* amcsshe */,
				22FA176416E8D6FC0098B23F /* amcssth */,
				3104B008156D38F3000A585A /* amsss */,
				3104B021156D39D4000A585A /* amssshe */,
				3104AFB2156D357B000A585A /* apss */,
				3114A5EE156E93E7001E0AA3 /* arenacv */,
				3124CAB7156BE3EC00753214 /* awlut */,
				31D6000C156D3CB200337B26 /* awluthe */,
				2291A5AC175CAB2F001D4920 /* awlutth */,
				3114A661156E95D9001E0AA3 /* btcv */,
				3114A604156E9430001E0AA3 /* bttest */,
				318DA8C31892B0F30089718C /* djbench */,
				3114A5BC156E9315001E0AA3 /* finalcv */,
				3114A5D5156E93A0001E0AA3 /* finaltest */,
				22EA3F3820D2B0D90065F5B6 /* forktest */,
				224CC78C175E1821002FF81B /* fotest */,
				6313D46718A400B200EB03EF /* gcbench */,
				3114A64B156E9596001E0AA3 /* landtest */,
				2231BB4C18CA97D8002D6322 /* locbwcss */,
				31D60026156D3D3E00337B26 /* lockcov */,
				2231BB5A18CA97DC002D6322 /* locusss */,
				22F846B018F437B900982BA7 /* lockut */,
				3114A58F156E913C001E0AA3 /* locv */,
				3114A694156E971B001E0AA3 /* messtest */,
				31EEAC64156AB52600714D05 /* mpmss */,
				3124CAD3156BE64A00753214 /* mpsicv */,
				3114A67B156E9668001E0AA3 /* mv2test */,
				22C2ACA218BE400A006B3677 /* nailboardtest */,
				31D6003D156D3EC700337B26 /* poolncv */,
				3114A5A6156E92C0001E0AA3 /* qs */,
				3104AFC7156D35E2000A585A /* sacss */,
				3104B03C156D3AD7000A585A /* segsmss */,
				223E795819EAB00B00DC26A6 /* sncss */,
				31D6008B156D402900337B26 /* steptest */,
				3114A61B156E9485001E0AA3 /* teletest */,
				3114A6AB156E9759001E0AA3 /* walkt0 */,
				31D60053156D3F3500337B26 /* zcoll */,
				31D60070156D3FBC00337B26 /* zmess */,
				220FD3D8195339C000967A35 /* ztfm */,
				3114A6C5156E9815001E0AA3 /* mpseventcnv */,
				2265D71120E53F9C003019E8 /* mpseventpy */,
				2D07B9701636FC9900DB751B /* mpseventsql */,
				2D604B9B16514B1A003AAF46 /* mpseventtxt */,
				31FCAE0917692403008C034C /* scheme */,
				22B2BC2C18B6434F00C33E63 /* scheme-advanced */,
				31108A3A1C6B90E900E728EA /* tagtest */,
				319F7A042A30D08500E5B418 /* addrobj */,
			);
		};
/* End PBXProject section */

/* Begin PBXShellScriptBuildPhase section */
		2215A9AC192A47BB00E9E2CE /* ShellScript */ = {
			isa = PBXShellScriptBuildPhase;
			buildActionMask = 2147483647;
			files = (
			);
			inputPaths = (
			);
			outputPaths = (
			);
			runOnlyForDeploymentPostprocessing = 0;
			shellPath = /bin/sh;
			shellScript = "../tool/testrun.sh -s \"$TARGET_NAME\" \"$TARGET_BUILD_DIR\"\n";
			showEnvVarsInLog = 0;
		};
		2215A9B4192A47C500E9E2CE /* ShellScript */ = {
			isa = PBXShellScriptBuildPhase;
			buildActionMask = 2147483647;
			files = (
			);
			inputPaths = (
			);
			outputPaths = (
			);
			runOnlyForDeploymentPostprocessing = 0;
			shellPath = /bin/sh;
			shellScript = "../tool/testrun.sh -s \"$TARGET_NAME\" \"$TARGET_BUILD_DIR\"\n";
			showEnvVarsInLog = 0;
		};
		2215A9BC192A47CE00E9E2CE /* ShellScript */ = {
			isa = PBXShellScriptBuildPhase;
			buildActionMask = 2147483647;
			files = (
			);
			inputPaths = (
			);
			outputPaths = (
			);
			runOnlyForDeploymentPostprocessing = 0;
			shellPath = /bin/sh;
			shellScript = "../tool/testrun.sh -s \"$TARGET_NAME\" \"$TARGET_BUILD_DIR\"\n";
			showEnvVarsInLog = 0;
		};
		2215A9C4192A47D500E9E2CE /* ShellScript */ = {
			isa = PBXShellScriptBuildPhase;
			buildActionMask = 2147483647;
			files = (
			);
			inputPaths = (
			);
			outputPaths = (
			);
			runOnlyForDeploymentPostprocessing = 0;
			shellPath = /bin/sh;
			shellScript = "../tool/testrun.sh -s \"$TARGET_NAME\" \"$TARGET_BUILD_DIR\"\n";
			showEnvVarsInLog = 0;
		};
		22CDE8F416E9E9D400366D0A /* ShellScript */ = {
			isa = PBXShellScriptBuildPhase;
			buildActionMask = 2147483647;
			files = (
			);
			inputPaths = (
			);
			outputPaths = (
			);
			runOnlyForDeploymentPostprocessing = 0;
			shellPath = /bin/sh;
			shellScript = "../tool/testrun.sh -s \"$TARGET_NAME\" \"$TARGET_BUILD_DIR\"\n";
			showEnvVarsInLog = 0;
		};
/* End PBXShellScriptBuildPhase section */

/* Begin PBXSourcesBuildPhase section */
		220FD3DB195339C000967A35 /* Sources */ = {
			isa = PBXSourcesBuildPhase;
			buildActionMask = 2147483647;
			files = (
				220FD3F219533E7900967A35 /* ztfm.c in Sources */,
				220FD3DD195339C000967A35 /* fmtdy.c in Sources */,
				220FD3DE195339C000967A35 /* fmtdytst.c in Sources */,
				220FD3DF195339C000967A35 /* fmthe.c in Sources */,
				220FD3F119533E7200967A35 /* fmtno.c in Sources */,
				220FD3E1195339C000967A35 /* testlib.c in Sources */,
			);
			runOnlyForDeploymentPostprocessing = 0;
		};
		2231BB4F18CA97D8002D6322 /* Sources */ = {
			isa = PBXSourcesBuildPhase;
			buildActionMask = 2147483647;
			files = (
				2231BB6B18CA9861002D6322 /* locbwcss.c in Sources */,
				2231BB5118CA97D8002D6322 /* testlib.c in Sources */,
			);
			runOnlyForDeploymentPostprocessing = 0;
		};
		2231BB5D18CA97DC002D6322 /* Sources */ = {
			isa = PBXSourcesBuildPhase;
			buildActionMask = 2147483647;
			files = (
				2231BB6A18CA984F002D6322 /* locusss.c in Sources */,
				2231BB5F18CA97DC002D6322 /* testlib.c in Sources */,
			);
			runOnlyForDeploymentPostprocessing = 0;
		};
		223E795B19EAB00B00DC26A6 /* Sources */ = {
			isa = PBXSourcesBuildPhase;
			buildActionMask = 2147483647;
			files = (
				223E796719EAB05C00DC26A6 /* sncss.c in Sources */,
				223E795D19EAB00B00DC26A6 /* testlib.c in Sources */,
			);
			runOnlyForDeploymentPostprocessing = 0;
		};
		224CC78F175E1821002FF81B /* Sources */ = {
			isa = PBXSourcesBuildPhase;
			buildActionMask = 2147483647;
			files = (
				224CC7A0175E322C002FF81B /* fotest.c in Sources */,
				224CC791175E1821002FF81B /* testlib.c in Sources */,
			);
			runOnlyForDeploymentPostprocessing = 0;
		};
		2265D71420E53F9C003019E8 /* Sources */ = {
			isa = PBXSourcesBuildPhase;
			buildActionMask = 2147483647;
			files = (
				2265D72020E54010003019E8 /* eventpy.c in Sources */,
			);
			runOnlyForDeploymentPostprocessing = 0;
		};
		2291A5AF175CAB2F001D4920 /* Sources */ = {
			isa = PBXSourcesBuildPhase;
			buildActionMask = 2147483647;
			files = (
				2291A5BE175CAB4E001D4920 /* awlutth.c in Sources */,
				2291A5B1175CAB2F001D4920 /* fmtdy.c in Sources */,
				2291A5B2175CAB2F001D4920 /* fmtdytst.c in Sources */,
				2291A5B3175CAB2F001D4920 /* fmthe.c in Sources */,
				2291A5B4175CAB2F001D4920 /* fmtno.c in Sources */,
				2291A5B5175CAB2F001D4920 /* testlib.c in Sources */,
				22561A9918F4266600372C66 /* testthrix.c in Sources */,
			);
			runOnlyForDeploymentPostprocessing = 0;
		};
		22B2BC2D18B6434F00C33E63 /* Sources */ = {
			isa = PBXSourcesBuildPhase;
			buildActionMask = 2147483647;
			files = (
				22B2BC2E18B6434F00C33E63 /* mps.c in Sources */,
				22B2BC3718B6437C00C33E63 /* scheme-advanced.c in Sources */,
			);
			runOnlyForDeploymentPostprocessing = 0;
		};
		22C2ACA518BE400A006B3677 /* Sources */ = {
			isa = PBXSourcesBuildPhase;
			buildActionMask = 2147483647;
			files = (
				22C2ACB018BE4049006B3677 /* nailboardtest.c in Sources */,
				22C2ACA718BE400A006B3677 /* testlib.c in Sources */,
			);
			runOnlyForDeploymentPostprocessing = 0;
		};
		22EA3F3B20D2B0D90065F5B6 /* Sources */ = {
			isa = PBXSourcesBuildPhase;
			buildActionMask = 2147483647;
			files = (
				22EA3F4620D2B0FD0065F5B6 /* forktest.c in Sources */,
				22EA3F3D20D2B0D90065F5B6 /* testlib.c in Sources */,
			);
			runOnlyForDeploymentPostprocessing = 0;
		};
		22F846B318F437B900982BA7 /* Sources */ = {
			isa = PBXSourcesBuildPhase;
			buildActionMask = 2147483647;
			files = (
				22F846BE18F437D700982BA7 /* lockut.c in Sources */,
				22F846B518F437B900982BA7 /* testlib.c in Sources */,
				22F846BF18F437E000982BA7 /* testthrix.c in Sources */,
			);
			runOnlyForDeploymentPostprocessing = 0;
		};
		22FA176716E8D6FC0098B23F /* Sources */ = {
			isa = PBXSourcesBuildPhase;
			buildActionMask = 2147483647;
			files = (
				22FA177716E8D7A80098B23F /* amcssth.c in Sources */,
				22FA176916E8D6FC0098B23F /* fmtdy.c in Sources */,
				22FA176A16E8D6FC0098B23F /* fmtdytst.c in Sources */,
				22FA176B16E8D6FC0098B23F /* fmthe.c in Sources */,
				22FA176C16E8D6FC0098B23F /* fmtno.c in Sources */,
				22FA176D16E8D6FC0098B23F /* testlib.c in Sources */,
				22561A9818F4265D00372C66 /* testthrix.c in Sources */,
			);
			runOnlyForDeploymentPostprocessing = 0;
		};
		22FACEE318880983000FDBC1 /* Sources */ = {
			isa = PBXSourcesBuildPhase;
			buildActionMask = 2147483647;
			files = (
				22FACEEF188809A7000FDBC1 /* airtest.c in Sources */,
				22FACEEE188809A3000FDBC1 /* fmtscheme.c in Sources */,
				22FACEE518880983000FDBC1 /* testlib.c in Sources */,
			);
			runOnlyForDeploymentPostprocessing = 0;
		};
		2D07B96D1636FC9900DB751B /* Sources */ = {
			isa = PBXSourcesBuildPhase;
			buildActionMask = 2147483647;
			files = (
				2D07B97A1636FCCE00DB751B /* eventsql.c in Sources */,
			);
			runOnlyForDeploymentPostprocessing = 0;
		};
		2D604B9816514B1A003AAF46 /* Sources */ = {
			isa = PBXSourcesBuildPhase;
			buildActionMask = 2147483647;
			files = (
				2D604BA516514C4F003AAF46 /* eventtxt.c in Sources */,
			);
			runOnlyForDeploymentPostprocessing = 0;
		};
		3104AFAF156D357B000A585A /* Sources */ = {
			isa = PBXSourcesBuildPhase;
			buildActionMask = 2147483647;
			files = (
				3104AFBF156D3591000A585A /* apss.c in Sources */,
				3104AFC3156D35C3000A585A /* testlib.c in Sources */,
			);
			runOnlyForDeploymentPostprocessing = 0;
		};
		3104AFC4156D35E2000A585A /* Sources */ = {
			isa = PBXSourcesBuildPhase;
			buildActionMask = 2147483647;
			files = (
				3104AFD5156D35FB000A585A /* testlib.c in Sources */,
				3104AFD8156D3607000A585A /* sacss.c in Sources */,
			);
			runOnlyForDeploymentPostprocessing = 0;
		};
		3104AFD9156D3681000A585A /* Sources */ = {
			isa = PBXSourcesBuildPhase;
			buildActionMask = 2147483647;
			files = (
				3104AFEA156D3697000A585A /* testlib.c in Sources */,
				3104AFEC156D36A5000A585A /* amcsshe.c in Sources */,
				3104AFED156D374A000A585A /* fmthe.c in Sources */,
				3104AFEE156D374D000A585A /* fmtno.c in Sources */,
				3104AFEF156D3753000A585A /* fmtdy.c in Sources */,
				3104AFF0156D3756000A585A /* fmtdytst.c in Sources */,
			);
			runOnlyForDeploymentPostprocessing = 0;
		};
		3104B005156D38F3000A585A /* Sources */ = {
			isa = PBXSourcesBuildPhase;
			buildActionMask = 2147483647;
			files = (
				3104B016156D390B000A585A /* amsss.c in Sources */,
				3104B017156D3915000A585A /* testlib.c in Sources */,
				3104B019156D3960000A585A /* fmtdy.c in Sources */,
				3104B01A156D396E000A585A /* fmtdytst.c in Sources */,
				3104B01B156D3973000A585A /* fmtno.c in Sources */,
			);
			runOnlyForDeploymentPostprocessing = 0;
		};
		3104B01E156D39D4000A585A /* Sources */ = {
			isa = PBXSourcesBuildPhase;
			buildActionMask = 2147483647;
			files = (
				3104B031156D39FD000A585A /* fmthe.c in Sources */,
				3104B032156D3A00000A585A /* fmtdytst.c in Sources */,
				3104B033156D3A05000A585A /* testlib.c in Sources */,
				3104B034156D3A2C000A585A /* amssshe.c in Sources */,
				3104B035156D3A39000A585A /* fmtdy.c in Sources */,
				3104B036156D3A49000A585A /* fmtno.c in Sources */,
			);
			runOnlyForDeploymentPostprocessing = 0;
		};
		3104B039156D3AD7000A585A /* Sources */ = {
			isa = PBXSourcesBuildPhase;
			buildActionMask = 2147483647;
			files = (
				3104B04E156D3AFE000A585A /* testlib.c in Sources */,
				3104B04F156D3B09000A585A /* fmtdy.c in Sources */,
				3104B050156D3B09000A585A /* fmtdytst.c in Sources */,
				3104B051156D3B09000A585A /* fmtno.c in Sources */,
				31D60007156D3C6200337B26 /* segsmss.c in Sources */,
			);
			runOnlyForDeploymentPostprocessing = 0;
		};
		31108A3D1C6B90E900E728EA /* Sources */ = {
			isa = PBXSourcesBuildPhase;
			buildActionMask = 2147483647;
			files = (
				31108A3E1C6B90E900E728EA /* testlib.c in Sources */,
				31108A481C6B911B00E728EA /* tagtest.c in Sources */,
			);
			runOnlyForDeploymentPostprocessing = 0;
		};
		3114A58C156E913C001E0AA3 /* Sources */ = {
			isa = PBXSourcesBuildPhase;
			buildActionMask = 2147483647;
			files = (
				3114A59C156E914F001E0AA3 /* testlib.c in Sources */,
				3114A5A2156E9168001E0AA3 /* locv.c in Sources */,
			);
			runOnlyForDeploymentPostprocessing = 0;
		};
		3114A5A3156E92C0001E0AA3 /* Sources */ = {
			isa = PBXSourcesBuildPhase;
			buildActionMask = 2147483647;
			files = (
				3114A5B2156E92CB001E0AA3 /* testlib.c in Sources */,
				3114A5B8156E92F1001E0AA3 /* qs.c in Sources */,
			);
			runOnlyForDeploymentPostprocessing = 0;
		};
		3114A5B9156E9315001E0AA3 /* Sources */ = {
			isa = PBXSourcesBuildPhase;
			buildActionMask = 2147483647;
			files = (
				3114A5C7156E9322001E0AA3 /* testlib.c in Sources */,
				3114A5CE156E9369001E0AA3 /* finalcv.c in Sources */,
				3114A5CF156E9381001E0AA3 /* fmtdy.c in Sources */,
				3114A5D0156E9381001E0AA3 /* fmtdytst.c in Sources */,
				3114A5D1156E9381001E0AA3 /* fmtno.c in Sources */,
			);
			runOnlyForDeploymentPostprocessing = 0;
		};
		3114A5D2156E93A0001E0AA3 /* Sources */ = {
			isa = PBXSourcesBuildPhase;
			buildActionMask = 2147483647;
			files = (
				3114A5E0156E93AE001E0AA3 /* fmtdy.c in Sources */,
				3114A5E1156E93AE001E0AA3 /* fmtdytst.c in Sources */,
				3114A5E2156E93AE001E0AA3 /* fmtno.c in Sources */,
				3114A5E3156E93AE001E0AA3 /* testlib.c in Sources */,
				3114A5E6156E93B9001E0AA3 /* finaltest.c in Sources */,
			);
			runOnlyForDeploymentPostprocessing = 0;
		};
		3114A5EB156E93E7001E0AA3 /* Sources */ = {
			isa = PBXSourcesBuildPhase;
			buildActionMask = 2147483647;
			files = (
				3114A5F9156E93F3001E0AA3 /* testlib.c in Sources */,
				3114A5FC156E93FC001E0AA3 /* arenacv.c in Sources */,
			);
			runOnlyForDeploymentPostprocessing = 0;
		};
		3114A601156E9430001E0AA3 /* Sources */ = {
			isa = PBXSourcesBuildPhase;
			buildActionMask = 2147483647;
			files = (
				3114A615156E944E001E0AA3 /* bttest.c in Sources */,
				3114A616156E9455001E0AA3 /* testlib.c in Sources */,
			);
			runOnlyForDeploymentPostprocessing = 0;
		};
		3114A618156E9485001E0AA3 /* Sources */ = {
			isa = PBXSourcesBuildPhase;
			buildActionMask = 2147483647;
			files = (
				3114A627156E9490001E0AA3 /* testlib.c in Sources */,
				3114A62A156E949E001E0AA3 /* teletest.c in Sources */,
			);
			runOnlyForDeploymentPostprocessing = 0;
		};
		3114A62F156E94DB001E0AA3 /* Sources */ = {
			isa = PBXSourcesBuildPhase;
			buildActionMask = 2147483647;
			files = (
				3114A63E156E94EA001E0AA3 /* abqtest.c in Sources */,
				3114A63F156E94F0001E0AA3 /* testlib.c in Sources */,
			);
			runOnlyForDeploymentPostprocessing = 0;
		};
		3114A648156E9596001E0AA3 /* Sources */ = {
			isa = PBXSourcesBuildPhase;
			buildActionMask = 2147483647;
			files = (
				2291A5ED175CB5E2001D4920 /* landtest.c in Sources */,
				3114A672156E95F6001E0AA3 /* testlib.c in Sources */,
			);
			runOnlyForDeploymentPostprocessing = 0;
		};
		3114A65E156E95D9001E0AA3 /* Sources */ = {
			isa = PBXSourcesBuildPhase;
			buildActionMask = 2147483647;
			files = (
				3114A66E156E95F2001E0AA3 /* btcv.c in Sources */,
				3114A66F156E95F2001E0AA3 /* testlib.c in Sources */,
			);
			runOnlyForDeploymentPostprocessing = 0;
		};
		3114A678156E9668001E0AA3 /* Sources */ = {
			isa = PBXSourcesBuildPhase;
			buildActionMask = 2147483647;
			files = (
				224CC79F175E321C002FF81B /* mv2test.c in Sources */,
				3114A688156E967C001E0AA3 /* testlib.c in Sources */,
			);
			runOnlyForDeploymentPostprocessing = 0;
		};
		3114A691156E971B001E0AA3 /* Sources */ = {
			isa = PBXSourcesBuildPhase;
			buildActionMask = 2147483647;
			files = (
				3114A6A1156E9729001E0AA3 /* messtest.c in Sources */,
				3114A6A2156E972D001E0AA3 /* testlib.c in Sources */,
			);
			runOnlyForDeploymentPostprocessing = 0;
		};
		3114A6A8156E9759001E0AA3 /* Sources */ = {
			isa = PBXSourcesBuildPhase;
			buildActionMask = 2147483647;
			files = (
				3114A6BC156E976C001E0AA3 /* walkt0.c in Sources */,
				3114A6BD156E9771001E0AA3 /* testlib.c in Sources */,
				3114A6BF156E97B8001E0AA3 /* fmtdy.c in Sources */,
				3114A6C0156E97B8001E0AA3 /* fmtdytst.c in Sources */,
				3114A6C1156E97B8001E0AA3 /* fmtno.c in Sources */,
			);
			runOnlyForDeploymentPostprocessing = 0;
		};
		3114A6C2156E9815001E0AA3 /* Sources */ = {
			isa = PBXSourcesBuildPhase;
			buildActionMask = 2147483647;
			files = (
				3114A6D1156E9829001E0AA3 /* eventcnv.c in Sources */,
			);
			runOnlyForDeploymentPostprocessing = 0;
		};
		3124CAB4156BE3EC00753214 /* Sources */ = {
			isa = PBXSourcesBuildPhase;
			buildActionMask = 2147483647;
			files = (
				3124CAC3156BE40100753214 /* awlut.c in Sources */,
				3124CAC5156BE41700753214 /* testlib.c in Sources */,
				3124CAC8156BE48D00753214 /* fmtdy.c in Sources */,
				3124CAC9156BE48D00753214 /* fmtdytst.c in Sources */,
				3124CACD156BE4C200753214 /* fmtno.c in Sources */,
				311A44F81C8B1EBD00852E2B /* testthrix.c in Sources */,
			);
			runOnlyForDeploymentPostprocessing = 0;
		};
		3124CAD0156BE64A00753214 /* Sources */ = {
			isa = PBXSourcesBuildPhase;
			buildActionMask = 2147483647;
			files = (
				3124CADF156BE65900753214 /* mpsicv.c in Sources */,
				3124CAE0156BE66B00753214 /* testlib.c in Sources */,
				3124CAE2156BE68E00753214 /* fmtdy.c in Sources */,
				3124CAE3156BE69B00753214 /* fmtno.c in Sources */,
				3124CAE5156BE6D500753214 /* fmthe.c in Sources */,
				3124CAE6156BE6F700753214 /* fmtdytst.c in Sources */,
			);
			runOnlyForDeploymentPostprocessing = 0;
		};
		3124CAE7156BE7F300753214 /* Sources */ = {
			isa = PBXSourcesBuildPhase;
			buildActionMask = 2147483647;
			files = (
				3124CAF6156BE81100753214 /* amcss.c in Sources */,
				3124CAF7156BE82000753214 /* fmtdy.c in Sources */,
				3124CAF8156BE82000753214 /* fmtdytst.c in Sources */,
				3124CAF9156BE82000753214 /* fmthe.c in Sources */,
				3124CAFA156BE82000753214 /* fmtno.c in Sources */,
				3124CAFB156BE82000753214 /* testlib.c in Sources */,
			);
			runOnlyForDeploymentPostprocessing = 0;
		};
		318DA8C41892B0F30089718C /* Sources */ = {
			isa = PBXSourcesBuildPhase;
			buildActionMask = 2147483647;
			files = (
				318DA8D31892B27E0089718C /* testlib.c in Sources */,
				6313D47318A4028E00EB03EF /* djbench.c in Sources */,
				22561A9A18F426BB00372C66 /* testthrix.c in Sources */,
			);
			runOnlyForDeploymentPostprocessing = 0;
		};
		319F7A072A30D08500E5B418 /* Sources */ = {
			isa = PBXSourcesBuildPhase;
			buildActionMask = 2147483647;
			files = (
				319F7A172A30D11400E5B418 /* addrobj.c in Sources */,
				319F7A082A30D08500E5B418 /* testlib.c in Sources */,
				319F7A0A2A30D08500E5B418 /* fmtdy.c in Sources */,
				319F7A0B2A30D08500E5B418 /* fmtdytst.c in Sources */,
				319F7A0C2A30D08500E5B418 /* fmtno.c in Sources */,
			);
			runOnlyForDeploymentPostprocessing = 0;
		};
		31D60009156D3CB200337B26 /* Sources */ = {
			isa = PBXSourcesBuildPhase;
			buildActionMask = 2147483647;
			files = (
				311A44F91C8B1EC200852E2B /* testthrix.c in Sources */,
				31D60018156D3CC300337B26 /* awluthe.c in Sources */,
				31D6001A156D3CDC00337B26 /* fmtdy.c in Sources */,
				31D6001B156D3CDC00337B26 /* fmtdytst.c in Sources */,
				31D6001C156D3CDC00337B26 /* fmthe.c in Sources */,
				31D6001D156D3CDC00337B26 /* fmtno.c in Sources */,
				31D6001E156D3CDF00337B26 /* testlib.c in Sources */,
			);
			runOnlyForDeploymentPostprocessing = 0;
		};
		31D60023156D3D3E00337B26 /* Sources */ = {
			isa = PBXSourcesBuildPhase;
			buildActionMask = 2147483647;
			files = (
				31D60038156D3E3000337B26 /* lockcov.c in Sources */,
				31D60039156D3E3E00337B26 /* testlib.c in Sources */,
			);
			runOnlyForDeploymentPostprocessing = 0;
		};
		31D6003A156D3EC700337B26 /* Sources */ = {
			isa = PBXSourcesBuildPhase;
			buildActionMask = 2147483647;
			files = (
				2215A9C9192A495F00E9E2CE /* pooln.c in Sources */,
				31D6004B156D3EE600337B26 /* poolncv.c in Sources */,
				31D60048156D3ECF00337B26 /* testlib.c in Sources */,
			);
			runOnlyForDeploymentPostprocessing = 0;
		};
		31D60050156D3F3500337B26 /* Sources */ = {
			isa = PBXSourcesBuildPhase;
			buildActionMask = 2147483647;
			files = (
				31D6005F156D3F4A00337B26 /* zcoll.c in Sources */,
				31D60069156D3F7200337B26 /* fmtdy.c in Sources */,
				31D6006A156D3F7200337B26 /* fmtdytst.c in Sources */,
				31D6006B156D3F7200337B26 /* fmtno.c in Sources */,
				31D6006C156D3F7200337B26 /* testlib.c in Sources */,
			);
			runOnlyForDeploymentPostprocessing = 0;
		};
		31D6006D156D3FBC00337B26 /* Sources */ = {
			isa = PBXSourcesBuildPhase;
			buildActionMask = 2147483647;
			files = (
				31D6007D156D3FCF00337B26 /* zmess.c in Sources */,
				31D6007E156D3FD700337B26 /* fmtdy.c in Sources */,
				31D6007F156D3FD700337B26 /* fmtdytst.c in Sources */,
				31D60080156D3FD700337B26 /* fmthe.c in Sources */,
				31D60081156D3FD700337B26 /* fmtno.c in Sources */,
				31D60082156D3FD700337B26 /* testlib.c in Sources */,
			);
			runOnlyForDeploymentPostprocessing = 0;
		};
		31D60088156D402900337B26 /* Sources */ = {
			isa = PBXSourcesBuildPhase;
			buildActionMask = 2147483647;
			files = (
				31D6009A156D404000337B26 /* steptest.c in Sources */,
				31D6009E156D406400337B26 /* fmtdy.c in Sources */,
				31D6009F156D406400337B26 /* fmtdytst.c in Sources */,
				31D600A0156D406400337B26 /* fmtno.c in Sources */,
				31D600A1156D406400337B26 /* testlib.c in Sources */,
			);
			runOnlyForDeploymentPostprocessing = 0;
		};
		31EEABF7156AAF9D00714D05 /* Sources */ = {
			isa = PBXSourcesBuildPhase;
			buildActionMask = 2147483647;
			files = (
				31A47BA4156C1E130039B1C2 /* mps.c in Sources */,
			);
			runOnlyForDeploymentPostprocessing = 0;
		};
		31EEAC61156AB52600714D05 /* Sources */ = {
			isa = PBXSourcesBuildPhase;
			buildActionMask = 2147483647;
			files = (
				31EEAC75156AB58E00714D05 /* mpmss.c in Sources */,
				31EEAC9F156AB73400714D05 /* testlib.c in Sources */,
			);
			runOnlyForDeploymentPostprocessing = 0;
		};
		31FCAE0617692403008C034C /* Sources */ = {
			isa = PBXSourcesBuildPhase;
			buildActionMask = 2147483647;
			files = (
				31FCAE161769244F008C034C /* mps.c in Sources */,
				31FCAE19176924D4008C034C /* scheme.c in Sources */,
			);
			runOnlyForDeploymentPostprocessing = 0;
		};
		6313D46818A400B200EB03EF /* Sources */ = {
			isa = PBXSourcesBuildPhase;
			buildActionMask = 2147483647;
			files = (
				6313D47718A40D0400EB03EF /* fmtno.c in Sources */,
				6313D46918A400B200EB03EF /* testlib.c in Sources */,
				6313D47418A4029200EB03EF /* gcbench.c in Sources */,
				6313D47518A40C6300EB03EF /* fmtdytst.c in Sources */,
				6313D47618A40C7B00EB03EF /* fmtdy.c in Sources */,
				22561A9B18F426F300372C66 /* testthrix.c in Sources */,
			);
			runOnlyForDeploymentPostprocessing = 0;
		};
/* End PBXSourcesBuildPhase section */

/* Begin PBXTargetDependency section */
		220FD3D9195339C000967A35 /* PBXTargetDependency */ = {
			isa = PBXTargetDependency;
			target = 31EEABFA156AAF9D00714D05 /* mps */;
			targetProxy = 220FD3DA195339C000967A35 /* PBXContainerItemProxy */;
		};
		220FD3F419533E8F00967A35 /* PBXTargetDependency */ = {
			isa = PBXTargetDependency;
			target = 220FD3D8195339C000967A35 /* ztfm */;
			targetProxy = 220FD3F319533E8F00967A35 /* PBXContainerItemProxy */;
		};
		2215A9AA192A47BB00E9E2CE /* PBXTargetDependency */ = {
			isa = PBXTargetDependency;
			target = 3104AFF1156D37A0000A585A /* all */;
			targetProxy = 2215A9AB192A47BB00E9E2CE /* PBXContainerItemProxy */;
		};
		2215A9B2192A47C500E9E2CE /* PBXTargetDependency */ = {
			isa = PBXTargetDependency;
			target = 3104AFF1156D37A0000A585A /* all */;
			targetProxy = 2215A9B3192A47C500E9E2CE /* PBXContainerItemProxy */;
		};
		2215A9BA192A47CE00E9E2CE /* PBXTargetDependency */ = {
			isa = PBXTargetDependency;
			target = 3104AFF1156D37A0000A585A /* all */;
			targetProxy = 2215A9BB192A47CE00E9E2CE /* PBXContainerItemProxy */;
		};
		2215A9C2192A47D500E9E2CE /* PBXTargetDependency */ = {
			isa = PBXTargetDependency;
			target = 3104AFF1156D37A0000A585A /* all */;
			targetProxy = 2215A9C3192A47D500E9E2CE /* PBXContainerItemProxy */;
		};
		2231BB4D18CA97D8002D6322 /* PBXTargetDependency */ = {
			isa = PBXTargetDependency;
			target = 31EEABFA156AAF9D00714D05 /* mps */;
			targetProxy = 2231BB4E18CA97D8002D6322 /* PBXContainerItemProxy */;
		};
		2231BB5B18CA97DC002D6322 /* PBXTargetDependency */ = {
			isa = PBXTargetDependency;
			target = 31EEABFA156AAF9D00714D05 /* mps */;
			targetProxy = 2231BB5C18CA97DC002D6322 /* PBXContainerItemProxy */;
		};
		2231BB6D18CA986B002D6322 /* PBXTargetDependency */ = {
			isa = PBXTargetDependency;
			target = 2231BB4C18CA97D8002D6322 /* locbwcss */;
			targetProxy = 2231BB6C18CA986B002D6322 /* PBXContainerItemProxy */;
		};
		2231BB6F18CA986D002D6322 /* PBXTargetDependency */ = {
			isa = PBXTargetDependency;
			target = 2231BB5A18CA97DC002D6322 /* locusss */;
			targetProxy = 2231BB6E18CA986D002D6322 /* PBXContainerItemProxy */;
		};
		223E795919EAB00B00DC26A6 /* PBXTargetDependency */ = {
			isa = PBXTargetDependency;
			target = 31EEABFA156AAF9D00714D05 /* mps */;
			targetProxy = 223E795A19EAB00B00DC26A6 /* PBXContainerItemProxy */;
		};
		224CC78D175E1821002FF81B /* PBXTargetDependency */ = {
			isa = PBXTargetDependency;
			target = 31EEABFA156AAF9D00714D05 /* mps */;
			targetProxy = 224CC78E175E1821002FF81B /* PBXContainerItemProxy */;
		};
		224CC79D175E187C002FF81B /* PBXTargetDependency */ = {
			isa = PBXTargetDependency;
			target = 224CC78C175E1821002FF81B /* fotest */;
			targetProxy = 224CC79C175E187C002FF81B /* PBXContainerItemProxy */;
		};
		2265D71220E53F9C003019E8 /* PBXTargetDependency */ = {
			isa = PBXTargetDependency;
			target = 31EEABFA156AAF9D00714D05 /* mps */;
			targetProxy = 2265D71320E53F9C003019E8 /* PBXContainerItemProxy */;
		};
		2265D72220E54020003019E8 /* PBXTargetDependency */ = {
			isa = PBXTargetDependency;
			target = 2265D71120E53F9C003019E8 /* mpseventpy */;
			targetProxy = 2265D72120E54020003019E8 /* PBXContainerItemProxy */;
		};
		2275798916C5422900B662B0 /* PBXTargetDependency */ = {
			isa = PBXTargetDependency;
			target = 2D604B9B16514B1A003AAF46 /* mpseventtxt */;
			targetProxy = 2275798816C5422900B662B0 /* PBXContainerItemProxy */;
		};
		2286E4C918F4389E004111E2 /* PBXTargetDependency */ = {
			isa = PBXTargetDependency;
			target = 22F846B018F437B900982BA7 /* lockut */;
			targetProxy = 2286E4C818F4389E004111E2 /* PBXContainerItemProxy */;
		};
		2291A5AD175CAB2F001D4920 /* PBXTargetDependency */ = {
			isa = PBXTargetDependency;
			target = 31EEABFA156AAF9D00714D05 /* mps */;
			targetProxy = 2291A5AE175CAB2F001D4920 /* PBXContainerItemProxy */;
		};
		2291A5C0175CAB5F001D4920 /* PBXTargetDependency */ = {
			isa = PBXTargetDependency;
			target = 2291A5AC175CAB2F001D4920 /* awlutth */;
			targetProxy = 2291A5BF175CAB5F001D4920 /* PBXContainerItemProxy */;
		};
		229E228819EAB10D00E21417 /* PBXTargetDependency */ = {
			isa = PBXTargetDependency;
			target = 223E795819EAB00B00DC26A6 /* sncss */;
			targetProxy = 229E228719EAB10D00E21417 /* PBXContainerItemProxy */;
		};
		22B2BC3918B643AD00C33E63 /* PBXTargetDependency */ = {
			isa = PBXTargetDependency;
			target = 31FCAE0917692403008C034C /* scheme */;
			targetProxy = 22B2BC3818B643AD00C33E63 /* PBXContainerItemProxy */;
		};
		22B2BC3B18B643B000C33E63 /* PBXTargetDependency */ = {
			isa = PBXTargetDependency;
			target = 22B2BC2C18B6434F00C33E63 /* scheme-advanced */;
			targetProxy = 22B2BC3A18B643B000C33E63 /* PBXContainerItemProxy */;
		};
		22B2BC3D18B643B300C33E63 /* PBXTargetDependency */ = {
			isa = PBXTargetDependency;
			target = 318DA8C31892B0F30089718C /* djbench */;
			targetProxy = 22B2BC3C18B643B300C33E63 /* PBXContainerItemProxy */;
		};
		22B2BC3F18B643B700C33E63 /* PBXTargetDependency */ = {
			isa = PBXTargetDependency;
			target = 6313D46718A400B200EB03EF /* gcbench */;
			targetProxy = 22B2BC3E18B643B700C33E63 /* PBXContainerItemProxy */;
		};
		22C2ACA318BE400A006B3677 /* PBXTargetDependency */ = {
			isa = PBXTargetDependency;
			target = 31EEABFA156AAF9D00714D05 /* mps */;
			targetProxy = 22C2ACA418BE400A006B3677 /* PBXContainerItemProxy */;
		};
		22C2ACB218BE4056006B3677 /* PBXTargetDependency */ = {
			isa = PBXTargetDependency;
			target = 22C2ACA218BE400A006B3677 /* nailboardtest */;
			targetProxy = 22C2ACB118BE4056006B3677 /* PBXContainerItemProxy */;
		};
		22CDE92E16E9EB9300366D0A /* PBXTargetDependency */ = {
			isa = PBXTargetDependency;
			target = 3104AFF1156D37A0000A585A /* all */;
			targetProxy = 22CDE92D16E9EB9300366D0A /* PBXContainerItemProxy */;
		};
		22EA3F3920D2B0D90065F5B6 /* PBXTargetDependency */ = {
			isa = PBXTargetDependency;
			target = 31EEABFA156AAF9D00714D05 /* mps */;
			targetProxy = 22EA3F3A20D2B0D90065F5B6 /* PBXContainerItemProxy */;
		};
		22EA3F4820D2B23F0065F5B6 /* PBXTargetDependency */ = {
			isa = PBXTargetDependency;
			target = 22EA3F3820D2B0D90065F5B6 /* forktest */;
			targetProxy = 22EA3F4720D2B23F0065F5B6 /* PBXContainerItemProxy */;
		};
		22F846B118F437B900982BA7 /* PBXTargetDependency */ = {
			isa = PBXTargetDependency;
			target = 31EEABFA156AAF9D00714D05 /* mps */;
			targetProxy = 22F846B218F437B900982BA7 /* PBXContainerItemProxy */;
		};
		22FA176516E8D6FC0098B23F /* PBXTargetDependency */ = {
			isa = PBXTargetDependency;
			target = 31EEABFA156AAF9D00714D05 /* mps */;
			targetProxy = 22FA176616E8D6FC0098B23F /* PBXContainerItemProxy */;
		};
		22FA177916E8DB0C0098B23F /* PBXTargetDependency */ = {
			isa = PBXTargetDependency;
			target = 22FA176416E8D6FC0098B23F /* amcssth */;
			targetProxy = 22FA177816E8DB0C0098B23F /* PBXContainerItemProxy */;
		};
		22FACEE118880983000FDBC1 /* PBXTargetDependency */ = {
			isa = PBXTargetDependency;
			target = 31EEABFA156AAF9D00714D05 /* mps */;
			targetProxy = 22FACEE218880983000FDBC1 /* PBXContainerItemProxy */;
		};
		22FACEF1188809B5000FDBC1 /* PBXTargetDependency */ = {
			isa = PBXTargetDependency;
			target = 22FACEE018880983000FDBC1 /* airtest */;
			targetProxy = 22FACEF0188809B5000FDBC1 /* PBXContainerItemProxy */;
		};
		2D07B9791636FCBD00DB751B /* PBXTargetDependency */ = {
			isa = PBXTargetDependency;
			target = 2D07B9701636FC9900DB751B /* mpseventsql */;
			targetProxy = 2D07B9781636FCBD00DB751B /* PBXContainerItemProxy */;
		};
		3104AFC1156D35AE000A585A /* PBXTargetDependency */ = {
			isa = PBXTargetDependency;
			target = 31EEABFA156AAF9D00714D05 /* mps */;
			targetProxy = 3104AFC0156D35AE000A585A /* PBXContainerItemProxy */;
		};
		3104AFD3156D35F2000A585A /* PBXTargetDependency */ = {
			isa = PBXTargetDependency;
			target = 31EEABFA156AAF9D00714D05 /* mps */;
			targetProxy = 3104AFD2156D35F2000A585A /* PBXContainerItemProxy */;
		};
		3104AFE8156D368D000A585A /* PBXTargetDependency */ = {
			isa = PBXTargetDependency;
			target = 31EEABFA156AAF9D00714D05 /* mps */;
			targetProxy = 3104AFE7156D368D000A585A /* PBXContainerItemProxy */;
		};
		3104AFF6156D37BC000A585A /* PBXTargetDependency */ = {
			isa = PBXTargetDependency;
			target = 31EEABFA156AAF9D00714D05 /* mps */;
			targetProxy = 3104AFF5156D37BC000A585A /* PBXContainerItemProxy */;
		};
		3104AFF8156D37BE000A585A /* PBXTargetDependency */ = {
			isa = PBXTargetDependency;
			target = 3124CAEA156BE7F300753214 /* amcss */;
			targetProxy = 3104AFF7156D37BE000A585A /* PBXContainerItemProxy */;
		};
		3104AFFA156D37C1000A585A /* PBXTargetDependency */ = {
			isa = PBXTargetDependency;
			target = 3104AFB2156D357B000A585A /* apss */;
			targetProxy = 3104AFF9156D37C1000A585A /* PBXContainerItemProxy */;
		};
		3104AFFC156D37C3000A585A /* PBXTargetDependency */ = {
			isa = PBXTargetDependency;
			target = 3124CAB7156BE3EC00753214 /* awlut */;
			targetProxy = 3104AFFB156D37C3000A585A /* PBXContainerItemProxy */;
		};
		3104AFFE156D37C6000A585A /* PBXTargetDependency */ = {
			isa = PBXTargetDependency;
			target = 31EEAC64156AB52600714D05 /* mpmss */;
			targetProxy = 3104AFFD156D37C6000A585A /* PBXContainerItemProxy */;
		};
		3104B000156D37C8000A585A /* PBXTargetDependency */ = {
			isa = PBXTargetDependency;
			target = 3124CAD3156BE64A00753214 /* mpsicv */;
			targetProxy = 3104AFFF156D37C8000A585A /* PBXContainerItemProxy */;
		};
		3104B002156D37CB000A585A /* PBXTargetDependency */ = {
			isa = PBXTargetDependency;
			target = 3104AFC7156D35E2000A585A /* sacss */;
			targetProxy = 3104B001156D37CB000A585A /* PBXContainerItemProxy */;
		};
		3104B004156D37CD000A585A /* PBXTargetDependency */ = {
			isa = PBXTargetDependency;
			target = 3104AFDC156D3681000A585A /* amcsshe */;
			targetProxy = 3104B003156D37CD000A585A /* PBXContainerItemProxy */;
		};
		3104B014156D38FA000A585A /* PBXTargetDependency */ = {
			isa = PBXTargetDependency;
			target = 31EEABFA156AAF9D00714D05 /* mps */;
			targetProxy = 3104B013156D38FA000A585A /* PBXContainerItemProxy */;
		};
		3104B01D156D398B000A585A /* PBXTargetDependency */ = {
			isa = PBXTargetDependency;
			target = 3104B008156D38F3000A585A /* amsss */;
			targetProxy = 3104B01C156D398B000A585A /* PBXContainerItemProxy */;
		};
		3104B02D156D39DF000A585A /* PBXTargetDependency */ = {
			isa = PBXTargetDependency;
			target = 3104B021156D39D4000A585A /* amssshe */;
			targetProxy = 3104B02C156D39DF000A585A /* PBXContainerItemProxy */;
		};
		3104B038156D3A56000A585A /* PBXTargetDependency */ = {
			isa = PBXTargetDependency;
			target = 31EEABFA156AAF9D00714D05 /* mps */;
			targetProxy = 3104B037156D3A56000A585A /* PBXContainerItemProxy */;
		};
		3104B048156D3ADE000A585A /* PBXTargetDependency */ = {
			isa = PBXTargetDependency;
			target = 31EEABFA156AAF9D00714D05 /* mps */;
			targetProxy = 3104B047156D3ADE000A585A /* PBXContainerItemProxy */;
		};
		3104B04A156D3AE4000A585A /* PBXTargetDependency */ = {
			isa = PBXTargetDependency;
			target = 3104B03C156D3AD7000A585A /* segsmss */;
			targetProxy = 3104B049156D3AE4000A585A /* PBXContainerItemProxy */;
		};
		31108A3B1C6B90E900E728EA /* PBXTargetDependency */ = {
			isa = PBXTargetDependency;
			target = 31EEABFA156AAF9D00714D05 /* mps */;
			targetProxy = 31108A3C1C6B90E900E728EA /* PBXContainerItemProxy */;
		};
		3114A59E156E9156001E0AA3 /* PBXTargetDependency */ = {
			isa = PBXTargetDependency;
			target = 31EEABFA156AAF9D00714D05 /* mps */;
			targetProxy = 3114A59D156E9156001E0AA3 /* PBXContainerItemProxy */;
		};
		3114A5A0156E915A001E0AA3 /* PBXTargetDependency */ = {
			isa = PBXTargetDependency;
			target = 3114A58F156E913C001E0AA3 /* locv */;
			targetProxy = 3114A59F156E915A001E0AA3 /* PBXContainerItemProxy */;
		};
		3114A5B4156E92D8001E0AA3 /* PBXTargetDependency */ = {
			isa = PBXTargetDependency;
			target = 31EEABFA156AAF9D00714D05 /* mps */;
			targetProxy = 3114A5B3156E92D8001E0AA3 /* PBXContainerItemProxy */;
		};
		3114A5B6156E92DC001E0AA3 /* PBXTargetDependency */ = {
			isa = PBXTargetDependency;
			target = 3114A5A6156E92C0001E0AA3 /* qs */;
			targetProxy = 3114A5B5156E92DC001E0AA3 /* PBXContainerItemProxy */;
		};
		3114A5CA156E9328001E0AA3 /* PBXTargetDependency */ = {
			isa = PBXTargetDependency;
			target = 31EEABFA156AAF9D00714D05 /* mps */;
			targetProxy = 3114A5C9156E9328001E0AA3 /* PBXContainerItemProxy */;
		};
		3114A5CC156E932C001E0AA3 /* PBXTargetDependency */ = {
			isa = PBXTargetDependency;
			target = 3114A5BC156E9315001E0AA3 /* finalcv */;
			targetProxy = 3114A5CB156E932C001E0AA3 /* PBXContainerItemProxy */;
		};
		3114A5E8156E93BF001E0AA3 /* PBXTargetDependency */ = {
			isa = PBXTargetDependency;
			target = 31EEABFA156AAF9D00714D05 /* mps */;
			targetProxy = 3114A5E7156E93BF001E0AA3 /* PBXContainerItemProxy */;
		};
		3114A5EA156E93C4001E0AA3 /* PBXTargetDependency */ = {
			isa = PBXTargetDependency;
			target = 3114A5D5156E93A0001E0AA3 /* finaltest */;
			targetProxy = 3114A5E9156E93C4001E0AA3 /* PBXContainerItemProxy */;
		};
		3114A5FE156E9406001E0AA3 /* PBXTargetDependency */ = {
			isa = PBXTargetDependency;
			target = 31EEABFA156AAF9D00714D05 /* mps */;
			targetProxy = 3114A5FD156E9406001E0AA3 /* PBXContainerItemProxy */;
		};
		3114A600156E940A001E0AA3 /* PBXTargetDependency */ = {
			isa = PBXTargetDependency;
			target = 3114A5EE156E93E7001E0AA3 /* arenacv */;
			targetProxy = 3114A5FF156E940A001E0AA3 /* PBXContainerItemProxy */;
		};
		3114A610156E9438001E0AA3 /* PBXTargetDependency */ = {
			isa = PBXTargetDependency;
			target = 31EEABFA156AAF9D00714D05 /* mps */;
			targetProxy = 3114A60F156E9438001E0AA3 /* PBXContainerItemProxy */;
		};
		3114A612156E943B001E0AA3 /* PBXTargetDependency */ = {
			isa = PBXTargetDependency;
			target = 3114A604156E9430001E0AA3 /* bttest */;
			targetProxy = 3114A611156E943B001E0AA3 /* PBXContainerItemProxy */;
		};
		3114A62C156E94A6001E0AA3 /* PBXTargetDependency */ = {
			isa = PBXTargetDependency;
			target = 31EEABFA156AAF9D00714D05 /* mps */;
			targetProxy = 3114A62B156E94A6001E0AA3 /* PBXContainerItemProxy */;
		};
		3114A62E156E94AA001E0AA3 /* PBXTargetDependency */ = {
			isa = PBXTargetDependency;
			target = 3114A61B156E9485001E0AA3 /* teletest */;
			targetProxy = 3114A62D156E94AA001E0AA3 /* PBXContainerItemProxy */;
		};
		3114A642156E94F8001E0AA3 /* PBXTargetDependency */ = {
			isa = PBXTargetDependency;
			target = 31EEABFA156AAF9D00714D05 /* mps */;
			targetProxy = 3114A641156E94F8001E0AA3 /* PBXContainerItemProxy */;
		};
		3114A644156E94FB001E0AA3 /* PBXTargetDependency */ = {
			isa = PBXTargetDependency;
			target = 3114A632156E94DB001E0AA3 /* abqtest */;
			targetProxy = 3114A643156E94FB001E0AA3 /* PBXContainerItemProxy */;
		};
		3114A659156E95B1001E0AA3 /* PBXTargetDependency */ = {
			isa = PBXTargetDependency;
			target = 31EEABFA156AAF9D00714D05 /* mps */;
			targetProxy = 3114A658156E95B1001E0AA3 /* PBXContainerItemProxy */;
		};
		3114A65B156E95B4001E0AA3 /* PBXTargetDependency */ = {
			isa = PBXTargetDependency;
			target = 3114A64B156E9596001E0AA3 /* landtest */;
			targetProxy = 3114A65A156E95B4001E0AA3 /* PBXContainerItemProxy */;
		};
		3114A675156E9619001E0AA3 /* PBXTargetDependency */ = {
			isa = PBXTargetDependency;
			target = 31EEABFA156AAF9D00714D05 /* mps */;
			targetProxy = 3114A674156E9619001E0AA3 /* PBXContainerItemProxy */;
		};
		3114A677156E961C001E0AA3 /* PBXTargetDependency */ = {
			isa = PBXTargetDependency;
			target = 3114A661156E95D9001E0AA3 /* btcv */;
			targetProxy = 3114A676156E961C001E0AA3 /* PBXContainerItemProxy */;
		};
		3114A68B156E9682001E0AA3 /* PBXTargetDependency */ = {
			isa = PBXTargetDependency;
			target = 31EEABFA156AAF9D00714D05 /* mps */;
			targetProxy = 3114A68A156E9682001E0AA3 /* PBXContainerItemProxy */;
		};
		3114A68D156E9686001E0AA3 /* PBXTargetDependency */ = {
			isa = PBXTargetDependency;
			target = 3114A67B156E9668001E0AA3 /* mv2test */;
			targetProxy = 3114A68C156E9686001E0AA3 /* PBXContainerItemProxy */;
		};
		3114A6A5156E9735001E0AA3 /* PBXTargetDependency */ = {
			isa = PBXTargetDependency;
			target = 31EEABFA156AAF9D00714D05 /* mps */;
			targetProxy = 3114A6A4156E9735001E0AA3 /* PBXContainerItemProxy */;
		};
		3114A6A7156E9739001E0AA3 /* PBXTargetDependency */ = {
			isa = PBXTargetDependency;
			target = 3114A694156E971B001E0AA3 /* messtest */;
			targetProxy = 3114A6A6156E9739001E0AA3 /* PBXContainerItemProxy */;
		};
		3114A6B7156E975E001E0AA3 /* PBXTargetDependency */ = {
			isa = PBXTargetDependency;
			target = 31EEABFA156AAF9D00714D05 /* mps */;
			targetProxy = 3114A6B6156E975E001E0AA3 /* PBXContainerItemProxy */;
		};
		3114A6B9156E9763001E0AA3 /* PBXTargetDependency */ = {
			isa = PBXTargetDependency;
			target = 3114A6AB156E9759001E0AA3 /* walkt0 */;
			targetProxy = 3114A6B8156E9763001E0AA3 /* PBXContainerItemProxy */;
		};
		3114A6D3156E9834001E0AA3 /* PBXTargetDependency */ = {
			isa = PBXTargetDependency;
			target = 31EEABFA156AAF9D00714D05 /* mps */;
			targetProxy = 3114A6D2156E9834001E0AA3 /* PBXContainerItemProxy */;
		};
		3114A6D5156E9839001E0AA3 /* PBXTargetDependency */ = {
			isa = PBXTargetDependency;
			target = 3114A6C5156E9815001E0AA3 /* mpseventcnv */;
			targetProxy = 3114A6D4156E9839001E0AA3 /* PBXContainerItemProxy */;
		};
		314CB6EB1C6D272A0073CA42 /* PBXTargetDependency */ = {
			isa = PBXTargetDependency;
			target = 31108A3A1C6B90E900E728EA /* tagtest */;
			targetProxy = 314CB6EA1C6D272A0073CA42 /* PBXContainerItemProxy */;
		};
		319F7A052A30D08500E5B418 /* PBXTargetDependency */ = {
			isa = PBXTargetDependency;
			target = 31EEABFA156AAF9D00714D05 /* mps */;
			targetProxy = 319F7A062A30D08500E5B418 /* PBXContainerItemProxy */;
		};
		319F7A192A30D2F000E5B418 /* PBXTargetDependency */ = {
			isa = PBXTargetDependency;
			target = 319F7A042A30D08500E5B418 /* addrobj */;
			targetProxy = 319F7A182A30D2F000E5B418 /* PBXContainerItemProxy */;
		};
		31A47BAA156C210D0039B1C2 /* PBXTargetDependency */ = {
			isa = PBXTargetDependency;
			target = 31EEABFA156AAF9D00714D05 /* mps */;
			targetProxy = 31A47BA9156C210D0039B1C2 /* PBXContainerItemProxy */;
		};
		31A47BAC156C21120039B1C2 /* PBXTargetDependency */ = {
			isa = PBXTargetDependency;
			target = 31EEABFA156AAF9D00714D05 /* mps */;
			targetProxy = 31A47BAB156C21120039B1C2 /* PBXContainerItemProxy */;
		};
		31A47BAE156C21170039B1C2 /* PBXTargetDependency */ = {
			isa = PBXTargetDependency;
			target = 31EEABFA156AAF9D00714D05 /* mps */;
			targetProxy = 31A47BAD156C21170039B1C2 /* PBXContainerItemProxy */;
		};
		31A47BB0156C211B0039B1C2 /* PBXTargetDependency */ = {
			isa = PBXTargetDependency;
			target = 31EEABFA156AAF9D00714D05 /* mps */;
			targetProxy = 31A47BAF156C211B0039B1C2 /* PBXContainerItemProxy */;
		};
		31D60020156D3CEC00337B26 /* PBXTargetDependency */ = {
			isa = PBXTargetDependency;
			target = 31EEABFA156AAF9D00714D05 /* mps */;
			targetProxy = 31D6001F156D3CEC00337B26 /* PBXContainerItemProxy */;
		};
		31D60022156D3CF200337B26 /* PBXTargetDependency */ = {
			isa = PBXTargetDependency;
			target = 31D6000C156D3CB200337B26 /* awluthe */;
			targetProxy = 31D60021156D3CF200337B26 /* PBXContainerItemProxy */;
		};
		31D60032156D3D5300337B26 /* PBXTargetDependency */ = {
			isa = PBXTargetDependency;
			target = 31EEABFA156AAF9D00714D05 /* mps */;
			targetProxy = 31D60031156D3D5300337B26 /* PBXContainerItemProxy */;
		};
		31D60034156D3D5A00337B26 /* PBXTargetDependency */ = {
			isa = PBXTargetDependency;
			target = 31D60026156D3D3E00337B26 /* lockcov */;
			targetProxy = 31D60033156D3D5A00337B26 /* PBXContainerItemProxy */;
		};
		31D6004D156D3EF000337B26 /* PBXTargetDependency */ = {
			isa = PBXTargetDependency;
			target = 31EEABFA156AAF9D00714D05 /* mps */;
			targetProxy = 31D6004C156D3EF000337B26 /* PBXContainerItemProxy */;
		};
		31D6004F156D3EF700337B26 /* PBXTargetDependency */ = {
			isa = PBXTargetDependency;
			target = 31D6003D156D3EC700337B26 /* poolncv */;
			targetProxy = 31D6004E156D3EF700337B26 /* PBXContainerItemProxy */;
		};
		31D60063156D3F5C00337B26 /* PBXTargetDependency */ = {
			isa = PBXTargetDependency;
			target = 31D60053156D3F3500337B26 /* zcoll */;
			targetProxy = 31D60062156D3F5C00337B26 /* PBXContainerItemProxy */;
		};
		31D60065156D3F5F00337B26 /* PBXTargetDependency */ = {
			isa = PBXTargetDependency;
			target = 31EEABFA156AAF9D00714D05 /* mps */;
			targetProxy = 31D60064156D3F5F00337B26 /* PBXContainerItemProxy */;
		};
		31D60085156D3FE100337B26 /* PBXTargetDependency */ = {
			isa = PBXTargetDependency;
			target = 31EEABFA156AAF9D00714D05 /* mps */;
			targetProxy = 31D60084156D3FE100337B26 /* PBXContainerItemProxy */;
		};
		31D60087156D3FE600337B26 /* PBXTargetDependency */ = {
			isa = PBXTargetDependency;
			target = 31D60070156D3FBC00337B26 /* zmess */;
			targetProxy = 31D60086156D3FE600337B26 /* PBXContainerItemProxy */;
		};
		31D60097156D403500337B26 /* PBXTargetDependency */ = {
			isa = PBXTargetDependency;
			target = 31EEABFA156AAF9D00714D05 /* mps */;
			targetProxy = 31D60096156D403500337B26 /* PBXContainerItemProxy */;
		};
		31D6009D156D404B00337B26 /* PBXTargetDependency */ = {
			isa = PBXTargetDependency;
			target = 31D6008B156D402900337B26 /* steptest */;
			targetProxy = 31D6009C156D404B00337B26 /* PBXContainerItemProxy */;
		};
/* End PBXTargetDependency section */

/* Begin XCBuildConfiguration section */
		220FD3E6195339C000967A35 /* Debug */ = {
			isa = XCBuildConfiguration;
			buildSettings = {
				PRODUCT_NAME = "$(TARGET_NAME)";
			};
			name = Debug;
		};
		220FD3E7195339C000967A35 /* Release */ = {
			isa = XCBuildConfiguration;
			buildSettings = {
				PRODUCT_NAME = "$(TARGET_NAME)";
			};
			name = Release;
		};
		220FD3E8195339C000967A35 /* RASH */ = {
			isa = XCBuildConfiguration;
			buildSettings = {
				PRODUCT_NAME = "$(TARGET_NAME)";
			};
			name = RASH;
		};
		2215A9AE192A47BB00E9E2CE /* Debug */ = {
			isa = XCBuildConfiguration;
			buildSettings = {
				PRODUCT_NAME = "$(TARGET_NAME)";
			};
			name = Debug;
		};
		2215A9AF192A47BB00E9E2CE /* Release */ = {
			isa = XCBuildConfiguration;
			buildSettings = {
				PRODUCT_NAME = "$(TARGET_NAME)";
			};
			name = Release;
		};
		2215A9B0192A47BB00E9E2CE /* RASH */ = {
			isa = XCBuildConfiguration;
			buildSettings = {
				PRODUCT_NAME = "$(TARGET_NAME)";
			};
			name = RASH;
		};
		2215A9B6192A47C500E9E2CE /* Debug */ = {
			isa = XCBuildConfiguration;
			buildSettings = {
				PRODUCT_NAME = "$(TARGET_NAME)";
			};
			name = Debug;
		};
		2215A9B7192A47C500E9E2CE /* Release */ = {
			isa = XCBuildConfiguration;
			buildSettings = {
				PRODUCT_NAME = "$(TARGET_NAME)";
			};
			name = Release;
		};
		2215A9B8192A47C500E9E2CE /* RASH */ = {
			isa = XCBuildConfiguration;
			buildSettings = {
				PRODUCT_NAME = "$(TARGET_NAME)";
			};
			name = RASH;
		};
		2215A9BE192A47CE00E9E2CE /* Debug */ = {
			isa = XCBuildConfiguration;
			buildSettings = {
				PRODUCT_NAME = "$(TARGET_NAME)";
			};
			name = Debug;
		};
		2215A9BF192A47CE00E9E2CE /* Release */ = {
			isa = XCBuildConfiguration;
			buildSettings = {
				PRODUCT_NAME = "$(TARGET_NAME)";
			};
			name = Release;
		};
		2215A9C0192A47CE00E9E2CE /* RASH */ = {
			isa = XCBuildConfiguration;
			buildSettings = {
				PRODUCT_NAME = "$(TARGET_NAME)";
			};
			name = RASH;
		};
		2215A9C6192A47D500E9E2CE /* Debug */ = {
			isa = XCBuildConfiguration;
			buildSettings = {
				PRODUCT_NAME = "$(TARGET_NAME)";
			};
			name = Debug;
		};
		2215A9C7192A47D500E9E2CE /* Release */ = {
			isa = XCBuildConfiguration;
			buildSettings = {
				PRODUCT_NAME = "$(TARGET_NAME)";
			};
			name = Release;
		};
		2215A9C8192A47D500E9E2CE /* RASH */ = {
			isa = XCBuildConfiguration;
			buildSettings = {
				PRODUCT_NAME = "$(TARGET_NAME)";
			};
			name = RASH;
		};
		2231BB5618CA97D8002D6322 /* Debug */ = {
			isa = XCBuildConfiguration;
			buildSettings = {
				PRODUCT_NAME = "$(TARGET_NAME)";
			};
			name = Debug;
		};
		2231BB5718CA97D8002D6322 /* Release */ = {
			isa = XCBuildConfiguration;
			buildSettings = {
				PRODUCT_NAME = "$(TARGET_NAME)";
			};
			name = Release;
		};
		2231BB5818CA97D8002D6322 /* RASH */ = {
			isa = XCBuildConfiguration;
			buildSettings = {
				PRODUCT_NAME = "$(TARGET_NAME)";
			};
			name = RASH;
		};
		2231BB6418CA97DC002D6322 /* Debug */ = {
			isa = XCBuildConfiguration;
			buildSettings = {
				PRODUCT_NAME = "$(TARGET_NAME)";
			};
			name = Debug;
		};
		2231BB6518CA97DC002D6322 /* Release */ = {
			isa = XCBuildConfiguration;
			buildSettings = {
				PRODUCT_NAME = "$(TARGET_NAME)";
			};
			name = Release;
		};
		2231BB6618CA97DC002D6322 /* RASH */ = {
			isa = XCBuildConfiguration;
			buildSettings = {
				PRODUCT_NAME = "$(TARGET_NAME)";
			};
			name = RASH;
		};
		223E796219EAB00B00DC26A6 /* Debug */ = {
			isa = XCBuildConfiguration;
			buildSettings = {
				PRODUCT_NAME = "$(TARGET_NAME)";
			};
			name = Debug;
		};
		223E796319EAB00B00DC26A6 /* Release */ = {
			isa = XCBuildConfiguration;
			buildSettings = {
				PRODUCT_NAME = "$(TARGET_NAME)";
			};
			name = Release;
		};
		223E796419EAB00B00DC26A6 /* RASH */ = {
			isa = XCBuildConfiguration;
			buildSettings = {
				PRODUCT_NAME = "$(TARGET_NAME)";
			};
			name = RASH;
		};
		224CC796175E1821002FF81B /* Debug */ = {
			isa = XCBuildConfiguration;
			buildSettings = {
				PRODUCT_NAME = "$(TARGET_NAME)";
			};
			name = Debug;
		};
		224CC797175E1821002FF81B /* Release */ = {
			isa = XCBuildConfiguration;
			buildSettings = {
				PRODUCT_NAME = "$(TARGET_NAME)";
			};
			name = Release;
		};
		2265D71A20E53F9C003019E8 /* Debug */ = {
			isa = XCBuildConfiguration;
			buildSettings = {
				PRODUCT_NAME = "$(TARGET_NAME)";
			};
			name = Debug;
		};
		2265D71B20E53F9C003019E8 /* Release */ = {
			isa = XCBuildConfiguration;
			buildSettings = {
				PRODUCT_NAME = "$(TARGET_NAME)";
			};
			name = Release;
		};
		2265D71C20E53F9C003019E8 /* RASH */ = {
			isa = XCBuildConfiguration;
			buildSettings = {
				PRODUCT_NAME = "$(TARGET_NAME)";
			};
			name = RASH;
		};
		2291A5BA175CAB2F001D4920 /* Debug */ = {
			isa = XCBuildConfiguration;
			buildSettings = {
				PRODUCT_NAME = "$(TARGET_NAME)";
			};
			name = Debug;
		};
		2291A5BB175CAB2F001D4920 /* Release */ = {
			isa = XCBuildConfiguration;
			buildSettings = {
				PRODUCT_NAME = "$(TARGET_NAME)";
			};
			name = Release;
		};
		22B2BC3318B6434F00C33E63 /* Debug */ = {
			isa = XCBuildConfiguration;
			buildSettings = {
				PRODUCT_NAME = "$(TARGET_NAME)";
			};
			name = Debug;
		};
		22B2BC3418B6434F00C33E63 /* Release */ = {
			isa = XCBuildConfiguration;
			buildSettings = {
				PRODUCT_NAME = "$(TARGET_NAME)";
			};
			name = Release;
		};
		22B2BC3518B6434F00C33E63 /* RASH */ = {
			isa = XCBuildConfiguration;
			buildSettings = {
				PRODUCT_NAME = "$(TARGET_NAME)";
			};
			name = RASH;
		};
		22C2ACA118BE3FEC006B3677 /* RASH */ = {
			isa = XCBuildConfiguration;
			buildSettings = {
				PRODUCT_NAME = "$(TARGET_NAME)";
			};
			name = RASH;
		};
		22C2ACAC18BE400A006B3677 /* Debug */ = {
			isa = XCBuildConfiguration;
			buildSettings = {
				PRODUCT_NAME = "$(TARGET_NAME)";
			};
			name = Debug;
		};
		22C2ACAD18BE400A006B3677 /* Release */ = {
			isa = XCBuildConfiguration;
			buildSettings = {
				PRODUCT_NAME = "$(TARGET_NAME)";
			};
			name = Release;
		};
		22C2ACAE18BE400A006B3677 /* RASH */ = {
			isa = XCBuildConfiguration;
			buildSettings = {
				PRODUCT_NAME = "$(TARGET_NAME)";
			};
			name = RASH;
		};
		22CDE8F116E9E97E00366D0A /* Debug */ = {
			isa = XCBuildConfiguration;
			buildSettings = {
				PRODUCT_NAME = "$(TARGET_NAME)";
			};
			name = Debug;
		};
		22CDE8F216E9E97E00366D0A /* Release */ = {
			isa = XCBuildConfiguration;
			buildSettings = {
				PRODUCT_NAME = "$(TARGET_NAME)";
			};
			name = Release;
		};
		22EA3F4220D2B0D90065F5B6 /* Debug */ = {
			isa = XCBuildConfiguration;
			buildSettings = {
				PRODUCT_NAME = "$(TARGET_NAME)";
			};
			name = Debug;
		};
		22EA3F4320D2B0D90065F5B6 /* Release */ = {
			isa = XCBuildConfiguration;
			buildSettings = {
				PRODUCT_NAME = "$(TARGET_NAME)";
			};
			name = Release;
		};
		22EA3F4420D2B0D90065F5B6 /* RASH */ = {
			isa = XCBuildConfiguration;
			buildSettings = {
				PRODUCT_NAME = "$(TARGET_NAME)";
			};
			name = RASH;
		};
		22F846BA18F437B900982BA7 /* Debug */ = {
			isa = XCBuildConfiguration;
			buildSettings = {
				PRODUCT_NAME = "$(TARGET_NAME)";
			};
			name = Debug;
		};
		22F846BB18F437B900982BA7 /* Release */ = {
			isa = XCBuildConfiguration;
			buildSettings = {
				PRODUCT_NAME = "$(TARGET_NAME)";
			};
			name = Release;
		};
		22F846BC18F437B900982BA7 /* RASH */ = {
			isa = XCBuildConfiguration;
			buildSettings = {
				PRODUCT_NAME = "$(TARGET_NAME)";
			};
			name = RASH;
		};
		22FA177216E8D6FC0098B23F /* Debug */ = {
			isa = XCBuildConfiguration;
			buildSettings = {
				PRODUCT_NAME = "$(TARGET_NAME)";
			};
			name = Debug;
		};
		22FA177316E8D6FC0098B23F /* Release */ = {
			isa = XCBuildConfiguration;
			buildSettings = {
				PRODUCT_NAME = "$(TARGET_NAME)";
			};
			name = Release;
		};
		22FACEEA18880983000FDBC1 /* Debug */ = {
			isa = XCBuildConfiguration;
			buildSettings = {
				PRODUCT_NAME = "$(TARGET_NAME)";
			};
			name = Debug;
		};
		22FACEEB18880983000FDBC1 /* Release */ = {
			isa = XCBuildConfiguration;
			buildSettings = {
				PRODUCT_NAME = "$(TARGET_NAME)";
			};
			name = Release;
		};
		2D07B9751636FC9900DB751B /* Debug */ = {
			isa = XCBuildConfiguration;
			buildSettings = {
				GCC_C_LANGUAGE_STANDARD = c99;
				PRODUCT_NAME = "$(TARGET_NAME)";
			};
			name = Debug;
		};
		2D07B9761636FC9900DB751B /* Release */ = {
			isa = XCBuildConfiguration;
			buildSettings = {
				GCC_C_LANGUAGE_STANDARD = c99;
				PRODUCT_NAME = "$(TARGET_NAME)";
			};
			name = Release;
		};
		2D604B9F16514B1A003AAF46 /* Debug */ = {
			isa = XCBuildConfiguration;
			buildSettings = {
				PRODUCT_NAME = "$(TARGET_NAME)";
			};
			name = Debug;
		};
		2D604BA016514B1A003AAF46 /* Release */ = {
			isa = XCBuildConfiguration;
			buildSettings = {
				PRODUCT_NAME = "$(TARGET_NAME)";
			};
			name = Release;
		};
		3104AFBA156D357B000A585A /* Debug */ = {
			isa = XCBuildConfiguration;
			buildSettings = {
				PRODUCT_NAME = "$(TARGET_NAME)";
			};
			name = Debug;
		};
		3104AFBB156D357B000A585A /* Release */ = {
			isa = XCBuildConfiguration;
			buildSettings = {
				PRODUCT_NAME = "$(TARGET_NAME)";
			};
			name = Release;
		};
		3104AFD0156D35E2000A585A /* Debug */ = {
			isa = XCBuildConfiguration;
			buildSettings = {
				PRODUCT_NAME = "$(TARGET_NAME)";
			};
			name = Debug;
		};
		3104AFD1156D35E2000A585A /* Release */ = {
			isa = XCBuildConfiguration;
			buildSettings = {
				PRODUCT_NAME = "$(TARGET_NAME)";
			};
			name = Release;
		};
		3104AFE5156D3682000A585A /* Debug */ = {
			isa = XCBuildConfiguration;
			buildSettings = {
				PRODUCT_NAME = "$(TARGET_NAME)";
			};
			name = Debug;
		};
		3104AFE6156D3682000A585A /* Release */ = {
			isa = XCBuildConfiguration;
			buildSettings = {
				PRODUCT_NAME = "$(TARGET_NAME)";
			};
			name = Release;
		};
		3104AFF3156D37A0000A585A /* Debug */ = {
			isa = XCBuildConfiguration;
			buildSettings = {
				PRODUCT_NAME = "$(TARGET_NAME)";
			};
			name = Debug;
		};
		3104AFF4156D37A0000A585A /* Release */ = {
			isa = XCBuildConfiguration;
			buildSettings = {
				PRODUCT_NAME = "$(TARGET_NAME)";
			};
			name = Release;
		};
		3104B011156D38F3000A585A /* Debug */ = {
			isa = XCBuildConfiguration;
			buildSettings = {
				PRODUCT_NAME = "$(TARGET_NAME)";
			};
			name = Debug;
		};
		3104B012156D38F3000A585A /* Release */ = {
			isa = XCBuildConfiguration;
			buildSettings = {
				PRODUCT_NAME = "$(TARGET_NAME)";
			};
			name = Release;
		};
		3104B02A156D39D4000A585A /* Debug */ = {
			isa = XCBuildConfiguration;
			buildSettings = {
				PRODUCT_NAME = "$(TARGET_NAME)";
			};
			name = Debug;
		};
		3104B02B156D39D4000A585A /* Release */ = {
			isa = XCBuildConfiguration;
			buildSettings = {
				PRODUCT_NAME = "$(TARGET_NAME)";
			};
			name = Release;
		};
		3104B045156D3AD8000A585A /* Debug */ = {
			isa = XCBuildConfiguration;
			buildSettings = {
				PRODUCT_NAME = "$(TARGET_NAME)";
			};
			name = Debug;
		};
		3104B046156D3AD8000A585A /* Release */ = {
			isa = XCBuildConfiguration;
			buildSettings = {
				PRODUCT_NAME = "$(TARGET_NAME)";
			};
			name = Release;
		};
		31108A441C6B90E900E728EA /* Debug */ = {
			isa = XCBuildConfiguration;
			buildSettings = {
				PRODUCT_NAME = "$(TARGET_NAME)";
			};
			name = Debug;
		};
		31108A451C6B90E900E728EA /* Release */ = {
			isa = XCBuildConfiguration;
			buildSettings = {
				PRODUCT_NAME = "$(TARGET_NAME)";
			};
			name = Release;
		};
		31108A461C6B90E900E728EA /* RASH */ = {
			isa = XCBuildConfiguration;
			buildSettings = {
				PRODUCT_NAME = "$(TARGET_NAME)";
			};
			name = RASH;
		};
		3114A597156E913C001E0AA3 /* Debug */ = {
			isa = XCBuildConfiguration;
			buildSettings = {
				PRODUCT_NAME = "$(TARGET_NAME)";
			};
			name = Debug;
		};
		3114A598156E913C001E0AA3 /* Release */ = {
			isa = XCBuildConfiguration;
			buildSettings = {
				PRODUCT_NAME = "$(TARGET_NAME)";
			};
			name = Release;
		};
		3114A5AF156E92C0001E0AA3 /* Debug */ = {
			isa = XCBuildConfiguration;
			buildSettings = {
				PRODUCT_NAME = "$(TARGET_NAME)";
			};
			name = Debug;
		};
		3114A5B0156E92C0001E0AA3 /* Release */ = {
			isa = XCBuildConfiguration;
			buildSettings = {
				PRODUCT_NAME = "$(TARGET_NAME)";
			};
			name = Release;
		};
		3114A5C5156E9315001E0AA3 /* Debug */ = {
			isa = XCBuildConfiguration;
			buildSettings = {
				PRODUCT_NAME = "$(TARGET_NAME)";
			};
			name = Debug;
		};
		3114A5C6156E9315001E0AA3 /* Release */ = {
			isa = XCBuildConfiguration;
			buildSettings = {
				PRODUCT_NAME = "$(TARGET_NAME)";
			};
			name = Release;
		};
		3114A5DE156E93A0001E0AA3 /* Debug */ = {
			isa = XCBuildConfiguration;
			buildSettings = {
				PRODUCT_NAME = "$(TARGET_NAME)";
			};
			name = Debug;
		};
		3114A5DF156E93A0001E0AA3 /* Release */ = {
			isa = XCBuildConfiguration;
			buildSettings = {
				PRODUCT_NAME = "$(TARGET_NAME)";
			};
			name = Release;
		};
		3114A5F7156E93E7001E0AA3 /* Debug */ = {
			isa = XCBuildConfiguration;
			buildSettings = {
				PRODUCT_NAME = "$(TARGET_NAME)";
			};
			name = Debug;
		};
		3114A5F8156E93E7001E0AA3 /* Release */ = {
			isa = XCBuildConfiguration;
			buildSettings = {
				PRODUCT_NAME = "$(TARGET_NAME)";
			};
			name = Release;
		};
		3114A60D156E9430001E0AA3 /* Debug */ = {
			isa = XCBuildConfiguration;
			buildSettings = {
				PRODUCT_NAME = "$(TARGET_NAME)";
			};
			name = Debug;
		};
		3114A60E156E9430001E0AA3 /* Release */ = {
			isa = XCBuildConfiguration;
			buildSettings = {
				PRODUCT_NAME = "$(TARGET_NAME)";
			};
			name = Release;
		};
		3114A624156E9485001E0AA3 /* Debug */ = {
			isa = XCBuildConfiguration;
			buildSettings = {
				PRODUCT_NAME = "$(TARGET_NAME)";
			};
			name = Debug;
		};
		3114A625156E9485001E0AA3 /* Release */ = {
			isa = XCBuildConfiguration;
			buildSettings = {
				PRODUCT_NAME = "$(TARGET_NAME)";
			};
			name = Release;
		};
		3114A63B156E94DB001E0AA3 /* Debug */ = {
			isa = XCBuildConfiguration;
			buildSettings = {
				PRODUCT_NAME = "$(TARGET_NAME)";
			};
			name = Debug;
		};
		3114A63C156E94DB001E0AA3 /* Release */ = {
			isa = XCBuildConfiguration;
			buildSettings = {
				PRODUCT_NAME = "$(TARGET_NAME)";
			};
			name = Release;
		};
		3114A654156E9596001E0AA3 /* Debug */ = {
			isa = XCBuildConfiguration;
			buildSettings = {
				PRODUCT_NAME = "$(TARGET_NAME)";
			};
			name = Debug;
		};
		3114A655156E9596001E0AA3 /* Release */ = {
			isa = XCBuildConfiguration;
			buildSettings = {
				PRODUCT_NAME = "$(TARGET_NAME)";
			};
			name = Release;
		};
		3114A66A156E95D9001E0AA3 /* Debug */ = {
			isa = XCBuildConfiguration;
			buildSettings = {
				PRODUCT_NAME = "$(TARGET_NAME)";
			};
			name = Debug;
		};
		3114A66B156E95D9001E0AA3 /* Release */ = {
			isa = XCBuildConfiguration;
			buildSettings = {
				PRODUCT_NAME = "$(TARGET_NAME)";
			};
			name = Release;
		};
		3114A684156E9669001E0AA3 /* Debug */ = {
			isa = XCBuildConfiguration;
			buildSettings = {
				PRODUCT_NAME = "$(TARGET_NAME)";
			};
			name = Debug;
		};
		3114A685156E9669001E0AA3 /* Release */ = {
			isa = XCBuildConfiguration;
			buildSettings = {
				PRODUCT_NAME = "$(TARGET_NAME)";
			};
			name = Release;
		};
		3114A69D156E971B001E0AA3 /* Debug */ = {
			isa = XCBuildConfiguration;
			buildSettings = {
				PRODUCT_NAME = "$(TARGET_NAME)";
			};
			name = Debug;
		};
		3114A69E156E971B001E0AA3 /* Release */ = {
			isa = XCBuildConfiguration;
			buildSettings = {
				PRODUCT_NAME = "$(TARGET_NAME)";
			};
			name = Release;
		};
		3114A6B4156E9759001E0AA3 /* Debug */ = {
			isa = XCBuildConfiguration;
			buildSettings = {
				PRODUCT_NAME = "$(TARGET_NAME)";
			};
			name = Debug;
		};
		3114A6B5156E9759001E0AA3 /* Release */ = {
			isa = XCBuildConfiguration;
			buildSettings = {
				PRODUCT_NAME = "$(TARGET_NAME)";
			};
			name = Release;
		};
		3114A6CE156E9815001E0AA3 /* Debug */ = {
			isa = XCBuildConfiguration;
			buildSettings = {
				PRODUCT_NAME = "$(TARGET_NAME)";
			};
			name = Debug;
		};
		3114A6CF156E9815001E0AA3 /* Release */ = {
			isa = XCBuildConfiguration;
			buildSettings = {
				PRODUCT_NAME = "$(TARGET_NAME)";
			};
			name = Release;
		};
		3124CAC0156BE3EC00753214 /* Debug */ = {
			isa = XCBuildConfiguration;
			buildSettings = {
				PRODUCT_NAME = "$(TARGET_NAME)";
			};
			name = Debug;
		};
		3124CAC1156BE3EC00753214 /* Release */ = {
			isa = XCBuildConfiguration;
			buildSettings = {
				PRODUCT_NAME = "$(TARGET_NAME)";
			};
			name = Release;
		};
		3124CADC156BE64A00753214 /* Debug */ = {
			isa = XCBuildConfiguration;
			buildSettings = {
				PRODUCT_NAME = "$(TARGET_NAME)";
			};
			name = Debug;
		};
		3124CADD156BE64A00753214 /* Release */ = {
			isa = XCBuildConfiguration;
			buildSettings = {
				PRODUCT_NAME = "$(TARGET_NAME)";
			};
			name = Release;
		};
		3124CAF3156BE7F300753214 /* Debug */ = {
			isa = XCBuildConfiguration;
			buildSettings = {
				PRODUCT_NAME = "$(TARGET_NAME)";
			};
			name = Debug;
		};
		3124CAF4156BE7F300753214 /* Release */ = {
			isa = XCBuildConfiguration;
			buildSettings = {
				PRODUCT_NAME = "$(TARGET_NAME)";
			};
			name = Release;
		};
		318DA8CA1892B0F30089718C /* Debug */ = {
			isa = XCBuildConfiguration;
			buildSettings = {
				PRODUCT_NAME = "$(TARGET_NAME)";
			};
			name = Debug;
		};
		318DA8CB1892B0F30089718C /* Release */ = {
			isa = XCBuildConfiguration;
			buildSettings = {
				PRODUCT_NAME = "$(TARGET_NAME)";
			};
			name = Release;
		};
		318DA8D41892C0D00089718C /* RASH */ = {
			isa = XCBuildConfiguration;
			buildSettings = {
				ALWAYS_SEARCH_USER_PATHS = NO;
				CLANG_ENABLE_OBJC_WEAK = YES;
				CLANG_WARN_BLOCK_CAPTURE_AUTORELEASING = YES;
				CLANG_WARN_DEPRECATED_OBJC_IMPLEMENTATIONS = YES;
				CLANG_WARN_EMPTY_BODY = YES;
				CLANG_WARN_IMPLICIT_SIGN_CONVERSION = YES;
				CLANG_WARN_INFINITE_RECURSION = YES;
				CLANG_WARN_OBJC_IMPLICIT_RETAIN_SELF = YES;
				CLANG_WARN_RANGE_LOOP_ANALYSIS = YES;
				CLANG_WARN_STRICT_PROTOTYPES = YES;
				CLANG_WARN_SUSPICIOUS_IMPLICIT_CONVERSION = YES;
				CLANG_WARN_SUSPICIOUS_MOVE = YES;
				CLANG_WARN_UNREACHABLE_CODE = YES;
				CLANG_WARN__DUPLICATE_METHOD_MATCH = YES;
				DEBUG_INFORMATION_FORMAT = "dwarf-with-dsym";
				ENABLE_STRICT_OBJC_MSGSEND = YES;
				GCC_C_LANGUAGE_STANDARD = c89;
				GCC_NO_COMMON_BLOCKS = YES;
				GCC_OPTIMIZATION_LEVEL = s;
				GCC_PREPROCESSOR_DEFINITIONS = CONFIG_VAR_RASH;
				GCC_TREAT_IMPLICIT_FUNCTION_DECLARATIONS_AS_ERRORS = YES;
				GCC_TREAT_INCOMPATIBLE_POINTER_TYPE_WARNINGS_AS_ERRORS = YES;
				GCC_TREAT_WARNINGS_AS_ERRORS = YES;
				GCC_VERSION = com.apple.compilers.llvm.clang.1_0;
				GCC_WARN_64_TO_32_BIT_CONVERSION = YES;
				GCC_WARN_ABOUT_INVALID_OFFSETOF_MACRO = NO;
				GCC_WARN_ABOUT_MISSING_NEWLINE = YES;
				GCC_WARN_ABOUT_MISSING_PROTOTYPES = YES;
				GCC_WARN_ABOUT_RETURN_TYPE = YES;
				GCC_WARN_INITIALIZER_NOT_FULLY_BRACKETED = YES;
				GCC_WARN_PEDANTIC = YES;
				GCC_WARN_SHADOW = YES;
				GCC_WARN_SIGN_COMPARE = YES;
				GCC_WARN_UNDECLARED_SELECTOR = YES;
				GCC_WARN_UNINITIALIZED_AUTOS = YES;
				GCC_WARN_UNKNOWN_PRAGMAS = YES;
				GCC_WARN_UNUSED_FUNCTION = YES;
				GCC_WARN_UNUSED_LABEL = YES;
				GCC_WARN_UNUSED_PARAMETER = YES;
				GCC_WARN_UNUSED_VARIABLE = YES;
				SDKROOT = macosx;
				SYMROOT = xc;
				WARNING_CFLAGS = (
					"-pedantic",
					"-Waggregate-return",
					"-Wall",
					"-Wcast-qual",
					"-Wconversion",
					"-Wduplicate-enum",
					"-Wextra",
					"-Winline",
					"-Wmissing-prototypes",
					"-Wmissing-variable-declarations",
					"-Wnested-externs",
					"-Wpointer-arith",
					"-Wshadow",
					"-Wstrict-aliasing=2",
					"-Wstrict-prototypes",
					"-Wunreachable-code",
					"-Wwrite-strings",
				);
			};
			name = RASH;
		};
		318DA8D51892C0D00089718C /* RASH */ = {
			isa = XCBuildConfiguration;
			buildSettings = {
				PRODUCT_NAME = "$(TARGET_NAME)";
			};
			name = RASH;
		};
		318DA8D61892C0D00089718C /* RASH */ = {
			isa = XCBuildConfiguration;
			buildSettings = {
				EXECUTABLE_PREFIX = lib;
				PRODUCT_NAME = "$(TARGET_NAME)";
			};
			name = RASH;
		};
		318DA8D71892C0D00089718C /* RASH */ = {
			isa = XCBuildConfiguration;
			buildSettings = {
				PRODUCT_NAME = "$(TARGET_NAME)";
			};
			name = RASH;
		};
		318DA8D81892C0D00089718C /* RASH */ = {
			isa = XCBuildConfiguration;
			buildSettings = {
				PRODUCT_NAME = "$(TARGET_NAME)";
			};
			name = RASH;
		};
		318DA8D91892C0D00089718C /* RASH */ = {
			isa = XCBuildConfiguration;
			buildSettings = {
				PRODUCT_NAME = "$(TARGET_NAME)";
			};
			name = RASH;
		};
		318DA8DA1892C0D00089718C /* RASH */ = {
			isa = XCBuildConfiguration;
			buildSettings = {
				PRODUCT_NAME = "$(TARGET_NAME)";
			};
			name = RASH;
		};
		318DA8DB1892C0D00089718C /* RASH */ = {
			isa = XCBuildConfiguration;
			buildSettings = {
				PRODUCT_NAME = "$(TARGET_NAME)";
			};
			name = RASH;
		};
		318DA8DC1892C0D00089718C /* RASH */ = {
			isa = XCBuildConfiguration;
			buildSettings = {
				PRODUCT_NAME = "$(TARGET_NAME)";
			};
			name = RASH;
		};
		318DA8DD1892C0D00089718C /* RASH */ = {
			isa = XCBuildConfiguration;
			buildSettings = {
				PRODUCT_NAME = "$(TARGET_NAME)";
			};
			name = RASH;
		};
		318DA8DE1892C0D00089718C /* RASH */ = {
			isa = XCBuildConfiguration;
			buildSettings = {
				PRODUCT_NAME = "$(TARGET_NAME)";
			};
			name = RASH;
		};
		318DA8DF1892C0D00089718C /* RASH */ = {
			isa = XCBuildConfiguration;
			buildSettings = {
				PRODUCT_NAME = "$(TARGET_NAME)";
			};
			name = RASH;
		};
		318DA8E01892C0D00089718C /* RASH */ = {
			isa = XCBuildConfiguration;
			buildSettings = {
				PRODUCT_NAME = "$(TARGET_NAME)";
			};
			name = RASH;
		};
		318DA8E11892C0D00089718C /* RASH */ = {
			isa = XCBuildConfiguration;
			buildSettings = {
				PRODUCT_NAME = "$(TARGET_NAME)";
			};
			name = RASH;
		};
		318DA8E21892C0D00089718C /* RASH */ = {
			isa = XCBuildConfiguration;
			buildSettings = {
				PRODUCT_NAME = "$(TARGET_NAME)";
			};
			name = RASH;
		};
		318DA8E31892C0D00089718C /* RASH */ = {
			isa = XCBuildConfiguration;
			buildSettings = {
				PRODUCT_NAME = "$(TARGET_NAME)";
			};
			name = RASH;
		};
		318DA8E41892C0D00089718C /* RASH */ = {
			isa = XCBuildConfiguration;
			buildSettings = {
				PRODUCT_NAME = "$(TARGET_NAME)";
			};
			name = RASH;
		};
		318DA8E71892C0D00089718C /* RASH */ = {
			isa = XCBuildConfiguration;
			buildSettings = {
				PRODUCT_NAME = "$(TARGET_NAME)";
			};
			name = RASH;
		};
		318DA8E81892C0D00089718C /* RASH */ = {
			isa = XCBuildConfiguration;
			buildSettings = {
				PRODUCT_NAME = "$(TARGET_NAME)";
			};
			name = RASH;
		};
		318DA8E91892C0D00089718C /* RASH */ = {
			isa = XCBuildConfiguration;
			buildSettings = {
				PRODUCT_NAME = "$(TARGET_NAME)";
			};
			name = RASH;
		};
		318DA8EA1892C0D00089718C /* RASH */ = {
			isa = XCBuildConfiguration;
			buildSettings = {
				PRODUCT_NAME = "$(TARGET_NAME)";
			};
			name = RASH;
		};
		318DA8EB1892C0D00089718C /* RASH */ = {
			isa = XCBuildConfiguration;
			buildSettings = {
				PRODUCT_NAME = "$(TARGET_NAME)";
			};
			name = RASH;
		};
		318DA8EC1892C0D00089718C /* RASH */ = {
			isa = XCBuildConfiguration;
			buildSettings = {
				PRODUCT_NAME = "$(TARGET_NAME)";
			};
			name = RASH;
		};
		318DA8ED1892C0D00089718C /* RASH */ = {
			isa = XCBuildConfiguration;
			buildSettings = {
				PRODUCT_NAME = "$(TARGET_NAME)";
			};
			name = RASH;
		};
		318DA8EE1892C0D00089718C /* RASH */ = {
			isa = XCBuildConfiguration;
			buildSettings = {
				PRODUCT_NAME = "$(TARGET_NAME)";
			};
			name = RASH;
		};
		318DA8EF1892C0D00089718C /* RASH */ = {
			isa = XCBuildConfiguration;
			buildSettings = {
				PRODUCT_NAME = "$(TARGET_NAME)";
			};
			name = RASH;
		};
		318DA8F01892C0D00089718C /* RASH */ = {
			isa = XCBuildConfiguration;
			buildSettings = {
				PRODUCT_NAME = "$(TARGET_NAME)";
			};
			name = RASH;
		};
		318DA8F11892C0D00089718C /* RASH */ = {
			isa = XCBuildConfiguration;
			buildSettings = {
				PRODUCT_NAME = "$(TARGET_NAME)";
			};
			name = RASH;
		};
		318DA8F21892C0D00089718C /* RASH */ = {
			isa = XCBuildConfiguration;
			buildSettings = {
				PRODUCT_NAME = "$(TARGET_NAME)";
			};
			name = RASH;
		};
		318DA8F31892C0D00089718C /* RASH */ = {
			isa = XCBuildConfiguration;
			buildSettings = {
				PRODUCT_NAME = "$(TARGET_NAME)";
			};
			name = RASH;
		};
		318DA8F41892C0D00089718C /* RASH */ = {
			isa = XCBuildConfiguration;
			buildSettings = {
				PRODUCT_NAME = "$(TARGET_NAME)";
			};
			name = RASH;
		};
		318DA8F51892C0D00089718C /* RASH */ = {
			isa = XCBuildConfiguration;
			buildSettings = {
				PRODUCT_NAME = "$(TARGET_NAME)";
			};
			name = RASH;
		};
		318DA8F61892C0D00089718C /* RASH */ = {
			isa = XCBuildConfiguration;
			buildSettings = {
				PRODUCT_NAME = "$(TARGET_NAME)";
			};
			name = RASH;
		};
		318DA8F71892C0D00089718C /* RASH */ = {
			isa = XCBuildConfiguration;
			buildSettings = {
				PRODUCT_NAME = "$(TARGET_NAME)";
			};
			name = RASH;
		};
		318DA8F81892C0D00089718C /* RASH */ = {
			isa = XCBuildConfiguration;
			buildSettings = {
				PRODUCT_NAME = "$(TARGET_NAME)";
			};
			name = RASH;
		};
		318DA8F91892C0D00089718C /* RASH */ = {
			isa = XCBuildConfiguration;
			buildSettings = {
				PRODUCT_NAME = "$(TARGET_NAME)";
			};
			name = RASH;
		};
		318DA8FA1892C0D00089718C /* RASH */ = {
			isa = XCBuildConfiguration;
			buildSettings = {
				GCC_C_LANGUAGE_STANDARD = c99;
				PRODUCT_NAME = "$(TARGET_NAME)";
			};
			name = RASH;
		};
		318DA8FB1892C0D00089718C /* RASH */ = {
			isa = XCBuildConfiguration;
			buildSettings = {
				PRODUCT_NAME = "$(TARGET_NAME)";
			};
			name = RASH;
		};
		318DA8FC1892C0D00089718C /* RASH */ = {
			isa = XCBuildConfiguration;
			buildSettings = {
				PRODUCT_NAME = "$(TARGET_NAME)";
			};
			name = RASH;
		};
		318DA8FD1892C0D00089718C /* RASH */ = {
			isa = XCBuildConfiguration;
			buildSettings = {
				PRODUCT_NAME = "$(TARGET_NAME)";
			};
			name = RASH;
		};
		318DA8FE1892C0D00089718C /* RASH */ = {
			isa = XCBuildConfiguration;
			buildSettings = {
				PRODUCT_NAME = "$(TARGET_NAME)";
			};
			name = RASH;
		};
		319F7A112A30D08500E5B418 /* Debug */ = {
			isa = XCBuildConfiguration;
			buildSettings = {
				PRODUCT_NAME = "$(TARGET_NAME)";
			};
			name = Debug;
		};
		319F7A122A30D08500E5B418 /* Release */ = {
			isa = XCBuildConfiguration;
			buildSettings = {
				PRODUCT_NAME = "$(TARGET_NAME)";
			};
			name = Release;
		};
		319F7A132A30D08500E5B418 /* RASH */ = {
			isa = XCBuildConfiguration;
			buildSettings = {
				PRODUCT_NAME = "$(TARGET_NAME)";
			};
			name = RASH;
		};
		31D60015156D3CB200337B26 /* Debug */ = {
			isa = XCBuildConfiguration;
			buildSettings = {
				PRODUCT_NAME = "$(TARGET_NAME)";
			};
			name = Debug;
		};
		31D60016156D3CB200337B26 /* Release */ = {
			isa = XCBuildConfiguration;
			buildSettings = {
				PRODUCT_NAME = "$(TARGET_NAME)";
			};
			name = Release;
		};
		31D6002F156D3D3F00337B26 /* Debug */ = {
			isa = XCBuildConfiguration;
			buildSettings = {
				PRODUCT_NAME = "$(TARGET_NAME)";
			};
			name = Debug;
		};
		31D60030156D3D3F00337B26 /* Release */ = {
			isa = XCBuildConfiguration;
			buildSettings = {
				PRODUCT_NAME = "$(TARGET_NAME)";
			};
			name = Release;
		};
		31D60046156D3EC700337B26 /* Debug */ = {
			isa = XCBuildConfiguration;
			buildSettings = {
				PRODUCT_NAME = "$(TARGET_NAME)";
			};
			name = Debug;
		};
		31D60047156D3EC700337B26 /* Release */ = {
			isa = XCBuildConfiguration;
			buildSettings = {
				PRODUCT_NAME = "$(TARGET_NAME)";
			};
			name = Release;
		};
		31D6005C156D3F3500337B26 /* Debug */ = {
			isa = XCBuildConfiguration;
			buildSettings = {
				PRODUCT_NAME = "$(TARGET_NAME)";
			};
			name = Debug;
		};
		31D6005D156D3F3500337B26 /* Release */ = {
			isa = XCBuildConfiguration;
			buildSettings = {
				PRODUCT_NAME = "$(TARGET_NAME)";
			};
			name = Release;
		};
		31D60079156D3FBC00337B26 /* Debug */ = {
			isa = XCBuildConfiguration;
			buildSettings = {
				PRODUCT_NAME = "$(TARGET_NAME)";
			};
			name = Debug;
		};
		31D6007A156D3FBC00337B26 /* Release */ = {
			isa = XCBuildConfiguration;
			buildSettings = {
				PRODUCT_NAME = "$(TARGET_NAME)";
			};
			name = Release;
		};
		31D60094156D402900337B26 /* Debug */ = {
			isa = XCBuildConfiguration;
			buildSettings = {
				PRODUCT_NAME = "$(TARGET_NAME)";
			};
			name = Debug;
		};
		31D60095156D402900337B26 /* Release */ = {
			isa = XCBuildConfiguration;
			buildSettings = {
				PRODUCT_NAME = "$(TARGET_NAME)";
			};
			name = Release;
		};
		31EEABDF156AAE9E00714D05 /* Debug */ = {
			isa = XCBuildConfiguration;
			buildSettings = {
				ALWAYS_SEARCH_USER_PATHS = NO;
				CLANG_ENABLE_OBJC_WEAK = YES;
				CLANG_WARN_BLOCK_CAPTURE_AUTORELEASING = YES;
				CLANG_WARN_DEPRECATED_OBJC_IMPLEMENTATIONS = YES;
				CLANG_WARN_EMPTY_BODY = YES;
				CLANG_WARN_IMPLICIT_SIGN_CONVERSION = YES;
				CLANG_WARN_INFINITE_RECURSION = YES;
				CLANG_WARN_OBJC_IMPLICIT_RETAIN_SELF = YES;
				CLANG_WARN_RANGE_LOOP_ANALYSIS = YES;
				CLANG_WARN_STRICT_PROTOTYPES = YES;
				CLANG_WARN_SUSPICIOUS_IMPLICIT_CONVERSION = YES;
				CLANG_WARN_SUSPICIOUS_MOVE = YES;
				CLANG_WARN_UNREACHABLE_CODE = YES;
				CLANG_WARN__DUPLICATE_METHOD_MATCH = YES;
				COPY_PHASE_STRIP = NO;
				ENABLE_STRICT_OBJC_MSGSEND = YES;
				ENABLE_TESTABILITY = YES;
				GCC_C_LANGUAGE_STANDARD = c89;
				GCC_NO_COMMON_BLOCKS = YES;
				GCC_OPTIMIZATION_LEVEL = 0;
				GCC_PREPROCESSOR_DEFINITIONS = CONFIG_VAR_COOL;
				GCC_TREAT_IMPLICIT_FUNCTION_DECLARATIONS_AS_ERRORS = YES;
				GCC_TREAT_INCOMPATIBLE_POINTER_TYPE_WARNINGS_AS_ERRORS = YES;
				GCC_TREAT_WARNINGS_AS_ERRORS = YES;
				GCC_VERSION = com.apple.compilers.llvm.clang.1_0;
				GCC_WARN_64_TO_32_BIT_CONVERSION = YES;
				GCC_WARN_ABOUT_INVALID_OFFSETOF_MACRO = NO;
				GCC_WARN_ABOUT_MISSING_NEWLINE = YES;
				GCC_WARN_ABOUT_MISSING_PROTOTYPES = YES;
				GCC_WARN_ABOUT_RETURN_TYPE = YES;
				GCC_WARN_INITIALIZER_NOT_FULLY_BRACKETED = YES;
				GCC_WARN_PEDANTIC = YES;
				GCC_WARN_SHADOW = YES;
				GCC_WARN_SIGN_COMPARE = YES;
				GCC_WARN_UNDECLARED_SELECTOR = YES;
				GCC_WARN_UNINITIALIZED_AUTOS = YES;
				GCC_WARN_UNKNOWN_PRAGMAS = YES;
				GCC_WARN_UNUSED_FUNCTION = YES;
				GCC_WARN_UNUSED_LABEL = YES;
				GCC_WARN_UNUSED_PARAMETER = YES;
				GCC_WARN_UNUSED_VARIABLE = YES;
				SDKROOT = macosx;
				SYMROOT = xc;
				WARNING_CFLAGS = (
					"-pedantic",
					"-Waggregate-return",
					"-Wall",
					"-Wcast-qual",
					"-Wconversion",
					"-Wduplicate-enum",
					"-Wextra",
					"-Winline",
					"-Wmissing-prototypes",
					"-Wmissing-variable-declarations",
					"-Wnested-externs",
					"-Wpointer-arith",
					"-Wshadow",
					"-Wstrict-aliasing=2",
					"-Wstrict-prototypes",
					"-Wunreachable-code",
					"-Wwrite-strings",
				);
			};
			name = Debug;
		};
		31EEABE0156AAE9E00714D05 /* Release */ = {
			isa = XCBuildConfiguration;
			buildSettings = {
				ALWAYS_SEARCH_USER_PATHS = NO;
				CLANG_ENABLE_OBJC_WEAK = YES;
				CLANG_WARN_BLOCK_CAPTURE_AUTORELEASING = YES;
				CLANG_WARN_DEPRECATED_OBJC_IMPLEMENTATIONS = YES;
				CLANG_WARN_EMPTY_BODY = YES;
				CLANG_WARN_IMPLICIT_SIGN_CONVERSION = YES;
				CLANG_WARN_INFINITE_RECURSION = YES;
				CLANG_WARN_OBJC_IMPLICIT_RETAIN_SELF = YES;
				CLANG_WARN_RANGE_LOOP_ANALYSIS = YES;
				CLANG_WARN_STRICT_PROTOTYPES = YES;
				CLANG_WARN_SUSPICIOUS_IMPLICIT_CONVERSION = YES;
				CLANG_WARN_SUSPICIOUS_MOVE = YES;
				CLANG_WARN_UNREACHABLE_CODE = YES;
				CLANG_WARN__DUPLICATE_METHOD_MATCH = YES;
				DEBUG_INFORMATION_FORMAT = "dwarf-with-dsym";
				ENABLE_STRICT_OBJC_MSGSEND = YES;
				GCC_C_LANGUAGE_STANDARD = c89;
				GCC_NO_COMMON_BLOCKS = YES;
				GCC_OPTIMIZATION_LEVEL = s;
				GCC_PREPROCESSOR_DEFINITIONS = CONFIG_VAR_HOT;
				GCC_TREAT_IMPLICIT_FUNCTION_DECLARATIONS_AS_ERRORS = YES;
				GCC_TREAT_INCOMPATIBLE_POINTER_TYPE_WARNINGS_AS_ERRORS = YES;
				GCC_TREAT_WARNINGS_AS_ERRORS = YES;
				GCC_VERSION = com.apple.compilers.llvm.clang.1_0;
				GCC_WARN_64_TO_32_BIT_CONVERSION = YES;
				GCC_WARN_ABOUT_INVALID_OFFSETOF_MACRO = NO;
				GCC_WARN_ABOUT_MISSING_NEWLINE = YES;
				GCC_WARN_ABOUT_MISSING_PROTOTYPES = YES;
				GCC_WARN_ABOUT_RETURN_TYPE = YES;
				GCC_WARN_INITIALIZER_NOT_FULLY_BRACKETED = YES;
				GCC_WARN_PEDANTIC = YES;
				GCC_WARN_SHADOW = YES;
				GCC_WARN_SIGN_COMPARE = YES;
				GCC_WARN_UNDECLARED_SELECTOR = YES;
				GCC_WARN_UNINITIALIZED_AUTOS = YES;
				GCC_WARN_UNKNOWN_PRAGMAS = YES;
				GCC_WARN_UNUSED_FUNCTION = YES;
				GCC_WARN_UNUSED_LABEL = YES;
				GCC_WARN_UNUSED_PARAMETER = YES;
				GCC_WARN_UNUSED_VARIABLE = YES;
				SDKROOT = macosx;
				SYMROOT = xc;
				WARNING_CFLAGS = (
					"-pedantic",
					"-Waggregate-return",
					"-Wall",
					"-Wcast-qual",
					"-Wconversion",
					"-Wduplicate-enum",
					"-Wextra",
					"-Winline",
					"-Wmissing-prototypes",
					"-Wmissing-variable-declarations",
					"-Wnested-externs",
					"-Wpointer-arith",
					"-Wshadow",
					"-Wstrict-aliasing=2",
					"-Wstrict-prototypes",
					"-Wunreachable-code",
					"-Wwrite-strings",
				);
			};
			name = Release;
		};
		31EEABFD156AAF9D00714D05 /* Debug */ = {
			isa = XCBuildConfiguration;
			buildSettings = {
				EXECUTABLE_PREFIX = lib;
				PRODUCT_NAME = "$(TARGET_NAME)";
			};
			name = Debug;
		};
		31EEABFE156AAF9D00714D05 /* Release */ = {
			isa = XCBuildConfiguration;
			buildSettings = {
				EXECUTABLE_PREFIX = lib;
				PRODUCT_NAME = "$(TARGET_NAME)";
			};
			name = Release;
		};
		31EEAC6D156AB52600714D05 /* Debug */ = {
			isa = XCBuildConfiguration;
			buildSettings = {
				PRODUCT_NAME = "$(TARGET_NAME)";
			};
			name = Debug;
		};
		31EEAC6E156AB52600714D05 /* Release */ = {
			isa = XCBuildConfiguration;
			buildSettings = {
				PRODUCT_NAME = "$(TARGET_NAME)";
			};
			name = Release;
		};
		31FCAE1017692403008C034C /* Debug */ = {
			isa = XCBuildConfiguration;
			buildSettings = {
				PRODUCT_NAME = "$(TARGET_NAME)";
			};
			name = Debug;
		};
		31FCAE1117692403008C034C /* Release */ = {
			isa = XCBuildConfiguration;
			buildSettings = {
				PRODUCT_NAME = "$(TARGET_NAME)";
			};
			name = Release;
		};
		6313D46F18A400B200EB03EF /* Debug */ = {
			isa = XCBuildConfiguration;
			buildSettings = {
				PRODUCT_NAME = "$(TARGET_NAME)";
			};
			name = Debug;
		};
		6313D47018A400B200EB03EF /* Release */ = {
			isa = XCBuildConfiguration;
			buildSettings = {
				PRODUCT_NAME = "$(TARGET_NAME)";
			};
			name = Release;
		};
		6313D47118A400B200EB03EF /* RASH */ = {
			isa = XCBuildConfiguration;
			buildSettings = {
				PRODUCT_NAME = "$(TARGET_NAME)";
			};
			name = RASH;
		};
/* End XCBuildConfiguration section */

/* Begin XCConfigurationList section */
		220FD3E5195339C000967A35 /* Build configuration list for PBXNativeTarget "ztfm" */ = {
			isa = XCConfigurationList;
			buildConfigurations = (
				220FD3E6195339C000967A35 /* Debug */,
				220FD3E7195339C000967A35 /* Release */,
				220FD3E8195339C000967A35 /* RASH */,
			);
			defaultConfigurationIsVisible = 0;
			defaultConfigurationName = Release;
		};
		2215A9AD192A47BB00E9E2CE /* Build configuration list for PBXAggregateTarget "testci" */ = {
			isa = XCConfigurationList;
			buildConfigurations = (
				2215A9AE192A47BB00E9E2CE /* Debug */,
				2215A9AF192A47BB00E9E2CE /* Release */,
				2215A9B0192A47BB00E9E2CE /* RASH */,
			);
			defaultConfigurationIsVisible = 0;
			defaultConfigurationName = Release;
		};
		2215A9B5192A47C500E9E2CE /* Build configuration list for PBXAggregateTarget "testansi" */ = {
			isa = XCConfigurationList;
			buildConfigurations = (
				2215A9B6192A47C500E9E2CE /* Debug */,
				2215A9B7192A47C500E9E2CE /* Release */,
				2215A9B8192A47C500E9E2CE /* RASH */,
			);
			defaultConfigurationIsVisible = 0;
			defaultConfigurationName = Release;
		};
		2215A9BD192A47CE00E9E2CE /* Build configuration list for PBXAggregateTarget "testall" */ = {
			isa = XCConfigurationList;
			buildConfigurations = (
				2215A9BE192A47CE00E9E2CE /* Debug */,
				2215A9BF192A47CE00E9E2CE /* Release */,
				2215A9C0192A47CE00E9E2CE /* RASH */,
			);
			defaultConfigurationIsVisible = 0;
			defaultConfigurationName = Release;
		};
		2215A9C5192A47D500E9E2CE /* Build configuration list for PBXAggregateTarget "testpollnone" */ = {
			isa = XCConfigurationList;
			buildConfigurations = (
				2215A9C6192A47D500E9E2CE /* Debug */,
				2215A9C7192A47D500E9E2CE /* Release */,
				2215A9C8192A47D500E9E2CE /* RASH */,
			);
			defaultConfigurationIsVisible = 0;
			defaultConfigurationName = Release;
		};
		2231BB5518CA97D8002D6322 /* Build configuration list for PBXNativeTarget "locbwcss" */ = {
			isa = XCConfigurationList;
			buildConfigurations = (
				2231BB5618CA97D8002D6322 /* Debug */,
				2231BB5718CA97D8002D6322 /* Release */,
				2231BB5818CA97D8002D6322 /* RASH */,
			);
			defaultConfigurationIsVisible = 0;
			defaultConfigurationName = Release;
		};
		2231BB6318CA97DC002D6322 /* Build configuration list for PBXNativeTarget "locusss" */ = {
			isa = XCConfigurationList;
			buildConfigurations = (
				2231BB6418CA97DC002D6322 /* Debug */,
				2231BB6518CA97DC002D6322 /* Release */,
				2231BB6618CA97DC002D6322 /* RASH */,
			);
			defaultConfigurationIsVisible = 0;
			defaultConfigurationName = Release;
		};
		223E796119EAB00B00DC26A6 /* Build configuration list for PBXNativeTarget "sncss" */ = {
			isa = XCConfigurationList;
			buildConfigurations = (
				223E796219EAB00B00DC26A6 /* Debug */,
				223E796319EAB00B00DC26A6 /* Release */,
				223E796419EAB00B00DC26A6 /* RASH */,
			);
			defaultConfigurationIsVisible = 0;
			defaultConfigurationName = Release;
		};
		224CC795175E1821002FF81B /* Build configuration list for PBXNativeTarget "fotest" */ = {
			isa = XCConfigurationList;
			buildConfigurations = (
				224CC796175E1821002FF81B /* Debug */,
				224CC797175E1821002FF81B /* Release */,
				318DA8E91892C0D00089718C /* RASH */,
			);
			defaultConfigurationIsVisible = 0;
			defaultConfigurationName = Release;
		};
		2265D71920E53F9C003019E8 /* Build configuration list for PBXNativeTarget "mpseventpy" */ = {
			isa = XCConfigurationList;
			buildConfigurations = (
				2265D71A20E53F9C003019E8 /* Debug */,
				2265D71B20E53F9C003019E8 /* Release */,
				2265D71C20E53F9C003019E8 /* RASH */,
			);
			defaultConfigurationIsVisible = 0;
			defaultConfigurationName = Release;
		};
		2291A5B9175CAB2F001D4920 /* Build configuration list for PBXNativeTarget "awlutth" */ = {
			isa = XCConfigurationList;
			buildConfigurations = (
				2291A5BA175CAB2F001D4920 /* Debug */,
				2291A5BB175CAB2F001D4920 /* Release */,
				318DA8E11892C0D00089718C /* RASH */,
			);
			defaultConfigurationIsVisible = 0;
			defaultConfigurationName = Release;
		};
		22B2BC3218B6434F00C33E63 /* Build configuration list for PBXNativeTarget "scheme-advanced" */ = {
			isa = XCConfigurationList;
			buildConfigurations = (
				22B2BC3318B6434F00C33E63 /* Debug */,
				22B2BC3418B6434F00C33E63 /* Release */,
				22B2BC3518B6434F00C33E63 /* RASH */,
			);
			defaultConfigurationIsVisible = 0;
			defaultConfigurationName = Release;
		};
		22C2ACAB18BE400A006B3677 /* Build configuration list for PBXNativeTarget "nailboardtest" */ = {
			isa = XCConfigurationList;
			buildConfigurations = (
				22C2ACAC18BE400A006B3677 /* Debug */,
				22C2ACAD18BE400A006B3677 /* Release */,
				22C2ACAE18BE400A006B3677 /* RASH */,
			);
			defaultConfigurationIsVisible = 0;
			defaultConfigurationName = Release;
		};
		22CDE8F016E9E97E00366D0A /* Build configuration list for PBXAggregateTarget "testrun" */ = {
			isa = XCConfigurationList;
			buildConfigurations = (
				22CDE8F116E9E97E00366D0A /* Debug */,
				22CDE8F216E9E97E00366D0A /* Release */,
				318DA8FC1892C0D00089718C /* RASH */,
			);
			defaultConfigurationIsVisible = 0;
			defaultConfigurationName = Release;
		};
		22EA3F4120D2B0D90065F5B6 /* Build configuration list for PBXNativeTarget "forktest" */ = {
			isa = XCConfigurationList;
			buildConfigurations = (
				22EA3F4220D2B0D90065F5B6 /* Debug */,
				22EA3F4320D2B0D90065F5B6 /* Release */,
				22EA3F4420D2B0D90065F5B6 /* RASH */,
			);
			defaultConfigurationIsVisible = 0;
			defaultConfigurationName = Release;
		};
		22F846B918F437B900982BA7 /* Build configuration list for PBXNativeTarget "lockut" */ = {
			isa = XCConfigurationList;
			buildConfigurations = (
				22F846BA18F437B900982BA7 /* Debug */,
				22F846BB18F437B900982BA7 /* Release */,
				22F846BC18F437B900982BA7 /* RASH */,
			);
			defaultConfigurationIsVisible = 0;
			defaultConfigurationName = Release;
		};
		22FA177116E8D6FC0098B23F /* Build configuration list for PBXNativeTarget "amcssth" */ = {
			isa = XCConfigurationList;
			buildConfigurations = (
				22FA177216E8D6FC0098B23F /* Debug */,
				22FA177316E8D6FC0098B23F /* Release */,
				318DA8DA1892C0D00089718C /* RASH */,
			);
			defaultConfigurationIsVisible = 0;
			defaultConfigurationName = Release;
		};
		22FACEE918880983000FDBC1 /* Build configuration list for PBXNativeTarget "airtest" */ = {
			isa = XCConfigurationList;
			buildConfigurations = (
				22FACEEA18880983000FDBC1 /* Debug */,
				22FACEEB18880983000FDBC1 /* Release */,
				22C2ACA118BE3FEC006B3677 /* RASH */,
			);
			defaultConfigurationIsVisible = 0;
			defaultConfigurationName = Release;
		};
		2D07B9741636FC9900DB751B /* Build configuration list for PBXNativeTarget "mpseventsql" */ = {
			isa = XCConfigurationList;
			buildConfigurations = (
				2D07B9751636FC9900DB751B /* Debug */,
				2D07B9761636FC9900DB751B /* Release */,
				318DA8FA1892C0D00089718C /* RASH */,
			);
			defaultConfigurationIsVisible = 0;
			defaultConfigurationName = Release;
		};
		2D604BA216514B59003AAF46 /* Build configuration list for PBXNativeTarget "mpseventtxt" */ = {
			isa = XCConfigurationList;
			buildConfigurations = (
				2D604B9F16514B1A003AAF46 /* Debug */,
				2D604BA016514B1A003AAF46 /* Release */,
				318DA8FB1892C0D00089718C /* RASH */,
			);
			defaultConfigurationIsVisible = 0;
			defaultConfigurationName = Release;
		};
		3104AFBC156D357B000A585A /* Build configuration list for PBXNativeTarget "apss" */ = {
			isa = XCConfigurationList;
			buildConfigurations = (
				3104AFBA156D357B000A585A /* Debug */,
				3104AFBB156D357B000A585A /* Release */,
				318DA8DD1892C0D00089718C /* RASH */,
			);
			defaultConfigurationIsVisible = 0;
			defaultConfigurationName = Release;
		};
		3104AFCF156D35E2000A585A /* Build configuration list for PBXNativeTarget "sacss" */ = {
			isa = XCConfigurationList;
			buildConfigurations = (
				3104AFD0156D35E2000A585A /* Debug */,
				3104AFD1156D35E2000A585A /* Release */,
				318DA8F21892C0D00089718C /* RASH */,
			);
			defaultConfigurationIsVisible = 0;
			defaultConfigurationName = Release;
		};
		3104AFE4156D3682000A585A /* Build configuration list for PBXNativeTarget "amcsshe" */ = {
			isa = XCConfigurationList;
			buildConfigurations = (
				3104AFE5156D3682000A585A /* Debug */,
				3104AFE6156D3682000A585A /* Release */,
				318DA8D91892C0D00089718C /* RASH */,
			);
			defaultConfigurationIsVisible = 0;
			defaultConfigurationName = Release;
		};
		3104AFF2156D37A0000A585A /* Build configuration list for PBXAggregateTarget "all" */ = {
			isa = XCConfigurationList;
			buildConfigurations = (
				3104AFF3156D37A0000A585A /* Debug */,
				3104AFF4156D37A0000A585A /* Release */,
				318DA8D51892C0D00089718C /* RASH */,
			);
			defaultConfigurationIsVisible = 0;
			defaultConfigurationName = Release;
		};
		3104B010156D38F3000A585A /* Build configuration list for PBXNativeTarget "amsss" */ = {
			isa = XCConfigurationList;
			buildConfigurations = (
				3104B011156D38F3000A585A /* Debug */,
				3104B012156D38F3000A585A /* Release */,
				318DA8DB1892C0D00089718C /* RASH */,
			);
			defaultConfigurationIsVisible = 0;
			defaultConfigurationName = Release;
		};
		3104B029156D39D4000A585A /* Build configuration list for PBXNativeTarget "amssshe" */ = {
			isa = XCConfigurationList;
			buildConfigurations = (
				3104B02A156D39D4000A585A /* Debug */,
				3104B02B156D39D4000A585A /* Release */,
				318DA8DC1892C0D00089718C /* RASH */,
			);
			defaultConfigurationIsVisible = 0;
			defaultConfigurationName = Release;
		};
		3104B044156D3AD8000A585A /* Build configuration list for PBXNativeTarget "segsmss" */ = {
			isa = XCConfigurationList;
			buildConfigurations = (
				3104B045156D3AD8000A585A /* Debug */,
				3104B046156D3AD8000A585A /* Release */,
				318DA8F31892C0D00089718C /* RASH */,
			);
			defaultConfigurationIsVisible = 0;
			defaultConfigurationName = Release;
		};
		31108A431C6B90E900E728EA /* Build configuration list for PBXNativeTarget "tagtest" */ = {
			isa = XCConfigurationList;
			buildConfigurations = (
				31108A441C6B90E900E728EA /* Debug */,
				31108A451C6B90E900E728EA /* Release */,
				31108A461C6B90E900E728EA /* RASH */,
			);
			defaultConfigurationIsVisible = 0;
			defaultConfigurationName = Release;
		};
		3114A599156E913C001E0AA3 /* Build configuration list for PBXNativeTarget "locv" */ = {
			isa = XCConfigurationList;
			buildConfigurations = (
				3114A597156E913C001E0AA3 /* Debug */,
				3114A598156E913C001E0AA3 /* Release */,
				318DA8EB1892C0D00089718C /* RASH */,
			);
			defaultConfigurationIsVisible = 0;
			defaultConfigurationName = Release;
		};
		3114A5AE156E92C0001E0AA3 /* Build configuration list for PBXNativeTarget "qs" */ = {
			isa = XCConfigurationList;
			buildConfigurations = (
				3114A5AF156E92C0001E0AA3 /* Debug */,
				3114A5B0156E92C0001E0AA3 /* Release */,
				318DA8F11892C0D00089718C /* RASH */,
			);
			defaultConfigurationIsVisible = 0;
			defaultConfigurationName = Release;
		};
		3114A5C4156E9315001E0AA3 /* Build configuration list for PBXNativeTarget "finalcv" */ = {
			isa = XCConfigurationList;
			buildConfigurations = (
				3114A5C5156E9315001E0AA3 /* Debug */,
				3114A5C6156E9315001E0AA3 /* Release */,
				318DA8E71892C0D00089718C /* RASH */,
			);
			defaultConfigurationIsVisible = 0;
			defaultConfigurationName = Release;
		};
		3114A5DD156E93A0001E0AA3 /* Build configuration list for PBXNativeTarget "finaltest" */ = {
			isa = XCConfigurationList;
			buildConfigurations = (
				3114A5DE156E93A0001E0AA3 /* Debug */,
				3114A5DF156E93A0001E0AA3 /* Release */,
				318DA8E81892C0D00089718C /* RASH */,
			);
			defaultConfigurationIsVisible = 0;
			defaultConfigurationName = Release;
		};
		3114A5F6156E93E7001E0AA3 /* Build configuration list for PBXNativeTarget "arenacv" */ = {
			isa = XCConfigurationList;
			buildConfigurations = (
				3114A5F7156E93E7001E0AA3 /* Debug */,
				3114A5F8156E93E7001E0AA3 /* Release */,
				318DA8DE1892C0D00089718C /* RASH */,
			);
			defaultConfigurationIsVisible = 0;
			defaultConfigurationName = Release;
		};
		3114A60C156E9430001E0AA3 /* Build configuration list for PBXNativeTarget "bttest" */ = {
			isa = XCConfigurationList;
			buildConfigurations = (
				3114A60D156E9430001E0AA3 /* Debug */,
				3114A60E156E9430001E0AA3 /* Release */,
				318DA8E31892C0D00089718C /* RASH */,
			);
			defaultConfigurationIsVisible = 0;
			defaultConfigurationName = Release;
		};
		3114A623156E9485001E0AA3 /* Build configuration list for PBXNativeTarget "teletest" */ = {
			isa = XCConfigurationList;
			buildConfigurations = (
				3114A624156E9485001E0AA3 /* Debug */,
				3114A625156E9485001E0AA3 /* Release */,
				318DA8F51892C0D00089718C /* RASH */,
			);
			defaultConfigurationIsVisible = 0;
			defaultConfigurationName = Release;
		};
		3114A63A156E94DB001E0AA3 /* Build configuration list for PBXNativeTarget "abqtest" */ = {
			isa = XCConfigurationList;
			buildConfigurations = (
				3114A63B156E94DB001E0AA3 /* Debug */,
				3114A63C156E94DB001E0AA3 /* Release */,
				318DA8D71892C0D00089718C /* RASH */,
			);
			defaultConfigurationIsVisible = 0;
			defaultConfigurationName = Release;
		};
		3114A653156E9596001E0AA3 /* Build configuration list for PBXNativeTarget "landtest" */ = {
			isa = XCConfigurationList;
			buildConfigurations = (
				3114A654156E9596001E0AA3 /* Debug */,
				3114A655156E9596001E0AA3 /* Release */,
				318DA8E41892C0D00089718C /* RASH */,
			);
			defaultConfigurationIsVisible = 0;
			defaultConfigurationName = Release;
		};
		3114A669156E95D9001E0AA3 /* Build configuration list for PBXNativeTarget "btcv" */ = {
			isa = XCConfigurationList;
			buildConfigurations = (
				3114A66A156E95D9001E0AA3 /* Debug */,
				3114A66B156E95D9001E0AA3 /* Release */,
				318DA8E21892C0D00089718C /* RASH */,
			);
			defaultConfigurationIsVisible = 0;
			defaultConfigurationName = Release;
		};
		3114A683156E9669001E0AA3 /* Build configuration list for PBXNativeTarget "mv2test" */ = {
			isa = XCConfigurationList;
			buildConfigurations = (
				3114A684156E9669001E0AA3 /* Debug */,
				3114A685156E9669001E0AA3 /* Release */,
				318DA8EF1892C0D00089718C /* RASH */,
			);
			defaultConfigurationIsVisible = 0;
			defaultConfigurationName = Release;
		};
		3114A69C156E971B001E0AA3 /* Build configuration list for PBXNativeTarget "messtest" */ = {
			isa = XCConfigurationList;
			buildConfigurations = (
				3114A69D156E971B001E0AA3 /* Debug */,
				3114A69E156E971B001E0AA3 /* Release */,
				318DA8EC1892C0D00089718C /* RASH */,
			);
			defaultConfigurationIsVisible = 0;
			defaultConfigurationName = Release;
		};
		3114A6B3156E9759001E0AA3 /* Build configuration list for PBXNativeTarget "walkt0" */ = {
			isa = XCConfigurationList;
			buildConfigurations = (
				3114A6B4156E9759001E0AA3 /* Debug */,
				3114A6B5156E9759001E0AA3 /* Release */,
				318DA8F61892C0D00089718C /* RASH */,
			);
			defaultConfigurationIsVisible = 0;
			defaultConfigurationName = Release;
		};
		3114A6CD156E9815001E0AA3 /* Build configuration list for PBXNativeTarget "mpseventcnv" */ = {
			isa = XCConfigurationList;
			buildConfigurations = (
				3114A6CE156E9815001E0AA3 /* Debug */,
				3114A6CF156E9815001E0AA3 /* Release */,
				318DA8F91892C0D00089718C /* RASH */,
			);
			defaultConfigurationIsVisible = 0;
			defaultConfigurationName = Release;
		};
		3124CABF156BE3EC00753214 /* Build configuration list for PBXNativeTarget "awlut" */ = {
			isa = XCConfigurationList;
			buildConfigurations = (
				3124CAC0156BE3EC00753214 /* Debug */,
				3124CAC1156BE3EC00753214 /* Release */,
				318DA8DF1892C0D00089718C /* RASH */,
			);
			defaultConfigurationIsVisible = 0;
			defaultConfigurationName = Release;
		};
		3124CADB156BE64A00753214 /* Build configuration list for PBXNativeTarget "mpsicv" */ = {
			isa = XCConfigurationList;
			buildConfigurations = (
				3124CADC156BE64A00753214 /* Debug */,
				3124CADD156BE64A00753214 /* Release */,
				318DA8EE1892C0D00089718C /* RASH */,
			);
			defaultConfigurationIsVisible = 0;
			defaultConfigurationName = Release;
		};
		3124CAF2156BE7F300753214 /* Build configuration list for PBXNativeTarget "amcss" */ = {
			isa = XCConfigurationList;
			buildConfigurations = (
				3124CAF3156BE7F300753214 /* Debug */,
				3124CAF4156BE7F300753214 /* Release */,
				318DA8D81892C0D00089718C /* RASH */,
			);
			defaultConfigurationIsVisible = 0;
			defaultConfigurationName = Release;
		};
		318DA8C91892B0F30089718C /* Build configuration list for PBXNativeTarget "djbench" */ = {
			isa = XCConfigurationList;
			buildConfigurations = (
				318DA8CA1892B0F30089718C /* Debug */,
				318DA8CB1892B0F30089718C /* Release */,
				318DA8FE1892C0D00089718C /* RASH */,
			);
			defaultConfigurationIsVisible = 0;
			defaultConfigurationName = Release;
		};
		319F7A102A30D08500E5B418 /* Build configuration list for PBXNativeTarget "addrobj" */ = {
			isa = XCConfigurationList;
			buildConfigurations = (
				319F7A112A30D08500E5B418 /* Debug */,
				319F7A122A30D08500E5B418 /* Release */,
				319F7A132A30D08500E5B418 /* RASH */,
			);
			defaultConfigurationIsVisible = 0;
			defaultConfigurationName = Release;
		};
		31D60014156D3CB200337B26 /* Build configuration list for PBXNativeTarget "awluthe" */ = {
			isa = XCConfigurationList;
			buildConfigurations = (
				31D60015156D3CB200337B26 /* Debug */,
				31D60016156D3CB200337B26 /* Release */,
				318DA8E01892C0D00089718C /* RASH */,
			);
			defaultConfigurationIsVisible = 0;
			defaultConfigurationName = Release;
		};
		31D6002E156D3D3F00337B26 /* Build configuration list for PBXNativeTarget "lockcov" */ = {
			isa = XCConfigurationList;
			buildConfigurations = (
				31D6002F156D3D3F00337B26 /* Debug */,
				31D60030156D3D3F00337B26 /* Release */,
				318DA8EA1892C0D00089718C /* RASH */,
			);
			defaultConfigurationIsVisible = 0;
			defaultConfigurationName = Release;
		};
		31D60045156D3EC700337B26 /* Build configuration list for PBXNativeTarget "poolncv" */ = {
			isa = XCConfigurationList;
			buildConfigurations = (
				31D60046156D3EC700337B26 /* Debug */,
				31D60047156D3EC700337B26 /* Release */,
				318DA8F01892C0D00089718C /* RASH */,
			);
			defaultConfigurationIsVisible = 0;
			defaultConfigurationName = Release;
		};
		31D6005B156D3F3500337B26 /* Build configuration list for PBXNativeTarget "zcoll" */ = {
			isa = XCConfigurationList;
			buildConfigurations = (
				31D6005C156D3F3500337B26 /* Debug */,
				31D6005D156D3F3500337B26 /* Release */,
				318DA8F71892C0D00089718C /* RASH */,
			);
			defaultConfigurationIsVisible = 0;
			defaultConfigurationName = Release;
		};
		31D60078156D3FBC00337B26 /* Build configuration list for PBXNativeTarget "zmess" */ = {
			isa = XCConfigurationList;
			buildConfigurations = (
				31D60079156D3FBC00337B26 /* Debug */,
				31D6007A156D3FBC00337B26 /* Release */,
				318DA8F81892C0D00089718C /* RASH */,
			);
			defaultConfigurationIsVisible = 0;
			defaultConfigurationName = Release;
		};
		31D60093156D402900337B26 /* Build configuration list for PBXNativeTarget "steptest" */ = {
			isa = XCConfigurationList;
			buildConfigurations = (
				31D60094156D402900337B26 /* Debug */,
				31D60095156D402900337B26 /* Release */,
				318DA8F41892C0D00089718C /* RASH */,
			);
			defaultConfigurationIsVisible = 0;
			defaultConfigurationName = Release;
		};
		31EEABDD156AAE9E00714D05 /* Build configuration list for PBXProject "mps" */ = {
			isa = XCConfigurationList;
			buildConfigurations = (
				31EEABDF156AAE9E00714D05 /* Debug */,
				31EEABE0156AAE9E00714D05 /* Release */,
				318DA8D41892C0D00089718C /* RASH */,
			);
			defaultConfigurationIsVisible = 0;
			defaultConfigurationName = Release;
		};
		31EEABFC156AAF9D00714D05 /* Build configuration list for PBXNativeTarget "mps" */ = {
			isa = XCConfigurationList;
			buildConfigurations = (
				31EEABFD156AAF9D00714D05 /* Debug */,
				31EEABFE156AAF9D00714D05 /* Release */,
				318DA8D61892C0D00089718C /* RASH */,
			);
			defaultConfigurationIsVisible = 0;
			defaultConfigurationName = Release;
		};
		31EEAC6C156AB52600714D05 /* Build configuration list for PBXNativeTarget "mpmss" */ = {
			isa = XCConfigurationList;
			buildConfigurations = (
				31EEAC6D156AB52600714D05 /* Debug */,
				31EEAC6E156AB52600714D05 /* Release */,
				318DA8ED1892C0D00089718C /* RASH */,
			);
			defaultConfigurationIsVisible = 0;
			defaultConfigurationName = Release;
		};
		31FCAE1317692403008C034C /* Build configuration list for PBXNativeTarget "scheme" */ = {
			isa = XCConfigurationList;
			buildConfigurations = (
				31FCAE1017692403008C034C /* Debug */,
				31FCAE1117692403008C034C /* Release */,
				318DA8FD1892C0D00089718C /* RASH */,
			);
			defaultConfigurationIsVisible = 0;
			defaultConfigurationName = Release;
		};
		6313D46E18A400B200EB03EF /* Build configuration list for PBXNativeTarget "gcbench" */ = {
			isa = XCConfigurationList;
			buildConfigurations = (
				6313D46F18A400B200EB03EF /* Debug */,
				6313D47018A400B200EB03EF /* Release */,
				6313D47118A400B200EB03EF /* RASH */,
			);
			defaultConfigurationIsVisible = 0;
			defaultConfigurationName = Release;
		};
/* End XCConfigurationList section */
	};
	rootObject = 31EEABDA156AAE9E00714D05 /* Project object */;
}<|MERGE_RESOLUTION|>--- conflicted
+++ resolved
@@ -2512,11 +2512,8 @@
 				223E796519EAB00B00DC26A6 /* sncss */,
 				22EA3F4520D2B0D90065F5B6 /* forktest */,
 				2265D71D20E53F9C003019E8 /* mpseventpy */,
-<<<<<<< HEAD
 				220FD3E9195339C000967A35 /* ztfm */,
-=======
 				319F7A142A30D08500E5B418 /* addrobj */,
->>>>>>> 676618e8
 			);
 			name = Products;
 			sourceTree = "<group>";
