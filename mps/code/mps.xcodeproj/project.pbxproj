--- conflicted
+++ resolved
@@ -1658,8 +1658,6 @@
 		317B3C2A1731830100F9A469 /* arg.c */ = {isa = PBXFileReference; fileEncoding = 4; lastKnownFileType = sourcecode.c.c; path = arg.c; sourceTree = "<group>"; };
 		318DA8CD1892B0F30089718C /* djbench */ = {isa = PBXFileReference; explicitFileType = "compiled.mach-o.executable"; includeInIndex = 0; path = djbench; sourceTree = BUILT_PRODUCTS_DIR; };
 		318DA8CE1892B1210089718C /* djbench.c */ = {isa = PBXFileReference; lastKnownFileType = sourcecode.c.c; path = djbench.c; sourceTree = "<group>"; };
-<<<<<<< HEAD
-=======
 		31942A671C8EC3FC001AAF32 /* locus.h */ = {isa = PBXFileReference; fileEncoding = 4; lastKnownFileType = sourcecode.c.h; path = locus.h; sourceTree = "<group>"; };
 		31942A6A1C8EC445001AAF32 /* an.txt */ = {isa = PBXFileReference; lastKnownFileType = text; name = an.txt; path = ../design/an.txt; sourceTree = "<group>"; };
 		31942A6D1C8EC445001AAF32 /* boot.txt */ = {isa = PBXFileReference; lastKnownFileType = text; name = boot.txt; path = ../design/boot.txt; sourceTree = "<group>"; };
@@ -1676,7 +1674,6 @@
 		31942AA91C8EC446001AAF32 /* sp.txt */ = {isa = PBXFileReference; lastKnownFileType = text; name = sp.txt; path = ../design/sp.txt; sourceTree = "<group>"; };
 		31942AAB1C8EC446001AAF32 /* ss.txt */ = {isa = PBXFileReference; lastKnownFileType = text; name = ss.txt; path = ../design/ss.txt; sourceTree = "<group>"; };
 		31942AB01C8EC446001AAF32 /* testthr.txt */ = {isa = PBXFileReference; lastKnownFileType = text; name = testthr.txt; path = ../design/testthr.txt; sourceTree = "<group>"; };
->>>>>>> aeb1eed7
 		31A47BA3156C1E130039B1C2 /* mps.c */ = {isa = PBXFileReference; fileEncoding = 4; lastKnownFileType = sourcecode.c.c; path = mps.c; sourceTree = "<group>"; };
 		31A47BA5156C1E5E0039B1C2 /* ssixi3.c */ = {isa = PBXFileReference; lastKnownFileType = sourcecode.c.c; path = ssixi3.c; sourceTree = "<group>"; };
 		31C83ADD1786281C0031A0DB /* protxc.h */ = {isa = PBXFileReference; lastKnownFileType = sourcecode.c.h; path = protxc.h; sourceTree = "<group>"; };
