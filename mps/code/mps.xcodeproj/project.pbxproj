// !$*UTF8*$!
{
	archiveVersion = 1;
	classes = {
	};
	objectVersion = 46;
	objects = {

/* Begin PBXAggregateTarget section */
		2215A9A9192A47BB00E9E2CE /* testci */ = {
			isa = PBXAggregateTarget;
			buildConfigurationList = 2215A9AD192A47BB00E9E2CE /* Build configuration list for PBXAggregateTarget "testci" */;
			buildPhases = (
				2215A9AC192A47BB00E9E2CE /* ShellScript */,
			);
			dependencies = (
				2215A9AA192A47BB00E9E2CE /* PBXTargetDependency */,
			);
			name = testci;
			productName = testrun;
		};
		2215A9B1192A47C500E9E2CE /* testansi */ = {
			isa = PBXAggregateTarget;
			buildConfigurationList = 2215A9B5192A47C500E9E2CE /* Build configuration list for PBXAggregateTarget "testansi" */;
			buildPhases = (
				2215A9B4192A47C500E9E2CE /* ShellScript */,
			);
			dependencies = (
				2215A9B2192A47C500E9E2CE /* PBXTargetDependency */,
			);
			name = testansi;
			productName = testrun;
		};
		2215A9B9192A47CE00E9E2CE /* testall */ = {
			isa = PBXAggregateTarget;
			buildConfigurationList = 2215A9BD192A47CE00E9E2CE /* Build configuration list for PBXAggregateTarget "testall" */;
			buildPhases = (
				2215A9BC192A47CE00E9E2CE /* ShellScript */,
			);
			dependencies = (
				2215A9BA192A47CE00E9E2CE /* PBXTargetDependency */,
			);
			name = testall;
			productName = testrun;
		};
		2215A9C1192A47D500E9E2CE /* testpollnone */ = {
			isa = PBXAggregateTarget;
			buildConfigurationList = 2215A9C5192A47D500E9E2CE /* Build configuration list for PBXAggregateTarget "testpollnone" */;
			buildPhases = (
				2215A9C4192A47D500E9E2CE /* ShellScript */,
			);
			dependencies = (
				2215A9C2192A47D500E9E2CE /* PBXTargetDependency */,
			);
			name = testpollnone;
			productName = testrun;
		};
		22CDE8EF16E9E97D00366D0A /* testrun */ = {
			isa = PBXAggregateTarget;
			buildConfigurationList = 22CDE8F016E9E97E00366D0A /* Build configuration list for PBXAggregateTarget "testrun" */;
			buildPhases = (
				22CDE8F416E9E9D400366D0A /* ShellScript */,
			);
			dependencies = (
				22CDE92E16E9EB9300366D0A /* PBXTargetDependency */,
			);
			name = testrun;
			productName = testrun;
		};
		3104AFF1156D37A0000A585A /* all */ = {
			isa = PBXAggregateTarget;
			buildConfigurationList = 3104AFF2156D37A0000A585A /* Build configuration list for PBXAggregateTarget "all" */;
			buildPhases = (
			);
			dependencies = (
				3104AFF6156D37BC000A585A /* PBXTargetDependency */,
				3114A644156E94FB001E0AA3 /* PBXTargetDependency */,
				22FACEF1188809B5000FDBC1 /* PBXTargetDependency */,
				3104AFF8156D37BE000A585A /* PBXTargetDependency */,
				3104B004156D37CD000A585A /* PBXTargetDependency */,
				22FA177916E8DB0C0098B23F /* PBXTargetDependency */,
				3104B01D156D398B000A585A /* PBXTargetDependency */,
				3104B02D156D39DF000A585A /* PBXTargetDependency */,
				3104AFFA156D37C1000A585A /* PBXTargetDependency */,
				3114A600156E940A001E0AA3 /* PBXTargetDependency */,
				3104AFFC156D37C3000A585A /* PBXTargetDependency */,
				31D60022156D3CF200337B26 /* PBXTargetDependency */,
				2291A5C0175CAB5F001D4920 /* PBXTargetDependency */,
				3114A677156E961C001E0AA3 /* PBXTargetDependency */,
				3114A612156E943B001E0AA3 /* PBXTargetDependency */,
				22B2BC3D18B643B300C33E63 /* PBXTargetDependency */,
				2291A5E6175CB207001D4920 /* PBXTargetDependency */,
				2291A5E8175CB20E001D4920 /* PBXTargetDependency */,
				3114A5CC156E932C001E0AA3 /* PBXTargetDependency */,
				3114A5EA156E93C4001E0AA3 /* PBXTargetDependency */,
				224CC79D175E187C002FF81B /* PBXTargetDependency */,
				22B2BC3F18B643B700C33E63 /* PBXTargetDependency */,
				3114A65B156E95B4001E0AA3 /* PBXTargetDependency */,
				2231BB6D18CA986B002D6322 /* PBXTargetDependency */,
				31D60034156D3D5A00337B26 /* PBXTargetDependency */,
				2286E4C918F4389E004111E2 /* PBXTargetDependency */,
				2231BB6F18CA986D002D6322 /* PBXTargetDependency */,
				3114A5A0156E915A001E0AA3 /* PBXTargetDependency */,
				3114A6A7156E9739001E0AA3 /* PBXTargetDependency */,
				3104AFFE156D37C6000A585A /* PBXTargetDependency */,
				3104B000156D37C8000A585A /* PBXTargetDependency */,
				3114A68D156E9686001E0AA3 /* PBXTargetDependency */,
				22C2ACB218BE4056006B3677 /* PBXTargetDependency */,
				31D6004F156D3EF700337B26 /* PBXTargetDependency */,
				3114A5B6156E92DC001E0AA3 /* PBXTargetDependency */,
				3104B002156D37CB000A585A /* PBXTargetDependency */,
				22B2BC3918B643AD00C33E63 /* PBXTargetDependency */,
				22B2BC3B18B643B000C33E63 /* PBXTargetDependency */,
				3104B04A156D3AE4000A585A /* PBXTargetDependency */,
				31D6009D156D404B00337B26 /* PBXTargetDependency */,
				314CB6EB1C6D272A0073CA42 /* PBXTargetDependency */,
				3114A62E156E94AA001E0AA3 /* PBXTargetDependency */,
				3114A6B9156E9763001E0AA3 /* PBXTargetDependency */,
				31D60063156D3F5C00337B26 /* PBXTargetDependency */,
				31D60087156D3FE600337B26 /* PBXTargetDependency */,
				3114A6D5156E9839001E0AA3 /* PBXTargetDependency */,
				2D07B9791636FCBD00DB751B /* PBXTargetDependency */,
				2275798916C5422900B662B0 /* PBXTargetDependency */,
			);
			name = all;
			productName = all;
		};
/* End PBXAggregateTarget section */

/* Begin PBXBuildFile section */
		2215A9C9192A495F00E9E2CE /* pooln.c in Sources */ = {isa = PBXBuildFile; fileRef = 22FACEDE18880933000FDBC1 /* pooln.c */; };
		2231BB5118CA97D8002D6322 /* testlib.c in Sources */ = {isa = PBXBuildFile; fileRef = 31EEAC9E156AB73400714D05 /* testlib.c */; };
		2231BB5318CA97D8002D6322 /* libmps.a in Frameworks */ = {isa = PBXBuildFile; fileRef = 31EEABFB156AAF9D00714D05 /* libmps.a */; };
		2231BB5F18CA97DC002D6322 /* testlib.c in Sources */ = {isa = PBXBuildFile; fileRef = 31EEAC9E156AB73400714D05 /* testlib.c */; };
		2231BB6118CA97DC002D6322 /* libmps.a in Frameworks */ = {isa = PBXBuildFile; fileRef = 31EEABFB156AAF9D00714D05 /* libmps.a */; };
		2231BB6A18CA984F002D6322 /* locusss.c in Sources */ = {isa = PBXBuildFile; fileRef = 2231BB6918CA983C002D6322 /* locusss.c */; };
		2231BB6B18CA9861002D6322 /* locbwcss.c in Sources */ = {isa = PBXBuildFile; fileRef = 2231BB6818CA9834002D6322 /* locbwcss.c */; };
		224CC791175E1821002FF81B /* testlib.c in Sources */ = {isa = PBXBuildFile; fileRef = 31EEAC9E156AB73400714D05 /* testlib.c */; };
		224CC793175E1821002FF81B /* libmps.a in Frameworks */ = {isa = PBXBuildFile; fileRef = 31EEABFB156AAF9D00714D05 /* libmps.a */; };
		224CC79F175E321C002FF81B /* mv2test.c in Sources */ = {isa = PBXBuildFile; fileRef = 3114A686156E9674001E0AA3 /* mv2test.c */; };
		224CC7A0175E322C002FF81B /* fotest.c in Sources */ = {isa = PBXBuildFile; fileRef = 224CC79E175E3202002FF81B /* fotest.c */; };
		22561A9818F4265D00372C66 /* testthrix.c in Sources */ = {isa = PBXBuildFile; fileRef = 22561A9718F4263300372C66 /* testthrix.c */; };
		22561A9918F4266600372C66 /* testthrix.c in Sources */ = {isa = PBXBuildFile; fileRef = 22561A9718F4263300372C66 /* testthrix.c */; };
		22561A9A18F426BB00372C66 /* testthrix.c in Sources */ = {isa = PBXBuildFile; fileRef = 22561A9718F4263300372C66 /* testthrix.c */; };
		22561A9B18F426F300372C66 /* testthrix.c in Sources */ = {isa = PBXBuildFile; fileRef = 22561A9718F4263300372C66 /* testthrix.c */; };
		2291A5B1175CAB2F001D4920 /* fmtdy.c in Sources */ = {isa = PBXBuildFile; fileRef = 3124CAC6156BE48D00753214 /* fmtdy.c */; };
		2291A5B2175CAB2F001D4920 /* fmtdytst.c in Sources */ = {isa = PBXBuildFile; fileRef = 3124CAC7156BE48D00753214 /* fmtdytst.c */; };
		2291A5B3175CAB2F001D4920 /* fmthe.c in Sources */ = {isa = PBXBuildFile; fileRef = 3124CAE4156BE6D500753214 /* fmthe.c */; };
		2291A5B4175CAB2F001D4920 /* fmtno.c in Sources */ = {isa = PBXBuildFile; fileRef = 3124CACC156BE4C200753214 /* fmtno.c */; };
		2291A5B5175CAB2F001D4920 /* testlib.c in Sources */ = {isa = PBXBuildFile; fileRef = 31EEAC9E156AB73400714D05 /* testlib.c */; };
		2291A5B7175CAB2F001D4920 /* libmps.a in Frameworks */ = {isa = PBXBuildFile; fileRef = 31EEABFB156AAF9D00714D05 /* libmps.a */; };
		2291A5BE175CAB4E001D4920 /* awlutth.c in Sources */ = {isa = PBXBuildFile; fileRef = 2291A5A9175CAA9B001D4920 /* awlutth.c */; };
		2291A5C5175CAFCA001D4920 /* fmtdy.c in Sources */ = {isa = PBXBuildFile; fileRef = 3124CAC6156BE48D00753214 /* fmtdy.c */; };
		2291A5C6175CAFCA001D4920 /* fmtdytst.c in Sources */ = {isa = PBXBuildFile; fileRef = 3124CAC7156BE48D00753214 /* fmtdytst.c */; };
		2291A5C7175CAFCA001D4920 /* fmtno.c in Sources */ = {isa = PBXBuildFile; fileRef = 3124CACC156BE4C200753214 /* fmtno.c */; };
		2291A5C8175CAFCA001D4920 /* testlib.c in Sources */ = {isa = PBXBuildFile; fileRef = 31EEAC9E156AB73400714D05 /* testlib.c */; };
		2291A5CB175CAFCA001D4920 /* libmps.a in Frameworks */ = {isa = PBXBuildFile; fileRef = 31EEABFB156AAF9D00714D05 /* libmps.a */; };
		2291A5D2175CAFF8001D4920 /* expt825.c in Sources */ = {isa = PBXBuildFile; fileRef = 2291A5AB175CAA9B001D4920 /* expt825.c */; };
		2291A5D8175CB05F001D4920 /* fmtdy.c in Sources */ = {isa = PBXBuildFile; fileRef = 3124CAC6156BE48D00753214 /* fmtdy.c */; };
		2291A5D9175CB05F001D4920 /* fmtdytst.c in Sources */ = {isa = PBXBuildFile; fileRef = 3124CAC7156BE48D00753214 /* fmtdytst.c */; };
		2291A5DA175CB05F001D4920 /* fmtno.c in Sources */ = {isa = PBXBuildFile; fileRef = 3124CACC156BE4C200753214 /* fmtno.c */; };
		2291A5DB175CB05F001D4920 /* testlib.c in Sources */ = {isa = PBXBuildFile; fileRef = 31EEAC9E156AB73400714D05 /* testlib.c */; };
		2291A5DD175CB05F001D4920 /* libmps.a in Frameworks */ = {isa = PBXBuildFile; fileRef = 31EEABFB156AAF9D00714D05 /* libmps.a */; };
		2291A5E4175CB076001D4920 /* exposet0.c in Sources */ = {isa = PBXBuildFile; fileRef = 2291A5AA175CAA9B001D4920 /* exposet0.c */; };
		2291A5ED175CB5E2001D4920 /* landtest.c in Sources */ = {isa = PBXBuildFile; fileRef = 2291A5E9175CB4EC001D4920 /* landtest.c */; };
		22B2BC2E18B6434F00C33E63 /* mps.c in Sources */ = {isa = PBXBuildFile; fileRef = 31A47BA3156C1E130039B1C2 /* mps.c */; };
		22B2BC3718B6437C00C33E63 /* scheme-advanced.c in Sources */ = {isa = PBXBuildFile; fileRef = 22B2BC2B18B6434000C33E63 /* scheme-advanced.c */; };
		22C2ACA718BE400A006B3677 /* testlib.c in Sources */ = {isa = PBXBuildFile; fileRef = 31EEAC9E156AB73400714D05 /* testlib.c */; };
		22C2ACA918BE400A006B3677 /* libmps.a in Frameworks */ = {isa = PBXBuildFile; fileRef = 31EEABFB156AAF9D00714D05 /* libmps.a */; };
		22C2ACB018BE4049006B3677 /* nailboardtest.c in Sources */ = {isa = PBXBuildFile; fileRef = 22C2ACA018BE3FEC006B3677 /* nailboardtest.c */; };
		22F846B518F437B900982BA7 /* testlib.c in Sources */ = {isa = PBXBuildFile; fileRef = 31EEAC9E156AB73400714D05 /* testlib.c */; };
		22F846B718F437B900982BA7 /* libmps.a in Frameworks */ = {isa = PBXBuildFile; fileRef = 31EEABFB156AAF9D00714D05 /* libmps.a */; };
		22F846BE18F437D700982BA7 /* lockut.c in Sources */ = {isa = PBXBuildFile; fileRef = 22F846AF18F4379C00982BA7 /* lockut.c */; };
		22F846BF18F437E000982BA7 /* testthrix.c in Sources */ = {isa = PBXBuildFile; fileRef = 22561A9718F4263300372C66 /* testthrix.c */; };
		22FA176916E8D6FC0098B23F /* fmtdy.c in Sources */ = {isa = PBXBuildFile; fileRef = 3124CAC6156BE48D00753214 /* fmtdy.c */; };
		22FA176A16E8D6FC0098B23F /* fmtdytst.c in Sources */ = {isa = PBXBuildFile; fileRef = 3124CAC7156BE48D00753214 /* fmtdytst.c */; };
		22FA176B16E8D6FC0098B23F /* fmthe.c in Sources */ = {isa = PBXBuildFile; fileRef = 3124CAE4156BE6D500753214 /* fmthe.c */; };
		22FA176C16E8D6FC0098B23F /* fmtno.c in Sources */ = {isa = PBXBuildFile; fileRef = 3124CACC156BE4C200753214 /* fmtno.c */; };
		22FA176D16E8D6FC0098B23F /* testlib.c in Sources */ = {isa = PBXBuildFile; fileRef = 31EEAC9E156AB73400714D05 /* testlib.c */; };
		22FA176F16E8D6FC0098B23F /* libmps.a in Frameworks */ = {isa = PBXBuildFile; fileRef = 31EEABFB156AAF9D00714D05 /* libmps.a */; };
		22FA177716E8D7A80098B23F /* amcssth.c in Sources */ = {isa = PBXBuildFile; fileRef = 22FA177616E8D7A80098B23F /* amcssth.c */; };
		22FACEE518880983000FDBC1 /* testlib.c in Sources */ = {isa = PBXBuildFile; fileRef = 31EEAC9E156AB73400714D05 /* testlib.c */; };
		22FACEE718880983000FDBC1 /* libmps.a in Frameworks */ = {isa = PBXBuildFile; fileRef = 31EEABFB156AAF9D00714D05 /* libmps.a */; };
		22FACEEE188809A3000FDBC1 /* fmtscheme.c in Sources */ = {isa = PBXBuildFile; fileRef = 22FACED6188807FF000FDBC1 /* fmtscheme.c */; };
		22FACEEF188809A7000FDBC1 /* airtest.c in Sources */ = {isa = PBXBuildFile; fileRef = 22FACED1188807FF000FDBC1 /* airtest.c */; };
		2D07B97A1636FCCE00DB751B /* eventsql.c in Sources */ = {isa = PBXBuildFile; fileRef = 2D07B96C1636FC7200DB751B /* eventsql.c */; };
		2D07B97C163705E400DB751B /* libsqlite3.dylib in Frameworks */ = {isa = PBXBuildFile; fileRef = 2D07B97B163705E400DB751B /* libsqlite3.dylib */; };
		2D53F2E716515A63009A1829 /* libmps.a in Frameworks */ = {isa = PBXBuildFile; fileRef = 31EEABFB156AAF9D00714D05 /* libmps.a */; };
		2D604BA516514C4F003AAF46 /* eventtxt.c in Sources */ = {isa = PBXBuildFile; fileRef = 2D604BA416514C4F003AAF46 /* eventtxt.c */; };
		3104AFBF156D3591000A585A /* apss.c in Sources */ = {isa = PBXBuildFile; fileRef = 3104AFBE156D3591000A585A /* apss.c */; };
		3104AFC2156D35B2000A585A /* libmps.a in Frameworks */ = {isa = PBXBuildFile; fileRef = 31EEABFB156AAF9D00714D05 /* libmps.a */; };
		3104AFC3156D35C3000A585A /* testlib.c in Sources */ = {isa = PBXBuildFile; fileRef = 31EEAC9E156AB73400714D05 /* testlib.c */; };
		3104AFD4156D35F7000A585A /* libmps.a in Frameworks */ = {isa = PBXBuildFile; fileRef = 31EEABFB156AAF9D00714D05 /* libmps.a */; };
		3104AFD5156D35FB000A585A /* testlib.c in Sources */ = {isa = PBXBuildFile; fileRef = 31EEAC9E156AB73400714D05 /* testlib.c */; };
		3104AFD8156D3607000A585A /* sacss.c in Sources */ = {isa = PBXBuildFile; fileRef = 3104AFD6156D3602000A585A /* sacss.c */; };
		3104AFE9156D3690000A585A /* libmps.a in Frameworks */ = {isa = PBXBuildFile; fileRef = 31EEABFB156AAF9D00714D05 /* libmps.a */; };
		3104AFEA156D3697000A585A /* testlib.c in Sources */ = {isa = PBXBuildFile; fileRef = 31EEAC9E156AB73400714D05 /* testlib.c */; };
		3104AFEC156D36A5000A585A /* amcsshe.c in Sources */ = {isa = PBXBuildFile; fileRef = 3104AFEB156D36A5000A585A /* amcsshe.c */; };
		3104AFED156D374A000A585A /* fmthe.c in Sources */ = {isa = PBXBuildFile; fileRef = 3124CAE4156BE6D500753214 /* fmthe.c */; };
		3104AFEE156D374D000A585A /* fmtno.c in Sources */ = {isa = PBXBuildFile; fileRef = 3124CACC156BE4C200753214 /* fmtno.c */; };
		3104AFEF156D3753000A585A /* fmtdy.c in Sources */ = {isa = PBXBuildFile; fileRef = 3124CAC6156BE48D00753214 /* fmtdy.c */; };
		3104AFF0156D3756000A585A /* fmtdytst.c in Sources */ = {isa = PBXBuildFile; fileRef = 3124CAC7156BE48D00753214 /* fmtdytst.c */; };
		3104B016156D390B000A585A /* amsss.c in Sources */ = {isa = PBXBuildFile; fileRef = 3104B015156D390B000A585A /* amsss.c */; };
		3104B017156D3915000A585A /* testlib.c in Sources */ = {isa = PBXBuildFile; fileRef = 31EEAC9E156AB73400714D05 /* testlib.c */; };
		3104B018156D3953000A585A /* libmps.a in Frameworks */ = {isa = PBXBuildFile; fileRef = 31EEABFB156AAF9D00714D05 /* libmps.a */; };
		3104B019156D3960000A585A /* fmtdy.c in Sources */ = {isa = PBXBuildFile; fileRef = 3124CAC6156BE48D00753214 /* fmtdy.c */; };
		3104B01A156D396E000A585A /* fmtdytst.c in Sources */ = {isa = PBXBuildFile; fileRef = 3124CAC7156BE48D00753214 /* fmtdytst.c */; };
		3104B01B156D3973000A585A /* fmtno.c in Sources */ = {isa = PBXBuildFile; fileRef = 3124CACC156BE4C200753214 /* fmtno.c */; };
		3104B02E156D39E2000A585A /* libmps.a in Frameworks */ = {isa = PBXBuildFile; fileRef = 31EEABFB156AAF9D00714D05 /* libmps.a */; };
		3104B031156D39FD000A585A /* fmthe.c in Sources */ = {isa = PBXBuildFile; fileRef = 3124CAE4156BE6D500753214 /* fmthe.c */; };
		3104B032156D3A00000A585A /* fmtdytst.c in Sources */ = {isa = PBXBuildFile; fileRef = 3124CAC7156BE48D00753214 /* fmtdytst.c */; };
		3104B033156D3A05000A585A /* testlib.c in Sources */ = {isa = PBXBuildFile; fileRef = 31EEAC9E156AB73400714D05 /* testlib.c */; };
		3104B034156D3A2C000A585A /* amssshe.c in Sources */ = {isa = PBXBuildFile; fileRef = 3104B02F156D39F2000A585A /* amssshe.c */; };
		3104B035156D3A39000A585A /* fmtdy.c in Sources */ = {isa = PBXBuildFile; fileRef = 3124CAC6156BE48D00753214 /* fmtdy.c */; };
		3104B036156D3A49000A585A /* fmtno.c in Sources */ = {isa = PBXBuildFile; fileRef = 3124CACC156BE4C200753214 /* fmtno.c */; };
		3104B04E156D3AFE000A585A /* testlib.c in Sources */ = {isa = PBXBuildFile; fileRef = 31EEAC9E156AB73400714D05 /* testlib.c */; };
		3104B04F156D3B09000A585A /* fmtdy.c in Sources */ = {isa = PBXBuildFile; fileRef = 3124CAC6156BE48D00753214 /* fmtdy.c */; };
		3104B050156D3B09000A585A /* fmtdytst.c in Sources */ = {isa = PBXBuildFile; fileRef = 3124CAC7156BE48D00753214 /* fmtdytst.c */; };
		3104B051156D3B09000A585A /* fmtno.c in Sources */ = {isa = PBXBuildFile; fileRef = 3124CACC156BE4C200753214 /* fmtno.c */; };
		31108A3E1C6B90E900E728EA /* testlib.c in Sources */ = {isa = PBXBuildFile; fileRef = 31EEAC9E156AB73400714D05 /* testlib.c */; };
		31108A411C6B90E900E728EA /* libmps.a in Frameworks */ = {isa = PBXBuildFile; fileRef = 31EEABFB156AAF9D00714D05 /* libmps.a */; };
		31108A481C6B911B00E728EA /* tagtest.c in Sources */ = {isa = PBXBuildFile; fileRef = 31108A391C6B90D600E728EA /* tagtest.c */; };
		3114A59B156E914B001E0AA3 /* libmps.a in Frameworks */ = {isa = PBXBuildFile; fileRef = 31EEABFB156AAF9D00714D05 /* libmps.a */; };
		3114A59C156E914F001E0AA3 /* testlib.c in Sources */ = {isa = PBXBuildFile; fileRef = 31EEAC9E156AB73400714D05 /* testlib.c */; };
		3114A5A2156E9168001E0AA3 /* locv.c in Sources */ = {isa = PBXBuildFile; fileRef = 3114A5A1156E9168001E0AA3 /* locv.c */; };
		3114A5B1156E92C8001E0AA3 /* libmps.a in Frameworks */ = {isa = PBXBuildFile; fileRef = 31EEABFB156AAF9D00714D05 /* libmps.a */; };
		3114A5B2156E92CB001E0AA3 /* testlib.c in Sources */ = {isa = PBXBuildFile; fileRef = 31EEAC9E156AB73400714D05 /* testlib.c */; };
		3114A5B8156E92F1001E0AA3 /* qs.c in Sources */ = {isa = PBXBuildFile; fileRef = 3114A5B7156E92F0001E0AA3 /* qs.c */; };
		3114A5C7156E9322001E0AA3 /* testlib.c in Sources */ = {isa = PBXBuildFile; fileRef = 31EEAC9E156AB73400714D05 /* testlib.c */; };
		3114A5C8156E9322001E0AA3 /* libmps.a in Frameworks */ = {isa = PBXBuildFile; fileRef = 31EEABFB156AAF9D00714D05 /* libmps.a */; };
		3114A5CE156E9369001E0AA3 /* finalcv.c in Sources */ = {isa = PBXBuildFile; fileRef = 3114A5CD156E9369001E0AA3 /* finalcv.c */; };
		3114A5CF156E9381001E0AA3 /* fmtdy.c in Sources */ = {isa = PBXBuildFile; fileRef = 3124CAC6156BE48D00753214 /* fmtdy.c */; };
		3114A5D0156E9381001E0AA3 /* fmtdytst.c in Sources */ = {isa = PBXBuildFile; fileRef = 3124CAC7156BE48D00753214 /* fmtdytst.c */; };
		3114A5D1156E9381001E0AA3 /* fmtno.c in Sources */ = {isa = PBXBuildFile; fileRef = 3124CACC156BE4C200753214 /* fmtno.c */; };
		3114A5E0156E93AE001E0AA3 /* fmtdy.c in Sources */ = {isa = PBXBuildFile; fileRef = 3124CAC6156BE48D00753214 /* fmtdy.c */; };
		3114A5E1156E93AE001E0AA3 /* fmtdytst.c in Sources */ = {isa = PBXBuildFile; fileRef = 3124CAC7156BE48D00753214 /* fmtdytst.c */; };
		3114A5E2156E93AE001E0AA3 /* fmtno.c in Sources */ = {isa = PBXBuildFile; fileRef = 3124CACC156BE4C200753214 /* fmtno.c */; };
		3114A5E3156E93AE001E0AA3 /* testlib.c in Sources */ = {isa = PBXBuildFile; fileRef = 31EEAC9E156AB73400714D05 /* testlib.c */; };
		3114A5E4156E93AE001E0AA3 /* libmps.a in Frameworks */ = {isa = PBXBuildFile; fileRef = 31EEABFB156AAF9D00714D05 /* libmps.a */; };
		3114A5E6156E93B9001E0AA3 /* finaltest.c in Sources */ = {isa = PBXBuildFile; fileRef = 3114A5E5156E93B9001E0AA3 /* finaltest.c */; };
		3114A5F9156E93F3001E0AA3 /* testlib.c in Sources */ = {isa = PBXBuildFile; fileRef = 31EEAC9E156AB73400714D05 /* testlib.c */; };
		3114A5FA156E93F3001E0AA3 /* libmps.a in Frameworks */ = {isa = PBXBuildFile; fileRef = 31EEABFB156AAF9D00714D05 /* libmps.a */; };
		3114A5FC156E93FC001E0AA3 /* arenacv.c in Sources */ = {isa = PBXBuildFile; fileRef = 3114A5FB156E93FC001E0AA3 /* arenacv.c */; };
		3114A615156E944E001E0AA3 /* bttest.c in Sources */ = {isa = PBXBuildFile; fileRef = 3114A613156E944A001E0AA3 /* bttest.c */; };
		3114A616156E9455001E0AA3 /* testlib.c in Sources */ = {isa = PBXBuildFile; fileRef = 31EEAC9E156AB73400714D05 /* testlib.c */; };
		3114A617156E946B001E0AA3 /* libmps.a in Frameworks */ = {isa = PBXBuildFile; fileRef = 31EEABFB156AAF9D00714D05 /* libmps.a */; };
		3114A626156E948C001E0AA3 /* libmps.a in Frameworks */ = {isa = PBXBuildFile; fileRef = 31EEABFB156AAF9D00714D05 /* libmps.a */; };
		3114A627156E9490001E0AA3 /* testlib.c in Sources */ = {isa = PBXBuildFile; fileRef = 31EEAC9E156AB73400714D05 /* testlib.c */; };
		3114A62A156E949E001E0AA3 /* teletest.c in Sources */ = {isa = PBXBuildFile; fileRef = 3114A628156E949A001E0AA3 /* teletest.c */; };
		3114A63E156E94EA001E0AA3 /* abqtest.c in Sources */ = {isa = PBXBuildFile; fileRef = 3114A63D156E94EA001E0AA3 /* abqtest.c */; };
		3114A63F156E94F0001E0AA3 /* testlib.c in Sources */ = {isa = PBXBuildFile; fileRef = 31EEAC9E156AB73400714D05 /* testlib.c */; };
		3114A640156E94F0001E0AA3 /* libmps.a in Frameworks */ = {isa = PBXBuildFile; fileRef = 31EEABFB156AAF9D00714D05 /* libmps.a */; };
		3114A66E156E95F2001E0AA3 /* btcv.c in Sources */ = {isa = PBXBuildFile; fileRef = 3114A66C156E95EB001E0AA3 /* btcv.c */; };
		3114A66F156E95F2001E0AA3 /* testlib.c in Sources */ = {isa = PBXBuildFile; fileRef = 31EEAC9E156AB73400714D05 /* testlib.c */; };
		3114A670156E95F2001E0AA3 /* libmps.a in Frameworks */ = {isa = PBXBuildFile; fileRef = 31EEABFB156AAF9D00714D05 /* libmps.a */; };
		3114A672156E95F6001E0AA3 /* testlib.c in Sources */ = {isa = PBXBuildFile; fileRef = 31EEAC9E156AB73400714D05 /* testlib.c */; };
		3114A673156E95F6001E0AA3 /* libmps.a in Frameworks */ = {isa = PBXBuildFile; fileRef = 31EEABFB156AAF9D00714D05 /* libmps.a */; };
		3114A688156E967C001E0AA3 /* testlib.c in Sources */ = {isa = PBXBuildFile; fileRef = 31EEAC9E156AB73400714D05 /* testlib.c */; };
		3114A6A1156E9729001E0AA3 /* messtest.c in Sources */ = {isa = PBXBuildFile; fileRef = 3114A69F156E9725001E0AA3 /* messtest.c */; };
		3114A6A2156E972D001E0AA3 /* testlib.c in Sources */ = {isa = PBXBuildFile; fileRef = 31EEAC9E156AB73400714D05 /* testlib.c */; };
		3114A6A3156E972D001E0AA3 /* libmps.a in Frameworks */ = {isa = PBXBuildFile; fileRef = 31EEABFB156AAF9D00714D05 /* libmps.a */; };
		3114A6BC156E976C001E0AA3 /* walkt0.c in Sources */ = {isa = PBXBuildFile; fileRef = 3114A6BA156E9768001E0AA3 /* walkt0.c */; };
		3114A6BD156E9771001E0AA3 /* testlib.c in Sources */ = {isa = PBXBuildFile; fileRef = 31EEAC9E156AB73400714D05 /* testlib.c */; };
		3114A6BE156E9771001E0AA3 /* libmps.a in Frameworks */ = {isa = PBXBuildFile; fileRef = 31EEABFB156AAF9D00714D05 /* libmps.a */; };
		3114A6BF156E97B8001E0AA3 /* fmtdy.c in Sources */ = {isa = PBXBuildFile; fileRef = 3124CAC6156BE48D00753214 /* fmtdy.c */; };
		3114A6C0156E97B8001E0AA3 /* fmtdytst.c in Sources */ = {isa = PBXBuildFile; fileRef = 3124CAC7156BE48D00753214 /* fmtdytst.c */; };
		3114A6C1156E97B8001E0AA3 /* fmtno.c in Sources */ = {isa = PBXBuildFile; fileRef = 3124CACC156BE4C200753214 /* fmtno.c */; };
		3114A6D1156E9829001E0AA3 /* eventcnv.c in Sources */ = {isa = PBXBuildFile; fileRef = 3114A6D0156E9829001E0AA3 /* eventcnv.c */; };
		3114A6D7156E9923001E0AA3 /* libmps.a in Frameworks */ = {isa = PBXBuildFile; fileRef = 31EEABFB156AAF9D00714D05 /* libmps.a */; };
		3114A6DD156E9A0F001E0AA3 /* libmps.a in Frameworks */ = {isa = PBXBuildFile; fileRef = 31EEABFB156AAF9D00714D05 /* libmps.a */; };
		3124CAC3156BE40100753214 /* awlut.c in Sources */ = {isa = PBXBuildFile; fileRef = 3124CAC2156BE40100753214 /* awlut.c */; };
		3124CAC4156BE40D00753214 /* libmps.a in Frameworks */ = {isa = PBXBuildFile; fileRef = 31EEABFB156AAF9D00714D05 /* libmps.a */; };
		3124CAC5156BE41700753214 /* testlib.c in Sources */ = {isa = PBXBuildFile; fileRef = 31EEAC9E156AB73400714D05 /* testlib.c */; };
		3124CAC8156BE48D00753214 /* fmtdy.c in Sources */ = {isa = PBXBuildFile; fileRef = 3124CAC6156BE48D00753214 /* fmtdy.c */; };
		3124CAC9156BE48D00753214 /* fmtdytst.c in Sources */ = {isa = PBXBuildFile; fileRef = 3124CAC7156BE48D00753214 /* fmtdytst.c */; };
		3124CACD156BE4C200753214 /* fmtno.c in Sources */ = {isa = PBXBuildFile; fileRef = 3124CACC156BE4C200753214 /* fmtno.c */; };
		3124CADF156BE65900753214 /* mpsicv.c in Sources */ = {isa = PBXBuildFile; fileRef = 3124CADE156BE65900753214 /* mpsicv.c */; };
		3124CAE0156BE66B00753214 /* testlib.c in Sources */ = {isa = PBXBuildFile; fileRef = 31EEAC9E156AB73400714D05 /* testlib.c */; };
		3124CAE1156BE67000753214 /* libmps.a in Frameworks */ = {isa = PBXBuildFile; fileRef = 31EEABFB156AAF9D00714D05 /* libmps.a */; };
		3124CAE2156BE68E00753214 /* fmtdy.c in Sources */ = {isa = PBXBuildFile; fileRef = 3124CAC6156BE48D00753214 /* fmtdy.c */; };
		3124CAE3156BE69B00753214 /* fmtno.c in Sources */ = {isa = PBXBuildFile; fileRef = 3124CACC156BE4C200753214 /* fmtno.c */; };
		3124CAE5156BE6D500753214 /* fmthe.c in Sources */ = {isa = PBXBuildFile; fileRef = 3124CAE4156BE6D500753214 /* fmthe.c */; };
		3124CAE6156BE6F700753214 /* fmtdytst.c in Sources */ = {isa = PBXBuildFile; fileRef = 3124CAC7156BE48D00753214 /* fmtdytst.c */; };
		3124CAF6156BE81100753214 /* amcss.c in Sources */ = {isa = PBXBuildFile; fileRef = 3124CAF5156BE81100753214 /* amcss.c */; };
		3124CAF7156BE82000753214 /* fmtdy.c in Sources */ = {isa = PBXBuildFile; fileRef = 3124CAC6156BE48D00753214 /* fmtdy.c */; };
		3124CAF8156BE82000753214 /* fmtdytst.c in Sources */ = {isa = PBXBuildFile; fileRef = 3124CAC7156BE48D00753214 /* fmtdytst.c */; };
		3124CAF9156BE82000753214 /* fmthe.c in Sources */ = {isa = PBXBuildFile; fileRef = 3124CAE4156BE6D500753214 /* fmthe.c */; };
		3124CAFA156BE82000753214 /* fmtno.c in Sources */ = {isa = PBXBuildFile; fileRef = 3124CACC156BE4C200753214 /* fmtno.c */; };
		3124CAFB156BE82000753214 /* testlib.c in Sources */ = {isa = PBXBuildFile; fileRef = 31EEAC9E156AB73400714D05 /* testlib.c */; };
		3124CAFC156BE82900753214 /* libmps.a in Frameworks */ = {isa = PBXBuildFile; fileRef = 31EEABFB156AAF9D00714D05 /* libmps.a */; };
		3150AE53156ABA2500A6E22A /* libmps.a in Frameworks */ = {isa = PBXBuildFile; fileRef = 31EEABFB156AAF9D00714D05 /* libmps.a */; };
		318DA8D31892B27E0089718C /* testlib.c in Sources */ = {isa = PBXBuildFile; fileRef = 31EEAC9E156AB73400714D05 /* testlib.c */; };
		31A47BA4156C1E130039B1C2 /* mps.c in Sources */ = {isa = PBXBuildFile; fileRef = 31A47BA3156C1E130039B1C2 /* mps.c */; };
		31D60007156D3C6200337B26 /* segsmss.c in Sources */ = {isa = PBXBuildFile; fileRef = 31D60006156D3C5F00337B26 /* segsmss.c */; };
		31D60008156D3C7400337B26 /* libmps.a in Frameworks */ = {isa = PBXBuildFile; fileRef = 31EEABFB156AAF9D00714D05 /* libmps.a */; };
		31D60018156D3CC300337B26 /* awluthe.c in Sources */ = {isa = PBXBuildFile; fileRef = 31D60017156D3CC300337B26 /* awluthe.c */; };
		31D60019156D3CCC00337B26 /* libmps.a in Frameworks */ = {isa = PBXBuildFile; fileRef = 31EEABFB156AAF9D00714D05 /* libmps.a */; };
		31D6001A156D3CDC00337B26 /* fmtdy.c in Sources */ = {isa = PBXBuildFile; fileRef = 3124CAC6156BE48D00753214 /* fmtdy.c */; };
		31D6001B156D3CDC00337B26 /* fmtdytst.c in Sources */ = {isa = PBXBuildFile; fileRef = 3124CAC7156BE48D00753214 /* fmtdytst.c */; };
		31D6001C156D3CDC00337B26 /* fmthe.c in Sources */ = {isa = PBXBuildFile; fileRef = 3124CAE4156BE6D500753214 /* fmthe.c */; };
		31D6001D156D3CDC00337B26 /* fmtno.c in Sources */ = {isa = PBXBuildFile; fileRef = 3124CACC156BE4C200753214 /* fmtno.c */; };
		31D6001E156D3CDF00337B26 /* testlib.c in Sources */ = {isa = PBXBuildFile; fileRef = 31EEAC9E156AB73400714D05 /* testlib.c */; };
		31D60035156D3DF300337B26 /* libmps.a in Frameworks */ = {isa = PBXBuildFile; fileRef = 31EEABFB156AAF9D00714D05 /* libmps.a */; };
		31D60038156D3E3000337B26 /* lockcov.c in Sources */ = {isa = PBXBuildFile; fileRef = 31D60036156D3E0200337B26 /* lockcov.c */; };
		31D60039156D3E3E00337B26 /* testlib.c in Sources */ = {isa = PBXBuildFile; fileRef = 31EEAC9E156AB73400714D05 /* testlib.c */; };
		31D60048156D3ECF00337B26 /* testlib.c in Sources */ = {isa = PBXBuildFile; fileRef = 31EEAC9E156AB73400714D05 /* testlib.c */; };
		31D60049156D3ED200337B26 /* libmps.a in Frameworks */ = {isa = PBXBuildFile; fileRef = 31EEABFB156AAF9D00714D05 /* libmps.a */; };
		31D6004B156D3EE600337B26 /* poolncv.c in Sources */ = {isa = PBXBuildFile; fileRef = 31D6004A156D3EE600337B26 /* poolncv.c */; };
		31D6005F156D3F4A00337B26 /* zcoll.c in Sources */ = {isa = PBXBuildFile; fileRef = 31D6005E156D3F4A00337B26 /* zcoll.c */; };
		31D60060156D3F5000337B26 /* libmps.a in Frameworks */ = {isa = PBXBuildFile; fileRef = 31EEABFB156AAF9D00714D05 /* libmps.a */; };
		31D60069156D3F7200337B26 /* fmtdy.c in Sources */ = {isa = PBXBuildFile; fileRef = 3124CAC6156BE48D00753214 /* fmtdy.c */; };
		31D6006A156D3F7200337B26 /* fmtdytst.c in Sources */ = {isa = PBXBuildFile; fileRef = 3124CAC7156BE48D00753214 /* fmtdytst.c */; };
		31D6006B156D3F7200337B26 /* fmtno.c in Sources */ = {isa = PBXBuildFile; fileRef = 3124CACC156BE4C200753214 /* fmtno.c */; };
		31D6006C156D3F7200337B26 /* testlib.c in Sources */ = {isa = PBXBuildFile; fileRef = 31EEAC9E156AB73400714D05 /* testlib.c */; };
		31D6007D156D3FCF00337B26 /* zmess.c in Sources */ = {isa = PBXBuildFile; fileRef = 31D6007B156D3FCC00337B26 /* zmess.c */; };
		31D6007E156D3FD700337B26 /* fmtdy.c in Sources */ = {isa = PBXBuildFile; fileRef = 3124CAC6156BE48D00753214 /* fmtdy.c */; };
		31D6007F156D3FD700337B26 /* fmtdytst.c in Sources */ = {isa = PBXBuildFile; fileRef = 3124CAC7156BE48D00753214 /* fmtdytst.c */; };
		31D60080156D3FD700337B26 /* fmthe.c in Sources */ = {isa = PBXBuildFile; fileRef = 3124CAE4156BE6D500753214 /* fmthe.c */; };
		31D60081156D3FD700337B26 /* fmtno.c in Sources */ = {isa = PBXBuildFile; fileRef = 3124CACC156BE4C200753214 /* fmtno.c */; };
		31D60082156D3FD700337B26 /* testlib.c in Sources */ = {isa = PBXBuildFile; fileRef = 31EEAC9E156AB73400714D05 /* testlib.c */; };
		31D60083156D3FDB00337B26 /* libmps.a in Frameworks */ = {isa = PBXBuildFile; fileRef = 31EEABFB156AAF9D00714D05 /* libmps.a */; };
		31D6009A156D404000337B26 /* steptest.c in Sources */ = {isa = PBXBuildFile; fileRef = 31D60098156D403C00337B26 /* steptest.c */; };
		31D6009B156D404400337B26 /* libmps.a in Frameworks */ = {isa = PBXBuildFile; fileRef = 31EEABFB156AAF9D00714D05 /* libmps.a */; };
		31D6009E156D406400337B26 /* fmtdy.c in Sources */ = {isa = PBXBuildFile; fileRef = 3124CAC6156BE48D00753214 /* fmtdy.c */; };
		31D6009F156D406400337B26 /* fmtdytst.c in Sources */ = {isa = PBXBuildFile; fileRef = 3124CAC7156BE48D00753214 /* fmtdytst.c */; };
		31D600A0156D406400337B26 /* fmtno.c in Sources */ = {isa = PBXBuildFile; fileRef = 3124CACC156BE4C200753214 /* fmtno.c */; };
		31D600A1156D406400337B26 /* testlib.c in Sources */ = {isa = PBXBuildFile; fileRef = 31EEAC9E156AB73400714D05 /* testlib.c */; };
		31EEAC75156AB58E00714D05 /* mpmss.c in Sources */ = {isa = PBXBuildFile; fileRef = 31EEAC74156AB58E00714D05 /* mpmss.c */; };
		31EEAC9F156AB73400714D05 /* testlib.c in Sources */ = {isa = PBXBuildFile; fileRef = 31EEAC9E156AB73400714D05 /* testlib.c */; };
		31FCAE161769244F008C034C /* mps.c in Sources */ = {isa = PBXBuildFile; fileRef = 31A47BA3156C1E130039B1C2 /* mps.c */; };
		31FCAE19176924D4008C034C /* scheme.c in Sources */ = {isa = PBXBuildFile; fileRef = 31FCAE18176924D4008C034C /* scheme.c */; };
		6313D46918A400B200EB03EF /* testlib.c in Sources */ = {isa = PBXBuildFile; fileRef = 31EEAC9E156AB73400714D05 /* testlib.c */; };
		6313D47318A4028E00EB03EF /* djbench.c in Sources */ = {isa = PBXBuildFile; fileRef = 318DA8CE1892B1210089718C /* djbench.c */; };
		6313D47418A4029200EB03EF /* gcbench.c in Sources */ = {isa = PBXBuildFile; fileRef = 6313D46618A3FDC900EB03EF /* gcbench.c */; };
		6313D47518A40C6300EB03EF /* fmtdytst.c in Sources */ = {isa = PBXBuildFile; fileRef = 3124CAC7156BE48D00753214 /* fmtdytst.c */; };
		6313D47618A40C7B00EB03EF /* fmtdy.c in Sources */ = {isa = PBXBuildFile; fileRef = 3124CAC6156BE48D00753214 /* fmtdy.c */; };
		6313D47718A40D0400EB03EF /* fmtno.c in Sources */ = {isa = PBXBuildFile; fileRef = 3124CACC156BE4C200753214 /* fmtno.c */; };
/* End PBXBuildFile section */

/* Begin PBXContainerItemProxy section */
		2215A9AB192A47BB00E9E2CE /* PBXContainerItemProxy */ = {
			isa = PBXContainerItemProxy;
			containerPortal = 31EEABDA156AAE9E00714D05 /* Project object */;
			proxyType = 1;
			remoteGlobalIDString = 3104AFF1156D37A0000A585A;
			remoteInfo = all;
		};
		2215A9B3192A47C500E9E2CE /* PBXContainerItemProxy */ = {
			isa = PBXContainerItemProxy;
			containerPortal = 31EEABDA156AAE9E00714D05 /* Project object */;
			proxyType = 1;
			remoteGlobalIDString = 3104AFF1156D37A0000A585A;
			remoteInfo = all;
		};
		2215A9BB192A47CE00E9E2CE /* PBXContainerItemProxy */ = {
			isa = PBXContainerItemProxy;
			containerPortal = 31EEABDA156AAE9E00714D05 /* Project object */;
			proxyType = 1;
			remoteGlobalIDString = 3104AFF1156D37A0000A585A;
			remoteInfo = all;
		};
		2215A9C3192A47D500E9E2CE /* PBXContainerItemProxy */ = {
			isa = PBXContainerItemProxy;
			containerPortal = 31EEABDA156AAE9E00714D05 /* Project object */;
			proxyType = 1;
			remoteGlobalIDString = 3104AFF1156D37A0000A585A;
			remoteInfo = all;
		};
		2231BB4E18CA97D8002D6322 /* PBXContainerItemProxy */ = {
			isa = PBXContainerItemProxy;
			containerPortal = 31EEABDA156AAE9E00714D05 /* Project object */;
			proxyType = 1;
			remoteGlobalIDString = 31EEABFA156AAF9D00714D05;
			remoteInfo = mps;
		};
		2231BB5C18CA97DC002D6322 /* PBXContainerItemProxy */ = {
			isa = PBXContainerItemProxy;
			containerPortal = 31EEABDA156AAE9E00714D05 /* Project object */;
			proxyType = 1;
			remoteGlobalIDString = 31EEABFA156AAF9D00714D05;
			remoteInfo = mps;
		};
		2231BB6C18CA986B002D6322 /* PBXContainerItemProxy */ = {
			isa = PBXContainerItemProxy;
			containerPortal = 31EEABDA156AAE9E00714D05 /* Project object */;
			proxyType = 1;
			remoteGlobalIDString = 2231BB4C18CA97D8002D6322;
			remoteInfo = locbwcss;
		};
		2231BB6E18CA986D002D6322 /* PBXContainerItemProxy */ = {
			isa = PBXContainerItemProxy;
			containerPortal = 31EEABDA156AAE9E00714D05 /* Project object */;
			proxyType = 1;
			remoteGlobalIDString = 2231BB5A18CA97DC002D6322;
			remoteInfo = locusss;
		};
		224CC78E175E1821002FF81B /* PBXContainerItemProxy */ = {
			isa = PBXContainerItemProxy;
			containerPortal = 31EEABDA156AAE9E00714D05 /* Project object */;
			proxyType = 1;
			remoteGlobalIDString = 31EEABFA156AAF9D00714D05;
			remoteInfo = mps;
		};
		224CC79C175E187C002FF81B /* PBXContainerItemProxy */ = {
			isa = PBXContainerItemProxy;
			containerPortal = 31EEABDA156AAE9E00714D05 /* Project object */;
			proxyType = 1;
			remoteGlobalIDString = 224CC78C175E1821002FF81B;
			remoteInfo = mvfftest;
		};
		2275798816C5422900B662B0 /* PBXContainerItemProxy */ = {
			isa = PBXContainerItemProxy;
			containerPortal = 31EEABDA156AAE9E00714D05 /* Project object */;
			proxyType = 1;
			remoteGlobalIDString = 2D604B9B16514B1A003AAF46;
			remoteInfo = mpseventtxt;
		};
		2286E4C818F4389E004111E2 /* PBXContainerItemProxy */ = {
			isa = PBXContainerItemProxy;
			containerPortal = 31EEABDA156AAE9E00714D05 /* Project object */;
			proxyType = 1;
			remoteGlobalIDString = 22F846B018F437B900982BA7;
			remoteInfo = lockut;
		};
		2291A5AE175CAB2F001D4920 /* PBXContainerItemProxy */ = {
			isa = PBXContainerItemProxy;
			containerPortal = 31EEABDA156AAE9E00714D05 /* Project object */;
			proxyType = 1;
			remoteGlobalIDString = 31EEABFA156AAF9D00714D05;
			remoteInfo = mps;
		};
		2291A5BF175CAB5F001D4920 /* PBXContainerItemProxy */ = {
			isa = PBXContainerItemProxy;
			containerPortal = 31EEABDA156AAE9E00714D05 /* Project object */;
			proxyType = 1;
			remoteGlobalIDString = 2291A5AC175CAB2F001D4920;
			remoteInfo = awlutth;
		};
		2291A5C3175CAFCA001D4920 /* PBXContainerItemProxy */ = {
			isa = PBXContainerItemProxy;
			containerPortal = 31EEABDA156AAE9E00714D05 /* Project object */;
			proxyType = 1;
			remoteGlobalIDString = 31EEABFA156AAF9D00714D05;
			remoteInfo = mps;
		};
		2291A5D5175CB05F001D4920 /* PBXContainerItemProxy */ = {
			isa = PBXContainerItemProxy;
			containerPortal = 31EEABDA156AAE9E00714D05 /* Project object */;
			proxyType = 1;
			remoteGlobalIDString = 31EEABFA156AAF9D00714D05;
			remoteInfo = mps;
		};
		2291A5E5175CB207001D4920 /* PBXContainerItemProxy */ = {
			isa = PBXContainerItemProxy;
			containerPortal = 31EEABDA156AAE9E00714D05 /* Project object */;
			proxyType = 1;
			remoteGlobalIDString = 2291A5D3175CB05F001D4920;
			remoteInfo = exposet0;
		};
		2291A5E7175CB20E001D4920 /* PBXContainerItemProxy */ = {
			isa = PBXContainerItemProxy;
			containerPortal = 31EEABDA156AAE9E00714D05 /* Project object */;
			proxyType = 1;
			remoteGlobalIDString = 2291A5C1175CAFCA001D4920;
			remoteInfo = expt825;
		};
		22B2BC3818B643AD00C33E63 /* PBXContainerItemProxy */ = {
			isa = PBXContainerItemProxy;
			containerPortal = 31EEABDA156AAE9E00714D05 /* Project object */;
			proxyType = 1;
			remoteGlobalIDString = 31FCAE0917692403008C034C;
			remoteInfo = scheme;
		};
		22B2BC3A18B643B000C33E63 /* PBXContainerItemProxy */ = {
			isa = PBXContainerItemProxy;
			containerPortal = 31EEABDA156AAE9E00714D05 /* Project object */;
			proxyType = 1;
			remoteGlobalIDString = 22B2BC2C18B6434F00C33E63;
			remoteInfo = "scheme-advanced";
		};
		22B2BC3C18B643B300C33E63 /* PBXContainerItemProxy */ = {
			isa = PBXContainerItemProxy;
			containerPortal = 31EEABDA156AAE9E00714D05 /* Project object */;
			proxyType = 1;
			remoteGlobalIDString = 318DA8C31892B0F30089718C;
			remoteInfo = djbench;
		};
		22B2BC3E18B643B700C33E63 /* PBXContainerItemProxy */ = {
			isa = PBXContainerItemProxy;
			containerPortal = 31EEABDA156AAE9E00714D05 /* Project object */;
			proxyType = 1;
			remoteGlobalIDString = 6313D46718A400B200EB03EF;
			remoteInfo = gcbench;
		};
		22C2ACA418BE400A006B3677 /* PBXContainerItemProxy */ = {
			isa = PBXContainerItemProxy;
			containerPortal = 31EEABDA156AAE9E00714D05 /* Project object */;
			proxyType = 1;
			remoteGlobalIDString = 31EEABFA156AAF9D00714D05;
			remoteInfo = mps;
		};
		22C2ACB118BE4056006B3677 /* PBXContainerItemProxy */ = {
			isa = PBXContainerItemProxy;
			containerPortal = 31EEABDA156AAE9E00714D05 /* Project object */;
			proxyType = 1;
			remoteGlobalIDString = 22C2ACA218BE400A006B3677;
			remoteInfo = nailboardtest;
		};
		22CDE92D16E9EB9300366D0A /* PBXContainerItemProxy */ = {
			isa = PBXContainerItemProxy;
			containerPortal = 31EEABDA156AAE9E00714D05 /* Project object */;
			proxyType = 1;
			remoteGlobalIDString = 3104AFF1156D37A0000A585A;
			remoteInfo = all;
		};
		22F846B218F437B900982BA7 /* PBXContainerItemProxy */ = {
			isa = PBXContainerItemProxy;
			containerPortal = 31EEABDA156AAE9E00714D05 /* Project object */;
			proxyType = 1;
			remoteGlobalIDString = 31EEABFA156AAF9D00714D05;
			remoteInfo = mps;
		};
		22FA176616E8D6FC0098B23F /* PBXContainerItemProxy */ = {
			isa = PBXContainerItemProxy;
			containerPortal = 31EEABDA156AAE9E00714D05 /* Project object */;
			proxyType = 1;
			remoteGlobalIDString = 31EEABFA156AAF9D00714D05;
			remoteInfo = mps;
		};
		22FA177816E8DB0C0098B23F /* PBXContainerItemProxy */ = {
			isa = PBXContainerItemProxy;
			containerPortal = 31EEABDA156AAE9E00714D05 /* Project object */;
			proxyType = 1;
			remoteGlobalIDString = 22FA176416E8D6FC0098B23F;
			remoteInfo = amcssth;
		};
		22FACEE218880983000FDBC1 /* PBXContainerItemProxy */ = {
			isa = PBXContainerItemProxy;
			containerPortal = 31EEABDA156AAE9E00714D05 /* Project object */;
			proxyType = 1;
			remoteGlobalIDString = 31EEABFA156AAF9D00714D05;
			remoteInfo = mps;
		};
		22FACEF0188809B5000FDBC1 /* PBXContainerItemProxy */ = {
			isa = PBXContainerItemProxy;
			containerPortal = 31EEABDA156AAE9E00714D05 /* Project object */;
			proxyType = 1;
			remoteGlobalIDString = 22FACEE018880983000FDBC1;
			remoteInfo = airtest;
		};
		2D07B9781636FCBD00DB751B /* PBXContainerItemProxy */ = {
			isa = PBXContainerItemProxy;
			containerPortal = 31EEABDA156AAE9E00714D05 /* Project object */;
			proxyType = 1;
			remoteGlobalIDString = 2D07B9701636FC9900DB751B;
			remoteInfo = mpseventsql;
		};
		3104AFC0156D35AE000A585A /* PBXContainerItemProxy */ = {
			isa = PBXContainerItemProxy;
			containerPortal = 31EEABDA156AAE9E00714D05 /* Project object */;
			proxyType = 1;
			remoteGlobalIDString = 31EEABFA156AAF9D00714D05;
			remoteInfo = mps;
		};
		3104AFD2156D35F2000A585A /* PBXContainerItemProxy */ = {
			isa = PBXContainerItemProxy;
			containerPortal = 31EEABDA156AAE9E00714D05 /* Project object */;
			proxyType = 1;
			remoteGlobalIDString = 31EEABFA156AAF9D00714D05;
			remoteInfo = mps;
		};
		3104AFE7156D368D000A585A /* PBXContainerItemProxy */ = {
			isa = PBXContainerItemProxy;
			containerPortal = 31EEABDA156AAE9E00714D05 /* Project object */;
			proxyType = 1;
			remoteGlobalIDString = 31EEABFA156AAF9D00714D05;
			remoteInfo = mps;
		};
		3104AFF5156D37BC000A585A /* PBXContainerItemProxy */ = {
			isa = PBXContainerItemProxy;
			containerPortal = 31EEABDA156AAE9E00714D05 /* Project object */;
			proxyType = 1;
			remoteGlobalIDString = 31EEABFA156AAF9D00714D05;
			remoteInfo = mps;
		};
		3104AFF7156D37BE000A585A /* PBXContainerItemProxy */ = {
			isa = PBXContainerItemProxy;
			containerPortal = 31EEABDA156AAE9E00714D05 /* Project object */;
			proxyType = 1;
			remoteGlobalIDString = 3124CAEA156BE7F300753214;
			remoteInfo = amcss;
		};
		3104AFF9156D37C1000A585A /* PBXContainerItemProxy */ = {
			isa = PBXContainerItemProxy;
			containerPortal = 31EEABDA156AAE9E00714D05 /* Project object */;
			proxyType = 1;
			remoteGlobalIDString = 3104AFB2156D357B000A585A;
			remoteInfo = apss;
		};
		3104AFFB156D37C3000A585A /* PBXContainerItemProxy */ = {
			isa = PBXContainerItemProxy;
			containerPortal = 31EEABDA156AAE9E00714D05 /* Project object */;
			proxyType = 1;
			remoteGlobalIDString = 3124CAB7156BE3EC00753214;
			remoteInfo = awlut;
		};
		3104AFFD156D37C6000A585A /* PBXContainerItemProxy */ = {
			isa = PBXContainerItemProxy;
			containerPortal = 31EEABDA156AAE9E00714D05 /* Project object */;
			proxyType = 1;
			remoteGlobalIDString = 31EEAC64156AB52600714D05;
			remoteInfo = mpmss;
		};
		3104AFFF156D37C8000A585A /* PBXContainerItemProxy */ = {
			isa = PBXContainerItemProxy;
			containerPortal = 31EEABDA156AAE9E00714D05 /* Project object */;
			proxyType = 1;
			remoteGlobalIDString = 3124CAD3156BE64A00753214;
			remoteInfo = mpsicv;
		};
		3104B001156D37CB000A585A /* PBXContainerItemProxy */ = {
			isa = PBXContainerItemProxy;
			containerPortal = 31EEABDA156AAE9E00714D05 /* Project object */;
			proxyType = 1;
			remoteGlobalIDString = 3104AFC7156D35E2000A585A;
			remoteInfo = sacss;
		};
		3104B003156D37CD000A585A /* PBXContainerItemProxy */ = {
			isa = PBXContainerItemProxy;
			containerPortal = 31EEABDA156AAE9E00714D05 /* Project object */;
			proxyType = 1;
			remoteGlobalIDString = 3104AFDC156D3681000A585A;
			remoteInfo = amcsshe;
		};
		3104B013156D38FA000A585A /* PBXContainerItemProxy */ = {
			isa = PBXContainerItemProxy;
			containerPortal = 31EEABDA156AAE9E00714D05 /* Project object */;
			proxyType = 1;
			remoteGlobalIDString = 31EEABFA156AAF9D00714D05;
			remoteInfo = mps;
		};
		3104B01C156D398B000A585A /* PBXContainerItemProxy */ = {
			isa = PBXContainerItemProxy;
			containerPortal = 31EEABDA156AAE9E00714D05 /* Project object */;
			proxyType = 1;
			remoteGlobalIDString = 3104B008156D38F3000A585A;
			remoteInfo = amsss;
		};
		3104B02C156D39DF000A585A /* PBXContainerItemProxy */ = {
			isa = PBXContainerItemProxy;
			containerPortal = 31EEABDA156AAE9E00714D05 /* Project object */;
			proxyType = 1;
			remoteGlobalIDString = 3104B021156D39D4000A585A;
			remoteInfo = amssshe;
		};
		3104B037156D3A56000A585A /* PBXContainerItemProxy */ = {
			isa = PBXContainerItemProxy;
			containerPortal = 31EEABDA156AAE9E00714D05 /* Project object */;
			proxyType = 1;
			remoteGlobalIDString = 31EEABFA156AAF9D00714D05;
			remoteInfo = mps;
		};
		3104B047156D3ADE000A585A /* PBXContainerItemProxy */ = {
			isa = PBXContainerItemProxy;
			containerPortal = 31EEABDA156AAE9E00714D05 /* Project object */;
			proxyType = 1;
			remoteGlobalIDString = 31EEABFA156AAF9D00714D05;
			remoteInfo = mps;
		};
		3104B049156D3AE4000A585A /* PBXContainerItemProxy */ = {
			isa = PBXContainerItemProxy;
			containerPortal = 31EEABDA156AAE9E00714D05 /* Project object */;
			proxyType = 1;
			remoteGlobalIDString = 3104B03C156D3AD7000A585A;
			remoteInfo = segsmss;
		};
		31108A3C1C6B90E900E728EA /* PBXContainerItemProxy */ = {
			isa = PBXContainerItemProxy;
			containerPortal = 31EEABDA156AAE9E00714D05 /* Project object */;
			proxyType = 1;
			remoteGlobalIDString = 31EEABFA156AAF9D00714D05;
			remoteInfo = mps;
		};
		3114A59D156E9156001E0AA3 /* PBXContainerItemProxy */ = {
			isa = PBXContainerItemProxy;
			containerPortal = 31EEABDA156AAE9E00714D05 /* Project object */;
			proxyType = 1;
			remoteGlobalIDString = 31EEABFA156AAF9D00714D05;
			remoteInfo = mps;
		};
		3114A59F156E915A001E0AA3 /* PBXContainerItemProxy */ = {
			isa = PBXContainerItemProxy;
			containerPortal = 31EEABDA156AAE9E00714D05 /* Project object */;
			proxyType = 1;
			remoteGlobalIDString = 3114A58F156E913C001E0AA3;
			remoteInfo = locv;
		};
		3114A5B3156E92D8001E0AA3 /* PBXContainerItemProxy */ = {
			isa = PBXContainerItemProxy;
			containerPortal = 31EEABDA156AAE9E00714D05 /* Project object */;
			proxyType = 1;
			remoteGlobalIDString = 31EEABFA156AAF9D00714D05;
			remoteInfo = mps;
		};
		3114A5B5156E92DC001E0AA3 /* PBXContainerItemProxy */ = {
			isa = PBXContainerItemProxy;
			containerPortal = 31EEABDA156AAE9E00714D05 /* Project object */;
			proxyType = 1;
			remoteGlobalIDString = 3114A5A6156E92C0001E0AA3;
			remoteInfo = qs;
		};
		3114A5C9156E9328001E0AA3 /* PBXContainerItemProxy */ = {
			isa = PBXContainerItemProxy;
			containerPortal = 31EEABDA156AAE9E00714D05 /* Project object */;
			proxyType = 1;
			remoteGlobalIDString = 31EEABFA156AAF9D00714D05;
			remoteInfo = mps;
		};
		3114A5CB156E932C001E0AA3 /* PBXContainerItemProxy */ = {
			isa = PBXContainerItemProxy;
			containerPortal = 31EEABDA156AAE9E00714D05 /* Project object */;
			proxyType = 1;
			remoteGlobalIDString = 3114A5BC156E9315001E0AA3;
			remoteInfo = finalcv;
		};
		3114A5E7156E93BF001E0AA3 /* PBXContainerItemProxy */ = {
			isa = PBXContainerItemProxy;
			containerPortal = 31EEABDA156AAE9E00714D05 /* Project object */;
			proxyType = 1;
			remoteGlobalIDString = 31EEABFA156AAF9D00714D05;
			remoteInfo = mps;
		};
		3114A5E9156E93C4001E0AA3 /* PBXContainerItemProxy */ = {
			isa = PBXContainerItemProxy;
			containerPortal = 31EEABDA156AAE9E00714D05 /* Project object */;
			proxyType = 1;
			remoteGlobalIDString = 3114A5D5156E93A0001E0AA3;
			remoteInfo = finaltest;
		};
		3114A5FD156E9406001E0AA3 /* PBXContainerItemProxy */ = {
			isa = PBXContainerItemProxy;
			containerPortal = 31EEABDA156AAE9E00714D05 /* Project object */;
			proxyType = 1;
			remoteGlobalIDString = 31EEABFA156AAF9D00714D05;
			remoteInfo = mps;
		};
		3114A5FF156E940A001E0AA3 /* PBXContainerItemProxy */ = {
			isa = PBXContainerItemProxy;
			containerPortal = 31EEABDA156AAE9E00714D05 /* Project object */;
			proxyType = 1;
			remoteGlobalIDString = 3114A5EE156E93E7001E0AA3;
			remoteInfo = arenacv;
		};
		3114A60F156E9438001E0AA3 /* PBXContainerItemProxy */ = {
			isa = PBXContainerItemProxy;
			containerPortal = 31EEABDA156AAE9E00714D05 /* Project object */;
			proxyType = 1;
			remoteGlobalIDString = 31EEABFA156AAF9D00714D05;
			remoteInfo = mps;
		};
		3114A611156E943B001E0AA3 /* PBXContainerItemProxy */ = {
			isa = PBXContainerItemProxy;
			containerPortal = 31EEABDA156AAE9E00714D05 /* Project object */;
			proxyType = 1;
			remoteGlobalIDString = 3114A604156E9430001E0AA3;
			remoteInfo = bttest;
		};
		3114A62B156E94A6001E0AA3 /* PBXContainerItemProxy */ = {
			isa = PBXContainerItemProxy;
			containerPortal = 31EEABDA156AAE9E00714D05 /* Project object */;
			proxyType = 1;
			remoteGlobalIDString = 31EEABFA156AAF9D00714D05;
			remoteInfo = mps;
		};
		3114A62D156E94AA001E0AA3 /* PBXContainerItemProxy */ = {
			isa = PBXContainerItemProxy;
			containerPortal = 31EEABDA156AAE9E00714D05 /* Project object */;
			proxyType = 1;
			remoteGlobalIDString = 3114A61B156E9485001E0AA3;
			remoteInfo = teletest;
		};
		3114A641156E94F8001E0AA3 /* PBXContainerItemProxy */ = {
			isa = PBXContainerItemProxy;
			containerPortal = 31EEABDA156AAE9E00714D05 /* Project object */;
			proxyType = 1;
			remoteGlobalIDString = 31EEABFA156AAF9D00714D05;
			remoteInfo = mps;
		};
		3114A643156E94FB001E0AA3 /* PBXContainerItemProxy */ = {
			isa = PBXContainerItemProxy;
			containerPortal = 31EEABDA156AAE9E00714D05 /* Project object */;
			proxyType = 1;
			remoteGlobalIDString = 3114A632156E94DB001E0AA3;
			remoteInfo = abqtest;
		};
		3114A658156E95B1001E0AA3 /* PBXContainerItemProxy */ = {
			isa = PBXContainerItemProxy;
			containerPortal = 31EEABDA156AAE9E00714D05 /* Project object */;
			proxyType = 1;
			remoteGlobalIDString = 31EEABFA156AAF9D00714D05;
			remoteInfo = mps;
		};
		3114A65A156E95B4001E0AA3 /* PBXContainerItemProxy */ = {
			isa = PBXContainerItemProxy;
			containerPortal = 31EEABDA156AAE9E00714D05 /* Project object */;
			proxyType = 1;
			remoteGlobalIDString = 3114A64B156E9596001E0AA3;
			remoteInfo = landtest;
		};
		3114A674156E9619001E0AA3 /* PBXContainerItemProxy */ = {
			isa = PBXContainerItemProxy;
			containerPortal = 31EEABDA156AAE9E00714D05 /* Project object */;
			proxyType = 1;
			remoteGlobalIDString = 31EEABFA156AAF9D00714D05;
			remoteInfo = mps;
		};
		3114A676156E961C001E0AA3 /* PBXContainerItemProxy */ = {
			isa = PBXContainerItemProxy;
			containerPortal = 31EEABDA156AAE9E00714D05 /* Project object */;
			proxyType = 1;
			remoteGlobalIDString = 3114A661156E95D9001E0AA3;
			remoteInfo = btcv;
		};
		3114A68A156E9682001E0AA3 /* PBXContainerItemProxy */ = {
			isa = PBXContainerItemProxy;
			containerPortal = 31EEABDA156AAE9E00714D05 /* Project object */;
			proxyType = 1;
			remoteGlobalIDString = 31EEABFA156AAF9D00714D05;
			remoteInfo = mps;
		};
		3114A68C156E9686001E0AA3 /* PBXContainerItemProxy */ = {
			isa = PBXContainerItemProxy;
			containerPortal = 31EEABDA156AAE9E00714D05 /* Project object */;
			proxyType = 1;
			remoteGlobalIDString = 3114A67B156E9668001E0AA3;
			remoteInfo = mv2test;
		};
		3114A6A4156E9735001E0AA3 /* PBXContainerItemProxy */ = {
			isa = PBXContainerItemProxy;
			containerPortal = 31EEABDA156AAE9E00714D05 /* Project object */;
			proxyType = 1;
			remoteGlobalIDString = 31EEABFA156AAF9D00714D05;
			remoteInfo = mps;
		};
		3114A6A6156E9739001E0AA3 /* PBXContainerItemProxy */ = {
			isa = PBXContainerItemProxy;
			containerPortal = 31EEABDA156AAE9E00714D05 /* Project object */;
			proxyType = 1;
			remoteGlobalIDString = 3114A694156E971B001E0AA3;
			remoteInfo = messtest;
		};
		3114A6B6156E975E001E0AA3 /* PBXContainerItemProxy */ = {
			isa = PBXContainerItemProxy;
			containerPortal = 31EEABDA156AAE9E00714D05 /* Project object */;
			proxyType = 1;
			remoteGlobalIDString = 31EEABFA156AAF9D00714D05;
			remoteInfo = mps;
		};
		3114A6B8156E9763001E0AA3 /* PBXContainerItemProxy */ = {
			isa = PBXContainerItemProxy;
			containerPortal = 31EEABDA156AAE9E00714D05 /* Project object */;
			proxyType = 1;
			remoteGlobalIDString = 3114A6AB156E9759001E0AA3;
			remoteInfo = walkt0;
		};
		3114A6D2156E9834001E0AA3 /* PBXContainerItemProxy */ = {
			isa = PBXContainerItemProxy;
			containerPortal = 31EEABDA156AAE9E00714D05 /* Project object */;
			proxyType = 1;
			remoteGlobalIDString = 31EEABFA156AAF9D00714D05;
			remoteInfo = mps;
		};
		3114A6D4156E9839001E0AA3 /* PBXContainerItemProxy */ = {
			isa = PBXContainerItemProxy;
			containerPortal = 31EEABDA156AAE9E00714D05 /* Project object */;
			proxyType = 1;
			remoteGlobalIDString = 3114A6C5156E9815001E0AA3;
			remoteInfo = mpseventcnv;
		};
		314CB6EA1C6D272A0073CA42 /* PBXContainerItemProxy */ = {
			isa = PBXContainerItemProxy;
			containerPortal = 31EEABDA156AAE9E00714D05 /* Project object */;
			proxyType = 1;
			remoteGlobalIDString = 31108A3A1C6B90E900E728EA;
			remoteInfo = tagtest;
		};
		31A47BA9156C210D0039B1C2 /* PBXContainerItemProxy */ = {
			isa = PBXContainerItemProxy;
			containerPortal = 31EEABDA156AAE9E00714D05 /* Project object */;
			proxyType = 1;
			remoteGlobalIDString = 31EEABFA156AAF9D00714D05;
			remoteInfo = mps;
		};
		31A47BAB156C21120039B1C2 /* PBXContainerItemProxy */ = {
			isa = PBXContainerItemProxy;
			containerPortal = 31EEABDA156AAE9E00714D05 /* Project object */;
			proxyType = 1;
			remoteGlobalIDString = 31EEABFA156AAF9D00714D05;
			remoteInfo = mps;
		};
		31A47BAD156C21170039B1C2 /* PBXContainerItemProxy */ = {
			isa = PBXContainerItemProxy;
			containerPortal = 31EEABDA156AAE9E00714D05 /* Project object */;
			proxyType = 1;
			remoteGlobalIDString = 31EEABFA156AAF9D00714D05;
			remoteInfo = mps;
		};
		31A47BAF156C211B0039B1C2 /* PBXContainerItemProxy */ = {
			isa = PBXContainerItemProxy;
			containerPortal = 31EEABDA156AAE9E00714D05 /* Project object */;
			proxyType = 1;
			remoteGlobalIDString = 31EEABFA156AAF9D00714D05;
			remoteInfo = mps;
		};
		31D6001F156D3CEC00337B26 /* PBXContainerItemProxy */ = {
			isa = PBXContainerItemProxy;
			containerPortal = 31EEABDA156AAE9E00714D05 /* Project object */;
			proxyType = 1;
			remoteGlobalIDString = 31EEABFA156AAF9D00714D05;
			remoteInfo = mps;
		};
		31D60021156D3CF200337B26 /* PBXContainerItemProxy */ = {
			isa = PBXContainerItemProxy;
			containerPortal = 31EEABDA156AAE9E00714D05 /* Project object */;
			proxyType = 1;
			remoteGlobalIDString = 31D6000C156D3CB200337B26;
			remoteInfo = awluthe;
		};
		31D60031156D3D5300337B26 /* PBXContainerItemProxy */ = {
			isa = PBXContainerItemProxy;
			containerPortal = 31EEABDA156AAE9E00714D05 /* Project object */;
			proxyType = 1;
			remoteGlobalIDString = 31EEABFA156AAF9D00714D05;
			remoteInfo = mps;
		};
		31D60033156D3D5A00337B26 /* PBXContainerItemProxy */ = {
			isa = PBXContainerItemProxy;
			containerPortal = 31EEABDA156AAE9E00714D05 /* Project object */;
			proxyType = 1;
			remoteGlobalIDString = 31D60026156D3D3E00337B26;
			remoteInfo = lockcov;
		};
		31D6004C156D3EF000337B26 /* PBXContainerItemProxy */ = {
			isa = PBXContainerItemProxy;
			containerPortal = 31EEABDA156AAE9E00714D05 /* Project object */;
			proxyType = 1;
			remoteGlobalIDString = 31EEABFA156AAF9D00714D05;
			remoteInfo = mps;
		};
		31D6004E156D3EF700337B26 /* PBXContainerItemProxy */ = {
			isa = PBXContainerItemProxy;
			containerPortal = 31EEABDA156AAE9E00714D05 /* Project object */;
			proxyType = 1;
			remoteGlobalIDString = 31D6003D156D3EC700337B26;
			remoteInfo = poolncv;
		};
		31D60062156D3F5C00337B26 /* PBXContainerItemProxy */ = {
			isa = PBXContainerItemProxy;
			containerPortal = 31EEABDA156AAE9E00714D05 /* Project object */;
			proxyType = 1;
			remoteGlobalIDString = 31D60053156D3F3500337B26;
			remoteInfo = zcoll;
		};
		31D60064156D3F5F00337B26 /* PBXContainerItemProxy */ = {
			isa = PBXContainerItemProxy;
			containerPortal = 31EEABDA156AAE9E00714D05 /* Project object */;
			proxyType = 1;
			remoteGlobalIDString = 31EEABFA156AAF9D00714D05;
			remoteInfo = mps;
		};
		31D60084156D3FE100337B26 /* PBXContainerItemProxy */ = {
			isa = PBXContainerItemProxy;
			containerPortal = 31EEABDA156AAE9E00714D05 /* Project object */;
			proxyType = 1;
			remoteGlobalIDString = 31EEABFA156AAF9D00714D05;
			remoteInfo = mps;
		};
		31D60086156D3FE600337B26 /* PBXContainerItemProxy */ = {
			isa = PBXContainerItemProxy;
			containerPortal = 31EEABDA156AAE9E00714D05 /* Project object */;
			proxyType = 1;
			remoteGlobalIDString = 31D60070156D3FBC00337B26;
			remoteInfo = zmess;
		};
		31D60096156D403500337B26 /* PBXContainerItemProxy */ = {
			isa = PBXContainerItemProxy;
			containerPortal = 31EEABDA156AAE9E00714D05 /* Project object */;
			proxyType = 1;
			remoteGlobalIDString = 31EEABFA156AAF9D00714D05;
			remoteInfo = mps;
		};
		31D6009C156D404B00337B26 /* PBXContainerItemProxy */ = {
			isa = PBXContainerItemProxy;
			containerPortal = 31EEABDA156AAE9E00714D05 /* Project object */;
			proxyType = 1;
			remoteGlobalIDString = 31D6008B156D402900337B26;
			remoteInfo = steptest;
		};
/* End PBXContainerItemProxy section */

/* Begin PBXCopyFilesBuildPhase section */
		2231BB5418CA97D8002D6322 /* CopyFiles */ = {
			isa = PBXCopyFilesBuildPhase;
			buildActionMask = 2147483647;
			dstPath = /usr/share/man/man1/;
			dstSubfolderSpec = 0;
			files = (
			);
			runOnlyForDeploymentPostprocessing = 1;
		};
		2231BB6218CA97DC002D6322 /* CopyFiles */ = {
			isa = PBXCopyFilesBuildPhase;
			buildActionMask = 2147483647;
			dstPath = /usr/share/man/man1/;
			dstSubfolderSpec = 0;
			files = (
			);
			runOnlyForDeploymentPostprocessing = 1;
		};
		224CC794175E1821002FF81B /* CopyFiles */ = {
			isa = PBXCopyFilesBuildPhase;
			buildActionMask = 2147483647;
			dstPath = /usr/share/man/man1/;
			dstSubfolderSpec = 0;
			files = (
			);
			runOnlyForDeploymentPostprocessing = 1;
		};
		2291A5B8175CAB2F001D4920 /* CopyFiles */ = {
			isa = PBXCopyFilesBuildPhase;
			buildActionMask = 2147483647;
			dstPath = /usr/share/man/man1/;
			dstSubfolderSpec = 0;
			files = (
			);
			runOnlyForDeploymentPostprocessing = 1;
		};
		2291A5CC175CAFCA001D4920 /* CopyFiles */ = {
			isa = PBXCopyFilesBuildPhase;
			buildActionMask = 2147483647;
			dstPath = /usr/share/man/man1/;
			dstSubfolderSpec = 0;
			files = (
			);
			runOnlyForDeploymentPostprocessing = 1;
		};
		2291A5DE175CB05F001D4920 /* CopyFiles */ = {
			isa = PBXCopyFilesBuildPhase;
			buildActionMask = 2147483647;
			dstPath = /usr/share/man/man1/;
			dstSubfolderSpec = 0;
			files = (
			);
			runOnlyForDeploymentPostprocessing = 1;
		};
		22B2BC3118B6434F00C33E63 /* CopyFiles */ = {
			isa = PBXCopyFilesBuildPhase;
			buildActionMask = 2147483647;
			dstPath = /usr/share/man/man1/;
			dstSubfolderSpec = 0;
			files = (
			);
			runOnlyForDeploymentPostprocessing = 1;
		};
		22C2ACAA18BE400A006B3677 /* CopyFiles */ = {
			isa = PBXCopyFilesBuildPhase;
			buildActionMask = 2147483647;
			dstPath = /usr/share/man/man1/;
			dstSubfolderSpec = 0;
			files = (
			);
			runOnlyForDeploymentPostprocessing = 1;
		};
		22F846B818F437B900982BA7 /* CopyFiles */ = {
			isa = PBXCopyFilesBuildPhase;
			buildActionMask = 2147483647;
			dstPath = /usr/share/man/man1/;
			dstSubfolderSpec = 0;
			files = (
			);
			runOnlyForDeploymentPostprocessing = 1;
		};
		22FA177016E8D6FC0098B23F /* CopyFiles */ = {
			isa = PBXCopyFilesBuildPhase;
			buildActionMask = 2147483647;
			dstPath = /usr/share/man/man1/;
			dstSubfolderSpec = 0;
			files = (
			);
			runOnlyForDeploymentPostprocessing = 1;
		};
		22FACEE818880983000FDBC1 /* CopyFiles */ = {
			isa = PBXCopyFilesBuildPhase;
			buildActionMask = 2147483647;
			dstPath = /usr/share/man/man1/;
			dstSubfolderSpec = 0;
			files = (
			);
			runOnlyForDeploymentPostprocessing = 1;
		};
		2D07B96F1636FC9900DB751B /* CopyFiles */ = {
			isa = PBXCopyFilesBuildPhase;
			buildActionMask = 2147483647;
			dstPath = /usr/share/man/man1/;
			dstSubfolderSpec = 0;
			files = (
			);
			runOnlyForDeploymentPostprocessing = 1;
		};
		2D604B9A16514B1A003AAF46 /* CopyFiles */ = {
			isa = PBXCopyFilesBuildPhase;
			buildActionMask = 2147483647;
			dstPath = /usr/share/man/man1/;
			dstSubfolderSpec = 0;
			files = (
			);
			runOnlyForDeploymentPostprocessing = 1;
		};
		3104AFB1156D357B000A585A /* CopyFiles */ = {
			isa = PBXCopyFilesBuildPhase;
			buildActionMask = 2147483647;
			dstPath = /usr/share/man/man1/;
			dstSubfolderSpec = 0;
			files = (
			);
			runOnlyForDeploymentPostprocessing = 1;
		};
		3104AFC6156D35E2000A585A /* CopyFiles */ = {
			isa = PBXCopyFilesBuildPhase;
			buildActionMask = 2147483647;
			dstPath = /usr/share/man/man1/;
			dstSubfolderSpec = 0;
			files = (
			);
			runOnlyForDeploymentPostprocessing = 1;
		};
		3104AFDB156D3681000A585A /* CopyFiles */ = {
			isa = PBXCopyFilesBuildPhase;
			buildActionMask = 2147483647;
			dstPath = /usr/share/man/man1/;
			dstSubfolderSpec = 0;
			files = (
			);
			runOnlyForDeploymentPostprocessing = 1;
		};
		3104B007156D38F3000A585A /* CopyFiles */ = {
			isa = PBXCopyFilesBuildPhase;
			buildActionMask = 2147483647;
			dstPath = /usr/share/man/man1/;
			dstSubfolderSpec = 0;
			files = (
			);
			runOnlyForDeploymentPostprocessing = 1;
		};
		3104B020156D39D4000A585A /* CopyFiles */ = {
			isa = PBXCopyFilesBuildPhase;
			buildActionMask = 2147483647;
			dstPath = /usr/share/man/man1/;
			dstSubfolderSpec = 0;
			files = (
			);
			runOnlyForDeploymentPostprocessing = 1;
		};
		3104B03B156D3AD7000A585A /* CopyFiles */ = {
			isa = PBXCopyFilesBuildPhase;
			buildActionMask = 2147483647;
			dstPath = /usr/share/man/man1/;
			dstSubfolderSpec = 0;
			files = (
			);
			runOnlyForDeploymentPostprocessing = 1;
		};
		31108A421C6B90E900E728EA /* CopyFiles */ = {
			isa = PBXCopyFilesBuildPhase;
			buildActionMask = 2147483647;
			dstPath = /usr/share/man/man1/;
			dstSubfolderSpec = 0;
			files = (
			);
			runOnlyForDeploymentPostprocessing = 1;
		};
		3114A58E156E913C001E0AA3 /* CopyFiles */ = {
			isa = PBXCopyFilesBuildPhase;
			buildActionMask = 2147483647;
			dstPath = /usr/share/man/man1/;
			dstSubfolderSpec = 0;
			files = (
			);
			runOnlyForDeploymentPostprocessing = 1;
		};
		3114A5A5156E92C0001E0AA3 /* CopyFiles */ = {
			isa = PBXCopyFilesBuildPhase;
			buildActionMask = 2147483647;
			dstPath = /usr/share/man/man1/;
			dstSubfolderSpec = 0;
			files = (
			);
			runOnlyForDeploymentPostprocessing = 1;
		};
		3114A5BB156E9315001E0AA3 /* CopyFiles */ = {
			isa = PBXCopyFilesBuildPhase;
			buildActionMask = 2147483647;
			dstPath = /usr/share/man/man1/;
			dstSubfolderSpec = 0;
			files = (
			);
			runOnlyForDeploymentPostprocessing = 1;
		};
		3114A5D4156E93A0001E0AA3 /* CopyFiles */ = {
			isa = PBXCopyFilesBuildPhase;
			buildActionMask = 2147483647;
			dstPath = /usr/share/man/man1/;
			dstSubfolderSpec = 0;
			files = (
			);
			runOnlyForDeploymentPostprocessing = 1;
		};
		3114A5ED156E93E7001E0AA3 /* CopyFiles */ = {
			isa = PBXCopyFilesBuildPhase;
			buildActionMask = 2147483647;
			dstPath = /usr/share/man/man1/;
			dstSubfolderSpec = 0;
			files = (
			);
			runOnlyForDeploymentPostprocessing = 1;
		};
		3114A603156E9430001E0AA3 /* CopyFiles */ = {
			isa = PBXCopyFilesBuildPhase;
			buildActionMask = 2147483647;
			dstPath = /usr/share/man/man1/;
			dstSubfolderSpec = 0;
			files = (
			);
			runOnlyForDeploymentPostprocessing = 1;
		};
		3114A61A156E9485001E0AA3 /* CopyFiles */ = {
			isa = PBXCopyFilesBuildPhase;
			buildActionMask = 2147483647;
			dstPath = /usr/share/man/man1/;
			dstSubfolderSpec = 0;
			files = (
			);
			runOnlyForDeploymentPostprocessing = 1;
		};
		3114A631156E94DB001E0AA3 /* CopyFiles */ = {
			isa = PBXCopyFilesBuildPhase;
			buildActionMask = 2147483647;
			dstPath = /usr/share/man/man1/;
			dstSubfolderSpec = 0;
			files = (
			);
			runOnlyForDeploymentPostprocessing = 1;
		};
		3114A64A156E9596001E0AA3 /* CopyFiles */ = {
			isa = PBXCopyFilesBuildPhase;
			buildActionMask = 2147483647;
			dstPath = /usr/share/man/man1/;
			dstSubfolderSpec = 0;
			files = (
			);
			runOnlyForDeploymentPostprocessing = 1;
		};
		3114A660156E95D9001E0AA3 /* CopyFiles */ = {
			isa = PBXCopyFilesBuildPhase;
			buildActionMask = 2147483647;
			dstPath = /usr/share/man/man1/;
			dstSubfolderSpec = 0;
			files = (
			);
			runOnlyForDeploymentPostprocessing = 1;
		};
		3114A67A156E9668001E0AA3 /* CopyFiles */ = {
			isa = PBXCopyFilesBuildPhase;
			buildActionMask = 2147483647;
			dstPath = /usr/share/man/man1/;
			dstSubfolderSpec = 0;
			files = (
			);
			runOnlyForDeploymentPostprocessing = 1;
		};
		3114A693156E971B001E0AA3 /* CopyFiles */ = {
			isa = PBXCopyFilesBuildPhase;
			buildActionMask = 2147483647;
			dstPath = /usr/share/man/man1/;
			dstSubfolderSpec = 0;
			files = (
			);
			runOnlyForDeploymentPostprocessing = 1;
		};
		3114A6AA156E9759001E0AA3 /* CopyFiles */ = {
			isa = PBXCopyFilesBuildPhase;
			buildActionMask = 2147483647;
			dstPath = /usr/share/man/man1/;
			dstSubfolderSpec = 0;
			files = (
			);
			runOnlyForDeploymentPostprocessing = 1;
		};
		3114A6C4156E9815001E0AA3 /* CopyFiles */ = {
			isa = PBXCopyFilesBuildPhase;
			buildActionMask = 2147483647;
			dstPath = /usr/share/man/man1/;
			dstSubfolderSpec = 0;
			files = (
			);
			runOnlyForDeploymentPostprocessing = 1;
		};
		3124CAB6156BE3EC00753214 /* CopyFiles */ = {
			isa = PBXCopyFilesBuildPhase;
			buildActionMask = 2147483647;
			dstPath = /usr/share/man/man1/;
			dstSubfolderSpec = 0;
			files = (
			);
			runOnlyForDeploymentPostprocessing = 1;
		};
		3124CAD2156BE64A00753214 /* CopyFiles */ = {
			isa = PBXCopyFilesBuildPhase;
			buildActionMask = 2147483647;
			dstPath = /usr/share/man/man1/;
			dstSubfolderSpec = 0;
			files = (
			);
			runOnlyForDeploymentPostprocessing = 1;
		};
		3124CAE9156BE7F300753214 /* CopyFiles */ = {
			isa = PBXCopyFilesBuildPhase;
			buildActionMask = 2147483647;
			dstPath = /usr/share/man/man1/;
			dstSubfolderSpec = 0;
			files = (
			);
			runOnlyForDeploymentPostprocessing = 1;
		};
		318DA8C81892B0F30089718C /* CopyFiles */ = {
			isa = PBXCopyFilesBuildPhase;
			buildActionMask = 2147483647;
			dstPath = /usr/share/man/man1/;
			dstSubfolderSpec = 0;
			files = (
			);
			runOnlyForDeploymentPostprocessing = 1;
		};
		31D6000B156D3CB200337B26 /* CopyFiles */ = {
			isa = PBXCopyFilesBuildPhase;
			buildActionMask = 2147483647;
			dstPath = /usr/share/man/man1/;
			dstSubfolderSpec = 0;
			files = (
			);
			runOnlyForDeploymentPostprocessing = 1;
		};
		31D60025156D3D3E00337B26 /* CopyFiles */ = {
			isa = PBXCopyFilesBuildPhase;
			buildActionMask = 2147483647;
			dstPath = /usr/share/man/man1/;
			dstSubfolderSpec = 0;
			files = (
			);
			runOnlyForDeploymentPostprocessing = 1;
		};
		31D6003C156D3EC700337B26 /* CopyFiles */ = {
			isa = PBXCopyFilesBuildPhase;
			buildActionMask = 2147483647;
			dstPath = /usr/share/man/man1/;
			dstSubfolderSpec = 0;
			files = (
			);
			runOnlyForDeploymentPostprocessing = 1;
		};
		31D60052156D3F3500337B26 /* CopyFiles */ = {
			isa = PBXCopyFilesBuildPhase;
			buildActionMask = 2147483647;
			dstPath = /usr/share/man/man1/;
			dstSubfolderSpec = 0;
			files = (
			);
			runOnlyForDeploymentPostprocessing = 1;
		};
		31D6006F156D3FBC00337B26 /* CopyFiles */ = {
			isa = PBXCopyFilesBuildPhase;
			buildActionMask = 2147483647;
			dstPath = /usr/share/man/man1/;
			dstSubfolderSpec = 0;
			files = (
			);
			runOnlyForDeploymentPostprocessing = 1;
		};
		31D6008A156D402900337B26 /* CopyFiles */ = {
			isa = PBXCopyFilesBuildPhase;
			buildActionMask = 2147483647;
			dstPath = /usr/share/man/man1/;
			dstSubfolderSpec = 0;
			files = (
			);
			runOnlyForDeploymentPostprocessing = 1;
		};
		31EEAC63156AB52600714D05 /* CopyFiles */ = {
			isa = PBXCopyFilesBuildPhase;
			buildActionMask = 2147483647;
			dstPath = /usr/share/man/man1/;
			dstSubfolderSpec = 0;
			files = (
			);
			runOnlyForDeploymentPostprocessing = 1;
		};
		31FCAE0817692403008C034C /* CopyFiles */ = {
			isa = PBXCopyFilesBuildPhase;
			buildActionMask = 2147483647;
			dstPath = /usr/share/man/man1/;
			dstSubfolderSpec = 0;
			files = (
			);
			runOnlyForDeploymentPostprocessing = 1;
		};
		6313D46D18A400B200EB03EF /* CopyFiles */ = {
			isa = PBXCopyFilesBuildPhase;
			buildActionMask = 2147483647;
			dstPath = /usr/share/man/man1/;
			dstSubfolderSpec = 0;
			files = (
			);
			runOnlyForDeploymentPostprocessing = 1;
		};
/* End PBXCopyFilesBuildPhase section */

/* Begin PBXFileReference section */
		2231BB5918CA97D8002D6322 /* locbwcss */ = {isa = PBXFileReference; explicitFileType = "compiled.mach-o.executable"; includeInIndex = 0; path = locbwcss; sourceTree = BUILT_PRODUCTS_DIR; };
		2231BB6718CA97DC002D6322 /* locusss */ = {isa = PBXFileReference; explicitFileType = "compiled.mach-o.executable"; includeInIndex = 0; path = locusss; sourceTree = BUILT_PRODUCTS_DIR; };
		2231BB6818CA9834002D6322 /* locbwcss.c */ = {isa = PBXFileReference; fileEncoding = 4; lastKnownFileType = sourcecode.c.c; path = locbwcss.c; sourceTree = "<group>"; };
		2231BB6918CA983C002D6322 /* locusss.c */ = {isa = PBXFileReference; fileEncoding = 4; lastKnownFileType = sourcecode.c.c; path = locusss.c; sourceTree = "<group>"; };
		223475CB194CA09500C69128 /* vm.c */ = {isa = PBXFileReference; lastKnownFileType = sourcecode.c.c; path = vm.c; sourceTree = "<group>"; };
		223475CC194CA09500C69128 /* vm.h */ = {isa = PBXFileReference; lastKnownFileType = sourcecode.c.h; path = vm.h; sourceTree = "<group>"; };
		224CC799175E1821002FF81B /* fotest */ = {isa = PBXFileReference; explicitFileType = "compiled.mach-o.executable"; includeInIndex = 0; path = fotest; sourceTree = BUILT_PRODUCTS_DIR; };
		224CC79E175E3202002FF81B /* fotest.c */ = {isa = PBXFileReference; fileEncoding = 4; lastKnownFileType = sourcecode.c.c; path = fotest.c; sourceTree = "<group>"; };
		22561A9618F4263300372C66 /* testthr.h */ = {isa = PBXFileReference; fileEncoding = 4; lastKnownFileType = sourcecode.c.h; path = testthr.h; sourceTree = "<group>"; };
		22561A9718F4263300372C66 /* testthrix.c */ = {isa = PBXFileReference; fileEncoding = 4; lastKnownFileType = sourcecode.c.c; path = testthrix.c; sourceTree = "<group>"; };
		2291A5A8175CAA51001D4920 /* poolmv2.h */ = {isa = PBXFileReference; fileEncoding = 4; lastKnownFileType = sourcecode.c.h; path = poolmv2.h; sourceTree = "<group>"; };
		2291A5A9175CAA9B001D4920 /* awlutth.c */ = {isa = PBXFileReference; fileEncoding = 4; lastKnownFileType = sourcecode.c.c; path = awlutth.c; sourceTree = "<group>"; };
		2291A5AA175CAA9B001D4920 /* exposet0.c */ = {isa = PBXFileReference; fileEncoding = 4; lastKnownFileType = sourcecode.c.c; path = exposet0.c; sourceTree = "<group>"; };
		2291A5AB175CAA9B001D4920 /* expt825.c */ = {isa = PBXFileReference; fileEncoding = 4; lastKnownFileType = sourcecode.c.c; path = expt825.c; sourceTree = "<group>"; };
		2291A5BD175CAB2F001D4920 /* awlutth */ = {isa = PBXFileReference; explicitFileType = "compiled.mach-o.executable"; includeInIndex = 0; path = awlutth; sourceTree = BUILT_PRODUCTS_DIR; };
		2291A5D1175CAFCA001D4920 /* expt825 */ = {isa = PBXFileReference; explicitFileType = "compiled.mach-o.executable"; includeInIndex = 0; path = expt825; sourceTree = BUILT_PRODUCTS_DIR; };
		2291A5E3175CB05F001D4920 /* exposet0 */ = {isa = PBXFileReference; explicitFileType = "compiled.mach-o.executable"; includeInIndex = 0; path = exposet0; sourceTree = BUILT_PRODUCTS_DIR; };
		2291A5E9175CB4EC001D4920 /* landtest.c */ = {isa = PBXFileReference; fileEncoding = 4; lastKnownFileType = sourcecode.c.c; path = landtest.c; sourceTree = "<group>"; };
		2291A5EA175CB503001D4920 /* abq.h */ = {isa = PBXFileReference; fileEncoding = 4; lastKnownFileType = sourcecode.c.h; path = abq.h; sourceTree = "<group>"; };
		2291A5EB175CB53E001D4920 /* range.c */ = {isa = PBXFileReference; fileEncoding = 4; lastKnownFileType = sourcecode.c.c; path = range.c; sourceTree = "<group>"; };
		2291A5EC175CB53E001D4920 /* range.h */ = {isa = PBXFileReference; fileEncoding = 4; lastKnownFileType = sourcecode.c.h; path = range.h; sourceTree = "<group>"; };
		2291A5EE175CB768001D4920 /* freelist.c */ = {isa = PBXFileReference; fileEncoding = 4; lastKnownFileType = sourcecode.c.c; path = freelist.c; sourceTree = "<group>"; };
		2291A5EF175CB768001D4920 /* freelist.h */ = {isa = PBXFileReference; fileEncoding = 4; lastKnownFileType = sourcecode.c.h; path = freelist.h; sourceTree = "<group>"; };
		2291A5F0175CB7A4001D4920 /* testlib.h */ = {isa = PBXFileReference; fileEncoding = 4; lastKnownFileType = sourcecode.c.h; path = testlib.h; sourceTree = "<group>"; };
		22B2BC2B18B6434000C33E63 /* scheme-advanced.c */ = {isa = PBXFileReference; fileEncoding = 4; lastKnownFileType = sourcecode.c.c; name = "scheme-advanced.c"; path = "../example/scheme/scheme-advanced.c"; sourceTree = "<group>"; };
		22B2BC3618B6434F00C33E63 /* scheme-advanced */ = {isa = PBXFileReference; explicitFileType = "compiled.mach-o.executable"; includeInIndex = 0; path = "scheme-advanced"; sourceTree = BUILT_PRODUCTS_DIR; };
		22C2ACA018BE3FEC006B3677 /* nailboardtest.c */ = {isa = PBXFileReference; fileEncoding = 4; lastKnownFileType = sourcecode.c.c; path = nailboardtest.c; sourceTree = "<group>"; };
		22C2ACAF18BE400A006B3677 /* nailboardtest */ = {isa = PBXFileReference; explicitFileType = "compiled.mach-o.executable"; includeInIndex = 0; path = nailboardtest; sourceTree = BUILT_PRODUCTS_DIR; };
		22C5C99A18EC6AEC004C63D4 /* failover.c */ = {isa = PBXFileReference; fileEncoding = 4; lastKnownFileType = sourcecode.c.c; path = failover.c; sourceTree = "<group>"; };
		22C5C99B18EC6AEC004C63D4 /* failover.h */ = {isa = PBXFileReference; fileEncoding = 4; lastKnownFileType = sourcecode.c.h; path = failover.h; sourceTree = "<group>"; };
		22C5C99C18EC6AEC004C63D4 /* land.c */ = {isa = PBXFileReference; fileEncoding = 4; lastKnownFileType = sourcecode.c.c; path = land.c; sourceTree = "<group>"; };
		22DD93E118ED815F00240DD2 /* failover.txt */ = {isa = PBXFileReference; lastKnownFileType = text; name = failover.txt; path = ../design/failover.txt; sourceTree = "<group>"; };
		22DD93E218ED815F00240DD2 /* land.txt */ = {isa = PBXFileReference; lastKnownFileType = text; name = land.txt; path = ../design/land.txt; sourceTree = "<group>"; };
		22E30E821886FF1400D98EA9 /* nailboard.c */ = {isa = PBXFileReference; fileEncoding = 4; lastKnownFileType = sourcecode.c.c; path = nailboard.c; sourceTree = "<group>"; };
		22E30E831886FF1400D98EA9 /* nailboard.h */ = {isa = PBXFileReference; fileEncoding = 4; lastKnownFileType = sourcecode.c.h; path = nailboard.h; sourceTree = "<group>"; };
		22F846AF18F4379C00982BA7 /* lockut.c */ = {isa = PBXFileReference; fileEncoding = 4; lastKnownFileType = sourcecode.c.c; path = lockut.c; sourceTree = "<group>"; };
		22F846BD18F437B900982BA7 /* lockut */ = {isa = PBXFileReference; explicitFileType = "compiled.mach-o.executable"; includeInIndex = 0; path = lockut; sourceTree = BUILT_PRODUCTS_DIR; };
		22FA177516E8D6FC0098B23F /* amcssth */ = {isa = PBXFileReference; explicitFileType = "compiled.mach-o.executable"; includeInIndex = 0; path = amcssth; sourceTree = BUILT_PRODUCTS_DIR; };
		22FA177616E8D7A80098B23F /* amcssth.c */ = {isa = PBXFileReference; fileEncoding = 4; lastKnownFileType = sourcecode.c.c; path = amcssth.c; sourceTree = "<group>"; };
		22FACED1188807FF000FDBC1 /* airtest.c */ = {isa = PBXFileReference; fileEncoding = 4; lastKnownFileType = sourcecode.c.c; path = airtest.c; sourceTree = "<group>"; };
		22FACED2188807FF000FDBC1 /* fmtdy.h */ = {isa = PBXFileReference; fileEncoding = 4; lastKnownFileType = sourcecode.c.h; path = fmtdy.h; sourceTree = "<group>"; };
		22FACED3188807FF000FDBC1 /* fmtdytst.h */ = {isa = PBXFileReference; fileEncoding = 4; lastKnownFileType = sourcecode.c.h; path = fmtdytst.h; sourceTree = "<group>"; };
		22FACED4188807FF000FDBC1 /* fmthe.h */ = {isa = PBXFileReference; fileEncoding = 4; lastKnownFileType = sourcecode.c.h; path = fmthe.h; sourceTree = "<group>"; };
		22FACED5188807FF000FDBC1 /* fmtno.h */ = {isa = PBXFileReference; fileEncoding = 4; lastKnownFileType = sourcecode.c.h; path = fmtno.h; sourceTree = "<group>"; };
		22FACED6188807FF000FDBC1 /* fmtscheme.c */ = {isa = PBXFileReference; fileEncoding = 4; lastKnownFileType = sourcecode.c.c; path = fmtscheme.c; sourceTree = "<group>"; };
		22FACED7188807FF000FDBC1 /* fmtscheme.h */ = {isa = PBXFileReference; fileEncoding = 4; lastKnownFileType = sourcecode.c.h; path = fmtscheme.h; sourceTree = "<group>"; };
		22FACEDA1888088A000FDBC1 /* ss.c */ = {isa = PBXFileReference; fileEncoding = 4; lastKnownFileType = sourcecode.c.c; path = ss.c; sourceTree = "<group>"; };
		22FACEDB188808D5000FDBC1 /* mpscmfs.h */ = {isa = PBXFileReference; fileEncoding = 4; lastKnownFileType = sourcecode.c.h; path = mpscmfs.h; sourceTree = "<group>"; };
		22FACEDC18880933000FDBC1 /* poolmfs.h */ = {isa = PBXFileReference; fileEncoding = 4; lastKnownFileType = sourcecode.c.h; path = poolmfs.h; sourceTree = "<group>"; };
		22FACEDD18880933000FDBC1 /* poolmrg.h */ = {isa = PBXFileReference; fileEncoding = 4; lastKnownFileType = sourcecode.c.h; path = poolmrg.h; sourceTree = "<group>"; };
		22FACEDE18880933000FDBC1 /* pooln.c */ = {isa = PBXFileReference; fileEncoding = 4; lastKnownFileType = sourcecode.c.c; path = pooln.c; sourceTree = "<group>"; };
		22FACEDF18880933000FDBC1 /* pooln.h */ = {isa = PBXFileReference; fileEncoding = 4; lastKnownFileType = sourcecode.c.h; path = pooln.h; sourceTree = "<group>"; };
		22FACEED18880983000FDBC1 /* airtest */ = {isa = PBXFileReference; explicitFileType = "compiled.mach-o.executable"; includeInIndex = 0; path = airtest; sourceTree = BUILT_PRODUCTS_DIR; };
		22FAF76C1A04394B006660FD /* ssxci3.c */ = {isa = PBXFileReference; fileEncoding = 4; lastKnownFileType = sourcecode.c.c; path = ssxci3.c; sourceTree = "<group>"; };
		22FAF76D1A04394B006660FD /* ssxci6.c */ = {isa = PBXFileReference; fileEncoding = 4; lastKnownFileType = sourcecode.c.c; path = ssxci6.c; sourceTree = "<group>"; };
		2D07B96C1636FC7200DB751B /* eventsql.c */ = {isa = PBXFileReference; lastKnownFileType = sourcecode.c.c; path = eventsql.c; sourceTree = "<group>"; };
		2D07B9711636FC9900DB751B /* mpseventsql */ = {isa = PBXFileReference; explicitFileType = "compiled.mach-o.executable"; includeInIndex = 0; path = mpseventsql; sourceTree = BUILT_PRODUCTS_DIR; };
		2D07B97B163705E400DB751B /* libsqlite3.dylib */ = {isa = PBXFileReference; lastKnownFileType = "compiled.mach-o.dylib"; name = libsqlite3.dylib; path = usr/lib/libsqlite3.dylib; sourceTree = SDKROOT; };
		2D604B9C16514B1A003AAF46 /* mpseventtxt */ = {isa = PBXFileReference; explicitFileType = "compiled.mach-o.executable"; includeInIndex = 0; path = mpseventtxt; sourceTree = BUILT_PRODUCTS_DIR; };
		2D604BA416514C4F003AAF46 /* eventtxt.c */ = {isa = PBXFileReference; fileEncoding = 4; lastKnownFileType = sourcecode.c.c; path = eventtxt.c; sourceTree = "<group>"; };
		3104AFA5156D27E7000A585A /* ssixi6.c */ = {isa = PBXFileReference; fileEncoding = 4; lastKnownFileType = sourcecode.c.c; path = ssixi6.c; sourceTree = "<group>"; };
		3104AFB3156D357B000A585A /* apss */ = {isa = PBXFileReference; explicitFileType = "compiled.mach-o.executable"; includeInIndex = 0; path = apss; sourceTree = BUILT_PRODUCTS_DIR; };
		3104AFBE156D3591000A585A /* apss.c */ = {isa = PBXFileReference; fileEncoding = 4; lastKnownFileType = sourcecode.c.c; path = apss.c; sourceTree = "<group>"; };
		3104AFC8156D35E2000A585A /* sacss */ = {isa = PBXFileReference; explicitFileType = "compiled.mach-o.executable"; includeInIndex = 0; path = sacss; sourceTree = BUILT_PRODUCTS_DIR; };
		3104AFD6156D3602000A585A /* sacss.c */ = {isa = PBXFileReference; fileEncoding = 4; lastKnownFileType = sourcecode.c.c; path = sacss.c; sourceTree = "<group>"; };
		3104AFDD156D3681000A585A /* amcsshe */ = {isa = PBXFileReference; explicitFileType = "compiled.mach-o.executable"; includeInIndex = 0; path = amcsshe; sourceTree = BUILT_PRODUCTS_DIR; };
		3104AFEB156D36A5000A585A /* amcsshe.c */ = {isa = PBXFileReference; fileEncoding = 4; lastKnownFileType = sourcecode.c.c; path = amcsshe.c; sourceTree = "<group>"; };
		3104B009156D38F3000A585A /* amsss */ = {isa = PBXFileReference; explicitFileType = "compiled.mach-o.executable"; includeInIndex = 0; path = amsss; sourceTree = BUILT_PRODUCTS_DIR; };
		3104B015156D390B000A585A /* amsss.c */ = {isa = PBXFileReference; fileEncoding = 4; lastKnownFileType = sourcecode.c.c; path = amsss.c; sourceTree = "<group>"; };
		3104B022156D39D4000A585A /* amssshe */ = {isa = PBXFileReference; explicitFileType = "compiled.mach-o.executable"; includeInIndex = 0; path = amssshe; sourceTree = BUILT_PRODUCTS_DIR; };
		3104B02F156D39F2000A585A /* amssshe.c */ = {isa = PBXFileReference; fileEncoding = 4; lastKnownFileType = sourcecode.c.c; path = amssshe.c; sourceTree = "<group>"; };
		3104B03D156D3AD7000A585A /* segsmss */ = {isa = PBXFileReference; explicitFileType = "compiled.mach-o.executable"; includeInIndex = 0; path = segsmss; sourceTree = BUILT_PRODUCTS_DIR; };
		3107DC4E173B03D100F705C8 /* arg.h */ = {isa = PBXFileReference; lastKnownFileType = sourcecode.c.h; path = arg.h; sourceTree = "<group>"; };
		310F5D7118B6675F007EFCBC /* tree.c */ = {isa = PBXFileReference; lastKnownFileType = sourcecode.c.c; path = tree.c; sourceTree = "<group>"; };
		310F5D7218B6675F007EFCBC /* tree.h */ = {isa = PBXFileReference; lastKnownFileType = sourcecode.c.h; path = tree.h; sourceTree = "<group>"; };
		31108A391C6B90D600E728EA /* tagtest.c */ = {isa = PBXFileReference; lastKnownFileType = sourcecode.c.c; path = tagtest.c; sourceTree = "<group>"; };
		31108A471C6B90E900E728EA /* tagtest */ = {isa = PBXFileReference; explicitFileType = "compiled.mach-o.executable"; includeInIndex = 0; path = tagtest; sourceTree = BUILT_PRODUCTS_DIR; };
		3112ED3A18ABC57F00CC531A /* sa.h */ = {isa = PBXFileReference; lastKnownFileType = sourcecode.c.h; path = sa.h; sourceTree = "<group>"; };
		3112ED3B18ABC75200CC531A /* sa.c */ = {isa = PBXFileReference; lastKnownFileType = sourcecode.c.c; path = sa.c; sourceTree = "<group>"; };
		3114A590156E913C001E0AA3 /* locv */ = {isa = PBXFileReference; explicitFileType = "compiled.mach-o.executable"; includeInIndex = 0; path = locv; sourceTree = BUILT_PRODUCTS_DIR; };
		3114A5A1156E9168001E0AA3 /* locv.c */ = {isa = PBXFileReference; fileEncoding = 4; lastKnownFileType = sourcecode.c.c; path = locv.c; sourceTree = "<group>"; };
		3114A5A7156E92C0001E0AA3 /* qs */ = {isa = PBXFileReference; explicitFileType = "compiled.mach-o.executable"; includeInIndex = 0; path = qs; sourceTree = BUILT_PRODUCTS_DIR; };
		3114A5B7156E92F0001E0AA3 /* qs.c */ = {isa = PBXFileReference; fileEncoding = 4; lastKnownFileType = sourcecode.c.c; path = qs.c; sourceTree = "<group>"; };
		3114A5BD156E9315001E0AA3 /* finalcv */ = {isa = PBXFileReference; explicitFileType = "compiled.mach-o.executable"; includeInIndex = 0; path = finalcv; sourceTree = BUILT_PRODUCTS_DIR; };
		3114A5CD156E9369001E0AA3 /* finalcv.c */ = {isa = PBXFileReference; fileEncoding = 4; lastKnownFileType = sourcecode.c.c; path = finalcv.c; sourceTree = "<group>"; };
		3114A5D6156E93A0001E0AA3 /* finaltest */ = {isa = PBXFileReference; explicitFileType = "compiled.mach-o.executable"; includeInIndex = 0; path = finaltest; sourceTree = BUILT_PRODUCTS_DIR; };
		3114A5E5156E93B9001E0AA3 /* finaltest.c */ = {isa = PBXFileReference; fileEncoding = 4; lastKnownFileType = sourcecode.c.c; path = finaltest.c; sourceTree = "<group>"; };
		3114A5EF156E93E7001E0AA3 /* arenacv */ = {isa = PBXFileReference; explicitFileType = "compiled.mach-o.executable"; includeInIndex = 0; path = arenacv; sourceTree = BUILT_PRODUCTS_DIR; };
		3114A5FB156E93FC001E0AA3 /* arenacv.c */ = {isa = PBXFileReference; fileEncoding = 4; lastKnownFileType = sourcecode.c.c; path = arenacv.c; sourceTree = "<group>"; };
		3114A605156E9430001E0AA3 /* bttest */ = {isa = PBXFileReference; explicitFileType = "compiled.mach-o.executable"; includeInIndex = 0; path = bttest; sourceTree = BUILT_PRODUCTS_DIR; };
		3114A613156E944A001E0AA3 /* bttest.c */ = {isa = PBXFileReference; fileEncoding = 4; lastKnownFileType = sourcecode.c.c; path = bttest.c; sourceTree = "<group>"; };
		3114A61C156E9485001E0AA3 /* teletest */ = {isa = PBXFileReference; explicitFileType = "compiled.mach-o.executable"; includeInIndex = 0; path = teletest; sourceTree = BUILT_PRODUCTS_DIR; };
		3114A628156E949A001E0AA3 /* teletest.c */ = {isa = PBXFileReference; fileEncoding = 4; lastKnownFileType = sourcecode.c.c; path = teletest.c; sourceTree = "<group>"; };
		3114A633156E94DB001E0AA3 /* abqtest */ = {isa = PBXFileReference; explicitFileType = "compiled.mach-o.executable"; includeInIndex = 0; path = abqtest; sourceTree = BUILT_PRODUCTS_DIR; };
		3114A63D156E94EA001E0AA3 /* abqtest.c */ = {isa = PBXFileReference; fileEncoding = 4; lastKnownFileType = sourcecode.c.c; path = abqtest.c; sourceTree = "<group>"; };
		3114A645156E9525001E0AA3 /* abq.c */ = {isa = PBXFileReference; fileEncoding = 4; lastKnownFileType = sourcecode.c.c; path = abq.c; sourceTree = "<group>"; };
		3114A64C156E9596001E0AA3 /* landtest */ = {isa = PBXFileReference; explicitFileType = "compiled.mach-o.executable"; includeInIndex = 0; path = landtest; sourceTree = BUILT_PRODUCTS_DIR; };
		3114A662156E95D9001E0AA3 /* btcv */ = {isa = PBXFileReference; explicitFileType = "compiled.mach-o.executable"; includeInIndex = 0; path = btcv; sourceTree = BUILT_PRODUCTS_DIR; };
		3114A66C156E95EB001E0AA3 /* btcv.c */ = {isa = PBXFileReference; fileEncoding = 4; lastKnownFileType = sourcecode.c.c; path = btcv.c; sourceTree = "<group>"; };
		3114A67C156E9668001E0AA3 /* mv2test */ = {isa = PBXFileReference; explicitFileType = "compiled.mach-o.executable"; includeInIndex = 0; path = mv2test; sourceTree = BUILT_PRODUCTS_DIR; };
		3114A686156E9674001E0AA3 /* mv2test.c */ = {isa = PBXFileReference; fileEncoding = 4; lastKnownFileType = sourcecode.c.c; path = mv2test.c; sourceTree = "<group>"; };
		3114A695156E971B001E0AA3 /* messtest */ = {isa = PBXFileReference; explicitFileType = "compiled.mach-o.executable"; includeInIndex = 0; path = messtest; sourceTree = BUILT_PRODUCTS_DIR; };
		3114A69F156E9725001E0AA3 /* messtest.c */ = {isa = PBXFileReference; fileEncoding = 4; lastKnownFileType = sourcecode.c.c; path = messtest.c; sourceTree = "<group>"; };
		3114A6AC156E9759001E0AA3 /* walkt0 */ = {isa = PBXFileReference; explicitFileType = "compiled.mach-o.executable"; includeInIndex = 0; path = walkt0; sourceTree = BUILT_PRODUCTS_DIR; };
		3114A6BA156E9768001E0AA3 /* walkt0.c */ = {isa = PBXFileReference; fileEncoding = 4; lastKnownFileType = sourcecode.c.c; path = walkt0.c; sourceTree = "<group>"; };
		3114A6C6156E9815001E0AA3 /* mpseventcnv */ = {isa = PBXFileReference; explicitFileType = "compiled.mach-o.executable"; includeInIndex = 0; path = mpseventcnv; sourceTree = BUILT_PRODUCTS_DIR; };
		3114A6D0156E9829001E0AA3 /* eventcnv.c */ = {isa = PBXFileReference; fileEncoding = 4; lastKnownFileType = sourcecode.c.c; path = eventcnv.c; sourceTree = "<group>"; };
		31160D921899540D0071EB17 /* abq.txt */ = {isa = PBXFileReference; lastKnownFileType = text; name = abq.txt; path = ../design/abq.txt; sourceTree = "<group>"; };
		31160D931899540D0071EB17 /* alloc-frame.txt */ = {isa = PBXFileReference; lastKnownFileType = text; name = "alloc-frame.txt"; path = "../design/alloc-frame.txt"; sourceTree = "<group>"; };
		31160D941899540D0071EB17 /* arena.txt */ = {isa = PBXFileReference; lastKnownFileType = text; name = arena.txt; path = ../design/arena.txt; sourceTree = "<group>"; };
		31160D951899540D0071EB17 /* arenavm.txt */ = {isa = PBXFileReference; lastKnownFileType = text; name = arenavm.txt; path = ../design/arenavm.txt; sourceTree = "<group>"; };
		31160D961899540D0071EB17 /* bt.txt */ = {isa = PBXFileReference; lastKnownFileType = text; name = bt.txt; path = ../design/bt.txt; sourceTree = "<group>"; };
		31160D971899540D0071EB17 /* buffer.txt */ = {isa = PBXFileReference; lastKnownFileType = text; name = buffer.txt; path = ../design/buffer.txt; sourceTree = "<group>"; };
		31160D981899540D0071EB17 /* cbs.txt */ = {isa = PBXFileReference; lastKnownFileType = text; name = cbs.txt; path = ../design/cbs.txt; sourceTree = "<group>"; };
		31160D991899540D0071EB17 /* check.txt */ = {isa = PBXFileReference; lastKnownFileType = text; name = check.txt; path = ../design/check.txt; sourceTree = "<group>"; };
		31160D9A1899540D0071EB17 /* class-interface.txt */ = {isa = PBXFileReference; lastKnownFileType = text; name = "class-interface.txt"; path = "../design/class-interface.txt"; sourceTree = "<group>"; };
		31160D9B1899540D0071EB17 /* collection.txt */ = {isa = PBXFileReference; lastKnownFileType = text; name = collection.txt; path = ../design/collection.txt; sourceTree = "<group>"; };
		31160D9C1899540D0071EB17 /* config.txt */ = {isa = PBXFileReference; lastKnownFileType = text; name = config.txt; path = ../design/config.txt; sourceTree = "<group>"; };
		31160D9D1899540D0071EB17 /* critical-path.txt */ = {isa = PBXFileReference; lastKnownFileType = text; name = "critical-path.txt"; path = "../design/critical-path.txt"; sourceTree = "<group>"; };
		31160D9E1899540D0071EB17 /* diag.txt */ = {isa = PBXFileReference; lastKnownFileType = text; name = diag.txt; path = ../design/diag.txt; sourceTree = "<group>"; };
		31160D9F1899540D0071EB17 /* finalize.txt */ = {isa = PBXFileReference; lastKnownFileType = text; name = finalize.txt; path = ../design/finalize.txt; sourceTree = "<group>"; };
		31160DA01899540D0071EB17 /* fix.txt */ = {isa = PBXFileReference; lastKnownFileType = text; name = fix.txt; path = ../design/fix.txt; sourceTree = "<group>"; };
		31160DA11899540D0071EB17 /* freelist.txt */ = {isa = PBXFileReference; lastKnownFileType = text; name = freelist.txt; path = ../design/freelist.txt; sourceTree = "<group>"; };
		31160DA21899540D0071EB17 /* guide.hex.trans.txt */ = {isa = PBXFileReference; lastKnownFileType = text; name = guide.hex.trans.txt; path = ../design/guide.hex.trans.txt; sourceTree = "<group>"; };
		31160DA31899540D0071EB17 /* guide.impl.c.format.txt */ = {isa = PBXFileReference; lastKnownFileType = text; name = guide.impl.c.format.txt; path = ../design/guide.impl.c.format.txt; sourceTree = "<group>"; };
		31160DA41899540D0071EB17 /* index.txt */ = {isa = PBXFileReference; lastKnownFileType = text; name = index.txt; path = ../design/index.txt; sourceTree = "<group>"; };
		31160DA51899540D0071EB17 /* interface-c.txt */ = {isa = PBXFileReference; lastKnownFileType = text; name = "interface-c.txt"; path = "../design/interface-c.txt"; sourceTree = "<group>"; };
		31160DA61899540D0071EB17 /* io.txt */ = {isa = PBXFileReference; lastKnownFileType = text; name = io.txt; path = ../design/io.txt; sourceTree = "<group>"; };
		31160DA71899540D0071EB17 /* keyword-arguments.txt */ = {isa = PBXFileReference; lastKnownFileType = text; name = "keyword-arguments.txt"; path = "../design/keyword-arguments.txt"; sourceTree = "<group>"; };
		31160DA81899540D0071EB17 /* lib.txt */ = {isa = PBXFileReference; lastKnownFileType = text; name = lib.txt; path = ../design/lib.txt; sourceTree = "<group>"; };
		31160DA91899540D0071EB17 /* lock.txt */ = {isa = PBXFileReference; lastKnownFileType = text; name = lock.txt; path = ../design/lock.txt; sourceTree = "<group>"; };
		31160DAA1899540D0071EB17 /* locus.txt */ = {isa = PBXFileReference; lastKnownFileType = text; name = locus.txt; path = ../design/locus.txt; sourceTree = "<group>"; };
		31160DAB1899540D0071EB17 /* message-gc.txt */ = {isa = PBXFileReference; lastKnownFileType = text; name = "message-gc.txt"; path = "../design/message-gc.txt"; sourceTree = "<group>"; };
		31160DAC1899540D0071EB17 /* message.txt */ = {isa = PBXFileReference; lastKnownFileType = text; name = message.txt; path = ../design/message.txt; sourceTree = "<group>"; };
		31160DAD1899540D0071EB17 /* object-debug.txt */ = {isa = PBXFileReference; lastKnownFileType = text; name = "object-debug.txt"; path = "../design/object-debug.txt"; sourceTree = "<group>"; };
		31160DAE1899540D0071EB17 /* pool.txt */ = {isa = PBXFileReference; lastKnownFileType = text; name = pool.txt; path = ../design/pool.txt; sourceTree = "<group>"; };
		31160DAF1899540D0071EB17 /* poolamc.txt */ = {isa = PBXFileReference; lastKnownFileType = text; name = poolamc.txt; path = ../design/poolamc.txt; sourceTree = "<group>"; };
		31160DB01899540D0071EB17 /* poolams.txt */ = {isa = PBXFileReference; lastKnownFileType = text; name = poolams.txt; path = ../design/poolams.txt; sourceTree = "<group>"; };
		31160DB11899540D0071EB17 /* poolawl.txt */ = {isa = PBXFileReference; lastKnownFileType = text; name = poolawl.txt; path = ../design/poolawl.txt; sourceTree = "<group>"; };
		31160DB21899540D0071EB17 /* poollo.txt */ = {isa = PBXFileReference; lastKnownFileType = text; name = poollo.txt; path = ../design/poollo.txt; sourceTree = "<group>"; };
		31160DB31899540D0071EB17 /* poolmfs.txt */ = {isa = PBXFileReference; lastKnownFileType = text; name = poolmfs.txt; path = ../design/poolmfs.txt; sourceTree = "<group>"; };
		31160DB41899540D0071EB17 /* poolmrg.txt */ = {isa = PBXFileReference; lastKnownFileType = text; name = poolmrg.txt; path = ../design/poolmrg.txt; sourceTree = "<group>"; };
		31160DB51899540D0071EB17 /* poolmv.txt */ = {isa = PBXFileReference; lastKnownFileType = text; name = poolmv.txt; path = ../design/poolmv.txt; sourceTree = "<group>"; };
		31160DB61899540D0071EB17 /* poolmvff.txt */ = {isa = PBXFileReference; lastKnownFileType = text; name = poolmvff.txt; path = ../design/poolmvff.txt; sourceTree = "<group>"; };
		31160DB71899540D0071EB17 /* poolmvt.txt */ = {isa = PBXFileReference; lastKnownFileType = text; name = poolmvt.txt; path = ../design/poolmvt.txt; sourceTree = "<group>"; };
		31160DB81899540D0071EB17 /* prot.txt */ = {isa = PBXFileReference; lastKnownFileType = text; name = prot.txt; path = ../design/prot.txt; sourceTree = "<group>"; };
		31160DB91899540D0071EB17 /* protan.txt */ = {isa = PBXFileReference; lastKnownFileType = text; name = protan.txt; path = ../design/protan.txt; sourceTree = "<group>"; };
		31160DBA1899540D0071EB17 /* protli.txt */ = {isa = PBXFileReference; lastKnownFileType = text; name = protli.txt; path = ../design/protli.txt; sourceTree = "<group>"; };
		31160DBB1899540D0071EB17 /* protocol.txt */ = {isa = PBXFileReference; lastKnownFileType = text; name = protocol.txt; path = ../design/protocol.txt; sourceTree = "<group>"; };
		31160DBC1899540D0071EB17 /* protsu.txt */ = {isa = PBXFileReference; lastKnownFileType = text; name = protsu.txt; path = ../design/protsu.txt; sourceTree = "<group>"; };
		31160DBD1899540D0071EB17 /* pthreadext.txt */ = {isa = PBXFileReference; lastKnownFileType = text; name = pthreadext.txt; path = ../design/pthreadext.txt; sourceTree = "<group>"; };
		31160DBE1899540D0071EB17 /* range.txt */ = {isa = PBXFileReference; lastKnownFileType = text; name = range.txt; path = ../design/range.txt; sourceTree = "<group>"; };
		31160DBF1899540D0071EB17 /* reservoir.txt */ = {isa = PBXFileReference; lastKnownFileType = text; name = reservoir.txt; path = ../design/reservoir.txt; sourceTree = "<group>"; };
		31160DC01899540D0071EB17 /* ring.txt */ = {isa = PBXFileReference; lastKnownFileType = text; name = ring.txt; path = ../design/ring.txt; sourceTree = "<group>"; };
		31160DC11899540D0071EB17 /* root.txt */ = {isa = PBXFileReference; lastKnownFileType = text; name = root.txt; path = ../design/root.txt; sourceTree = "<group>"; };
		31160DC21899540D0071EB17 /* scan.txt */ = {isa = PBXFileReference; lastKnownFileType = text; name = scan.txt; path = ../design/scan.txt; sourceTree = "<group>"; };
		31160DC31899540D0071EB17 /* seg.txt */ = {isa = PBXFileReference; lastKnownFileType = text; name = seg.txt; path = ../design/seg.txt; sourceTree = "<group>"; };
		31160DC41899540D0071EB17 /* shield.txt */ = {isa = PBXFileReference; lastKnownFileType = text; name = shield.txt; path = ../design/shield.txt; sourceTree = "<group>"; };
		31160DC51899540D0071EB17 /* sig.txt */ = {isa = PBXFileReference; lastKnownFileType = text; name = sig.txt; path = ../design/sig.txt; sourceTree = "<group>"; };
		31160DC61899540D0071EB17 /* splay.txt */ = {isa = PBXFileReference; lastKnownFileType = text; name = splay.txt; path = ../design/splay.txt; sourceTree = "<group>"; };
		31160DC71899540D0071EB17 /* sso1al.txt */ = {isa = PBXFileReference; lastKnownFileType = text; name = sso1al.txt; path = ../design/sso1al.txt; sourceTree = "<group>"; };
		31160DC81899540D0071EB17 /* strategy.txt */ = {isa = PBXFileReference; lastKnownFileType = text; name = strategy.txt; path = ../design/strategy.txt; sourceTree = "<group>"; };
		31160DC91899540D0071EB17 /* telemetry.txt */ = {isa = PBXFileReference; lastKnownFileType = text; name = telemetry.txt; path = ../design/telemetry.txt; sourceTree = "<group>"; };
		31160DCA1899540D0071EB17 /* tests.txt */ = {isa = PBXFileReference; lastKnownFileType = text; name = tests.txt; path = ../design/tests.txt; sourceTree = "<group>"; };
		31160DCB1899540D0071EB17 /* thread-manager.txt */ = {isa = PBXFileReference; lastKnownFileType = text; name = "thread-manager.txt"; path = "../design/thread-manager.txt"; sourceTree = "<group>"; };
		31160DCC1899540D0071EB17 /* thread-safety.txt */ = {isa = PBXFileReference; lastKnownFileType = text; name = "thread-safety.txt"; path = "../design/thread-safety.txt"; sourceTree = "<group>"; };
		31160DCD1899540D0071EB17 /* trace.txt */ = {isa = PBXFileReference; lastKnownFileType = text; name = trace.txt; path = ../design/trace.txt; sourceTree = "<group>"; };
		31160DCE1899540D0071EB17 /* type.txt */ = {isa = PBXFileReference; lastKnownFileType = text; name = type.txt; path = ../design/type.txt; sourceTree = "<group>"; };
		31160DCF1899540D0071EB17 /* version-library.txt */ = {isa = PBXFileReference; lastKnownFileType = text; name = "version-library.txt"; path = "../design/version-library.txt"; sourceTree = "<group>"; };
		31160DD01899540D0071EB17 /* version.txt */ = {isa = PBXFileReference; lastKnownFileType = text; name = version.txt; path = ../design/version.txt; sourceTree = "<group>"; };
		31160DD11899540D0071EB17 /* vm.txt */ = {isa = PBXFileReference; lastKnownFileType = text; name = vm.txt; path = ../design/vm.txt; sourceTree = "<group>"; };
		31160DD21899540D0071EB17 /* vman.txt */ = {isa = PBXFileReference; lastKnownFileType = text; name = vman.txt; path = ../design/vman.txt; sourceTree = "<group>"; };
		31160DD31899540D0071EB17 /* vmo1.txt */ = {isa = PBXFileReference; lastKnownFileType = text; name = vmo1.txt; path = ../design/vmo1.txt; sourceTree = "<group>"; };
		31160DD41899540D0071EB17 /* vmso.txt */ = {isa = PBXFileReference; lastKnownFileType = text; name = vmso.txt; path = ../design/vmso.txt; sourceTree = "<group>"; };
		31160DD51899540D0071EB17 /* writef.txt */ = {isa = PBXFileReference; lastKnownFileType = text; name = writef.txt; path = ../design/writef.txt; sourceTree = "<group>"; };
		31172ABA17750F9D009488E5 /* thxc.c */ = {isa = PBXFileReference; lastKnownFileType = sourcecode.c.c; path = thxc.c; sourceTree = "<group>"; };
		31172ABB177512F6009488E5 /* prmci3xc.c */ = {isa = PBXFileReference; lastKnownFileType = sourcecode.c.c; path = prmci3xc.c; sourceTree = "<group>"; };
		31172ABC1775131C009488E5 /* prmci6xc.c */ = {isa = PBXFileReference; lastKnownFileType = sourcecode.c.c; path = prmci6xc.c; sourceTree = "<group>"; };
		31172ABE1775164F009488E5 /* prmcxc.h */ = {isa = PBXFileReference; lastKnownFileType = sourcecode.c.h; path = prmcxc.h; sourceTree = "<group>"; };
		31172AC017752253009488E5 /* protxc.c */ = {isa = PBXFileReference; lastKnownFileType = sourcecode.c.c; path = protxc.c; sourceTree = "<group>"; };
		311F2F5017398AD500C15B6A /* boot.h */ = {isa = PBXFileReference; lastKnownFileType = sourcecode.c.h; path = boot.h; sourceTree = "<group>"; };
		311F2F5117398AE900C15B6A /* bt.h */ = {isa = PBXFileReference; lastKnownFileType = sourcecode.c.h; path = bt.h; sourceTree = "<group>"; };
		311F2F5217398AE900C15B6A /* cbs.h */ = {isa = PBXFileReference; lastKnownFileType = sourcecode.c.h; path = cbs.h; sourceTree = "<group>"; };
		311F2F5317398AE900C15B6A /* chain.h */ = {isa = PBXFileReference; lastKnownFileType = sourcecode.c.h; path = chain.h; sourceTree = "<group>"; };
		311F2F5417398AE900C15B6A /* check.h */ = {isa = PBXFileReference; lastKnownFileType = sourcecode.c.h; path = check.h; sourceTree = "<group>"; };
		311F2F5517398AE900C15B6A /* clock.h */ = {isa = PBXFileReference; lastKnownFileType = sourcecode.c.h; path = clock.h; sourceTree = "<group>"; };
		311F2F5617398AE900C15B6A /* config.h */ = {isa = PBXFileReference; lastKnownFileType = sourcecode.c.h; path = config.h; sourceTree = "<group>"; };
		311F2F5717398AE900C15B6A /* dbgpool.h */ = {isa = PBXFileReference; lastKnownFileType = sourcecode.c.h; path = dbgpool.h; sourceTree = "<group>"; };
		311F2F5817398AE900C15B6A /* event.h */ = {isa = PBXFileReference; lastKnownFileType = sourcecode.c.h; path = event.h; sourceTree = "<group>"; };
		311F2F5917398AE900C15B6A /* eventcom.h */ = {isa = PBXFileReference; lastKnownFileType = sourcecode.c.h; path = eventcom.h; sourceTree = "<group>"; };
		311F2F5A17398AE900C15B6A /* eventdef.h */ = {isa = PBXFileReference; lastKnownFileType = sourcecode.c.h; path = eventdef.h; sourceTree = "<group>"; };
		311F2F5C17398AE900C15B6A /* eventrep.h */ = {isa = PBXFileReference; lastKnownFileType = sourcecode.c.h; path = eventrep.h; sourceTree = "<group>"; };
		311F2F5D17398B0400C15B6A /* lo.h */ = {isa = PBXFileReference; lastKnownFileType = sourcecode.c.h; path = lo.h; sourceTree = "<group>"; };
		311F2F5E17398B0E00C15B6A /* lock.h */ = {isa = PBXFileReference; lastKnownFileType = sourcecode.c.h; path = lock.h; sourceTree = "<group>"; };
		311F2F5F17398B0E00C15B6A /* meter.h */ = {isa = PBXFileReference; lastKnownFileType = sourcecode.c.h; path = meter.h; sourceTree = "<group>"; };
		311F2F6017398B0E00C15B6A /* misc.h */ = {isa = PBXFileReference; lastKnownFileType = sourcecode.c.h; path = misc.h; sourceTree = "<group>"; };
		311F2F6117398B0E00C15B6A /* mpm.h */ = {isa = PBXFileReference; lastKnownFileType = sourcecode.c.h; path = mpm.h; sourceTree = "<group>"; };
		311F2F6217398B1A00C15B6A /* mpmst.h */ = {isa = PBXFileReference; lastKnownFileType = sourcecode.c.h; path = mpmst.h; sourceTree = "<group>"; };
		311F2F6317398B1A00C15B6A /* mpmtypes.h */ = {isa = PBXFileReference; lastKnownFileType = sourcecode.c.h; path = mpmtypes.h; sourceTree = "<group>"; };
		311F2F6417398B1A00C15B6A /* mps.h */ = {isa = PBXFileReference; lastKnownFileType = sourcecode.c.h; lineEnding = 0; path = mps.h; sourceTree = "<group>"; xcLanguageSpecificationIdentifier = xcode.lang.objcpp; };
		311F2F6517398B3B00C15B6A /* mpsacl.h */ = {isa = PBXFileReference; lastKnownFileType = sourcecode.c.h; path = mpsacl.h; sourceTree = "<group>"; };
		311F2F6617398B3B00C15B6A /* mpsavm.h */ = {isa = PBXFileReference; lastKnownFileType = sourcecode.c.h; path = mpsavm.h; sourceTree = "<group>"; };
		311F2F6717398B3B00C15B6A /* mpsio.h */ = {isa = PBXFileReference; lastKnownFileType = sourcecode.c.h; path = mpsio.h; sourceTree = "<group>"; };
		311F2F6817398B3B00C15B6A /* mpslib.h */ = {isa = PBXFileReference; lastKnownFileType = sourcecode.c.h; path = mpslib.h; sourceTree = "<group>"; };
		311F2F6917398B3B00C15B6A /* mpstd.h */ = {isa = PBXFileReference; lastKnownFileType = sourcecode.c.h; path = mpstd.h; sourceTree = "<group>"; };
		311F2F6B17398B4C00C15B6A /* mpswin.h */ = {isa = PBXFileReference; lastKnownFileType = sourcecode.c.h; path = mpswin.h; sourceTree = "<group>"; };
		311F2F6D17398B6300C15B6A /* prmci3.h */ = {isa = PBXFileReference; lastKnownFileType = sourcecode.c.h; path = prmci3.h; sourceTree = "<group>"; };
		311F2F6E17398B6300C15B6A /* prmci6.h */ = {isa = PBXFileReference; lastKnownFileType = sourcecode.c.h; path = prmci6.h; sourceTree = "<group>"; };
		311F2F6F17398B6300C15B6A /* prmcix.h */ = {isa = PBXFileReference; lastKnownFileType = sourcecode.c.h; path = prmcix.h; sourceTree = "<group>"; };
		311F2F7017398B6300C15B6A /* prmcw3.h */ = {isa = PBXFileReference; lastKnownFileType = sourcecode.c.h; path = prmcw3.h; sourceTree = "<group>"; };
		311F2F7117398B7100C15B6A /* protocol.h */ = {isa = PBXFileReference; lastKnownFileType = sourcecode.c.h; path = protocol.h; sourceTree = "<group>"; };
		311F2F7217398B7100C15B6A /* pthrdext.h */ = {isa = PBXFileReference; lastKnownFileType = sourcecode.c.h; path = pthrdext.h; sourceTree = "<group>"; };
		311F2F7317398B7100C15B6A /* ring.h */ = {isa = PBXFileReference; lastKnownFileType = sourcecode.c.h; path = ring.h; sourceTree = "<group>"; };
		311F2F7417398B7100C15B6A /* sac.h */ = {isa = PBXFileReference; lastKnownFileType = sourcecode.c.h; path = sac.h; sourceTree = "<group>"; };
		311F2F7617398B8E00C15B6A /* splay.h */ = {isa = PBXFileReference; lastKnownFileType = sourcecode.c.h; path = splay.h; sourceTree = "<group>"; };
		311F2F7717398B8E00C15B6A /* ss.h */ = {isa = PBXFileReference; lastKnownFileType = sourcecode.c.h; path = ss.h; sourceTree = "<group>"; };
		311F2F7817398B8E00C15B6A /* th.h */ = {isa = PBXFileReference; lastKnownFileType = sourcecode.c.h; path = th.h; sourceTree = "<group>"; };
		311F2F7917398B8E00C15B6A /* thw3.h */ = {isa = PBXFileReference; lastKnownFileType = sourcecode.c.h; path = thw3.h; sourceTree = "<group>"; };
		311F2F7A17398B8E00C15B6A /* tract.h */ = {isa = PBXFileReference; lastKnownFileType = sourcecode.c.h; path = tract.h; sourceTree = "<group>"; };
		311F2F7B17398E7600C15B6A /* poolmv.h */ = {isa = PBXFileReference; lastKnownFileType = sourcecode.c.h; path = poolmv.h; sourceTree = "<group>"; };
		311F2F7C17398E9A00C15B6A /* mpscmv.h */ = {isa = PBXFileReference; lastKnownFileType = sourcecode.c.h; path = mpscmv.h; sourceTree = "<group>"; };
		3124CAB8156BE3EC00753214 /* awlut */ = {isa = PBXFileReference; explicitFileType = "compiled.mach-o.executable"; includeInIndex = 0; path = awlut; sourceTree = BUILT_PRODUCTS_DIR; };
		3124CAC2156BE40100753214 /* awlut.c */ = {isa = PBXFileReference; fileEncoding = 4; lastKnownFileType = sourcecode.c.c; path = awlut.c; sourceTree = "<group>"; };
		3124CAC6156BE48D00753214 /* fmtdy.c */ = {isa = PBXFileReference; fileEncoding = 4; lastKnownFileType = sourcecode.c.c; path = fmtdy.c; sourceTree = "<group>"; };
		3124CAC7156BE48D00753214 /* fmtdytst.c */ = {isa = PBXFileReference; fileEncoding = 4; lastKnownFileType = sourcecode.c.c; path = fmtdytst.c; sourceTree = "<group>"; };
		3124CACA156BE4A300753214 /* poollo.c */ = {isa = PBXFileReference; fileEncoding = 4; lastKnownFileType = sourcecode.c.c; path = poollo.c; sourceTree = "<group>"; };
		3124CACC156BE4C200753214 /* fmtno.c */ = {isa = PBXFileReference; fileEncoding = 4; lastKnownFileType = sourcecode.c.c; path = fmtno.c; sourceTree = "<group>"; };
		3124CACE156BE4CF00753214 /* poolawl.c */ = {isa = PBXFileReference; fileEncoding = 4; lastKnownFileType = sourcecode.c.c; path = poolawl.c; sourceTree = "<group>"; };
		3124CAD4156BE64A00753214 /* mpsicv */ = {isa = PBXFileReference; explicitFileType = "compiled.mach-o.executable"; includeInIndex = 0; path = mpsicv; sourceTree = BUILT_PRODUCTS_DIR; };
		3124CADE156BE65900753214 /* mpsicv.c */ = {isa = PBXFileReference; fileEncoding = 4; lastKnownFileType = sourcecode.c.c; path = mpsicv.c; sourceTree = "<group>"; };
		3124CAE4156BE6D500753214 /* fmthe.c */ = {isa = PBXFileReference; fileEncoding = 4; lastKnownFileType = sourcecode.c.c; path = fmthe.c; sourceTree = "<group>"; };
		3124CAEB156BE7F300753214 /* amcss */ = {isa = PBXFileReference; explicitFileType = "compiled.mach-o.executable"; includeInIndex = 0; path = amcss; sourceTree = BUILT_PRODUCTS_DIR; };
		3124CAF5156BE81100753214 /* amcss.c */ = {isa = PBXFileReference; fileEncoding = 4; lastKnownFileType = sourcecode.c.c; path = amcss.c; sourceTree = "<group>"; };
		314562191C72ABFA00D7A514 /* scan.c */ = {isa = PBXFileReference; fileEncoding = 4; lastKnownFileType = sourcecode.c.c; path = scan.c; sourceTree = "<group>"; };
		315B7AFC17834FDB00B097C4 /* proti3.c */ = {isa = PBXFileReference; lastKnownFileType = sourcecode.c.c; path = proti3.c; sourceTree = "<group>"; };
		315B7AFD17834FDB00B097C4 /* proti6.c */ = {isa = PBXFileReference; lastKnownFileType = sourcecode.c.c; path = proti6.c; sourceTree = "<group>"; };
		317B3C2A1731830100F9A469 /* arg.c */ = {isa = PBXFileReference; fileEncoding = 4; lastKnownFileType = sourcecode.c.c; path = arg.c; sourceTree = "<group>"; };
		318DA8CD1892B0F30089718C /* djbench */ = {isa = PBXFileReference; explicitFileType = "compiled.mach-o.executable"; includeInIndex = 0; path = djbench; sourceTree = BUILT_PRODUCTS_DIR; };
		318DA8CE1892B1210089718C /* djbench.c */ = {isa = PBXFileReference; lastKnownFileType = sourcecode.c.c; path = djbench.c; sourceTree = "<group>"; };
		31A47BA3156C1E130039B1C2 /* mps.c */ = {isa = PBXFileReference; fileEncoding = 4; lastKnownFileType = sourcecode.c.c; path = mps.c; sourceTree = "<group>"; };
		31A47BA5156C1E5E0039B1C2 /* ssixi3.c */ = {isa = PBXFileReference; lastKnownFileType = sourcecode.c.c; path = ssixi3.c; sourceTree = "<group>"; };
		31C83ADD1786281C0031A0DB /* protxc.h */ = {isa = PBXFileReference; lastKnownFileType = sourcecode.c.h; path = protxc.h; sourceTree = "<group>"; };
		31CD33BB173A9F1500524741 /* mpscams.h */ = {isa = PBXFileReference; lastKnownFileType = sourcecode.c.h; path = mpscams.h; sourceTree = "<group>"; };
		31CD33BC173A9F1500524741 /* poolams.c */ = {isa = PBXFileReference; lastKnownFileType = sourcecode.c.c; path = poolams.c; sourceTree = "<group>"; };
		31CD33BD173A9F1500524741 /* poolams.h */ = {isa = PBXFileReference; lastKnownFileType = sourcecode.c.h; path = poolams.h; sourceTree = "<group>"; };
		31D4D5FD1745058100BE84B5 /* poolmv2.c */ = {isa = PBXFileReference; lastKnownFileType = sourcecode.c.c; path = poolmv2.c; sourceTree = "<group>"; };
		31D60006156D3C5F00337B26 /* segsmss.c */ = {isa = PBXFileReference; fileEncoding = 4; lastKnownFileType = sourcecode.c.c; path = segsmss.c; sourceTree = "<group>"; };
		31D6000D156D3CB200337B26 /* awluthe */ = {isa = PBXFileReference; explicitFileType = "compiled.mach-o.executable"; includeInIndex = 0; path = awluthe; sourceTree = BUILT_PRODUCTS_DIR; };
		31D60017156D3CC300337B26 /* awluthe.c */ = {isa = PBXFileReference; fileEncoding = 4; lastKnownFileType = sourcecode.c.c; path = awluthe.c; sourceTree = "<group>"; };
		31D60027156D3D3E00337B26 /* lockcov */ = {isa = PBXFileReference; explicitFileType = "compiled.mach-o.executable"; includeInIndex = 0; path = lockcov; sourceTree = BUILT_PRODUCTS_DIR; };
		31D60036156D3E0200337B26 /* lockcov.c */ = {isa = PBXFileReference; fileEncoding = 4; lastKnownFileType = sourcecode.c.c; path = lockcov.c; sourceTree = "<group>"; };
		31D6003E156D3EC700337B26 /* poolncv */ = {isa = PBXFileReference; explicitFileType = "compiled.mach-o.executable"; includeInIndex = 0; path = poolncv; sourceTree = BUILT_PRODUCTS_DIR; };
		31D6004A156D3EE600337B26 /* poolncv.c */ = {isa = PBXFileReference; fileEncoding = 4; lastKnownFileType = sourcecode.c.c; path = poolncv.c; sourceTree = "<group>"; };
		31D60054156D3F3500337B26 /* zcoll */ = {isa = PBXFileReference; explicitFileType = "compiled.mach-o.executable"; includeInIndex = 0; path = zcoll; sourceTree = BUILT_PRODUCTS_DIR; };
		31D6005E156D3F4A00337B26 /* zcoll.c */ = {isa = PBXFileReference; fileEncoding = 4; lastKnownFileType = sourcecode.c.c; path = zcoll.c; sourceTree = "<group>"; };
		31D60071156D3FBC00337B26 /* zmess */ = {isa = PBXFileReference; explicitFileType = "compiled.mach-o.executable"; includeInIndex = 0; path = zmess; sourceTree = BUILT_PRODUCTS_DIR; };
		31D6007B156D3FCC00337B26 /* zmess.c */ = {isa = PBXFileReference; fileEncoding = 4; lastKnownFileType = sourcecode.c.c; path = zmess.c; sourceTree = "<group>"; };
		31D6008C156D402900337B26 /* steptest */ = {isa = PBXFileReference; explicitFileType = "compiled.mach-o.executable"; includeInIndex = 0; path = steptest; sourceTree = BUILT_PRODUCTS_DIR; };
		31D60098156D403C00337B26 /* steptest.c */ = {isa = PBXFileReference; fileEncoding = 4; lastKnownFileType = sourcecode.c.c; path = steptest.c; sourceTree = "<group>"; };
		31EEABF5156AAF7C00714D05 /* mpsi.c */ = {isa = PBXFileReference; fileEncoding = 4; lastKnownFileType = sourcecode.c.c; path = mpsi.c; sourceTree = "<group>"; };
		31EEABFB156AAF9D00714D05 /* libmps.a */ = {isa = PBXFileReference; explicitFileType = archive.ar; includeInIndex = 0; path = libmps.a; sourceTree = BUILT_PRODUCTS_DIR; };
		31EEAC01156AB21B00714D05 /* mpm.c */ = {isa = PBXFileReference; fileEncoding = 4; lastKnownFileType = sourcecode.c.c; path = mpm.c; sourceTree = "<group>"; };
		31EEAC03156AB23A00714D05 /* arenavm.c */ = {isa = PBXFileReference; fileEncoding = 4; lastKnownFileType = sourcecode.c.c; path = arenavm.c; sourceTree = "<group>"; };
		31EEAC05156AB27B00714D05 /* arena.c */ = {isa = PBXFileReference; fileEncoding = 4; lastKnownFileType = sourcecode.c.c; path = arena.c; sourceTree = "<group>"; };
		31EEAC06156AB27B00714D05 /* arenacl.c */ = {isa = PBXFileReference; fileEncoding = 4; lastKnownFileType = sourcecode.c.c; path = arenacl.c; sourceTree = "<group>"; };
		31EEAC07156AB27B00714D05 /* global.c */ = {isa = PBXFileReference; fileEncoding = 4; lastKnownFileType = sourcecode.c.c; path = global.c; sourceTree = "<group>"; };
		31EEAC08156AB27B00714D05 /* locus.c */ = {isa = PBXFileReference; fileEncoding = 4; lastKnownFileType = sourcecode.c.c; path = locus.c; sourceTree = "<group>"; };
		31EEAC09156AB27B00714D05 /* pool.c */ = {isa = PBXFileReference; fileEncoding = 4; lastKnownFileType = sourcecode.c.c; path = pool.c; sourceTree = "<group>"; };
		31EEAC0A156AB27B00714D05 /* poolabs.c */ = {isa = PBXFileReference; fileEncoding = 4; lastKnownFileType = sourcecode.c.c; path = poolabs.c; sourceTree = "<group>"; };
		31EEAC0B156AB27B00714D05 /* protocol.c */ = {isa = PBXFileReference; fileEncoding = 4; lastKnownFileType = sourcecode.c.c; path = protocol.c; sourceTree = "<group>"; };
		31EEAC0C156AB27B00714D05 /* reserv.c */ = {isa = PBXFileReference; fileEncoding = 4; lastKnownFileType = sourcecode.c.c; path = reserv.c; sourceTree = "<group>"; };
		31EEAC0D156AB27B00714D05 /* tract.c */ = {isa = PBXFileReference; fileEncoding = 4; lastKnownFileType = sourcecode.c.c; path = tract.c; sourceTree = "<group>"; };
		31EEAC0E156AB27B00714D05 /* walk.c */ = {isa = PBXFileReference; fileEncoding = 4; lastKnownFileType = sourcecode.c.c; path = walk.c; sourceTree = "<group>"; };
		31EEAC19156AB2B200714D05 /* buffer.c */ = {isa = PBXFileReference; fileEncoding = 4; lastKnownFileType = sourcecode.c.c; path = buffer.c; sourceTree = "<group>"; };
		31EEAC1A156AB2B200714D05 /* format.c */ = {isa = PBXFileReference; fileEncoding = 4; lastKnownFileType = sourcecode.c.c; path = format.c; sourceTree = "<group>"; };
		31EEAC1B156AB2B200714D05 /* ref.c */ = {isa = PBXFileReference; fileEncoding = 4; lastKnownFileType = sourcecode.c.c; path = ref.c; sourceTree = "<group>"; };
		31EEAC1C156AB2B200714D05 /* root.c */ = {isa = PBXFileReference; fileEncoding = 4; lastKnownFileType = sourcecode.c.c; path = root.c; sourceTree = "<group>"; };
		31EEAC1D156AB2B200714D05 /* seg.c */ = {isa = PBXFileReference; fileEncoding = 4; lastKnownFileType = sourcecode.c.c; path = seg.c; sourceTree = "<group>"; };
		31EEAC1E156AB2B200714D05 /* trace.c */ = {isa = PBXFileReference; fileEncoding = 4; lastKnownFileType = sourcecode.c.c; path = trace.c; sourceTree = "<group>"; };
		31EEAC1F156AB2B200714D05 /* traceanc.c */ = {isa = PBXFileReference; fileEncoding = 4; lastKnownFileType = sourcecode.c.c; path = traceanc.c; sourceTree = "<group>"; };
		31EEAC27156AB2F200714D05 /* bt.c */ = {isa = PBXFileReference; fileEncoding = 4; lastKnownFileType = sourcecode.c.c; path = bt.c; sourceTree = "<group>"; };
		31EEAC28156AB2F200714D05 /* dbgpool.c */ = {isa = PBXFileReference; fileEncoding = 4; lastKnownFileType = sourcecode.c.c; path = dbgpool.c; sourceTree = "<group>"; };
		31EEAC29156AB2F200714D05 /* dbgpooli.c */ = {isa = PBXFileReference; fileEncoding = 4; lastKnownFileType = sourcecode.c.c; path = dbgpooli.c; sourceTree = "<group>"; };
		31EEAC2A156AB2F200714D05 /* event.c */ = {isa = PBXFileReference; fileEncoding = 4; lastKnownFileType = sourcecode.c.c; path = event.c; sourceTree = "<group>"; };
		31EEAC2B156AB2F200714D05 /* ld.c */ = {isa = PBXFileReference; fileEncoding = 4; lastKnownFileType = sourcecode.c.c; path = ld.c; sourceTree = "<group>"; };
		31EEAC2C156AB2F200714D05 /* message.c */ = {isa = PBXFileReference; fileEncoding = 4; lastKnownFileType = sourcecode.c.c; path = message.c; sourceTree = "<group>"; };
		31EEAC2D156AB2F200714D05 /* poolmfs.c */ = {isa = PBXFileReference; fileEncoding = 4; lastKnownFileType = sourcecode.c.c; path = poolmfs.c; sourceTree = "<group>"; };
		31EEAC2E156AB2F200714D05 /* poolmrg.c */ = {isa = PBXFileReference; fileEncoding = 4; lastKnownFileType = sourcecode.c.c; path = poolmrg.c; sourceTree = "<group>"; };
		31EEAC2F156AB2F200714D05 /* poolmv.c */ = {isa = PBXFileReference; fileEncoding = 4; lastKnownFileType = sourcecode.c.c; lineEnding = 0; path = poolmv.c; sourceTree = "<group>"; xcLanguageSpecificationIdentifier = xcode.lang.c; };
		31EEAC30156AB2F200714D05 /* ring.c */ = {isa = PBXFileReference; fileEncoding = 4; lastKnownFileType = sourcecode.c.c; path = ring.c; sourceTree = "<group>"; };
		31EEAC31156AB2F200714D05 /* sac.c */ = {isa = PBXFileReference; fileEncoding = 4; lastKnownFileType = sourcecode.c.c; path = sac.c; sourceTree = "<group>"; };
		31EEAC32156AB2F200714D05 /* shield.c */ = {isa = PBXFileReference; fileEncoding = 4; lastKnownFileType = sourcecode.c.c; path = shield.c; sourceTree = "<group>"; };
		31EEAC3F156AB32500714D05 /* boot.c */ = {isa = PBXFileReference; fileEncoding = 4; lastKnownFileType = sourcecode.c.c; path = boot.c; sourceTree = "<group>"; };
		31EEAC40156AB32500714D05 /* cbs.c */ = {isa = PBXFileReference; fileEncoding = 4; lastKnownFileType = sourcecode.c.c; path = cbs.c; sourceTree = "<group>"; };
		31EEAC42156AB32500714D05 /* meter.c */ = {isa = PBXFileReference; fileEncoding = 4; lastKnownFileType = sourcecode.c.c; path = meter.c; sourceTree = "<group>"; };
		31EEAC43156AB32500714D05 /* splay.c */ = {isa = PBXFileReference; fileEncoding = 4; lastKnownFileType = sourcecode.c.c; path = splay.c; sourceTree = "<group>"; };
		31EEAC44156AB32500714D05 /* version.c */ = {isa = PBXFileReference; fileEncoding = 4; lastKnownFileType = sourcecode.c.c; path = version.c; sourceTree = "<group>"; };
		31EEAC4C156AB3B000714D05 /* lockix.c */ = {isa = PBXFileReference; fileEncoding = 4; lastKnownFileType = sourcecode.c.c; path = lockix.c; sourceTree = "<group>"; };
		31EEAC4F156AB3E300714D05 /* protix.c */ = {isa = PBXFileReference; fileEncoding = 4; lastKnownFileType = sourcecode.c.c; path = protix.c; sourceTree = "<group>"; };
		31EEAC53156AB3E300714D05 /* vmix.c */ = {isa = PBXFileReference; fileEncoding = 4; lastKnownFileType = sourcecode.c.c; path = vmix.c; sourceTree = "<group>"; };
		31EEAC5B156AB41900714D05 /* poolamc.c */ = {isa = PBXFileReference; fileEncoding = 4; lastKnownFileType = sourcecode.c.c; path = poolamc.c; sourceTree = "<group>"; };
		31EEAC5D156AB43F00714D05 /* poolsnc.c */ = {isa = PBXFileReference; fileEncoding = 4; lastKnownFileType = sourcecode.c.c; path = poolsnc.c; sourceTree = "<group>"; };
		31EEAC5F156AB44D00714D05 /* poolmvff.c */ = {isa = PBXFileReference; fileEncoding = 4; lastKnownFileType = sourcecode.c.c; lineEnding = 0; path = poolmvff.c; sourceTree = "<group>"; xcLanguageSpecificationIdentifier = xcode.lang.c; };
		31EEAC65156AB52600714D05 /* mpmss */ = {isa = PBXFileReference; explicitFileType = "compiled.mach-o.executable"; includeInIndex = 0; path = mpmss; sourceTree = BUILT_PRODUCTS_DIR; };
		31EEAC70156AB56000714D05 /* mpsioan.c */ = {isa = PBXFileReference; fileEncoding = 4; lastKnownFileType = sourcecode.c.c; path = mpsioan.c; sourceTree = "<group>"; };
		31EEAC71156AB56000714D05 /* mpsliban.c */ = {isa = PBXFileReference; fileEncoding = 4; lastKnownFileType = sourcecode.c.c; path = mpsliban.c; sourceTree = "<group>"; };
		31EEAC74156AB58E00714D05 /* mpmss.c */ = {isa = PBXFileReference; fileEncoding = 4; lastKnownFileType = sourcecode.c.c; path = mpmss.c; sourceTree = SOURCE_ROOT; };
		31EEAC9E156AB73400714D05 /* testlib.c */ = {isa = PBXFileReference; fileEncoding = 4; lastKnownFileType = sourcecode.c.c; path = testlib.c; sourceTree = "<group>"; };
		31EEACA7156AB79800714D05 /* span.c */ = {isa = PBXFileReference; fileEncoding = 4; lastKnownFileType = sourcecode.c.c; path = span.c; sourceTree = "<group>"; };
		31F6CCA91739B0CF00C48748 /* mpscamc.h */ = {isa = PBXFileReference; lastKnownFileType = sourcecode.c.h; path = mpscamc.h; sourceTree = "<group>"; };
		31F6CCAA1739B0CF00C48748 /* mpscawl.h */ = {isa = PBXFileReference; lastKnownFileType = sourcecode.c.h; path = mpscawl.h; sourceTree = "<group>"; };
		31F6CCAB1739B0CF00C48748 /* mpsclo.h */ = {isa = PBXFileReference; lastKnownFileType = sourcecode.c.h; path = mpsclo.h; sourceTree = "<group>"; };
		31F6CCAC1739B0CF00C48748 /* mpscmvff.h */ = {isa = PBXFileReference; lastKnownFileType = sourcecode.c.h; path = mpscmvff.h; sourceTree = "<group>"; };
		31F6CCAD1739B0CF00C48748 /* mpscsnc.h */ = {isa = PBXFileReference; lastKnownFileType = sourcecode.c.h; path = mpscsnc.h; sourceTree = "<group>"; };
		31FCAE0A17692403008C034C /* scheme */ = {isa = PBXFileReference; explicitFileType = "compiled.mach-o.executable"; includeInIndex = 0; path = scheme; sourceTree = BUILT_PRODUCTS_DIR; };
		31FCAE18176924D4008C034C /* scheme.c */ = {isa = PBXFileReference; fileEncoding = 4; lastKnownFileType = sourcecode.c.c; name = scheme.c; path = ../example/scheme/scheme.c; sourceTree = "<group>"; };
		6313D46618A3FDC900EB03EF /* gcbench.c */ = {isa = PBXFileReference; lastKnownFileType = sourcecode.c.c; path = gcbench.c; sourceTree = "<group>"; };
		6313D47218A400B200EB03EF /* gcbench */ = {isa = PBXFileReference; explicitFileType = "compiled.mach-o.executable"; includeInIndex = 0; path = gcbench; sourceTree = BUILT_PRODUCTS_DIR; };
/* End PBXFileReference section */

/* Begin PBXFrameworksBuildPhase section */
		2231BB5218CA97D8002D6322 /* Frameworks */ = {
			isa = PBXFrameworksBuildPhase;
			buildActionMask = 2147483647;
			files = (
				2231BB5318CA97D8002D6322 /* libmps.a in Frameworks */,
			);
			runOnlyForDeploymentPostprocessing = 0;
		};
		2231BB6018CA97DC002D6322 /* Frameworks */ = {
			isa = PBXFrameworksBuildPhase;
			buildActionMask = 2147483647;
			files = (
				2231BB6118CA97DC002D6322 /* libmps.a in Frameworks */,
			);
			runOnlyForDeploymentPostprocessing = 0;
		};
		224CC792175E1821002FF81B /* Frameworks */ = {
			isa = PBXFrameworksBuildPhase;
			buildActionMask = 2147483647;
			files = (
				224CC793175E1821002FF81B /* libmps.a in Frameworks */,
			);
			runOnlyForDeploymentPostprocessing = 0;
		};
		2291A5B6175CAB2F001D4920 /* Frameworks */ = {
			isa = PBXFrameworksBuildPhase;
			buildActionMask = 2147483647;
			files = (
				2291A5B7175CAB2F001D4920 /* libmps.a in Frameworks */,
			);
			runOnlyForDeploymentPostprocessing = 0;
		};
		2291A5CA175CAFCA001D4920 /* Frameworks */ = {
			isa = PBXFrameworksBuildPhase;
			buildActionMask = 2147483647;
			files = (
				2291A5CB175CAFCA001D4920 /* libmps.a in Frameworks */,
			);
			runOnlyForDeploymentPostprocessing = 0;
		};
		2291A5DC175CB05F001D4920 /* Frameworks */ = {
			isa = PBXFrameworksBuildPhase;
			buildActionMask = 2147483647;
			files = (
				2291A5DD175CB05F001D4920 /* libmps.a in Frameworks */,
			);
			runOnlyForDeploymentPostprocessing = 0;
		};
		22B2BC3018B6434F00C33E63 /* Frameworks */ = {
			isa = PBXFrameworksBuildPhase;
			buildActionMask = 2147483647;
			files = (
			);
			runOnlyForDeploymentPostprocessing = 0;
		};
		22C2ACA818BE400A006B3677 /* Frameworks */ = {
			isa = PBXFrameworksBuildPhase;
			buildActionMask = 2147483647;
			files = (
				22C2ACA918BE400A006B3677 /* libmps.a in Frameworks */,
			);
			runOnlyForDeploymentPostprocessing = 0;
		};
		22F846B618F437B900982BA7 /* Frameworks */ = {
			isa = PBXFrameworksBuildPhase;
			buildActionMask = 2147483647;
			files = (
				22F846B718F437B900982BA7 /* libmps.a in Frameworks */,
			);
			runOnlyForDeploymentPostprocessing = 0;
		};
		22FA176E16E8D6FC0098B23F /* Frameworks */ = {
			isa = PBXFrameworksBuildPhase;
			buildActionMask = 2147483647;
			files = (
				22FA176F16E8D6FC0098B23F /* libmps.a in Frameworks */,
			);
			runOnlyForDeploymentPostprocessing = 0;
		};
		22FACEE618880983000FDBC1 /* Frameworks */ = {
			isa = PBXFrameworksBuildPhase;
			buildActionMask = 2147483647;
			files = (
				22FACEE718880983000FDBC1 /* libmps.a in Frameworks */,
			);
			runOnlyForDeploymentPostprocessing = 0;
		};
		2D07B96E1636FC9900DB751B /* Frameworks */ = {
			isa = PBXFrameworksBuildPhase;
			buildActionMask = 2147483647;
			files = (
				2D07B97C163705E400DB751B /* libsqlite3.dylib in Frameworks */,
			);
			runOnlyForDeploymentPostprocessing = 0;
		};
		2D604B9916514B1A003AAF46 /* Frameworks */ = {
			isa = PBXFrameworksBuildPhase;
			buildActionMask = 2147483647;
			files = (
				2D53F2E716515A63009A1829 /* libmps.a in Frameworks */,
			);
			runOnlyForDeploymentPostprocessing = 0;
		};
		3104AFB0156D357B000A585A /* Frameworks */ = {
			isa = PBXFrameworksBuildPhase;
			buildActionMask = 2147483647;
			files = (
				3104AFC2156D35B2000A585A /* libmps.a in Frameworks */,
			);
			runOnlyForDeploymentPostprocessing = 0;
		};
		3104AFC5156D35E2000A585A /* Frameworks */ = {
			isa = PBXFrameworksBuildPhase;
			buildActionMask = 2147483647;
			files = (
				3104AFD4156D35F7000A585A /* libmps.a in Frameworks */,
			);
			runOnlyForDeploymentPostprocessing = 0;
		};
		3104AFDA156D3681000A585A /* Frameworks */ = {
			isa = PBXFrameworksBuildPhase;
			buildActionMask = 2147483647;
			files = (
				3104AFE9156D3690000A585A /* libmps.a in Frameworks */,
			);
			runOnlyForDeploymentPostprocessing = 0;
		};
		3104B006156D38F3000A585A /* Frameworks */ = {
			isa = PBXFrameworksBuildPhase;
			buildActionMask = 2147483647;
			files = (
				3104B018156D3953000A585A /* libmps.a in Frameworks */,
			);
			runOnlyForDeploymentPostprocessing = 0;
		};
		3104B01F156D39D4000A585A /* Frameworks */ = {
			isa = PBXFrameworksBuildPhase;
			buildActionMask = 2147483647;
			files = (
				3104B02E156D39E2000A585A /* libmps.a in Frameworks */,
			);
			runOnlyForDeploymentPostprocessing = 0;
		};
		3104B03A156D3AD7000A585A /* Frameworks */ = {
			isa = PBXFrameworksBuildPhase;
			buildActionMask = 2147483647;
			files = (
				31D60008156D3C7400337B26 /* libmps.a in Frameworks */,
			);
			runOnlyForDeploymentPostprocessing = 0;
		};
		31108A401C6B90E900E728EA /* Frameworks */ = {
			isa = PBXFrameworksBuildPhase;
			buildActionMask = 2147483647;
			files = (
				31108A411C6B90E900E728EA /* libmps.a in Frameworks */,
			);
			runOnlyForDeploymentPostprocessing = 0;
		};
		3114A58D156E913C001E0AA3 /* Frameworks */ = {
			isa = PBXFrameworksBuildPhase;
			buildActionMask = 2147483647;
			files = (
				3114A59B156E914B001E0AA3 /* libmps.a in Frameworks */,
			);
			runOnlyForDeploymentPostprocessing = 0;
		};
		3114A5A4156E92C0001E0AA3 /* Frameworks */ = {
			isa = PBXFrameworksBuildPhase;
			buildActionMask = 2147483647;
			files = (
				3114A5B1156E92C8001E0AA3 /* libmps.a in Frameworks */,
			);
			runOnlyForDeploymentPostprocessing = 0;
		};
		3114A5BA156E9315001E0AA3 /* Frameworks */ = {
			isa = PBXFrameworksBuildPhase;
			buildActionMask = 2147483647;
			files = (
				3114A5C8156E9322001E0AA3 /* libmps.a in Frameworks */,
			);
			runOnlyForDeploymentPostprocessing = 0;
		};
		3114A5D3156E93A0001E0AA3 /* Frameworks */ = {
			isa = PBXFrameworksBuildPhase;
			buildActionMask = 2147483647;
			files = (
				3114A5E4156E93AE001E0AA3 /* libmps.a in Frameworks */,
			);
			runOnlyForDeploymentPostprocessing = 0;
		};
		3114A5EC156E93E7001E0AA3 /* Frameworks */ = {
			isa = PBXFrameworksBuildPhase;
			buildActionMask = 2147483647;
			files = (
				3114A5FA156E93F3001E0AA3 /* libmps.a in Frameworks */,
			);
			runOnlyForDeploymentPostprocessing = 0;
		};
		3114A602156E9430001E0AA3 /* Frameworks */ = {
			isa = PBXFrameworksBuildPhase;
			buildActionMask = 2147483647;
			files = (
				3114A617156E946B001E0AA3 /* libmps.a in Frameworks */,
			);
			runOnlyForDeploymentPostprocessing = 0;
		};
		3114A619156E9485001E0AA3 /* Frameworks */ = {
			isa = PBXFrameworksBuildPhase;
			buildActionMask = 2147483647;
			files = (
				3114A626156E948C001E0AA3 /* libmps.a in Frameworks */,
			);
			runOnlyForDeploymentPostprocessing = 0;
		};
		3114A630156E94DB001E0AA3 /* Frameworks */ = {
			isa = PBXFrameworksBuildPhase;
			buildActionMask = 2147483647;
			files = (
				3114A640156E94F0001E0AA3 /* libmps.a in Frameworks */,
			);
			runOnlyForDeploymentPostprocessing = 0;
		};
		3114A649156E9596001E0AA3 /* Frameworks */ = {
			isa = PBXFrameworksBuildPhase;
			buildActionMask = 2147483647;
			files = (
				3114A673156E95F6001E0AA3 /* libmps.a in Frameworks */,
			);
			runOnlyForDeploymentPostprocessing = 0;
		};
		3114A65F156E95D9001E0AA3 /* Frameworks */ = {
			isa = PBXFrameworksBuildPhase;
			buildActionMask = 2147483647;
			files = (
				3114A670156E95F2001E0AA3 /* libmps.a in Frameworks */,
			);
			runOnlyForDeploymentPostprocessing = 0;
		};
		3114A679156E9668001E0AA3 /* Frameworks */ = {
			isa = PBXFrameworksBuildPhase;
			buildActionMask = 2147483647;
			files = (
				3114A6DD156E9A0F001E0AA3 /* libmps.a in Frameworks */,
			);
			runOnlyForDeploymentPostprocessing = 0;
		};
		3114A692156E971B001E0AA3 /* Frameworks */ = {
			isa = PBXFrameworksBuildPhase;
			buildActionMask = 2147483647;
			files = (
				3114A6A3156E972D001E0AA3 /* libmps.a in Frameworks */,
			);
			runOnlyForDeploymentPostprocessing = 0;
		};
		3114A6A9156E9759001E0AA3 /* Frameworks */ = {
			isa = PBXFrameworksBuildPhase;
			buildActionMask = 2147483647;
			files = (
				3114A6BE156E9771001E0AA3 /* libmps.a in Frameworks */,
			);
			runOnlyForDeploymentPostprocessing = 0;
		};
		3114A6C3156E9815001E0AA3 /* Frameworks */ = {
			isa = PBXFrameworksBuildPhase;
			buildActionMask = 2147483647;
			files = (
				3114A6D7156E9923001E0AA3 /* libmps.a in Frameworks */,
			);
			runOnlyForDeploymentPostprocessing = 0;
		};
		3124CAB5156BE3EC00753214 /* Frameworks */ = {
			isa = PBXFrameworksBuildPhase;
			buildActionMask = 2147483647;
			files = (
				3124CAC4156BE40D00753214 /* libmps.a in Frameworks */,
			);
			runOnlyForDeploymentPostprocessing = 0;
		};
		3124CAD1156BE64A00753214 /* Frameworks */ = {
			isa = PBXFrameworksBuildPhase;
			buildActionMask = 2147483647;
			files = (
				3124CAE1156BE67000753214 /* libmps.a in Frameworks */,
			);
			runOnlyForDeploymentPostprocessing = 0;
		};
		3124CAE8156BE7F300753214 /* Frameworks */ = {
			isa = PBXFrameworksBuildPhase;
			buildActionMask = 2147483647;
			files = (
				3124CAFC156BE82900753214 /* libmps.a in Frameworks */,
			);
			runOnlyForDeploymentPostprocessing = 0;
		};
		318DA8C71892B0F30089718C /* Frameworks */ = {
			isa = PBXFrameworksBuildPhase;
			buildActionMask = 2147483647;
			files = (
			);
			runOnlyForDeploymentPostprocessing = 0;
		};
		31D6000A156D3CB200337B26 /* Frameworks */ = {
			isa = PBXFrameworksBuildPhase;
			buildActionMask = 2147483647;
			files = (
				31D60019156D3CCC00337B26 /* libmps.a in Frameworks */,
			);
			runOnlyForDeploymentPostprocessing = 0;
		};
		31D60024156D3D3E00337B26 /* Frameworks */ = {
			isa = PBXFrameworksBuildPhase;
			buildActionMask = 2147483647;
			files = (
				31D60035156D3DF300337B26 /* libmps.a in Frameworks */,
			);
			runOnlyForDeploymentPostprocessing = 0;
		};
		31D6003B156D3EC700337B26 /* Frameworks */ = {
			isa = PBXFrameworksBuildPhase;
			buildActionMask = 2147483647;
			files = (
				31D60049156D3ED200337B26 /* libmps.a in Frameworks */,
			);
			runOnlyForDeploymentPostprocessing = 0;
		};
		31D60051156D3F3500337B26 /* Frameworks */ = {
			isa = PBXFrameworksBuildPhase;
			buildActionMask = 2147483647;
			files = (
				31D60060156D3F5000337B26 /* libmps.a in Frameworks */,
			);
			runOnlyForDeploymentPostprocessing = 0;
		};
		31D6006E156D3FBC00337B26 /* Frameworks */ = {
			isa = PBXFrameworksBuildPhase;
			buildActionMask = 2147483647;
			files = (
				31D60083156D3FDB00337B26 /* libmps.a in Frameworks */,
			);
			runOnlyForDeploymentPostprocessing = 0;
		};
		31D60089156D402900337B26 /* Frameworks */ = {
			isa = PBXFrameworksBuildPhase;
			buildActionMask = 2147483647;
			files = (
				31D6009B156D404400337B26 /* libmps.a in Frameworks */,
			);
			runOnlyForDeploymentPostprocessing = 0;
		};
		31EEABF8156AAF9D00714D05 /* Frameworks */ = {
			isa = PBXFrameworksBuildPhase;
			buildActionMask = 2147483647;
			files = (
			);
			runOnlyForDeploymentPostprocessing = 0;
		};
		31EEAC62156AB52600714D05 /* Frameworks */ = {
			isa = PBXFrameworksBuildPhase;
			buildActionMask = 2147483647;
			files = (
				3150AE53156ABA2500A6E22A /* libmps.a in Frameworks */,
			);
			runOnlyForDeploymentPostprocessing = 0;
		};
		31FCAE0717692403008C034C /* Frameworks */ = {
			isa = PBXFrameworksBuildPhase;
			buildActionMask = 2147483647;
			files = (
			);
			runOnlyForDeploymentPostprocessing = 0;
		};
		6313D46C18A400B200EB03EF /* Frameworks */ = {
			isa = PBXFrameworksBuildPhase;
			buildActionMask = 2147483647;
			files = (
			);
			runOnlyForDeploymentPostprocessing = 0;
		};
/* End PBXFrameworksBuildPhase section */

/* Begin PBXGroup section */
		2D07B96A1636FC4C00DB751B /* mpseventsql */ = {
			isa = PBXGroup;
			children = (
				2D07B96C1636FC7200DB751B /* eventsql.c */,
			);
			name = mpseventsql;
			sourceTree = "<group>";
		};
		2D604B971651433C003AAF46 /* mpseventtxt */ = {
			isa = PBXGroup;
			children = (
				2D604BA416514C4F003AAF46 /* eventtxt.c */,
			);
			name = mpseventtxt;
			sourceTree = "<group>";
		};
		3114A6D6156E9846001E0AA3 /* Tools */ = {
			isa = PBXGroup;
			children = (
				2D604B971651433C003AAF46 /* mpseventtxt */,
				2D07B96A1636FC4C00DB751B /* mpseventsql */,
				3114A6D8156E9942001E0AA3 /* mpseventcnv */,
			);
			name = Tools;
			sourceTree = "<group>";
		};
		3114A6D8156E9942001E0AA3 /* mpseventcnv */ = {
			isa = PBXGroup;
			children = (
				3114A6D0156E9829001E0AA3 /* eventcnv.c */,
			);
			name = mpseventcnv;
			sourceTree = "<group>";
		};
		31160D90189953D50071EB17 /* Design */ = {
			isa = PBXGroup;
			children = (
				31160D921899540D0071EB17 /* abq.txt */,
				31160D931899540D0071EB17 /* alloc-frame.txt */,
				31160D941899540D0071EB17 /* arena.txt */,
				31160D951899540D0071EB17 /* arenavm.txt */,
				31160D961899540D0071EB17 /* bt.txt */,
				31160D971899540D0071EB17 /* buffer.txt */,
				31160D981899540D0071EB17 /* cbs.txt */,
				31160D991899540D0071EB17 /* check.txt */,
				31160D9A1899540D0071EB17 /* class-interface.txt */,
				31160D9B1899540D0071EB17 /* collection.txt */,
				31160D9C1899540D0071EB17 /* config.txt */,
				31160D9D1899540D0071EB17 /* critical-path.txt */,
				31160D9E1899540D0071EB17 /* diag.txt */,
				22DD93E118ED815F00240DD2 /* failover.txt */,
				31160D9F1899540D0071EB17 /* finalize.txt */,
				31160DA01899540D0071EB17 /* fix.txt */,
				31160DA11899540D0071EB17 /* freelist.txt */,
				31160DA21899540D0071EB17 /* guide.hex.trans.txt */,
				31160DA31899540D0071EB17 /* guide.impl.c.format.txt */,
				31160DA41899540D0071EB17 /* index.txt */,
				31160DA51899540D0071EB17 /* interface-c.txt */,
				31160DA61899540D0071EB17 /* io.txt */,
				31160DA71899540D0071EB17 /* keyword-arguments.txt */,
				22DD93E218ED815F00240DD2 /* land.txt */,
				31160DA81899540D0071EB17 /* lib.txt */,
				31160DA91899540D0071EB17 /* lock.txt */,
				31160DAA1899540D0071EB17 /* locus.txt */,
				31160DAB1899540D0071EB17 /* message-gc.txt */,
				31160DAC1899540D0071EB17 /* message.txt */,
				31160DAD1899540D0071EB17 /* object-debug.txt */,
				31160DAE1899540D0071EB17 /* pool.txt */,
				31160DAF1899540D0071EB17 /* poolamc.txt */,
				31160DB01899540D0071EB17 /* poolams.txt */,
				31160DB11899540D0071EB17 /* poolawl.txt */,
				31160DB21899540D0071EB17 /* poollo.txt */,
				31160DB31899540D0071EB17 /* poolmfs.txt */,
				31160DB41899540D0071EB17 /* poolmrg.txt */,
				31160DB51899540D0071EB17 /* poolmv.txt */,
				31160DB61899540D0071EB17 /* poolmvff.txt */,
				31160DB71899540D0071EB17 /* poolmvt.txt */,
				31160DB81899540D0071EB17 /* prot.txt */,
				31160DB91899540D0071EB17 /* protan.txt */,
				31160DBA1899540D0071EB17 /* protli.txt */,
				31160DBB1899540D0071EB17 /* protocol.txt */,
				31160DBC1899540D0071EB17 /* protsu.txt */,
				31160DBD1899540D0071EB17 /* pthreadext.txt */,
				31160DBE1899540D0071EB17 /* range.txt */,
				31160DBF1899540D0071EB17 /* reservoir.txt */,
				31160DC01899540D0071EB17 /* ring.txt */,
				31160DC11899540D0071EB17 /* root.txt */,
				31160DC21899540D0071EB17 /* scan.txt */,
				31160DC31899540D0071EB17 /* seg.txt */,
				31160DC41899540D0071EB17 /* shield.txt */,
				31160DC51899540D0071EB17 /* sig.txt */,
				31160DC61899540D0071EB17 /* splay.txt */,
				31160DC71899540D0071EB17 /* sso1al.txt */,
				31160DC81899540D0071EB17 /* strategy.txt */,
				31160DC91899540D0071EB17 /* telemetry.txt */,
				31160DCA1899540D0071EB17 /* tests.txt */,
				31160DCB1899540D0071EB17 /* thread-manager.txt */,
				31160DCC1899540D0071EB17 /* thread-safety.txt */,
				31160DCD1899540D0071EB17 /* trace.txt */,
				31160DCE1899540D0071EB17 /* type.txt */,
				31160DCF1899540D0071EB17 /* version-library.txt */,
				31160DD01899540D0071EB17 /* version.txt */,
				31160DD11899540D0071EB17 /* vm.txt */,
				31160DD21899540D0071EB17 /* vman.txt */,
				31160DD31899540D0071EB17 /* vmo1.txt */,
				31160DD41899540D0071EB17 /* vmso.txt */,
				31160DD51899540D0071EB17 /* writef.txt */,
			);
			name = Design;
			sourceTree = "<group>";
		};
		3124CAB3156BE1B700753214 /* Tests */ = {
			isa = PBXGroup;
			children = (
				22F846AF18F4379C00982BA7 /* lockut.c */,
				3114A63D156E94EA001E0AA3 /* abqtest.c */,
				22FACED1188807FF000FDBC1 /* airtest.c */,
				3124CAF5156BE81100753214 /* amcss.c */,
				3104AFEB156D36A5000A585A /* amcsshe.c */,
				22FA177616E8D7A80098B23F /* amcssth.c */,
				3104B015156D390B000A585A /* amsss.c */,
				3104B02F156D39F2000A585A /* amssshe.c */,
				3104AFBE156D3591000A585A /* apss.c */,
				3114A5FB156E93FC001E0AA3 /* arenacv.c */,
				3124CAC2156BE40100753214 /* awlut.c */,
				31D60017156D3CC300337B26 /* awluthe.c */,
				2291A5A9175CAA9B001D4920 /* awlutth.c */,
				3114A66C156E95EB001E0AA3 /* btcv.c */,
				3114A613156E944A001E0AA3 /* bttest.c */,
				2291A5AA175CAA9B001D4920 /* exposet0.c */,
				2291A5AB175CAA9B001D4920 /* expt825.c */,
				3114A5CD156E9369001E0AA3 /* finalcv.c */,
				3114A5E5156E93B9001E0AA3 /* finaltest.c */,
				3124CAC6156BE48D00753214 /* fmtdy.c */,
				22FACED2188807FF000FDBC1 /* fmtdy.h */,
				3124CAC7156BE48D00753214 /* fmtdytst.c */,
				22FACED3188807FF000FDBC1 /* fmtdytst.h */,
				3124CAE4156BE6D500753214 /* fmthe.c */,
				22FACED4188807FF000FDBC1 /* fmthe.h */,
				3124CACC156BE4C200753214 /* fmtno.c */,
				22FACED5188807FF000FDBC1 /* fmtno.h */,
				22FACED6188807FF000FDBC1 /* fmtscheme.c */,
				22FACED7188807FF000FDBC1 /* fmtscheme.h */,
				224CC79E175E3202002FF81B /* fotest.c */,
				2291A5E9175CB4EC001D4920 /* landtest.c */,
				2231BB6818CA9834002D6322 /* locbwcss.c */,
				31D60036156D3E0200337B26 /* lockcov.c */,
				2231BB6918CA983C002D6322 /* locusss.c */,
				3114A5A1156E9168001E0AA3 /* locv.c */,
				3114A69F156E9725001E0AA3 /* messtest.c */,
				31EEAC74156AB58E00714D05 /* mpmss.c */,
				3124CADE156BE65900753214 /* mpsicv.c */,
				3114A686156E9674001E0AA3 /* mv2test.c */,
				22C2ACA018BE3FEC006B3677 /* nailboardtest.c */,
				31D6004A156D3EE600337B26 /* poolncv.c */,
				3114A5B7156E92F0001E0AA3 /* qs.c */,
				3104AFD6156D3602000A585A /* sacss.c */,
				31D60006156D3C5F00337B26 /* segsmss.c */,
				31D60098156D403C00337B26 /* steptest.c */,
				31108A391C6B90D600E728EA /* tagtest.c */,
				3114A628156E949A001E0AA3 /* teletest.c */,
				31EEAC9E156AB73400714D05 /* testlib.c */,
				2291A5F0175CB7A4001D4920 /* testlib.h */,
				22561A9618F4263300372C66 /* testthr.h */,
				22561A9718F4263300372C66 /* testthrix.c */,
				3114A6BA156E9768001E0AA3 /* walkt0.c */,
				31D6005E156D3F4A00337B26 /* zcoll.c */,
				31D6007B156D3FCC00337B26 /* zmess.c */,
			);
			name = Tests;
			sourceTree = "<group>";
		};
		318DA8C21892B0B20089718C /* Benchmarks */ = {
			isa = PBXGroup;
			children = (
				318DA8CE1892B1210089718C /* djbench.c */,
				6313D46618A3FDC900EB03EF /* gcbench.c */,
			);
			name = Benchmarks;
			sourceTree = "<group>";
		};
		31A47BA8156C1E930039B1C2 /* MPS */ = {
			isa = PBXGroup;
			children = (
				31A47BA3156C1E130039B1C2 /* mps.c */,
				31EEABF4156AAF6500714D05 /* MPM Core */,
				31EEAC5A156AB40800714D05 /* Extra pools */,
				31EEAC4B156AB39C00714D05 /* Platform */,
				31EEAC6F156AB54300714D05 /* ANSI Plinth */,
			);
			name = MPS;
			sourceTree = "<group>";
		};
		31EEABD8156AAE9E00714D05 = {
			isa = PBXGroup;
			children = (
				2D07B97B163705E400DB751B /* libsqlite3.dylib */,
				3114A6D6156E9846001E0AA3 /* Tools */,
				31A47BA8156C1E930039B1C2 /* MPS */,
				31160D90189953D50071EB17 /* Design */,
				3124CAB3156BE1B700753214 /* Tests */,
				318DA8C21892B0B20089718C /* Benchmarks */,
				31FCAE171769247F008C034C /* Scheme */,
				31EEABEF156AAF5C00714D05 /* Products */,
			);
			sourceTree = "<group>";
		};
		31EEABEF156AAF5C00714D05 /* Products */ = {
			isa = PBXGroup;
			children = (
				31EEABFB156AAF9D00714D05 /* libmps.a */,
				31EEAC65156AB52600714D05 /* mpmss */,
				3124CAB8156BE3EC00753214 /* awlut */,
				3124CAD4156BE64A00753214 /* mpsicv */,
				3124CAEB156BE7F300753214 /* amcss */,
				3104AFB3156D357B000A585A /* apss */,
				3104AFC8156D35E2000A585A /* sacss */,
				3104AFDD156D3681000A585A /* amcsshe */,
				3104B009156D38F3000A585A /* amsss */,
				3104B022156D39D4000A585A /* amssshe */,
				3104B03D156D3AD7000A585A /* segsmss */,
				31D6000D156D3CB200337B26 /* awluthe */,
				31D60027156D3D3E00337B26 /* lockcov */,
				31D6003E156D3EC700337B26 /* poolncv */,
				31D60054156D3F3500337B26 /* zcoll */,
				31D60071156D3FBC00337B26 /* zmess */,
				31D6008C156D402900337B26 /* steptest */,
				3114A590156E913C001E0AA3 /* locv */,
				3114A5A7156E92C0001E0AA3 /* qs */,
				3114A5BD156E9315001E0AA3 /* finalcv */,
				3114A5D6156E93A0001E0AA3 /* finaltest */,
				3114A5EF156E93E7001E0AA3 /* arenacv */,
				3114A605156E9430001E0AA3 /* bttest */,
				3114A61C156E9485001E0AA3 /* teletest */,
				3114A633156E94DB001E0AA3 /* abqtest */,
				3114A64C156E9596001E0AA3 /* landtest */,
				3114A662156E95D9001E0AA3 /* btcv */,
				3114A67C156E9668001E0AA3 /* mv2test */,
				3114A695156E971B001E0AA3 /* messtest */,
				3114A6AC156E9759001E0AA3 /* walkt0 */,
				3114A6C6156E9815001E0AA3 /* mpseventcnv */,
				2D07B9711636FC9900DB751B /* mpseventsql */,
				2D604B9C16514B1A003AAF46 /* mpseventtxt */,
				22FA177516E8D6FC0098B23F /* amcssth */,
				2291A5BD175CAB2F001D4920 /* awlutth */,
				2291A5D1175CAFCA001D4920 /* expt825 */,
				2291A5E3175CB05F001D4920 /* exposet0 */,
				224CC799175E1821002FF81B /* fotest */,
				31FCAE0A17692403008C034C /* scheme */,
				318DA8CD1892B0F30089718C /* djbench */,
				6313D47218A400B200EB03EF /* gcbench */,
				22B2BC3618B6434F00C33E63 /* scheme-advanced */,
				2231BB5918CA97D8002D6322 /* locbwcss */,
				2231BB6718CA97DC002D6322 /* locusss */,
				22FACEED18880983000FDBC1 /* airtest */,
				22C2ACAF18BE400A006B3677 /* nailboardtest */,
				22F846BD18F437B900982BA7 /* lockut */,
				31108A471C6B90E900E728EA /* tagtest */,
			);
			name = Products;
			sourceTree = "<group>";
		};
		31EEABF4156AAF6500714D05 /* MPM Core */ = {
			isa = PBXGroup;
			children = (
				3114A645156E9525001E0AA3 /* abq.c */,
				2291A5EA175CB503001D4920 /* abq.h */,
				31EEAC05156AB27B00714D05 /* arena.c */,
				31EEAC06156AB27B00714D05 /* arenacl.c */,
				31EEAC03156AB23A00714D05 /* arenavm.c */,
				317B3C2A1731830100F9A469 /* arg.c */,
				3107DC4E173B03D100F705C8 /* arg.h */,
				31EEAC3F156AB32500714D05 /* boot.c */,
				311F2F5017398AD500C15B6A /* boot.h */,
				31EEAC27156AB2F200714D05 /* bt.c */,
				311F2F5117398AE900C15B6A /* bt.h */,
				31EEAC19156AB2B200714D05 /* buffer.c */,
				31EEAC40156AB32500714D05 /* cbs.c */,
				311F2F5217398AE900C15B6A /* cbs.h */,
				311F2F5317398AE900C15B6A /* chain.h */,
				311F2F5417398AE900C15B6A /* check.h */,
				311F2F5517398AE900C15B6A /* clock.h */,
				311F2F5617398AE900C15B6A /* config.h */,
				31EEAC28156AB2F200714D05 /* dbgpool.c */,
				311F2F5717398AE900C15B6A /* dbgpool.h */,
				31EEAC29156AB2F200714D05 /* dbgpooli.c */,
				31EEAC2A156AB2F200714D05 /* event.c */,
				311F2F5817398AE900C15B6A /* event.h */,
				311F2F5917398AE900C15B6A /* eventcom.h */,
				311F2F5A17398AE900C15B6A /* eventdef.h */,
				311F2F5C17398AE900C15B6A /* eventrep.h */,
				22C5C99A18EC6AEC004C63D4 /* failover.c */,
				22C5C99B18EC6AEC004C63D4 /* failover.h */,
				31EEAC1A156AB2B200714D05 /* format.c */,
				2291A5EE175CB768001D4920 /* freelist.c */,
				2291A5EF175CB768001D4920 /* freelist.h */,
				31EEAC07156AB27B00714D05 /* global.c */,
				22C5C99C18EC6AEC004C63D4 /* land.c */,
				31EEAC2B156AB2F200714D05 /* ld.c */,
				311F2F5E17398B0E00C15B6A /* lock.h */,
				31EEAC08156AB27B00714D05 /* locus.c */,
				31EEAC2C156AB2F200714D05 /* message.c */,
				31EEAC42156AB32500714D05 /* meter.c */,
				311F2F5F17398B0E00C15B6A /* meter.h */,
				311F2F6017398B0E00C15B6A /* misc.h */,
				31EEAC01156AB21B00714D05 /* mpm.c */,
				311F2F6117398B0E00C15B6A /* mpm.h */,
				311F2F6217398B1A00C15B6A /* mpmst.h */,
				311F2F6317398B1A00C15B6A /* mpmtypes.h */,
				311F2F6417398B1A00C15B6A /* mps.h */,
				311F2F6517398B3B00C15B6A /* mpsacl.h */,
				311F2F6617398B3B00C15B6A /* mpsavm.h */,
				22FACEDB188808D5000FDBC1 /* mpscmfs.h */,
				311F2F7C17398E9A00C15B6A /* mpscmv.h */,
				31EEABF5156AAF7C00714D05 /* mpsi.c */,
				311F2F6717398B3B00C15B6A /* mpsio.h */,
				311F2F6817398B3B00C15B6A /* mpslib.h */,
				311F2F6917398B3B00C15B6A /* mpstd.h */,
				311F2F6B17398B4C00C15B6A /* mpswin.h */,
				22E30E821886FF1400D98EA9 /* nailboard.c */,
				22E30E831886FF1400D98EA9 /* nailboard.h */,
				31EEAC09156AB27B00714D05 /* pool.c */,
				31EEAC0A156AB27B00714D05 /* poolabs.c */,
				31EEAC2D156AB2F200714D05 /* poolmfs.c */,
				22FACEDC18880933000FDBC1 /* poolmfs.h */,
				31EEAC2E156AB2F200714D05 /* poolmrg.c */,
				22FACEDD18880933000FDBC1 /* poolmrg.h */,
				31EEAC2F156AB2F200714D05 /* poolmv.c */,
				311F2F7B17398E7600C15B6A /* poolmv.h */,
				22FACEDE18880933000FDBC1 /* pooln.c */,
				22FACEDF18880933000FDBC1 /* pooln.h */,
				311F2F6D17398B6300C15B6A /* prmci3.h */,
				311F2F6E17398B6300C15B6A /* prmci6.h */,
				311F2F6F17398B6300C15B6A /* prmcix.h */,
				311F2F7017398B6300C15B6A /* prmcw3.h */,
				31EEAC0B156AB27B00714D05 /* protocol.c */,
				311F2F7117398B7100C15B6A /* protocol.h */,
				311F2F7217398B7100C15B6A /* pthrdext.h */,
				2291A5EB175CB53E001D4920 /* range.c */,
				2291A5EC175CB53E001D4920 /* range.h */,
				31EEAC1B156AB2B200714D05 /* ref.c */,
				31EEAC0C156AB27B00714D05 /* reserv.c */,
				31EEAC30156AB2F200714D05 /* ring.c */,
				311F2F7317398B7100C15B6A /* ring.h */,
				31EEAC1C156AB2B200714D05 /* root.c */,
				3112ED3B18ABC75200CC531A /* sa.c */,
				3112ED3A18ABC57F00CC531A /* sa.h */,
				31EEAC31156AB2F200714D05 /* sac.c */,
				311F2F7417398B7100C15B6A /* sac.h */,
<<<<<<< HEAD
=======
				311F2F7517398B8E00C15B6A /* sc.h */,
				314562191C72ABFA00D7A514 /* scan.c */,
>>>>>>> 83e2a971
				31EEAC1D156AB2B200714D05 /* seg.c */,
				31EEAC32156AB2F200714D05 /* shield.c */,
				31EEAC43156AB32500714D05 /* splay.c */,
				311F2F7617398B8E00C15B6A /* splay.h */,
				22FACEDA1888088A000FDBC1 /* ss.c */,
				311F2F7717398B8E00C15B6A /* ss.h */,
				22FAF76C1A04394B006660FD /* ssxci3.c */,
				22FAF76D1A04394B006660FD /* ssxci6.c */,
				311F2F7817398B8E00C15B6A /* th.h */,
				311F2F7917398B8E00C15B6A /* thw3.h */,
				31EEAC1E156AB2B200714D05 /* trace.c */,
				31EEAC1F156AB2B200714D05 /* traceanc.c */,
				31EEAC0D156AB27B00714D05 /* tract.c */,
				311F2F7A17398B8E00C15B6A /* tract.h */,
				310F5D7118B6675F007EFCBC /* tree.c */,
				310F5D7218B6675F007EFCBC /* tree.h */,
				31EEAC44156AB32500714D05 /* version.c */,
				223475CB194CA09500C69128 /* vm.c */,
				223475CC194CA09500C69128 /* vm.h */,
				31EEAC0E156AB27B00714D05 /* walk.c */,
			);
			name = "MPM Core";
			sourceTree = "<group>";
		};
		31EEAC4B156AB39C00714D05 /* Platform */ = {
			isa = PBXGroup;
			children = (
				315B7AFC17834FDB00B097C4 /* proti3.c */,
				315B7AFD17834FDB00B097C4 /* proti6.c */,
				31EEAC4C156AB3B000714D05 /* lockix.c */,
				31172ABB177512F6009488E5 /* prmci3xc.c */,
				31172ABC1775131C009488E5 /* prmci6xc.c */,
				31172ABE1775164F009488E5 /* prmcxc.h */,
				31EEAC4F156AB3E300714D05 /* protix.c */,
				31C83ADD1786281C0031A0DB /* protxc.h */,
				31172AC017752253009488E5 /* protxc.c */,
				31EEACA7156AB79800714D05 /* span.c */,
				31A47BA5156C1E5E0039B1C2 /* ssixi3.c */,
				3104AFA5156D27E7000A585A /* ssixi6.c */,
				31172ABA17750F9D009488E5 /* thxc.c */,
				31EEAC53156AB3E300714D05 /* vmix.c */,
			);
			name = Platform;
			sourceTree = "<group>";
		};
		31EEAC5A156AB40800714D05 /* Extra pools */ = {
			isa = PBXGroup;
			children = (
				311F2F5D17398B0400C15B6A /* lo.h */,
				31F6CCA91739B0CF00C48748 /* mpscamc.h */,
				31CD33BB173A9F1500524741 /* mpscams.h */,
				31F6CCAA1739B0CF00C48748 /* mpscawl.h */,
				31F6CCAB1739B0CF00C48748 /* mpsclo.h */,
				31F6CCAC1739B0CF00C48748 /* mpscmvff.h */,
				31F6CCAD1739B0CF00C48748 /* mpscsnc.h */,
				31EEAC5B156AB41900714D05 /* poolamc.c */,
				31CD33BC173A9F1500524741 /* poolams.c */,
				31CD33BD173A9F1500524741 /* poolams.h */,
				3124CACE156BE4CF00753214 /* poolawl.c */,
				3124CACA156BE4A300753214 /* poollo.c */,
				31D4D5FD1745058100BE84B5 /* poolmv2.c */,
				2291A5A8175CAA51001D4920 /* poolmv2.h */,
				31EEAC5F156AB44D00714D05 /* poolmvff.c */,
				31EEAC5D156AB43F00714D05 /* poolsnc.c */,
			);
			name = "Extra pools";
			sourceTree = "<group>";
		};
		31EEAC6F156AB54300714D05 /* ANSI Plinth */ = {
			isa = PBXGroup;
			children = (
				31EEAC70156AB56000714D05 /* mpsioan.c */,
				31EEAC71156AB56000714D05 /* mpsliban.c */,
			);
			name = "ANSI Plinth";
			sourceTree = "<group>";
		};
		31FCAE171769247F008C034C /* Scheme */ = {
			isa = PBXGroup;
			children = (
				22B2BC2B18B6434000C33E63 /* scheme-advanced.c */,
				31FCAE18176924D4008C034C /* scheme.c */,
			);
			name = Scheme;
			sourceTree = "<group>";
		};
/* End PBXGroup section */

/* Begin PBXHeadersBuildPhase section */
		31EEABF9156AAF9D00714D05 /* Headers */ = {
			isa = PBXHeadersBuildPhase;
			buildActionMask = 2147483647;
			files = (
			);
			runOnlyForDeploymentPostprocessing = 0;
		};
/* End PBXHeadersBuildPhase section */

/* Begin PBXNativeTarget section */
		2231BB4C18CA97D8002D6322 /* locbwcss */ = {
			isa = PBXNativeTarget;
			buildConfigurationList = 2231BB5518CA97D8002D6322 /* Build configuration list for PBXNativeTarget "locbwcss" */;
			buildPhases = (
				2231BB4F18CA97D8002D6322 /* Sources */,
				2231BB5218CA97D8002D6322 /* Frameworks */,
				2231BB5418CA97D8002D6322 /* CopyFiles */,
			);
			buildRules = (
			);
			dependencies = (
				2231BB4D18CA97D8002D6322 /* PBXTargetDependency */,
			);
			name = locbwcss;
			productName = lockcov;
			productReference = 2231BB5918CA97D8002D6322 /* locbwcss */;
			productType = "com.apple.product-type.tool";
		};
		2231BB5A18CA97DC002D6322 /* locusss */ = {
			isa = PBXNativeTarget;
			buildConfigurationList = 2231BB6318CA97DC002D6322 /* Build configuration list for PBXNativeTarget "locusss" */;
			buildPhases = (
				2231BB5D18CA97DC002D6322 /* Sources */,
				2231BB6018CA97DC002D6322 /* Frameworks */,
				2231BB6218CA97DC002D6322 /* CopyFiles */,
			);
			buildRules = (
			);
			dependencies = (
				2231BB5B18CA97DC002D6322 /* PBXTargetDependency */,
			);
			name = locusss;
			productName = lockcov;
			productReference = 2231BB6718CA97DC002D6322 /* locusss */;
			productType = "com.apple.product-type.tool";
		};
		224CC78C175E1821002FF81B /* fotest */ = {
			isa = PBXNativeTarget;
			buildConfigurationList = 224CC795175E1821002FF81B /* Build configuration list for PBXNativeTarget "fotest" */;
			buildPhases = (
				224CC78F175E1821002FF81B /* Sources */,
				224CC792175E1821002FF81B /* Frameworks */,
				224CC794175E1821002FF81B /* CopyFiles */,
			);
			buildRules = (
			);
			dependencies = (
				224CC78D175E1821002FF81B /* PBXTargetDependency */,
			);
			name = fotest;
			productName = mv2test;
			productReference = 224CC799175E1821002FF81B /* fotest */;
			productType = "com.apple.product-type.tool";
		};
		2291A5AC175CAB2F001D4920 /* awlutth */ = {
			isa = PBXNativeTarget;
			buildConfigurationList = 2291A5B9175CAB2F001D4920 /* Build configuration list for PBXNativeTarget "awlutth" */;
			buildPhases = (
				2291A5AF175CAB2F001D4920 /* Sources */,
				2291A5B6175CAB2F001D4920 /* Frameworks */,
				2291A5B8175CAB2F001D4920 /* CopyFiles */,
			);
			buildRules = (
			);
			dependencies = (
				2291A5AD175CAB2F001D4920 /* PBXTargetDependency */,
			);
			name = awlutth;
			productName = awluthe;
			productReference = 2291A5BD175CAB2F001D4920 /* awlutth */;
			productType = "com.apple.product-type.tool";
		};
		2291A5C1175CAFCA001D4920 /* expt825 */ = {
			isa = PBXNativeTarget;
			buildConfigurationList = 2291A5CD175CAFCA001D4920 /* Build configuration list for PBXNativeTarget "expt825" */;
			buildPhases = (
				2291A5C4175CAFCA001D4920 /* Sources */,
				2291A5CA175CAFCA001D4920 /* Frameworks */,
				2291A5CC175CAFCA001D4920 /* CopyFiles */,
			);
			buildRules = (
			);
			dependencies = (
				2291A5C2175CAFCA001D4920 /* PBXTargetDependency */,
			);
			name = expt825;
			productName = finaltest;
			productReference = 2291A5D1175CAFCA001D4920 /* expt825 */;
			productType = "com.apple.product-type.tool";
		};
		2291A5D3175CB05F001D4920 /* exposet0 */ = {
			isa = PBXNativeTarget;
			buildConfigurationList = 2291A5DF175CB05F001D4920 /* Build configuration list for PBXNativeTarget "exposet0" */;
			buildPhases = (
				2291A5D6175CB05F001D4920 /* Sources */,
				2291A5DC175CB05F001D4920 /* Frameworks */,
				2291A5DE175CB05F001D4920 /* CopyFiles */,
			);
			buildRules = (
			);
			dependencies = (
				2291A5D4175CB05F001D4920 /* PBXTargetDependency */,
			);
			name = exposet0;
			productName = finaltest;
			productReference = 2291A5E3175CB05F001D4920 /* exposet0 */;
			productType = "com.apple.product-type.tool";
		};
		22B2BC2C18B6434F00C33E63 /* scheme-advanced */ = {
			isa = PBXNativeTarget;
			buildConfigurationList = 22B2BC3218B6434F00C33E63 /* Build configuration list for PBXNativeTarget "scheme-advanced" */;
			buildPhases = (
				22B2BC2D18B6434F00C33E63 /* Sources */,
				22B2BC3018B6434F00C33E63 /* Frameworks */,
				22B2BC3118B6434F00C33E63 /* CopyFiles */,
			);
			buildRules = (
			);
			dependencies = (
			);
			name = "scheme-advanced";
			productName = scheme;
			productReference = 22B2BC3618B6434F00C33E63 /* scheme-advanced */;
			productType = "com.apple.product-type.tool";
		};
		22C2ACA218BE400A006B3677 /* nailboardtest */ = {
			isa = PBXNativeTarget;
			buildConfigurationList = 22C2ACAB18BE400A006B3677 /* Build configuration list for PBXNativeTarget "nailboardtest" */;
			buildPhases = (
				22C2ACA518BE400A006B3677 /* Sources */,
				22C2ACA818BE400A006B3677 /* Frameworks */,
				22C2ACAA18BE400A006B3677 /* CopyFiles */,
			);
			buildRules = (
			);
			dependencies = (
				22C2ACA318BE400A006B3677 /* PBXTargetDependency */,
			);
			name = nailboardtest;
			productName = mv2test;
			productReference = 22C2ACAF18BE400A006B3677 /* nailboardtest */;
			productType = "com.apple.product-type.tool";
		};
		22F846B018F437B900982BA7 /* lockut */ = {
			isa = PBXNativeTarget;
			buildConfigurationList = 22F846B918F437B900982BA7 /* Build configuration list for PBXNativeTarget "lockut" */;
			buildPhases = (
				22F846B318F437B900982BA7 /* Sources */,
				22F846B618F437B900982BA7 /* Frameworks */,
				22F846B818F437B900982BA7 /* CopyFiles */,
			);
			buildRules = (
			);
			dependencies = (
				22F846B118F437B900982BA7 /* PBXTargetDependency */,
			);
			name = lockut;
			productName = lockcov;
			productReference = 22F846BD18F437B900982BA7 /* lockut */;
			productType = "com.apple.product-type.tool";
		};
		22FA176416E8D6FC0098B23F /* amcssth */ = {
			isa = PBXNativeTarget;
			buildConfigurationList = 22FA177116E8D6FC0098B23F /* Build configuration list for PBXNativeTarget "amcssth" */;
			buildPhases = (
				22FA176716E8D6FC0098B23F /* Sources */,
				22FA176E16E8D6FC0098B23F /* Frameworks */,
				22FA177016E8D6FC0098B23F /* CopyFiles */,
			);
			buildRules = (
			);
			dependencies = (
				22FA176516E8D6FC0098B23F /* PBXTargetDependency */,
			);
			name = amcssth;
			productName = amcssth;
			productReference = 22FA177516E8D6FC0098B23F /* amcssth */;
			productType = "com.apple.product-type.tool";
		};
		22FACEE018880983000FDBC1 /* airtest */ = {
			isa = PBXNativeTarget;
			buildConfigurationList = 22FACEE918880983000FDBC1 /* Build configuration list for PBXNativeTarget "airtest" */;
			buildPhases = (
				22FACEE318880983000FDBC1 /* Sources */,
				22FACEE618880983000FDBC1 /* Frameworks */,
				22FACEE818880983000FDBC1 /* CopyFiles */,
			);
			buildRules = (
			);
			dependencies = (
				22FACEE118880983000FDBC1 /* PBXTargetDependency */,
			);
			name = airtest;
			productName = airtest;
			productReference = 22FACEED18880983000FDBC1 /* airtest */;
			productType = "com.apple.product-type.tool";
		};
		2D07B9701636FC9900DB751B /* mpseventsql */ = {
			isa = PBXNativeTarget;
			buildConfigurationList = 2D07B9741636FC9900DB751B /* Build configuration list for PBXNativeTarget "mpseventsql" */;
			buildPhases = (
				2D07B96D1636FC9900DB751B /* Sources */,
				2D07B96E1636FC9900DB751B /* Frameworks */,
				2D07B96F1636FC9900DB751B /* CopyFiles */,
			);
			buildRules = (
			);
			dependencies = (
			);
			name = mpseventsql;
			productName = mpseventsql;
			productReference = 2D07B9711636FC9900DB751B /* mpseventsql */;
			productType = "com.apple.product-type.tool";
		};
		2D604B9B16514B1A003AAF46 /* mpseventtxt */ = {
			isa = PBXNativeTarget;
			buildConfigurationList = 2D604BA216514B59003AAF46 /* Build configuration list for PBXNativeTarget "mpseventtxt" */;
			buildPhases = (
				2D604B9816514B1A003AAF46 /* Sources */,
				2D604B9916514B1A003AAF46 /* Frameworks */,
				2D604B9A16514B1A003AAF46 /* CopyFiles */,
			);
			buildRules = (
			);
			dependencies = (
			);
			name = mpseventtxt;
			productName = mpseventtxt;
			productReference = 2D604B9C16514B1A003AAF46 /* mpseventtxt */;
			productType = "com.apple.product-type.tool";
		};
		3104AFB2156D357B000A585A /* apss */ = {
			isa = PBXNativeTarget;
			buildConfigurationList = 3104AFBC156D357B000A585A /* Build configuration list for PBXNativeTarget "apss" */;
			buildPhases = (
				3104AFAF156D357B000A585A /* Sources */,
				3104AFB0156D357B000A585A /* Frameworks */,
				3104AFB1156D357B000A585A /* CopyFiles */,
			);
			buildRules = (
			);
			dependencies = (
				3104AFC1156D35AE000A585A /* PBXTargetDependency */,
			);
			name = apss;
			productName = apss;
			productReference = 3104AFB3156D357B000A585A /* apss */;
			productType = "com.apple.product-type.tool";
		};
		3104AFC7156D35E2000A585A /* sacss */ = {
			isa = PBXNativeTarget;
			buildConfigurationList = 3104AFCF156D35E2000A585A /* Build configuration list for PBXNativeTarget "sacss" */;
			buildPhases = (
				3104AFC4156D35E2000A585A /* Sources */,
				3104AFC5156D35E2000A585A /* Frameworks */,
				3104AFC6156D35E2000A585A /* CopyFiles */,
			);
			buildRules = (
			);
			dependencies = (
				3104AFD3156D35F2000A585A /* PBXTargetDependency */,
			);
			name = sacss;
			productName = sacss;
			productReference = 3104AFC8156D35E2000A585A /* sacss */;
			productType = "com.apple.product-type.tool";
		};
		3104AFDC156D3681000A585A /* amcsshe */ = {
			isa = PBXNativeTarget;
			buildConfigurationList = 3104AFE4156D3682000A585A /* Build configuration list for PBXNativeTarget "amcsshe" */;
			buildPhases = (
				3104AFD9156D3681000A585A /* Sources */,
				3104AFDA156D3681000A585A /* Frameworks */,
				3104AFDB156D3681000A585A /* CopyFiles */,
			);
			buildRules = (
			);
			dependencies = (
				3104AFE8156D368D000A585A /* PBXTargetDependency */,
			);
			name = amcsshe;
			productName = amcsshe;
			productReference = 3104AFDD156D3681000A585A /* amcsshe */;
			productType = "com.apple.product-type.tool";
		};
		3104B008156D38F3000A585A /* amsss */ = {
			isa = PBXNativeTarget;
			buildConfigurationList = 3104B010156D38F3000A585A /* Build configuration list for PBXNativeTarget "amsss" */;
			buildPhases = (
				3104B005156D38F3000A585A /* Sources */,
				3104B006156D38F3000A585A /* Frameworks */,
				3104B007156D38F3000A585A /* CopyFiles */,
			);
			buildRules = (
			);
			dependencies = (
				3104B014156D38FA000A585A /* PBXTargetDependency */,
			);
			name = amsss;
			productName = amsss;
			productReference = 3104B009156D38F3000A585A /* amsss */;
			productType = "com.apple.product-type.tool";
		};
		3104B021156D39D4000A585A /* amssshe */ = {
			isa = PBXNativeTarget;
			buildConfigurationList = 3104B029156D39D4000A585A /* Build configuration list for PBXNativeTarget "amssshe" */;
			buildPhases = (
				3104B01E156D39D4000A585A /* Sources */,
				3104B01F156D39D4000A585A /* Frameworks */,
				3104B020156D39D4000A585A /* CopyFiles */,
			);
			buildRules = (
			);
			dependencies = (
				3104B038156D3A56000A585A /* PBXTargetDependency */,
			);
			name = amssshe;
			productName = amssshe;
			productReference = 3104B022156D39D4000A585A /* amssshe */;
			productType = "com.apple.product-type.tool";
		};
		3104B03C156D3AD7000A585A /* segsmss */ = {
			isa = PBXNativeTarget;
			buildConfigurationList = 3104B044156D3AD8000A585A /* Build configuration list for PBXNativeTarget "segsmss" */;
			buildPhases = (
				3104B039156D3AD7000A585A /* Sources */,
				3104B03A156D3AD7000A585A /* Frameworks */,
				3104B03B156D3AD7000A585A /* CopyFiles */,
			);
			buildRules = (
			);
			dependencies = (
				3104B048156D3ADE000A585A /* PBXTargetDependency */,
			);
			name = segsmss;
			productName = segsmss;
			productReference = 3104B03D156D3AD7000A585A /* segsmss */;
			productType = "com.apple.product-type.tool";
		};
		31108A3A1C6B90E900E728EA /* tagtest */ = {
			isa = PBXNativeTarget;
			buildConfigurationList = 31108A431C6B90E900E728EA /* Build configuration list for PBXNativeTarget "tagtest" */;
			buildPhases = (
				31108A3D1C6B90E900E728EA /* Sources */,
				31108A401C6B90E900E728EA /* Frameworks */,
				31108A421C6B90E900E728EA /* CopyFiles */,
			);
			buildRules = (
			);
			dependencies = (
				31108A3B1C6B90E900E728EA /* PBXTargetDependency */,
			);
			name = tagtest;
			productName = teletest;
			productReference = 31108A471C6B90E900E728EA /* tagtest */;
			productType = "com.apple.product-type.tool";
		};
		3114A58F156E913C001E0AA3 /* locv */ = {
			isa = PBXNativeTarget;
			buildConfigurationList = 3114A599156E913C001E0AA3 /* Build configuration list for PBXNativeTarget "locv" */;
			buildPhases = (
				3114A58C156E913C001E0AA3 /* Sources */,
				3114A58D156E913C001E0AA3 /* Frameworks */,
				3114A58E156E913C001E0AA3 /* CopyFiles */,
			);
			buildRules = (
			);
			dependencies = (
				3114A59E156E9156001E0AA3 /* PBXTargetDependency */,
			);
			name = locv;
			productName = locv;
			productReference = 3114A590156E913C001E0AA3 /* locv */;
			productType = "com.apple.product-type.tool";
		};
		3114A5A6156E92C0001E0AA3 /* qs */ = {
			isa = PBXNativeTarget;
			buildConfigurationList = 3114A5AE156E92C0001E0AA3 /* Build configuration list for PBXNativeTarget "qs" */;
			buildPhases = (
				3114A5A3156E92C0001E0AA3 /* Sources */,
				3114A5A4156E92C0001E0AA3 /* Frameworks */,
				3114A5A5156E92C0001E0AA3 /* CopyFiles */,
			);
			buildRules = (
			);
			dependencies = (
				3114A5B4156E92D8001E0AA3 /* PBXTargetDependency */,
			);
			name = qs;
			productName = qs;
			productReference = 3114A5A7156E92C0001E0AA3 /* qs */;
			productType = "com.apple.product-type.tool";
		};
		3114A5BC156E9315001E0AA3 /* finalcv */ = {
			isa = PBXNativeTarget;
			buildConfigurationList = 3114A5C4156E9315001E0AA3 /* Build configuration list for PBXNativeTarget "finalcv" */;
			buildPhases = (
				3114A5B9156E9315001E0AA3 /* Sources */,
				3114A5BA156E9315001E0AA3 /* Frameworks */,
				3114A5BB156E9315001E0AA3 /* CopyFiles */,
			);
			buildRules = (
			);
			dependencies = (
				3114A5CA156E9328001E0AA3 /* PBXTargetDependency */,
			);
			name = finalcv;
			productName = finalcv;
			productReference = 3114A5BD156E9315001E0AA3 /* finalcv */;
			productType = "com.apple.product-type.tool";
		};
		3114A5D5156E93A0001E0AA3 /* finaltest */ = {
			isa = PBXNativeTarget;
			buildConfigurationList = 3114A5DD156E93A0001E0AA3 /* Build configuration list for PBXNativeTarget "finaltest" */;
			buildPhases = (
				3114A5D2156E93A0001E0AA3 /* Sources */,
				3114A5D3156E93A0001E0AA3 /* Frameworks */,
				3114A5D4156E93A0001E0AA3 /* CopyFiles */,
			);
			buildRules = (
			);
			dependencies = (
				3114A5E8156E93BF001E0AA3 /* PBXTargetDependency */,
			);
			name = finaltest;
			productName = finaltest;
			productReference = 3114A5D6156E93A0001E0AA3 /* finaltest */;
			productType = "com.apple.product-type.tool";
		};
		3114A5EE156E93E7001E0AA3 /* arenacv */ = {
			isa = PBXNativeTarget;
			buildConfigurationList = 3114A5F6156E93E7001E0AA3 /* Build configuration list for PBXNativeTarget "arenacv" */;
			buildPhases = (
				3114A5EB156E93E7001E0AA3 /* Sources */,
				3114A5EC156E93E7001E0AA3 /* Frameworks */,
				3114A5ED156E93E7001E0AA3 /* CopyFiles */,
			);
			buildRules = (
			);
			dependencies = (
				3114A5FE156E9406001E0AA3 /* PBXTargetDependency */,
			);
			name = arenacv;
			productName = arenacv;
			productReference = 3114A5EF156E93E7001E0AA3 /* arenacv */;
			productType = "com.apple.product-type.tool";
		};
		3114A604156E9430001E0AA3 /* bttest */ = {
			isa = PBXNativeTarget;
			buildConfigurationList = 3114A60C156E9430001E0AA3 /* Build configuration list for PBXNativeTarget "bttest" */;
			buildPhases = (
				3114A601156E9430001E0AA3 /* Sources */,
				3114A602156E9430001E0AA3 /* Frameworks */,
				3114A603156E9430001E0AA3 /* CopyFiles */,
			);
			buildRules = (
			);
			dependencies = (
				3114A610156E9438001E0AA3 /* PBXTargetDependency */,
			);
			name = bttest;
			productName = bttest;
			productReference = 3114A605156E9430001E0AA3 /* bttest */;
			productType = "com.apple.product-type.tool";
		};
		3114A61B156E9485001E0AA3 /* teletest */ = {
			isa = PBXNativeTarget;
			buildConfigurationList = 3114A623156E9485001E0AA3 /* Build configuration list for PBXNativeTarget "teletest" */;
			buildPhases = (
				3114A618156E9485001E0AA3 /* Sources */,
				3114A619156E9485001E0AA3 /* Frameworks */,
				3114A61A156E9485001E0AA3 /* CopyFiles */,
			);
			buildRules = (
			);
			dependencies = (
				3114A62C156E94A6001E0AA3 /* PBXTargetDependency */,
			);
			name = teletest;
			productName = teletest;
			productReference = 3114A61C156E9485001E0AA3 /* teletest */;
			productType = "com.apple.product-type.tool";
		};
		3114A632156E94DB001E0AA3 /* abqtest */ = {
			isa = PBXNativeTarget;
			buildConfigurationList = 3114A63A156E94DB001E0AA3 /* Build configuration list for PBXNativeTarget "abqtest" */;
			buildPhases = (
				3114A62F156E94DB001E0AA3 /* Sources */,
				3114A630156E94DB001E0AA3 /* Frameworks */,
				3114A631156E94DB001E0AA3 /* CopyFiles */,
			);
			buildRules = (
			);
			dependencies = (
				3114A642156E94F8001E0AA3 /* PBXTargetDependency */,
			);
			name = abqtest;
			productName = abqtest;
			productReference = 3114A633156E94DB001E0AA3 /* abqtest */;
			productType = "com.apple.product-type.tool";
		};
		3114A64B156E9596001E0AA3 /* landtest */ = {
			isa = PBXNativeTarget;
			buildConfigurationList = 3114A653156E9596001E0AA3 /* Build configuration list for PBXNativeTarget "landtest" */;
			buildPhases = (
				3114A648156E9596001E0AA3 /* Sources */,
				3114A649156E9596001E0AA3 /* Frameworks */,
				3114A64A156E9596001E0AA3 /* CopyFiles */,
			);
			buildRules = (
			);
			dependencies = (
				3114A659156E95B1001E0AA3 /* PBXTargetDependency */,
			);
			name = landtest;
			productName = landtest;
			productReference = 3114A64C156E9596001E0AA3 /* landtest */;
			productType = "com.apple.product-type.tool";
		};
		3114A661156E95D9001E0AA3 /* btcv */ = {
			isa = PBXNativeTarget;
			buildConfigurationList = 3114A669156E95D9001E0AA3 /* Build configuration list for PBXNativeTarget "btcv" */;
			buildPhases = (
				3114A65E156E95D9001E0AA3 /* Sources */,
				3114A65F156E95D9001E0AA3 /* Frameworks */,
				3114A660156E95D9001E0AA3 /* CopyFiles */,
			);
			buildRules = (
			);
			dependencies = (
				3114A675156E9619001E0AA3 /* PBXTargetDependency */,
			);
			name = btcv;
			productName = btcv;
			productReference = 3114A662156E95D9001E0AA3 /* btcv */;
			productType = "com.apple.product-type.tool";
		};
		3114A67B156E9668001E0AA3 /* mv2test */ = {
			isa = PBXNativeTarget;
			buildConfigurationList = 3114A683156E9669001E0AA3 /* Build configuration list for PBXNativeTarget "mv2test" */;
			buildPhases = (
				3114A678156E9668001E0AA3 /* Sources */,
				3114A679156E9668001E0AA3 /* Frameworks */,
				3114A67A156E9668001E0AA3 /* CopyFiles */,
			);
			buildRules = (
			);
			dependencies = (
				3114A68B156E9682001E0AA3 /* PBXTargetDependency */,
			);
			name = mv2test;
			productName = mv2test;
			productReference = 3114A67C156E9668001E0AA3 /* mv2test */;
			productType = "com.apple.product-type.tool";
		};
		3114A694156E971B001E0AA3 /* messtest */ = {
			isa = PBXNativeTarget;
			buildConfigurationList = 3114A69C156E971B001E0AA3 /* Build configuration list for PBXNativeTarget "messtest" */;
			buildPhases = (
				3114A691156E971B001E0AA3 /* Sources */,
				3114A692156E971B001E0AA3 /* Frameworks */,
				3114A693156E971B001E0AA3 /* CopyFiles */,
			);
			buildRules = (
			);
			dependencies = (
				3114A6A5156E9735001E0AA3 /* PBXTargetDependency */,
			);
			name = messtest;
			productName = messtest;
			productReference = 3114A695156E971B001E0AA3 /* messtest */;
			productType = "com.apple.product-type.tool";
		};
		3114A6AB156E9759001E0AA3 /* walkt0 */ = {
			isa = PBXNativeTarget;
			buildConfigurationList = 3114A6B3156E9759001E0AA3 /* Build configuration list for PBXNativeTarget "walkt0" */;
			buildPhases = (
				3114A6A8156E9759001E0AA3 /* Sources */,
				3114A6A9156E9759001E0AA3 /* Frameworks */,
				3114A6AA156E9759001E0AA3 /* CopyFiles */,
			);
			buildRules = (
			);
			dependencies = (
				3114A6B7156E975E001E0AA3 /* PBXTargetDependency */,
			);
			name = walkt0;
			productName = walkt0;
			productReference = 3114A6AC156E9759001E0AA3 /* walkt0 */;
			productType = "com.apple.product-type.tool";
		};
		3114A6C5156E9815001E0AA3 /* mpseventcnv */ = {
			isa = PBXNativeTarget;
			buildConfigurationList = 3114A6CD156E9815001E0AA3 /* Build configuration list for PBXNativeTarget "mpseventcnv" */;
			buildPhases = (
				3114A6C2156E9815001E0AA3 /* Sources */,
				3114A6C3156E9815001E0AA3 /* Frameworks */,
				3114A6C4156E9815001E0AA3 /* CopyFiles */,
			);
			buildRules = (
			);
			dependencies = (
				3114A6D3156E9834001E0AA3 /* PBXTargetDependency */,
			);
			name = mpseventcnv;
			productName = mpseventcnv;
			productReference = 3114A6C6156E9815001E0AA3 /* mpseventcnv */;
			productType = "com.apple.product-type.tool";
		};
		3124CAB7156BE3EC00753214 /* awlut */ = {
			isa = PBXNativeTarget;
			buildConfigurationList = 3124CABF156BE3EC00753214 /* Build configuration list for PBXNativeTarget "awlut" */;
			buildPhases = (
				3124CAB4156BE3EC00753214 /* Sources */,
				3124CAB5156BE3EC00753214 /* Frameworks */,
				3124CAB6156BE3EC00753214 /* CopyFiles */,
			);
			buildRules = (
			);
			dependencies = (
				31A47BAC156C21120039B1C2 /* PBXTargetDependency */,
			);
			name = awlut;
			productName = awlut;
			productReference = 3124CAB8156BE3EC00753214 /* awlut */;
			productType = "com.apple.product-type.tool";
		};
		3124CAD3156BE64A00753214 /* mpsicv */ = {
			isa = PBXNativeTarget;
			buildConfigurationList = 3124CADB156BE64A00753214 /* Build configuration list for PBXNativeTarget "mpsicv" */;
			buildPhases = (
				3124CAD0156BE64A00753214 /* Sources */,
				3124CAD1156BE64A00753214 /* Frameworks */,
				3124CAD2156BE64A00753214 /* CopyFiles */,
			);
			buildRules = (
			);
			dependencies = (
				31A47BAE156C21170039B1C2 /* PBXTargetDependency */,
			);
			name = mpsicv;
			productName = mpsicv;
			productReference = 3124CAD4156BE64A00753214 /* mpsicv */;
			productType = "com.apple.product-type.tool";
		};
		3124CAEA156BE7F300753214 /* amcss */ = {
			isa = PBXNativeTarget;
			buildConfigurationList = 3124CAF2156BE7F300753214 /* Build configuration list for PBXNativeTarget "amcss" */;
			buildPhases = (
				3124CAE7156BE7F300753214 /* Sources */,
				3124CAE8156BE7F300753214 /* Frameworks */,
				3124CAE9156BE7F300753214 /* CopyFiles */,
			);
			buildRules = (
			);
			dependencies = (
				31A47BB0156C211B0039B1C2 /* PBXTargetDependency */,
			);
			name = amcss;
			productName = amcss;
			productReference = 3124CAEB156BE7F300753214 /* amcss */;
			productType = "com.apple.product-type.tool";
		};
		318DA8C31892B0F30089718C /* djbench */ = {
			isa = PBXNativeTarget;
			buildConfigurationList = 318DA8C91892B0F30089718C /* Build configuration list for PBXNativeTarget "djbench" */;
			buildPhases = (
				318DA8C41892B0F30089718C /* Sources */,
				318DA8C71892B0F30089718C /* Frameworks */,
				318DA8C81892B0F30089718C /* CopyFiles */,
			);
			buildRules = (
			);
			dependencies = (
			);
			name = djbench;
			productName = scheme;
			productReference = 318DA8CD1892B0F30089718C /* djbench */;
			productType = "com.apple.product-type.tool";
		};
		31D6000C156D3CB200337B26 /* awluthe */ = {
			isa = PBXNativeTarget;
			buildConfigurationList = 31D60014156D3CB200337B26 /* Build configuration list for PBXNativeTarget "awluthe" */;
			buildPhases = (
				31D60009156D3CB200337B26 /* Sources */,
				31D6000A156D3CB200337B26 /* Frameworks */,
				31D6000B156D3CB200337B26 /* CopyFiles */,
			);
			buildRules = (
			);
			dependencies = (
				31D60020156D3CEC00337B26 /* PBXTargetDependency */,
			);
			name = awluthe;
			productName = awluthe;
			productReference = 31D6000D156D3CB200337B26 /* awluthe */;
			productType = "com.apple.product-type.tool";
		};
		31D60026156D3D3E00337B26 /* lockcov */ = {
			isa = PBXNativeTarget;
			buildConfigurationList = 31D6002E156D3D3F00337B26 /* Build configuration list for PBXNativeTarget "lockcov" */;
			buildPhases = (
				31D60023156D3D3E00337B26 /* Sources */,
				31D60024156D3D3E00337B26 /* Frameworks */,
				31D60025156D3D3E00337B26 /* CopyFiles */,
			);
			buildRules = (
			);
			dependencies = (
				31D60032156D3D5300337B26 /* PBXTargetDependency */,
			);
			name = lockcov;
			productName = lockcov;
			productReference = 31D60027156D3D3E00337B26 /* lockcov */;
			productType = "com.apple.product-type.tool";
		};
		31D6003D156D3EC700337B26 /* poolncv */ = {
			isa = PBXNativeTarget;
			buildConfigurationList = 31D60045156D3EC700337B26 /* Build configuration list for PBXNativeTarget "poolncv" */;
			buildPhases = (
				31D6003A156D3EC700337B26 /* Sources */,
				31D6003B156D3EC700337B26 /* Frameworks */,
				31D6003C156D3EC700337B26 /* CopyFiles */,
			);
			buildRules = (
			);
			dependencies = (
				31D6004D156D3EF000337B26 /* PBXTargetDependency */,
			);
			name = poolncv;
			productName = poolncv;
			productReference = 31D6003E156D3EC700337B26 /* poolncv */;
			productType = "com.apple.product-type.tool";
		};
		31D60053156D3F3500337B26 /* zcoll */ = {
			isa = PBXNativeTarget;
			buildConfigurationList = 31D6005B156D3F3500337B26 /* Build configuration list for PBXNativeTarget "zcoll" */;
			buildPhases = (
				31D60050156D3F3500337B26 /* Sources */,
				31D60051156D3F3500337B26 /* Frameworks */,
				31D60052156D3F3500337B26 /* CopyFiles */,
			);
			buildRules = (
			);
			dependencies = (
				31D60065156D3F5F00337B26 /* PBXTargetDependency */,
			);
			name = zcoll;
			productName = zcoll;
			productReference = 31D60054156D3F3500337B26 /* zcoll */;
			productType = "com.apple.product-type.tool";
		};
		31D60070156D3FBC00337B26 /* zmess */ = {
			isa = PBXNativeTarget;
			buildConfigurationList = 31D60078156D3FBC00337B26 /* Build configuration list for PBXNativeTarget "zmess" */;
			buildPhases = (
				31D6006D156D3FBC00337B26 /* Sources */,
				31D6006E156D3FBC00337B26 /* Frameworks */,
				31D6006F156D3FBC00337B26 /* CopyFiles */,
			);
			buildRules = (
			);
			dependencies = (
				31D60085156D3FE100337B26 /* PBXTargetDependency */,
			);
			name = zmess;
			productName = zmess;
			productReference = 31D60071156D3FBC00337B26 /* zmess */;
			productType = "com.apple.product-type.tool";
		};
		31D6008B156D402900337B26 /* steptest */ = {
			isa = PBXNativeTarget;
			buildConfigurationList = 31D60093156D402900337B26 /* Build configuration list for PBXNativeTarget "steptest" */;
			buildPhases = (
				31D60088156D402900337B26 /* Sources */,
				31D60089156D402900337B26 /* Frameworks */,
				31D6008A156D402900337B26 /* CopyFiles */,
			);
			buildRules = (
			);
			dependencies = (
				31D60097156D403500337B26 /* PBXTargetDependency */,
			);
			name = steptest;
			productName = steptest;
			productReference = 31D6008C156D402900337B26 /* steptest */;
			productType = "com.apple.product-type.tool";
		};
		31EEABFA156AAF9D00714D05 /* mps */ = {
			isa = PBXNativeTarget;
			buildConfigurationList = 31EEABFC156AAF9D00714D05 /* Build configuration list for PBXNativeTarget "mps" */;
			buildPhases = (
				31EEABF7156AAF9D00714D05 /* Sources */,
				31EEABF8156AAF9D00714D05 /* Frameworks */,
				31EEABF9156AAF9D00714D05 /* Headers */,
			);
			buildRules = (
			);
			dependencies = (
			);
			name = mps;
			productName = mps;
			productReference = 31EEABFB156AAF9D00714D05 /* libmps.a */;
			productType = "com.apple.product-type.library.static";
		};
		31EEAC64156AB52600714D05 /* mpmss */ = {
			isa = PBXNativeTarget;
			buildConfigurationList = 31EEAC6C156AB52600714D05 /* Build configuration list for PBXNativeTarget "mpmss" */;
			buildPhases = (
				31EEAC61156AB52600714D05 /* Sources */,
				31EEAC62156AB52600714D05 /* Frameworks */,
				31EEAC63156AB52600714D05 /* CopyFiles */,
			);
			buildRules = (
			);
			dependencies = (
				31A47BAA156C210D0039B1C2 /* PBXTargetDependency */,
			);
			name = mpmss;
			productName = mpmss;
			productReference = 31EEAC65156AB52600714D05 /* mpmss */;
			productType = "com.apple.product-type.tool";
		};
		31FCAE0917692403008C034C /* scheme */ = {
			isa = PBXNativeTarget;
			buildConfigurationList = 31FCAE1317692403008C034C /* Build configuration list for PBXNativeTarget "scheme" */;
			buildPhases = (
				31FCAE0617692403008C034C /* Sources */,
				31FCAE0717692403008C034C /* Frameworks */,
				31FCAE0817692403008C034C /* CopyFiles */,
			);
			buildRules = (
			);
			dependencies = (
			);
			name = scheme;
			productName = scheme;
			productReference = 31FCAE0A17692403008C034C /* scheme */;
			productType = "com.apple.product-type.tool";
		};
		6313D46718A400B200EB03EF /* gcbench */ = {
			isa = PBXNativeTarget;
			buildConfigurationList = 6313D46E18A400B200EB03EF /* Build configuration list for PBXNativeTarget "gcbench" */;
			buildPhases = (
				6313D46818A400B200EB03EF /* Sources */,
				6313D46C18A400B200EB03EF /* Frameworks */,
				6313D46D18A400B200EB03EF /* CopyFiles */,
			);
			buildRules = (
			);
			dependencies = (
			);
			name = gcbench;
			productName = scheme;
			productReference = 6313D47218A400B200EB03EF /* gcbench */;
			productType = "com.apple.product-type.tool";
		};
/* End PBXNativeTarget section */

/* Begin PBXProject section */
		31EEABDA156AAE9E00714D05 /* Project object */ = {
			isa = PBXProject;
			attributes = {
				LastUpgradeCheck = 0510;
			};
			buildConfigurationList = 31EEABDD156AAE9E00714D05 /* Build configuration list for PBXProject "mps" */;
			compatibilityVersion = "Xcode 3.2";
			developmentRegion = English;
			hasScannedForEncodings = 0;
			knownRegions = (
				en,
			);
			mainGroup = 31EEABD8156AAE9E00714D05;
			productRefGroup = 31EEABEF156AAF5C00714D05 /* Products */;
			projectDirPath = "";
			projectRoot = "";
			targets = (
				3104AFF1156D37A0000A585A /* all */,
				2215A9B9192A47CE00E9E2CE /* testall */,
				2215A9B1192A47C500E9E2CE /* testansi */,
				2215A9A9192A47BB00E9E2CE /* testci */,
				2215A9C1192A47D500E9E2CE /* testpollnone */,
				22CDE8EF16E9E97D00366D0A /* testrun */,
				31EEABFA156AAF9D00714D05 /* mps */,
				3114A632156E94DB001E0AA3 /* abqtest */,
				22FACEE018880983000FDBC1 /* airtest */,
				3124CAEA156BE7F300753214 /* amcss */,
				3104AFDC156D3681000A585A /* amcsshe */,
				22FA176416E8D6FC0098B23F /* amcssth */,
				3104B008156D38F3000A585A /* amsss */,
				3104B021156D39D4000A585A /* amssshe */,
				3104AFB2156D357B000A585A /* apss */,
				3114A5EE156E93E7001E0AA3 /* arenacv */,
				3124CAB7156BE3EC00753214 /* awlut */,
				31D6000C156D3CB200337B26 /* awluthe */,
				2291A5AC175CAB2F001D4920 /* awlutth */,
				3114A661156E95D9001E0AA3 /* btcv */,
				3114A604156E9430001E0AA3 /* bttest */,
				318DA8C31892B0F30089718C /* djbench */,
				2291A5D3175CB05F001D4920 /* exposet0 */,
				2291A5C1175CAFCA001D4920 /* expt825 */,
				3114A5BC156E9315001E0AA3 /* finalcv */,
				3114A5D5156E93A0001E0AA3 /* finaltest */,
				224CC78C175E1821002FF81B /* fotest */,
				6313D46718A400B200EB03EF /* gcbench */,
				3114A64B156E9596001E0AA3 /* landtest */,
				2231BB4C18CA97D8002D6322 /* locbwcss */,
				31D60026156D3D3E00337B26 /* lockcov */,
				2231BB5A18CA97DC002D6322 /* locusss */,
				22F846B018F437B900982BA7 /* lockut */,
				3114A58F156E913C001E0AA3 /* locv */,
				3114A694156E971B001E0AA3 /* messtest */,
				31EEAC64156AB52600714D05 /* mpmss */,
				3124CAD3156BE64A00753214 /* mpsicv */,
				3114A67B156E9668001E0AA3 /* mv2test */,
				22C2ACA218BE400A006B3677 /* nailboardtest */,
				31D6003D156D3EC700337B26 /* poolncv */,
				3114A5A6156E92C0001E0AA3 /* qs */,
				3104AFC7156D35E2000A585A /* sacss */,
				3104B03C156D3AD7000A585A /* segsmss */,
				31D6008B156D402900337B26 /* steptest */,
				3114A61B156E9485001E0AA3 /* teletest */,
				3114A6AB156E9759001E0AA3 /* walkt0 */,
				31D60053156D3F3500337B26 /* zcoll */,
				31D60070156D3FBC00337B26 /* zmess */,
				3114A6C5156E9815001E0AA3 /* mpseventcnv */,
				2D07B9701636FC9900DB751B /* mpseventsql */,
				2D604B9B16514B1A003AAF46 /* mpseventtxt */,
				31FCAE0917692403008C034C /* scheme */,
				22B2BC2C18B6434F00C33E63 /* scheme-advanced */,
				31108A3A1C6B90E900E728EA /* tagtest */,
			);
		};
/* End PBXProject section */

/* Begin PBXShellScriptBuildPhase section */
		2215A9AC192A47BB00E9E2CE /* ShellScript */ = {
			isa = PBXShellScriptBuildPhase;
			buildActionMask = 2147483647;
			files = (
			);
			inputPaths = (
			);
			outputPaths = (
			);
			runOnlyForDeploymentPostprocessing = 0;
			shellPath = /bin/sh;
			shellScript = "../tool/testrun.sh -s \"$TARGET_NAME\" \"$TARGET_BUILD_DIR\"\n";
			showEnvVarsInLog = 0;
		};
		2215A9B4192A47C500E9E2CE /* ShellScript */ = {
			isa = PBXShellScriptBuildPhase;
			buildActionMask = 2147483647;
			files = (
			);
			inputPaths = (
			);
			outputPaths = (
			);
			runOnlyForDeploymentPostprocessing = 0;
			shellPath = /bin/sh;
			shellScript = "../tool/testrun.sh -s \"$TARGET_NAME\" \"$TARGET_BUILD_DIR\"\n";
			showEnvVarsInLog = 0;
		};
		2215A9BC192A47CE00E9E2CE /* ShellScript */ = {
			isa = PBXShellScriptBuildPhase;
			buildActionMask = 2147483647;
			files = (
			);
			inputPaths = (
			);
			outputPaths = (
			);
			runOnlyForDeploymentPostprocessing = 0;
			shellPath = /bin/sh;
			shellScript = "../tool/testrun.sh -s \"$TARGET_NAME\" \"$TARGET_BUILD_DIR\"\n";
			showEnvVarsInLog = 0;
		};
		2215A9C4192A47D500E9E2CE /* ShellScript */ = {
			isa = PBXShellScriptBuildPhase;
			buildActionMask = 2147483647;
			files = (
			);
			inputPaths = (
			);
			outputPaths = (
			);
			runOnlyForDeploymentPostprocessing = 0;
			shellPath = /bin/sh;
			shellScript = "../tool/testrun.sh -s \"$TARGET_NAME\" \"$TARGET_BUILD_DIR\"\n";
			showEnvVarsInLog = 0;
		};
		22CDE8F416E9E9D400366D0A /* ShellScript */ = {
			isa = PBXShellScriptBuildPhase;
			buildActionMask = 2147483647;
			files = (
			);
			inputPaths = (
			);
			outputPaths = (
			);
			runOnlyForDeploymentPostprocessing = 0;
			shellPath = /bin/sh;
			shellScript = "../tool/testrun.sh -s \"$TARGET_NAME\" \"$TARGET_BUILD_DIR\"\n";
			showEnvVarsInLog = 0;
		};
/* End PBXShellScriptBuildPhase section */

/* Begin PBXSourcesBuildPhase section */
		2231BB4F18CA97D8002D6322 /* Sources */ = {
			isa = PBXSourcesBuildPhase;
			buildActionMask = 2147483647;
			files = (
				2231BB6B18CA9861002D6322 /* locbwcss.c in Sources */,
				2231BB5118CA97D8002D6322 /* testlib.c in Sources */,
			);
			runOnlyForDeploymentPostprocessing = 0;
		};
		2231BB5D18CA97DC002D6322 /* Sources */ = {
			isa = PBXSourcesBuildPhase;
			buildActionMask = 2147483647;
			files = (
				2231BB6A18CA984F002D6322 /* locusss.c in Sources */,
				2231BB5F18CA97DC002D6322 /* testlib.c in Sources */,
			);
			runOnlyForDeploymentPostprocessing = 0;
		};
		224CC78F175E1821002FF81B /* Sources */ = {
			isa = PBXSourcesBuildPhase;
			buildActionMask = 2147483647;
			files = (
				224CC7A0175E322C002FF81B /* fotest.c in Sources */,
				224CC791175E1821002FF81B /* testlib.c in Sources */,
			);
			runOnlyForDeploymentPostprocessing = 0;
		};
		2291A5AF175CAB2F001D4920 /* Sources */ = {
			isa = PBXSourcesBuildPhase;
			buildActionMask = 2147483647;
			files = (
				2291A5BE175CAB4E001D4920 /* awlutth.c in Sources */,
				2291A5B1175CAB2F001D4920 /* fmtdy.c in Sources */,
				2291A5B2175CAB2F001D4920 /* fmtdytst.c in Sources */,
				2291A5B3175CAB2F001D4920 /* fmthe.c in Sources */,
				2291A5B4175CAB2F001D4920 /* fmtno.c in Sources */,
				2291A5B5175CAB2F001D4920 /* testlib.c in Sources */,
				22561A9918F4266600372C66 /* testthrix.c in Sources */,
			);
			runOnlyForDeploymentPostprocessing = 0;
		};
		2291A5C4175CAFCA001D4920 /* Sources */ = {
			isa = PBXSourcesBuildPhase;
			buildActionMask = 2147483647;
			files = (
				2291A5D2175CAFF8001D4920 /* expt825.c in Sources */,
				2291A5C5175CAFCA001D4920 /* fmtdy.c in Sources */,
				2291A5C6175CAFCA001D4920 /* fmtdytst.c in Sources */,
				2291A5C7175CAFCA001D4920 /* fmtno.c in Sources */,
				2291A5C8175CAFCA001D4920 /* testlib.c in Sources */,
			);
			runOnlyForDeploymentPostprocessing = 0;
		};
		2291A5D6175CB05F001D4920 /* Sources */ = {
			isa = PBXSourcesBuildPhase;
			buildActionMask = 2147483647;
			files = (
				2291A5E4175CB076001D4920 /* exposet0.c in Sources */,
				2291A5D8175CB05F001D4920 /* fmtdy.c in Sources */,
				2291A5D9175CB05F001D4920 /* fmtdytst.c in Sources */,
				2291A5DA175CB05F001D4920 /* fmtno.c in Sources */,
				2291A5DB175CB05F001D4920 /* testlib.c in Sources */,
			);
			runOnlyForDeploymentPostprocessing = 0;
		};
		22B2BC2D18B6434F00C33E63 /* Sources */ = {
			isa = PBXSourcesBuildPhase;
			buildActionMask = 2147483647;
			files = (
				22B2BC2E18B6434F00C33E63 /* mps.c in Sources */,
				22B2BC3718B6437C00C33E63 /* scheme-advanced.c in Sources */,
			);
			runOnlyForDeploymentPostprocessing = 0;
		};
		22C2ACA518BE400A006B3677 /* Sources */ = {
			isa = PBXSourcesBuildPhase;
			buildActionMask = 2147483647;
			files = (
				22C2ACB018BE4049006B3677 /* nailboardtest.c in Sources */,
				22C2ACA718BE400A006B3677 /* testlib.c in Sources */,
			);
			runOnlyForDeploymentPostprocessing = 0;
		};
		22F846B318F437B900982BA7 /* Sources */ = {
			isa = PBXSourcesBuildPhase;
			buildActionMask = 2147483647;
			files = (
				22F846BE18F437D700982BA7 /* lockut.c in Sources */,
				22F846B518F437B900982BA7 /* testlib.c in Sources */,
				22F846BF18F437E000982BA7 /* testthrix.c in Sources */,
			);
			runOnlyForDeploymentPostprocessing = 0;
		};
		22FA176716E8D6FC0098B23F /* Sources */ = {
			isa = PBXSourcesBuildPhase;
			buildActionMask = 2147483647;
			files = (
				22FA177716E8D7A80098B23F /* amcssth.c in Sources */,
				22FA176916E8D6FC0098B23F /* fmtdy.c in Sources */,
				22FA176A16E8D6FC0098B23F /* fmtdytst.c in Sources */,
				22FA176B16E8D6FC0098B23F /* fmthe.c in Sources */,
				22FA176C16E8D6FC0098B23F /* fmtno.c in Sources */,
				22FA176D16E8D6FC0098B23F /* testlib.c in Sources */,
				22561A9818F4265D00372C66 /* testthrix.c in Sources */,
			);
			runOnlyForDeploymentPostprocessing = 0;
		};
		22FACEE318880983000FDBC1 /* Sources */ = {
			isa = PBXSourcesBuildPhase;
			buildActionMask = 2147483647;
			files = (
				22FACEEF188809A7000FDBC1 /* airtest.c in Sources */,
				22FACEEE188809A3000FDBC1 /* fmtscheme.c in Sources */,
				22FACEE518880983000FDBC1 /* testlib.c in Sources */,
			);
			runOnlyForDeploymentPostprocessing = 0;
		};
		2D07B96D1636FC9900DB751B /* Sources */ = {
			isa = PBXSourcesBuildPhase;
			buildActionMask = 2147483647;
			files = (
				2D07B97A1636FCCE00DB751B /* eventsql.c in Sources */,
			);
			runOnlyForDeploymentPostprocessing = 0;
		};
		2D604B9816514B1A003AAF46 /* Sources */ = {
			isa = PBXSourcesBuildPhase;
			buildActionMask = 2147483647;
			files = (
				2D604BA516514C4F003AAF46 /* eventtxt.c in Sources */,
			);
			runOnlyForDeploymentPostprocessing = 0;
		};
		3104AFAF156D357B000A585A /* Sources */ = {
			isa = PBXSourcesBuildPhase;
			buildActionMask = 2147483647;
			files = (
				3104AFBF156D3591000A585A /* apss.c in Sources */,
				3104AFC3156D35C3000A585A /* testlib.c in Sources */,
			);
			runOnlyForDeploymentPostprocessing = 0;
		};
		3104AFC4156D35E2000A585A /* Sources */ = {
			isa = PBXSourcesBuildPhase;
			buildActionMask = 2147483647;
			files = (
				3104AFD5156D35FB000A585A /* testlib.c in Sources */,
				3104AFD8156D3607000A585A /* sacss.c in Sources */,
			);
			runOnlyForDeploymentPostprocessing = 0;
		};
		3104AFD9156D3681000A585A /* Sources */ = {
			isa = PBXSourcesBuildPhase;
			buildActionMask = 2147483647;
			files = (
				3104AFEA156D3697000A585A /* testlib.c in Sources */,
				3104AFEC156D36A5000A585A /* amcsshe.c in Sources */,
				3104AFED156D374A000A585A /* fmthe.c in Sources */,
				3104AFEE156D374D000A585A /* fmtno.c in Sources */,
				3104AFEF156D3753000A585A /* fmtdy.c in Sources */,
				3104AFF0156D3756000A585A /* fmtdytst.c in Sources */,
			);
			runOnlyForDeploymentPostprocessing = 0;
		};
		3104B005156D38F3000A585A /* Sources */ = {
			isa = PBXSourcesBuildPhase;
			buildActionMask = 2147483647;
			files = (
				3104B016156D390B000A585A /* amsss.c in Sources */,
				3104B017156D3915000A585A /* testlib.c in Sources */,
				3104B019156D3960000A585A /* fmtdy.c in Sources */,
				3104B01A156D396E000A585A /* fmtdytst.c in Sources */,
				3104B01B156D3973000A585A /* fmtno.c in Sources */,
			);
			runOnlyForDeploymentPostprocessing = 0;
		};
		3104B01E156D39D4000A585A /* Sources */ = {
			isa = PBXSourcesBuildPhase;
			buildActionMask = 2147483647;
			files = (
				3104B031156D39FD000A585A /* fmthe.c in Sources */,
				3104B032156D3A00000A585A /* fmtdytst.c in Sources */,
				3104B033156D3A05000A585A /* testlib.c in Sources */,
				3104B034156D3A2C000A585A /* amssshe.c in Sources */,
				3104B035156D3A39000A585A /* fmtdy.c in Sources */,
				3104B036156D3A49000A585A /* fmtno.c in Sources */,
			);
			runOnlyForDeploymentPostprocessing = 0;
		};
		3104B039156D3AD7000A585A /* Sources */ = {
			isa = PBXSourcesBuildPhase;
			buildActionMask = 2147483647;
			files = (
				3104B04E156D3AFE000A585A /* testlib.c in Sources */,
				3104B04F156D3B09000A585A /* fmtdy.c in Sources */,
				3104B050156D3B09000A585A /* fmtdytst.c in Sources */,
				3104B051156D3B09000A585A /* fmtno.c in Sources */,
				31D60007156D3C6200337B26 /* segsmss.c in Sources */,
			);
			runOnlyForDeploymentPostprocessing = 0;
		};
		31108A3D1C6B90E900E728EA /* Sources */ = {
			isa = PBXSourcesBuildPhase;
			buildActionMask = 2147483647;
			files = (
				31108A3E1C6B90E900E728EA /* testlib.c in Sources */,
				31108A481C6B911B00E728EA /* tagtest.c in Sources */,
			);
			runOnlyForDeploymentPostprocessing = 0;
		};
		3114A58C156E913C001E0AA3 /* Sources */ = {
			isa = PBXSourcesBuildPhase;
			buildActionMask = 2147483647;
			files = (
				3114A59C156E914F001E0AA3 /* testlib.c in Sources */,
				3114A5A2156E9168001E0AA3 /* locv.c in Sources */,
			);
			runOnlyForDeploymentPostprocessing = 0;
		};
		3114A5A3156E92C0001E0AA3 /* Sources */ = {
			isa = PBXSourcesBuildPhase;
			buildActionMask = 2147483647;
			files = (
				3114A5B2156E92CB001E0AA3 /* testlib.c in Sources */,
				3114A5B8156E92F1001E0AA3 /* qs.c in Sources */,
			);
			runOnlyForDeploymentPostprocessing = 0;
		};
		3114A5B9156E9315001E0AA3 /* Sources */ = {
			isa = PBXSourcesBuildPhase;
			buildActionMask = 2147483647;
			files = (
				3114A5C7156E9322001E0AA3 /* testlib.c in Sources */,
				3114A5CE156E9369001E0AA3 /* finalcv.c in Sources */,
				3114A5CF156E9381001E0AA3 /* fmtdy.c in Sources */,
				3114A5D0156E9381001E0AA3 /* fmtdytst.c in Sources */,
				3114A5D1156E9381001E0AA3 /* fmtno.c in Sources */,
			);
			runOnlyForDeploymentPostprocessing = 0;
		};
		3114A5D2156E93A0001E0AA3 /* Sources */ = {
			isa = PBXSourcesBuildPhase;
			buildActionMask = 2147483647;
			files = (
				3114A5E0156E93AE001E0AA3 /* fmtdy.c in Sources */,
				3114A5E1156E93AE001E0AA3 /* fmtdytst.c in Sources */,
				3114A5E2156E93AE001E0AA3 /* fmtno.c in Sources */,
				3114A5E3156E93AE001E0AA3 /* testlib.c in Sources */,
				3114A5E6156E93B9001E0AA3 /* finaltest.c in Sources */,
			);
			runOnlyForDeploymentPostprocessing = 0;
		};
		3114A5EB156E93E7001E0AA3 /* Sources */ = {
			isa = PBXSourcesBuildPhase;
			buildActionMask = 2147483647;
			files = (
				3114A5F9156E93F3001E0AA3 /* testlib.c in Sources */,
				3114A5FC156E93FC001E0AA3 /* arenacv.c in Sources */,
			);
			runOnlyForDeploymentPostprocessing = 0;
		};
		3114A601156E9430001E0AA3 /* Sources */ = {
			isa = PBXSourcesBuildPhase;
			buildActionMask = 2147483647;
			files = (
				3114A615156E944E001E0AA3 /* bttest.c in Sources */,
				3114A616156E9455001E0AA3 /* testlib.c in Sources */,
			);
			runOnlyForDeploymentPostprocessing = 0;
		};
		3114A618156E9485001E0AA3 /* Sources */ = {
			isa = PBXSourcesBuildPhase;
			buildActionMask = 2147483647;
			files = (
				3114A627156E9490001E0AA3 /* testlib.c in Sources */,
				3114A62A156E949E001E0AA3 /* teletest.c in Sources */,
			);
			runOnlyForDeploymentPostprocessing = 0;
		};
		3114A62F156E94DB001E0AA3 /* Sources */ = {
			isa = PBXSourcesBuildPhase;
			buildActionMask = 2147483647;
			files = (
				3114A63E156E94EA001E0AA3 /* abqtest.c in Sources */,
				3114A63F156E94F0001E0AA3 /* testlib.c in Sources */,
			);
			runOnlyForDeploymentPostprocessing = 0;
		};
		3114A648156E9596001E0AA3 /* Sources */ = {
			isa = PBXSourcesBuildPhase;
			buildActionMask = 2147483647;
			files = (
				2291A5ED175CB5E2001D4920 /* landtest.c in Sources */,
				3114A672156E95F6001E0AA3 /* testlib.c in Sources */,
			);
			runOnlyForDeploymentPostprocessing = 0;
		};
		3114A65E156E95D9001E0AA3 /* Sources */ = {
			isa = PBXSourcesBuildPhase;
			buildActionMask = 2147483647;
			files = (
				3114A66E156E95F2001E0AA3 /* btcv.c in Sources */,
				3114A66F156E95F2001E0AA3 /* testlib.c in Sources */,
			);
			runOnlyForDeploymentPostprocessing = 0;
		};
		3114A678156E9668001E0AA3 /* Sources */ = {
			isa = PBXSourcesBuildPhase;
			buildActionMask = 2147483647;
			files = (
				224CC79F175E321C002FF81B /* mv2test.c in Sources */,
				3114A688156E967C001E0AA3 /* testlib.c in Sources */,
			);
			runOnlyForDeploymentPostprocessing = 0;
		};
		3114A691156E971B001E0AA3 /* Sources */ = {
			isa = PBXSourcesBuildPhase;
			buildActionMask = 2147483647;
			files = (
				3114A6A1156E9729001E0AA3 /* messtest.c in Sources */,
				3114A6A2156E972D001E0AA3 /* testlib.c in Sources */,
			);
			runOnlyForDeploymentPostprocessing = 0;
		};
		3114A6A8156E9759001E0AA3 /* Sources */ = {
			isa = PBXSourcesBuildPhase;
			buildActionMask = 2147483647;
			files = (
				3114A6BC156E976C001E0AA3 /* walkt0.c in Sources */,
				3114A6BD156E9771001E0AA3 /* testlib.c in Sources */,
				3114A6BF156E97B8001E0AA3 /* fmtdy.c in Sources */,
				3114A6C0156E97B8001E0AA3 /* fmtdytst.c in Sources */,
				3114A6C1156E97B8001E0AA3 /* fmtno.c in Sources */,
			);
			runOnlyForDeploymentPostprocessing = 0;
		};
		3114A6C2156E9815001E0AA3 /* Sources */ = {
			isa = PBXSourcesBuildPhase;
			buildActionMask = 2147483647;
			files = (
				3114A6D1156E9829001E0AA3 /* eventcnv.c in Sources */,
			);
			runOnlyForDeploymentPostprocessing = 0;
		};
		3124CAB4156BE3EC00753214 /* Sources */ = {
			isa = PBXSourcesBuildPhase;
			buildActionMask = 2147483647;
			files = (
				3124CAC3156BE40100753214 /* awlut.c in Sources */,
				3124CAC5156BE41700753214 /* testlib.c in Sources */,
				3124CAC8156BE48D00753214 /* fmtdy.c in Sources */,
				3124CAC9156BE48D00753214 /* fmtdytst.c in Sources */,
				3124CACD156BE4C200753214 /* fmtno.c in Sources */,
			);
			runOnlyForDeploymentPostprocessing = 0;
		};
		3124CAD0156BE64A00753214 /* Sources */ = {
			isa = PBXSourcesBuildPhase;
			buildActionMask = 2147483647;
			files = (
				3124CADF156BE65900753214 /* mpsicv.c in Sources */,
				3124CAE0156BE66B00753214 /* testlib.c in Sources */,
				3124CAE2156BE68E00753214 /* fmtdy.c in Sources */,
				3124CAE3156BE69B00753214 /* fmtno.c in Sources */,
				3124CAE5156BE6D500753214 /* fmthe.c in Sources */,
				3124CAE6156BE6F700753214 /* fmtdytst.c in Sources */,
			);
			runOnlyForDeploymentPostprocessing = 0;
		};
		3124CAE7156BE7F300753214 /* Sources */ = {
			isa = PBXSourcesBuildPhase;
			buildActionMask = 2147483647;
			files = (
				3124CAF6156BE81100753214 /* amcss.c in Sources */,
				3124CAF7156BE82000753214 /* fmtdy.c in Sources */,
				3124CAF8156BE82000753214 /* fmtdytst.c in Sources */,
				3124CAF9156BE82000753214 /* fmthe.c in Sources */,
				3124CAFA156BE82000753214 /* fmtno.c in Sources */,
				3124CAFB156BE82000753214 /* testlib.c in Sources */,
			);
			runOnlyForDeploymentPostprocessing = 0;
		};
		318DA8C41892B0F30089718C /* Sources */ = {
			isa = PBXSourcesBuildPhase;
			buildActionMask = 2147483647;
			files = (
				318DA8D31892B27E0089718C /* testlib.c in Sources */,
				6313D47318A4028E00EB03EF /* djbench.c in Sources */,
				22561A9A18F426BB00372C66 /* testthrix.c in Sources */,
			);
			runOnlyForDeploymentPostprocessing = 0;
		};
		31D60009156D3CB200337B26 /* Sources */ = {
			isa = PBXSourcesBuildPhase;
			buildActionMask = 2147483647;
			files = (
				31D60018156D3CC300337B26 /* awluthe.c in Sources */,
				31D6001A156D3CDC00337B26 /* fmtdy.c in Sources */,
				31D6001B156D3CDC00337B26 /* fmtdytst.c in Sources */,
				31D6001C156D3CDC00337B26 /* fmthe.c in Sources */,
				31D6001D156D3CDC00337B26 /* fmtno.c in Sources */,
				31D6001E156D3CDF00337B26 /* testlib.c in Sources */,
			);
			runOnlyForDeploymentPostprocessing = 0;
		};
		31D60023156D3D3E00337B26 /* Sources */ = {
			isa = PBXSourcesBuildPhase;
			buildActionMask = 2147483647;
			files = (
				31D60038156D3E3000337B26 /* lockcov.c in Sources */,
				31D60039156D3E3E00337B26 /* testlib.c in Sources */,
			);
			runOnlyForDeploymentPostprocessing = 0;
		};
		31D6003A156D3EC700337B26 /* Sources */ = {
			isa = PBXSourcesBuildPhase;
			buildActionMask = 2147483647;
			files = (
				2215A9C9192A495F00E9E2CE /* pooln.c in Sources */,
				31D6004B156D3EE600337B26 /* poolncv.c in Sources */,
				31D60048156D3ECF00337B26 /* testlib.c in Sources */,
			);
			runOnlyForDeploymentPostprocessing = 0;
		};
		31D60050156D3F3500337B26 /* Sources */ = {
			isa = PBXSourcesBuildPhase;
			buildActionMask = 2147483647;
			files = (
				31D6005F156D3F4A00337B26 /* zcoll.c in Sources */,
				31D60069156D3F7200337B26 /* fmtdy.c in Sources */,
				31D6006A156D3F7200337B26 /* fmtdytst.c in Sources */,
				31D6006B156D3F7200337B26 /* fmtno.c in Sources */,
				31D6006C156D3F7200337B26 /* testlib.c in Sources */,
			);
			runOnlyForDeploymentPostprocessing = 0;
		};
		31D6006D156D3FBC00337B26 /* Sources */ = {
			isa = PBXSourcesBuildPhase;
			buildActionMask = 2147483647;
			files = (
				31D6007D156D3FCF00337B26 /* zmess.c in Sources */,
				31D6007E156D3FD700337B26 /* fmtdy.c in Sources */,
				31D6007F156D3FD700337B26 /* fmtdytst.c in Sources */,
				31D60080156D3FD700337B26 /* fmthe.c in Sources */,
				31D60081156D3FD700337B26 /* fmtno.c in Sources */,
				31D60082156D3FD700337B26 /* testlib.c in Sources */,
			);
			runOnlyForDeploymentPostprocessing = 0;
		};
		31D60088156D402900337B26 /* Sources */ = {
			isa = PBXSourcesBuildPhase;
			buildActionMask = 2147483647;
			files = (
				31D6009A156D404000337B26 /* steptest.c in Sources */,
				31D6009E156D406400337B26 /* fmtdy.c in Sources */,
				31D6009F156D406400337B26 /* fmtdytst.c in Sources */,
				31D600A0156D406400337B26 /* fmtno.c in Sources */,
				31D600A1156D406400337B26 /* testlib.c in Sources */,
			);
			runOnlyForDeploymentPostprocessing = 0;
		};
		31EEABF7156AAF9D00714D05 /* Sources */ = {
			isa = PBXSourcesBuildPhase;
			buildActionMask = 2147483647;
			files = (
				31A47BA4156C1E130039B1C2 /* mps.c in Sources */,
			);
			runOnlyForDeploymentPostprocessing = 0;
		};
		31EEAC61156AB52600714D05 /* Sources */ = {
			isa = PBXSourcesBuildPhase;
			buildActionMask = 2147483647;
			files = (
				31EEAC75156AB58E00714D05 /* mpmss.c in Sources */,
				31EEAC9F156AB73400714D05 /* testlib.c in Sources */,
			);
			runOnlyForDeploymentPostprocessing = 0;
		};
		31FCAE0617692403008C034C /* Sources */ = {
			isa = PBXSourcesBuildPhase;
			buildActionMask = 2147483647;
			files = (
				31FCAE161769244F008C034C /* mps.c in Sources */,
				31FCAE19176924D4008C034C /* scheme.c in Sources */,
			);
			runOnlyForDeploymentPostprocessing = 0;
		};
		6313D46818A400B200EB03EF /* Sources */ = {
			isa = PBXSourcesBuildPhase;
			buildActionMask = 2147483647;
			files = (
				6313D47718A40D0400EB03EF /* fmtno.c in Sources */,
				6313D46918A400B200EB03EF /* testlib.c in Sources */,
				6313D47418A4029200EB03EF /* gcbench.c in Sources */,
				6313D47518A40C6300EB03EF /* fmtdytst.c in Sources */,
				6313D47618A40C7B00EB03EF /* fmtdy.c in Sources */,
				22561A9B18F426F300372C66 /* testthrix.c in Sources */,
			);
			runOnlyForDeploymentPostprocessing = 0;
		};
/* End PBXSourcesBuildPhase section */

/* Begin PBXTargetDependency section */
		2215A9AA192A47BB00E9E2CE /* PBXTargetDependency */ = {
			isa = PBXTargetDependency;
			target = 3104AFF1156D37A0000A585A /* all */;
			targetProxy = 2215A9AB192A47BB00E9E2CE /* PBXContainerItemProxy */;
		};
		2215A9B2192A47C500E9E2CE /* PBXTargetDependency */ = {
			isa = PBXTargetDependency;
			target = 3104AFF1156D37A0000A585A /* all */;
			targetProxy = 2215A9B3192A47C500E9E2CE /* PBXContainerItemProxy */;
		};
		2215A9BA192A47CE00E9E2CE /* PBXTargetDependency */ = {
			isa = PBXTargetDependency;
			target = 3104AFF1156D37A0000A585A /* all */;
			targetProxy = 2215A9BB192A47CE00E9E2CE /* PBXContainerItemProxy */;
		};
		2215A9C2192A47D500E9E2CE /* PBXTargetDependency */ = {
			isa = PBXTargetDependency;
			target = 3104AFF1156D37A0000A585A /* all */;
			targetProxy = 2215A9C3192A47D500E9E2CE /* PBXContainerItemProxy */;
		};
		2231BB4D18CA97D8002D6322 /* PBXTargetDependency */ = {
			isa = PBXTargetDependency;
			target = 31EEABFA156AAF9D00714D05 /* mps */;
			targetProxy = 2231BB4E18CA97D8002D6322 /* PBXContainerItemProxy */;
		};
		2231BB5B18CA97DC002D6322 /* PBXTargetDependency */ = {
			isa = PBXTargetDependency;
			target = 31EEABFA156AAF9D00714D05 /* mps */;
			targetProxy = 2231BB5C18CA97DC002D6322 /* PBXContainerItemProxy */;
		};
		2231BB6D18CA986B002D6322 /* PBXTargetDependency */ = {
			isa = PBXTargetDependency;
			target = 2231BB4C18CA97D8002D6322 /* locbwcss */;
			targetProxy = 2231BB6C18CA986B002D6322 /* PBXContainerItemProxy */;
		};
		2231BB6F18CA986D002D6322 /* PBXTargetDependency */ = {
			isa = PBXTargetDependency;
			target = 2231BB5A18CA97DC002D6322 /* locusss */;
			targetProxy = 2231BB6E18CA986D002D6322 /* PBXContainerItemProxy */;
		};
		224CC78D175E1821002FF81B /* PBXTargetDependency */ = {
			isa = PBXTargetDependency;
			target = 31EEABFA156AAF9D00714D05 /* mps */;
			targetProxy = 224CC78E175E1821002FF81B /* PBXContainerItemProxy */;
		};
		224CC79D175E187C002FF81B /* PBXTargetDependency */ = {
			isa = PBXTargetDependency;
			target = 224CC78C175E1821002FF81B /* fotest */;
			targetProxy = 224CC79C175E187C002FF81B /* PBXContainerItemProxy */;
		};
		2275798916C5422900B662B0 /* PBXTargetDependency */ = {
			isa = PBXTargetDependency;
			target = 2D604B9B16514B1A003AAF46 /* mpseventtxt */;
			targetProxy = 2275798816C5422900B662B0 /* PBXContainerItemProxy */;
		};
		2286E4C918F4389E004111E2 /* PBXTargetDependency */ = {
			isa = PBXTargetDependency;
			target = 22F846B018F437B900982BA7 /* lockut */;
			targetProxy = 2286E4C818F4389E004111E2 /* PBXContainerItemProxy */;
		};
		2291A5AD175CAB2F001D4920 /* PBXTargetDependency */ = {
			isa = PBXTargetDependency;
			target = 31EEABFA156AAF9D00714D05 /* mps */;
			targetProxy = 2291A5AE175CAB2F001D4920 /* PBXContainerItemProxy */;
		};
		2291A5C0175CAB5F001D4920 /* PBXTargetDependency */ = {
			isa = PBXTargetDependency;
			target = 2291A5AC175CAB2F001D4920 /* awlutth */;
			targetProxy = 2291A5BF175CAB5F001D4920 /* PBXContainerItemProxy */;
		};
		2291A5C2175CAFCA001D4920 /* PBXTargetDependency */ = {
			isa = PBXTargetDependency;
			target = 31EEABFA156AAF9D00714D05 /* mps */;
			targetProxy = 2291A5C3175CAFCA001D4920 /* PBXContainerItemProxy */;
		};
		2291A5D4175CB05F001D4920 /* PBXTargetDependency */ = {
			isa = PBXTargetDependency;
			target = 31EEABFA156AAF9D00714D05 /* mps */;
			targetProxy = 2291A5D5175CB05F001D4920 /* PBXContainerItemProxy */;
		};
		2291A5E6175CB207001D4920 /* PBXTargetDependency */ = {
			isa = PBXTargetDependency;
			target = 2291A5D3175CB05F001D4920 /* exposet0 */;
			targetProxy = 2291A5E5175CB207001D4920 /* PBXContainerItemProxy */;
		};
		2291A5E8175CB20E001D4920 /* PBXTargetDependency */ = {
			isa = PBXTargetDependency;
			target = 2291A5C1175CAFCA001D4920 /* expt825 */;
			targetProxy = 2291A5E7175CB20E001D4920 /* PBXContainerItemProxy */;
		};
		22B2BC3918B643AD00C33E63 /* PBXTargetDependency */ = {
			isa = PBXTargetDependency;
			target = 31FCAE0917692403008C034C /* scheme */;
			targetProxy = 22B2BC3818B643AD00C33E63 /* PBXContainerItemProxy */;
		};
		22B2BC3B18B643B000C33E63 /* PBXTargetDependency */ = {
			isa = PBXTargetDependency;
			target = 22B2BC2C18B6434F00C33E63 /* scheme-advanced */;
			targetProxy = 22B2BC3A18B643B000C33E63 /* PBXContainerItemProxy */;
		};
		22B2BC3D18B643B300C33E63 /* PBXTargetDependency */ = {
			isa = PBXTargetDependency;
			target = 318DA8C31892B0F30089718C /* djbench */;
			targetProxy = 22B2BC3C18B643B300C33E63 /* PBXContainerItemProxy */;
		};
		22B2BC3F18B643B700C33E63 /* PBXTargetDependency */ = {
			isa = PBXTargetDependency;
			target = 6313D46718A400B200EB03EF /* gcbench */;
			targetProxy = 22B2BC3E18B643B700C33E63 /* PBXContainerItemProxy */;
		};
		22C2ACA318BE400A006B3677 /* PBXTargetDependency */ = {
			isa = PBXTargetDependency;
			target = 31EEABFA156AAF9D00714D05 /* mps */;
			targetProxy = 22C2ACA418BE400A006B3677 /* PBXContainerItemProxy */;
		};
		22C2ACB218BE4056006B3677 /* PBXTargetDependency */ = {
			isa = PBXTargetDependency;
			target = 22C2ACA218BE400A006B3677 /* nailboardtest */;
			targetProxy = 22C2ACB118BE4056006B3677 /* PBXContainerItemProxy */;
		};
		22CDE92E16E9EB9300366D0A /* PBXTargetDependency */ = {
			isa = PBXTargetDependency;
			target = 3104AFF1156D37A0000A585A /* all */;
			targetProxy = 22CDE92D16E9EB9300366D0A /* PBXContainerItemProxy */;
		};
		22F846B118F437B900982BA7 /* PBXTargetDependency */ = {
			isa = PBXTargetDependency;
			target = 31EEABFA156AAF9D00714D05 /* mps */;
			targetProxy = 22F846B218F437B900982BA7 /* PBXContainerItemProxy */;
		};
		22FA176516E8D6FC0098B23F /* PBXTargetDependency */ = {
			isa = PBXTargetDependency;
			target = 31EEABFA156AAF9D00714D05 /* mps */;
			targetProxy = 22FA176616E8D6FC0098B23F /* PBXContainerItemProxy */;
		};
		22FA177916E8DB0C0098B23F /* PBXTargetDependency */ = {
			isa = PBXTargetDependency;
			target = 22FA176416E8D6FC0098B23F /* amcssth */;
			targetProxy = 22FA177816E8DB0C0098B23F /* PBXContainerItemProxy */;
		};
		22FACEE118880983000FDBC1 /* PBXTargetDependency */ = {
			isa = PBXTargetDependency;
			target = 31EEABFA156AAF9D00714D05 /* mps */;
			targetProxy = 22FACEE218880983000FDBC1 /* PBXContainerItemProxy */;
		};
		22FACEF1188809B5000FDBC1 /* PBXTargetDependency */ = {
			isa = PBXTargetDependency;
			target = 22FACEE018880983000FDBC1 /* airtest */;
			targetProxy = 22FACEF0188809B5000FDBC1 /* PBXContainerItemProxy */;
		};
		2D07B9791636FCBD00DB751B /* PBXTargetDependency */ = {
			isa = PBXTargetDependency;
			target = 2D07B9701636FC9900DB751B /* mpseventsql */;
			targetProxy = 2D07B9781636FCBD00DB751B /* PBXContainerItemProxy */;
		};
		3104AFC1156D35AE000A585A /* PBXTargetDependency */ = {
			isa = PBXTargetDependency;
			target = 31EEABFA156AAF9D00714D05 /* mps */;
			targetProxy = 3104AFC0156D35AE000A585A /* PBXContainerItemProxy */;
		};
		3104AFD3156D35F2000A585A /* PBXTargetDependency */ = {
			isa = PBXTargetDependency;
			target = 31EEABFA156AAF9D00714D05 /* mps */;
			targetProxy = 3104AFD2156D35F2000A585A /* PBXContainerItemProxy */;
		};
		3104AFE8156D368D000A585A /* PBXTargetDependency */ = {
			isa = PBXTargetDependency;
			target = 31EEABFA156AAF9D00714D05 /* mps */;
			targetProxy = 3104AFE7156D368D000A585A /* PBXContainerItemProxy */;
		};
		3104AFF6156D37BC000A585A /* PBXTargetDependency */ = {
			isa = PBXTargetDependency;
			target = 31EEABFA156AAF9D00714D05 /* mps */;
			targetProxy = 3104AFF5156D37BC000A585A /* PBXContainerItemProxy */;
		};
		3104AFF8156D37BE000A585A /* PBXTargetDependency */ = {
			isa = PBXTargetDependency;
			target = 3124CAEA156BE7F300753214 /* amcss */;
			targetProxy = 3104AFF7156D37BE000A585A /* PBXContainerItemProxy */;
		};
		3104AFFA156D37C1000A585A /* PBXTargetDependency */ = {
			isa = PBXTargetDependency;
			target = 3104AFB2156D357B000A585A /* apss */;
			targetProxy = 3104AFF9156D37C1000A585A /* PBXContainerItemProxy */;
		};
		3104AFFC156D37C3000A585A /* PBXTargetDependency */ = {
			isa = PBXTargetDependency;
			target = 3124CAB7156BE3EC00753214 /* awlut */;
			targetProxy = 3104AFFB156D37C3000A585A /* PBXContainerItemProxy */;
		};
		3104AFFE156D37C6000A585A /* PBXTargetDependency */ = {
			isa = PBXTargetDependency;
			target = 31EEAC64156AB52600714D05 /* mpmss */;
			targetProxy = 3104AFFD156D37C6000A585A /* PBXContainerItemProxy */;
		};
		3104B000156D37C8000A585A /* PBXTargetDependency */ = {
			isa = PBXTargetDependency;
			target = 3124CAD3156BE64A00753214 /* mpsicv */;
			targetProxy = 3104AFFF156D37C8000A585A /* PBXContainerItemProxy */;
		};
		3104B002156D37CB000A585A /* PBXTargetDependency */ = {
			isa = PBXTargetDependency;
			target = 3104AFC7156D35E2000A585A /* sacss */;
			targetProxy = 3104B001156D37CB000A585A /* PBXContainerItemProxy */;
		};
		3104B004156D37CD000A585A /* PBXTargetDependency */ = {
			isa = PBXTargetDependency;
			target = 3104AFDC156D3681000A585A /* amcsshe */;
			targetProxy = 3104B003156D37CD000A585A /* PBXContainerItemProxy */;
		};
		3104B014156D38FA000A585A /* PBXTargetDependency */ = {
			isa = PBXTargetDependency;
			target = 31EEABFA156AAF9D00714D05 /* mps */;
			targetProxy = 3104B013156D38FA000A585A /* PBXContainerItemProxy */;
		};
		3104B01D156D398B000A585A /* PBXTargetDependency */ = {
			isa = PBXTargetDependency;
			target = 3104B008156D38F3000A585A /* amsss */;
			targetProxy = 3104B01C156D398B000A585A /* PBXContainerItemProxy */;
		};
		3104B02D156D39DF000A585A /* PBXTargetDependency */ = {
			isa = PBXTargetDependency;
			target = 3104B021156D39D4000A585A /* amssshe */;
			targetProxy = 3104B02C156D39DF000A585A /* PBXContainerItemProxy */;
		};
		3104B038156D3A56000A585A /* PBXTargetDependency */ = {
			isa = PBXTargetDependency;
			target = 31EEABFA156AAF9D00714D05 /* mps */;
			targetProxy = 3104B037156D3A56000A585A /* PBXContainerItemProxy */;
		};
		3104B048156D3ADE000A585A /* PBXTargetDependency */ = {
			isa = PBXTargetDependency;
			target = 31EEABFA156AAF9D00714D05 /* mps */;
			targetProxy = 3104B047156D3ADE000A585A /* PBXContainerItemProxy */;
		};
		3104B04A156D3AE4000A585A /* PBXTargetDependency */ = {
			isa = PBXTargetDependency;
			target = 3104B03C156D3AD7000A585A /* segsmss */;
			targetProxy = 3104B049156D3AE4000A585A /* PBXContainerItemProxy */;
		};
		31108A3B1C6B90E900E728EA /* PBXTargetDependency */ = {
			isa = PBXTargetDependency;
			target = 31EEABFA156AAF9D00714D05 /* mps */;
			targetProxy = 31108A3C1C6B90E900E728EA /* PBXContainerItemProxy */;
		};
		3114A59E156E9156001E0AA3 /* PBXTargetDependency */ = {
			isa = PBXTargetDependency;
			target = 31EEABFA156AAF9D00714D05 /* mps */;
			targetProxy = 3114A59D156E9156001E0AA3 /* PBXContainerItemProxy */;
		};
		3114A5A0156E915A001E0AA3 /* PBXTargetDependency */ = {
			isa = PBXTargetDependency;
			target = 3114A58F156E913C001E0AA3 /* locv */;
			targetProxy = 3114A59F156E915A001E0AA3 /* PBXContainerItemProxy */;
		};
		3114A5B4156E92D8001E0AA3 /* PBXTargetDependency */ = {
			isa = PBXTargetDependency;
			target = 31EEABFA156AAF9D00714D05 /* mps */;
			targetProxy = 3114A5B3156E92D8001E0AA3 /* PBXContainerItemProxy */;
		};
		3114A5B6156E92DC001E0AA3 /* PBXTargetDependency */ = {
			isa = PBXTargetDependency;
			target = 3114A5A6156E92C0001E0AA3 /* qs */;
			targetProxy = 3114A5B5156E92DC001E0AA3 /* PBXContainerItemProxy */;
		};
		3114A5CA156E9328001E0AA3 /* PBXTargetDependency */ = {
			isa = PBXTargetDependency;
			target = 31EEABFA156AAF9D00714D05 /* mps */;
			targetProxy = 3114A5C9156E9328001E0AA3 /* PBXContainerItemProxy */;
		};
		3114A5CC156E932C001E0AA3 /* PBXTargetDependency */ = {
			isa = PBXTargetDependency;
			target = 3114A5BC156E9315001E0AA3 /* finalcv */;
			targetProxy = 3114A5CB156E932C001E0AA3 /* PBXContainerItemProxy */;
		};
		3114A5E8156E93BF001E0AA3 /* PBXTargetDependency */ = {
			isa = PBXTargetDependency;
			target = 31EEABFA156AAF9D00714D05 /* mps */;
			targetProxy = 3114A5E7156E93BF001E0AA3 /* PBXContainerItemProxy */;
		};
		3114A5EA156E93C4001E0AA3 /* PBXTargetDependency */ = {
			isa = PBXTargetDependency;
			target = 3114A5D5156E93A0001E0AA3 /* finaltest */;
			targetProxy = 3114A5E9156E93C4001E0AA3 /* PBXContainerItemProxy */;
		};
		3114A5FE156E9406001E0AA3 /* PBXTargetDependency */ = {
			isa = PBXTargetDependency;
			target = 31EEABFA156AAF9D00714D05 /* mps */;
			targetProxy = 3114A5FD156E9406001E0AA3 /* PBXContainerItemProxy */;
		};
		3114A600156E940A001E0AA3 /* PBXTargetDependency */ = {
			isa = PBXTargetDependency;
			target = 3114A5EE156E93E7001E0AA3 /* arenacv */;
			targetProxy = 3114A5FF156E940A001E0AA3 /* PBXContainerItemProxy */;
		};
		3114A610156E9438001E0AA3 /* PBXTargetDependency */ = {
			isa = PBXTargetDependency;
			target = 31EEABFA156AAF9D00714D05 /* mps */;
			targetProxy = 3114A60F156E9438001E0AA3 /* PBXContainerItemProxy */;
		};
		3114A612156E943B001E0AA3 /* PBXTargetDependency */ = {
			isa = PBXTargetDependency;
			target = 3114A604156E9430001E0AA3 /* bttest */;
			targetProxy = 3114A611156E943B001E0AA3 /* PBXContainerItemProxy */;
		};
		3114A62C156E94A6001E0AA3 /* PBXTargetDependency */ = {
			isa = PBXTargetDependency;
			target = 31EEABFA156AAF9D00714D05 /* mps */;
			targetProxy = 3114A62B156E94A6001E0AA3 /* PBXContainerItemProxy */;
		};
		3114A62E156E94AA001E0AA3 /* PBXTargetDependency */ = {
			isa = PBXTargetDependency;
			target = 3114A61B156E9485001E0AA3 /* teletest */;
			targetProxy = 3114A62D156E94AA001E0AA3 /* PBXContainerItemProxy */;
		};
		3114A642156E94F8001E0AA3 /* PBXTargetDependency */ = {
			isa = PBXTargetDependency;
			target = 31EEABFA156AAF9D00714D05 /* mps */;
			targetProxy = 3114A641156E94F8001E0AA3 /* PBXContainerItemProxy */;
		};
		3114A644156E94FB001E0AA3 /* PBXTargetDependency */ = {
			isa = PBXTargetDependency;
			target = 3114A632156E94DB001E0AA3 /* abqtest */;
			targetProxy = 3114A643156E94FB001E0AA3 /* PBXContainerItemProxy */;
		};
		3114A659156E95B1001E0AA3 /* PBXTargetDependency */ = {
			isa = PBXTargetDependency;
			target = 31EEABFA156AAF9D00714D05 /* mps */;
			targetProxy = 3114A658156E95B1001E0AA3 /* PBXContainerItemProxy */;
		};
		3114A65B156E95B4001E0AA3 /* PBXTargetDependency */ = {
			isa = PBXTargetDependency;
			target = 3114A64B156E9596001E0AA3 /* landtest */;
			targetProxy = 3114A65A156E95B4001E0AA3 /* PBXContainerItemProxy */;
		};
		3114A675156E9619001E0AA3 /* PBXTargetDependency */ = {
			isa = PBXTargetDependency;
			target = 31EEABFA156AAF9D00714D05 /* mps */;
			targetProxy = 3114A674156E9619001E0AA3 /* PBXContainerItemProxy */;
		};
		3114A677156E961C001E0AA3 /* PBXTargetDependency */ = {
			isa = PBXTargetDependency;
			target = 3114A661156E95D9001E0AA3 /* btcv */;
			targetProxy = 3114A676156E961C001E0AA3 /* PBXContainerItemProxy */;
		};
		3114A68B156E9682001E0AA3 /* PBXTargetDependency */ = {
			isa = PBXTargetDependency;
			target = 31EEABFA156AAF9D00714D05 /* mps */;
			targetProxy = 3114A68A156E9682001E0AA3 /* PBXContainerItemProxy */;
		};
		3114A68D156E9686001E0AA3 /* PBXTargetDependency */ = {
			isa = PBXTargetDependency;
			target = 3114A67B156E9668001E0AA3 /* mv2test */;
			targetProxy = 3114A68C156E9686001E0AA3 /* PBXContainerItemProxy */;
		};
		3114A6A5156E9735001E0AA3 /* PBXTargetDependency */ = {
			isa = PBXTargetDependency;
			target = 31EEABFA156AAF9D00714D05 /* mps */;
			targetProxy = 3114A6A4156E9735001E0AA3 /* PBXContainerItemProxy */;
		};
		3114A6A7156E9739001E0AA3 /* PBXTargetDependency */ = {
			isa = PBXTargetDependency;
			target = 3114A694156E971B001E0AA3 /* messtest */;
			targetProxy = 3114A6A6156E9739001E0AA3 /* PBXContainerItemProxy */;
		};
		3114A6B7156E975E001E0AA3 /* PBXTargetDependency */ = {
			isa = PBXTargetDependency;
			target = 31EEABFA156AAF9D00714D05 /* mps */;
			targetProxy = 3114A6B6156E975E001E0AA3 /* PBXContainerItemProxy */;
		};
		3114A6B9156E9763001E0AA3 /* PBXTargetDependency */ = {
			isa = PBXTargetDependency;
			target = 3114A6AB156E9759001E0AA3 /* walkt0 */;
			targetProxy = 3114A6B8156E9763001E0AA3 /* PBXContainerItemProxy */;
		};
		3114A6D3156E9834001E0AA3 /* PBXTargetDependency */ = {
			isa = PBXTargetDependency;
			target = 31EEABFA156AAF9D00714D05 /* mps */;
			targetProxy = 3114A6D2156E9834001E0AA3 /* PBXContainerItemProxy */;
		};
		3114A6D5156E9839001E0AA3 /* PBXTargetDependency */ = {
			isa = PBXTargetDependency;
			target = 3114A6C5156E9815001E0AA3 /* mpseventcnv */;
			targetProxy = 3114A6D4156E9839001E0AA3 /* PBXContainerItemProxy */;
		};
		314CB6EB1C6D272A0073CA42 /* PBXTargetDependency */ = {
			isa = PBXTargetDependency;
			target = 31108A3A1C6B90E900E728EA /* tagtest */;
			targetProxy = 314CB6EA1C6D272A0073CA42 /* PBXContainerItemProxy */;
		};
		31A47BAA156C210D0039B1C2 /* PBXTargetDependency */ = {
			isa = PBXTargetDependency;
			target = 31EEABFA156AAF9D00714D05 /* mps */;
			targetProxy = 31A47BA9156C210D0039B1C2 /* PBXContainerItemProxy */;
		};
		31A47BAC156C21120039B1C2 /* PBXTargetDependency */ = {
			isa = PBXTargetDependency;
			target = 31EEABFA156AAF9D00714D05 /* mps */;
			targetProxy = 31A47BAB156C21120039B1C2 /* PBXContainerItemProxy */;
		};
		31A47BAE156C21170039B1C2 /* PBXTargetDependency */ = {
			isa = PBXTargetDependency;
			target = 31EEABFA156AAF9D00714D05 /* mps */;
			targetProxy = 31A47BAD156C21170039B1C2 /* PBXContainerItemProxy */;
		};
		31A47BB0156C211B0039B1C2 /* PBXTargetDependency */ = {
			isa = PBXTargetDependency;
			target = 31EEABFA156AAF9D00714D05 /* mps */;
			targetProxy = 31A47BAF156C211B0039B1C2 /* PBXContainerItemProxy */;
		};
		31D60020156D3CEC00337B26 /* PBXTargetDependency */ = {
			isa = PBXTargetDependency;
			target = 31EEABFA156AAF9D00714D05 /* mps */;
			targetProxy = 31D6001F156D3CEC00337B26 /* PBXContainerItemProxy */;
		};
		31D60022156D3CF200337B26 /* PBXTargetDependency */ = {
			isa = PBXTargetDependency;
			target = 31D6000C156D3CB200337B26 /* awluthe */;
			targetProxy = 31D60021156D3CF200337B26 /* PBXContainerItemProxy */;
		};
		31D60032156D3D5300337B26 /* PBXTargetDependency */ = {
			isa = PBXTargetDependency;
			target = 31EEABFA156AAF9D00714D05 /* mps */;
			targetProxy = 31D60031156D3D5300337B26 /* PBXContainerItemProxy */;
		};
		31D60034156D3D5A00337B26 /* PBXTargetDependency */ = {
			isa = PBXTargetDependency;
			target = 31D60026156D3D3E00337B26 /* lockcov */;
			targetProxy = 31D60033156D3D5A00337B26 /* PBXContainerItemProxy */;
		};
		31D6004D156D3EF000337B26 /* PBXTargetDependency */ = {
			isa = PBXTargetDependency;
			target = 31EEABFA156AAF9D00714D05 /* mps */;
			targetProxy = 31D6004C156D3EF000337B26 /* PBXContainerItemProxy */;
		};
		31D6004F156D3EF700337B26 /* PBXTargetDependency */ = {
			isa = PBXTargetDependency;
			target = 31D6003D156D3EC700337B26 /* poolncv */;
			targetProxy = 31D6004E156D3EF700337B26 /* PBXContainerItemProxy */;
		};
		31D60063156D3F5C00337B26 /* PBXTargetDependency */ = {
			isa = PBXTargetDependency;
			target = 31D60053156D3F3500337B26 /* zcoll */;
			targetProxy = 31D60062156D3F5C00337B26 /* PBXContainerItemProxy */;
		};
		31D60065156D3F5F00337B26 /* PBXTargetDependency */ = {
			isa = PBXTargetDependency;
			target = 31EEABFA156AAF9D00714D05 /* mps */;
			targetProxy = 31D60064156D3F5F00337B26 /* PBXContainerItemProxy */;
		};
		31D60085156D3FE100337B26 /* PBXTargetDependency */ = {
			isa = PBXTargetDependency;
			target = 31EEABFA156AAF9D00714D05 /* mps */;
			targetProxy = 31D60084156D3FE100337B26 /* PBXContainerItemProxy */;
		};
		31D60087156D3FE600337B26 /* PBXTargetDependency */ = {
			isa = PBXTargetDependency;
			target = 31D60070156D3FBC00337B26 /* zmess */;
			targetProxy = 31D60086156D3FE600337B26 /* PBXContainerItemProxy */;
		};
		31D60097156D403500337B26 /* PBXTargetDependency */ = {
			isa = PBXTargetDependency;
			target = 31EEABFA156AAF9D00714D05 /* mps */;
			targetProxy = 31D60096156D403500337B26 /* PBXContainerItemProxy */;
		};
		31D6009D156D404B00337B26 /* PBXTargetDependency */ = {
			isa = PBXTargetDependency;
			target = 31D6008B156D402900337B26 /* steptest */;
			targetProxy = 31D6009C156D404B00337B26 /* PBXContainerItemProxy */;
		};
/* End PBXTargetDependency section */

/* Begin XCBuildConfiguration section */
		2215A9AE192A47BB00E9E2CE /* Debug */ = {
			isa = XCBuildConfiguration;
			buildSettings = {
				PRODUCT_NAME = "$(TARGET_NAME)";
			};
			name = Debug;
		};
		2215A9AF192A47BB00E9E2CE /* Release */ = {
			isa = XCBuildConfiguration;
			buildSettings = {
				PRODUCT_NAME = "$(TARGET_NAME)";
			};
			name = Release;
		};
		2215A9B0192A47BB00E9E2CE /* RASH */ = {
			isa = XCBuildConfiguration;
			buildSettings = {
				PRODUCT_NAME = "$(TARGET_NAME)";
			};
			name = RASH;
		};
		2215A9B6192A47C500E9E2CE /* Debug */ = {
			isa = XCBuildConfiguration;
			buildSettings = {
				PRODUCT_NAME = "$(TARGET_NAME)";
			};
			name = Debug;
		};
		2215A9B7192A47C500E9E2CE /* Release */ = {
			isa = XCBuildConfiguration;
			buildSettings = {
				PRODUCT_NAME = "$(TARGET_NAME)";
			};
			name = Release;
		};
		2215A9B8192A47C500E9E2CE /* RASH */ = {
			isa = XCBuildConfiguration;
			buildSettings = {
				PRODUCT_NAME = "$(TARGET_NAME)";
			};
			name = RASH;
		};
		2215A9BE192A47CE00E9E2CE /* Debug */ = {
			isa = XCBuildConfiguration;
			buildSettings = {
				PRODUCT_NAME = "$(TARGET_NAME)";
			};
			name = Debug;
		};
		2215A9BF192A47CE00E9E2CE /* Release */ = {
			isa = XCBuildConfiguration;
			buildSettings = {
				PRODUCT_NAME = "$(TARGET_NAME)";
			};
			name = Release;
		};
		2215A9C0192A47CE00E9E2CE /* RASH */ = {
			isa = XCBuildConfiguration;
			buildSettings = {
				PRODUCT_NAME = "$(TARGET_NAME)";
			};
			name = RASH;
		};
		2215A9C6192A47D500E9E2CE /* Debug */ = {
			isa = XCBuildConfiguration;
			buildSettings = {
				PRODUCT_NAME = "$(TARGET_NAME)";
			};
			name = Debug;
		};
		2215A9C7192A47D500E9E2CE /* Release */ = {
			isa = XCBuildConfiguration;
			buildSettings = {
				PRODUCT_NAME = "$(TARGET_NAME)";
			};
			name = Release;
		};
		2215A9C8192A47D500E9E2CE /* RASH */ = {
			isa = XCBuildConfiguration;
			buildSettings = {
				PRODUCT_NAME = "$(TARGET_NAME)";
			};
			name = RASH;
		};
		2231BB5618CA97D8002D6322 /* Debug */ = {
			isa = XCBuildConfiguration;
			buildSettings = {
				PRODUCT_NAME = "$(TARGET_NAME)";
			};
			name = Debug;
		};
		2231BB5718CA97D8002D6322 /* Release */ = {
			isa = XCBuildConfiguration;
			buildSettings = {
				PRODUCT_NAME = "$(TARGET_NAME)";
			};
			name = Release;
		};
		2231BB5818CA97D8002D6322 /* RASH */ = {
			isa = XCBuildConfiguration;
			buildSettings = {
				PRODUCT_NAME = "$(TARGET_NAME)";
			};
			name = RASH;
		};
		2231BB6418CA97DC002D6322 /* Debug */ = {
			isa = XCBuildConfiguration;
			buildSettings = {
				PRODUCT_NAME = "$(TARGET_NAME)";
			};
			name = Debug;
		};
		2231BB6518CA97DC002D6322 /* Release */ = {
			isa = XCBuildConfiguration;
			buildSettings = {
				PRODUCT_NAME = "$(TARGET_NAME)";
			};
			name = Release;
		};
		2231BB6618CA97DC002D6322 /* RASH */ = {
			isa = XCBuildConfiguration;
			buildSettings = {
				PRODUCT_NAME = "$(TARGET_NAME)";
			};
			name = RASH;
		};
		224CC796175E1821002FF81B /* Debug */ = {
			isa = XCBuildConfiguration;
			buildSettings = {
				PRODUCT_NAME = "$(TARGET_NAME)";
			};
			name = Debug;
		};
		224CC797175E1821002FF81B /* Release */ = {
			isa = XCBuildConfiguration;
			buildSettings = {
				PRODUCT_NAME = "$(TARGET_NAME)";
			};
			name = Release;
		};
		2291A5BA175CAB2F001D4920 /* Debug */ = {
			isa = XCBuildConfiguration;
			buildSettings = {
				PRODUCT_NAME = "$(TARGET_NAME)";
			};
			name = Debug;
		};
		2291A5BB175CAB2F001D4920 /* Release */ = {
			isa = XCBuildConfiguration;
			buildSettings = {
				PRODUCT_NAME = "$(TARGET_NAME)";
			};
			name = Release;
		};
		2291A5CE175CAFCA001D4920 /* Debug */ = {
			isa = XCBuildConfiguration;
			buildSettings = {
				PRODUCT_NAME = "$(TARGET_NAME)";
			};
			name = Debug;
		};
		2291A5CF175CAFCA001D4920 /* Release */ = {
			isa = XCBuildConfiguration;
			buildSettings = {
				PRODUCT_NAME = "$(TARGET_NAME)";
			};
			name = Release;
		};
		2291A5E0175CB05F001D4920 /* Debug */ = {
			isa = XCBuildConfiguration;
			buildSettings = {
				PRODUCT_NAME = "$(TARGET_NAME)";
			};
			name = Debug;
		};
		2291A5E1175CB05F001D4920 /* Release */ = {
			isa = XCBuildConfiguration;
			buildSettings = {
				PRODUCT_NAME = "$(TARGET_NAME)";
			};
			name = Release;
		};
		22B2BC3318B6434F00C33E63 /* Debug */ = {
			isa = XCBuildConfiguration;
			buildSettings = {
				PRODUCT_NAME = "$(TARGET_NAME)";
			};
			name = Debug;
		};
		22B2BC3418B6434F00C33E63 /* Release */ = {
			isa = XCBuildConfiguration;
			buildSettings = {
				PRODUCT_NAME = "$(TARGET_NAME)";
			};
			name = Release;
		};
		22B2BC3518B6434F00C33E63 /* RASH */ = {
			isa = XCBuildConfiguration;
			buildSettings = {
				PRODUCT_NAME = "$(TARGET_NAME)";
			};
			name = RASH;
		};
		22C2ACA118BE3FEC006B3677 /* RASH */ = {
			isa = XCBuildConfiguration;
			buildSettings = {
				PRODUCT_NAME = "$(TARGET_NAME)";
			};
			name = RASH;
		};
		22C2ACAC18BE400A006B3677 /* Debug */ = {
			isa = XCBuildConfiguration;
			buildSettings = {
				PRODUCT_NAME = "$(TARGET_NAME)";
			};
			name = Debug;
		};
		22C2ACAD18BE400A006B3677 /* Release */ = {
			isa = XCBuildConfiguration;
			buildSettings = {
				PRODUCT_NAME = "$(TARGET_NAME)";
			};
			name = Release;
		};
		22C2ACAE18BE400A006B3677 /* RASH */ = {
			isa = XCBuildConfiguration;
			buildSettings = {
				PRODUCT_NAME = "$(TARGET_NAME)";
			};
			name = RASH;
		};
		22CDE8F116E9E97E00366D0A /* Debug */ = {
			isa = XCBuildConfiguration;
			buildSettings = {
				PRODUCT_NAME = "$(TARGET_NAME)";
			};
			name = Debug;
		};
		22CDE8F216E9E97E00366D0A /* Release */ = {
			isa = XCBuildConfiguration;
			buildSettings = {
				PRODUCT_NAME = "$(TARGET_NAME)";
			};
			name = Release;
		};
		22F846BA18F437B900982BA7 /* Debug */ = {
			isa = XCBuildConfiguration;
			buildSettings = {
				PRODUCT_NAME = "$(TARGET_NAME)";
			};
			name = Debug;
		};
		22F846BB18F437B900982BA7 /* Release */ = {
			isa = XCBuildConfiguration;
			buildSettings = {
				PRODUCT_NAME = "$(TARGET_NAME)";
			};
			name = Release;
		};
		22F846BC18F437B900982BA7 /* RASH */ = {
			isa = XCBuildConfiguration;
			buildSettings = {
				PRODUCT_NAME = "$(TARGET_NAME)";
			};
			name = RASH;
		};
		22FA177216E8D6FC0098B23F /* Debug */ = {
			isa = XCBuildConfiguration;
			buildSettings = {
				PRODUCT_NAME = "$(TARGET_NAME)";
			};
			name = Debug;
		};
		22FA177316E8D6FC0098B23F /* Release */ = {
			isa = XCBuildConfiguration;
			buildSettings = {
				PRODUCT_NAME = "$(TARGET_NAME)";
			};
			name = Release;
		};
		22FACEEA18880983000FDBC1 /* Debug */ = {
			isa = XCBuildConfiguration;
			buildSettings = {
				PRODUCT_NAME = "$(TARGET_NAME)";
			};
			name = Debug;
		};
		22FACEEB18880983000FDBC1 /* Release */ = {
			isa = XCBuildConfiguration;
			buildSettings = {
				PRODUCT_NAME = "$(TARGET_NAME)";
			};
			name = Release;
		};
		2D07B9751636FC9900DB751B /* Debug */ = {
			isa = XCBuildConfiguration;
			buildSettings = {
				GCC_C_LANGUAGE_STANDARD = c99;
				PRODUCT_NAME = "$(TARGET_NAME)";
			};
			name = Debug;
		};
		2D07B9761636FC9900DB751B /* Release */ = {
			isa = XCBuildConfiguration;
			buildSettings = {
				GCC_C_LANGUAGE_STANDARD = c99;
				PRODUCT_NAME = "$(TARGET_NAME)";
			};
			name = Release;
		};
		2D604B9F16514B1A003AAF46 /* Debug */ = {
			isa = XCBuildConfiguration;
			buildSettings = {
				PRODUCT_NAME = "$(TARGET_NAME)";
			};
			name = Debug;
		};
		2D604BA016514B1A003AAF46 /* Release */ = {
			isa = XCBuildConfiguration;
			buildSettings = {
				PRODUCT_NAME = "$(TARGET_NAME)";
			};
			name = Release;
		};
		3104AFBA156D357B000A585A /* Debug */ = {
			isa = XCBuildConfiguration;
			buildSettings = {
				PRODUCT_NAME = "$(TARGET_NAME)";
			};
			name = Debug;
		};
		3104AFBB156D357B000A585A /* Release */ = {
			isa = XCBuildConfiguration;
			buildSettings = {
				PRODUCT_NAME = "$(TARGET_NAME)";
			};
			name = Release;
		};
		3104AFD0156D35E2000A585A /* Debug */ = {
			isa = XCBuildConfiguration;
			buildSettings = {
				PRODUCT_NAME = "$(TARGET_NAME)";
			};
			name = Debug;
		};
		3104AFD1156D35E2000A585A /* Release */ = {
			isa = XCBuildConfiguration;
			buildSettings = {
				PRODUCT_NAME = "$(TARGET_NAME)";
			};
			name = Release;
		};
		3104AFE5156D3682000A585A /* Debug */ = {
			isa = XCBuildConfiguration;
			buildSettings = {
				PRODUCT_NAME = "$(TARGET_NAME)";
			};
			name = Debug;
		};
		3104AFE6156D3682000A585A /* Release */ = {
			isa = XCBuildConfiguration;
			buildSettings = {
				PRODUCT_NAME = "$(TARGET_NAME)";
			};
			name = Release;
		};
		3104AFF3156D37A0000A585A /* Debug */ = {
			isa = XCBuildConfiguration;
			buildSettings = {
				PRODUCT_NAME = "$(TARGET_NAME)";
			};
			name = Debug;
		};
		3104AFF4156D37A0000A585A /* Release */ = {
			isa = XCBuildConfiguration;
			buildSettings = {
				PRODUCT_NAME = "$(TARGET_NAME)";
			};
			name = Release;
		};
		3104B011156D38F3000A585A /* Debug */ = {
			isa = XCBuildConfiguration;
			buildSettings = {
				PRODUCT_NAME = "$(TARGET_NAME)";
			};
			name = Debug;
		};
		3104B012156D38F3000A585A /* Release */ = {
			isa = XCBuildConfiguration;
			buildSettings = {
				PRODUCT_NAME = "$(TARGET_NAME)";
			};
			name = Release;
		};
		3104B02A156D39D4000A585A /* Debug */ = {
			isa = XCBuildConfiguration;
			buildSettings = {
				PRODUCT_NAME = "$(TARGET_NAME)";
			};
			name = Debug;
		};
		3104B02B156D39D4000A585A /* Release */ = {
			isa = XCBuildConfiguration;
			buildSettings = {
				PRODUCT_NAME = "$(TARGET_NAME)";
			};
			name = Release;
		};
		3104B045156D3AD8000A585A /* Debug */ = {
			isa = XCBuildConfiguration;
			buildSettings = {
				PRODUCT_NAME = "$(TARGET_NAME)";
			};
			name = Debug;
		};
		3104B046156D3AD8000A585A /* Release */ = {
			isa = XCBuildConfiguration;
			buildSettings = {
				PRODUCT_NAME = "$(TARGET_NAME)";
			};
			name = Release;
		};
		31108A441C6B90E900E728EA /* Debug */ = {
			isa = XCBuildConfiguration;
			buildSettings = {
				PRODUCT_NAME = "$(TARGET_NAME)";
			};
			name = Debug;
		};
		31108A451C6B90E900E728EA /* Release */ = {
			isa = XCBuildConfiguration;
			buildSettings = {
				PRODUCT_NAME = "$(TARGET_NAME)";
			};
			name = Release;
		};
		31108A461C6B90E900E728EA /* RASH */ = {
			isa = XCBuildConfiguration;
			buildSettings = {
				PRODUCT_NAME = "$(TARGET_NAME)";
			};
			name = RASH;
		};
		3114A597156E913C001E0AA3 /* Debug */ = {
			isa = XCBuildConfiguration;
			buildSettings = {
				PRODUCT_NAME = "$(TARGET_NAME)";
			};
			name = Debug;
		};
		3114A598156E913C001E0AA3 /* Release */ = {
			isa = XCBuildConfiguration;
			buildSettings = {
				PRODUCT_NAME = "$(TARGET_NAME)";
			};
			name = Release;
		};
		3114A5AF156E92C0001E0AA3 /* Debug */ = {
			isa = XCBuildConfiguration;
			buildSettings = {
				PRODUCT_NAME = "$(TARGET_NAME)";
			};
			name = Debug;
		};
		3114A5B0156E92C0001E0AA3 /* Release */ = {
			isa = XCBuildConfiguration;
			buildSettings = {
				PRODUCT_NAME = "$(TARGET_NAME)";
			};
			name = Release;
		};
		3114A5C5156E9315001E0AA3 /* Debug */ = {
			isa = XCBuildConfiguration;
			buildSettings = {
				PRODUCT_NAME = "$(TARGET_NAME)";
			};
			name = Debug;
		};
		3114A5C6156E9315001E0AA3 /* Release */ = {
			isa = XCBuildConfiguration;
			buildSettings = {
				PRODUCT_NAME = "$(TARGET_NAME)";
			};
			name = Release;
		};
		3114A5DE156E93A0001E0AA3 /* Debug */ = {
			isa = XCBuildConfiguration;
			buildSettings = {
				PRODUCT_NAME = "$(TARGET_NAME)";
			};
			name = Debug;
		};
		3114A5DF156E93A0001E0AA3 /* Release */ = {
			isa = XCBuildConfiguration;
			buildSettings = {
				PRODUCT_NAME = "$(TARGET_NAME)";
			};
			name = Release;
		};
		3114A5F7156E93E7001E0AA3 /* Debug */ = {
			isa = XCBuildConfiguration;
			buildSettings = {
				PRODUCT_NAME = "$(TARGET_NAME)";
			};
			name = Debug;
		};
		3114A5F8156E93E7001E0AA3 /* Release */ = {
			isa = XCBuildConfiguration;
			buildSettings = {
				PRODUCT_NAME = "$(TARGET_NAME)";
			};
			name = Release;
		};
		3114A60D156E9430001E0AA3 /* Debug */ = {
			isa = XCBuildConfiguration;
			buildSettings = {
				PRODUCT_NAME = "$(TARGET_NAME)";
			};
			name = Debug;
		};
		3114A60E156E9430001E0AA3 /* Release */ = {
			isa = XCBuildConfiguration;
			buildSettings = {
				PRODUCT_NAME = "$(TARGET_NAME)";
			};
			name = Release;
		};
		3114A624156E9485001E0AA3 /* Debug */ = {
			isa = XCBuildConfiguration;
			buildSettings = {
				PRODUCT_NAME = "$(TARGET_NAME)";
			};
			name = Debug;
		};
		3114A625156E9485001E0AA3 /* Release */ = {
			isa = XCBuildConfiguration;
			buildSettings = {
				PRODUCT_NAME = "$(TARGET_NAME)";
			};
			name = Release;
		};
		3114A63B156E94DB001E0AA3 /* Debug */ = {
			isa = XCBuildConfiguration;
			buildSettings = {
				PRODUCT_NAME = "$(TARGET_NAME)";
			};
			name = Debug;
		};
		3114A63C156E94DB001E0AA3 /* Release */ = {
			isa = XCBuildConfiguration;
			buildSettings = {
				PRODUCT_NAME = "$(TARGET_NAME)";
			};
			name = Release;
		};
		3114A654156E9596001E0AA3 /* Debug */ = {
			isa = XCBuildConfiguration;
			buildSettings = {
				PRODUCT_NAME = "$(TARGET_NAME)";
			};
			name = Debug;
		};
		3114A655156E9596001E0AA3 /* Release */ = {
			isa = XCBuildConfiguration;
			buildSettings = {
				PRODUCT_NAME = "$(TARGET_NAME)";
			};
			name = Release;
		};
		3114A66A156E95D9001E0AA3 /* Debug */ = {
			isa = XCBuildConfiguration;
			buildSettings = {
				PRODUCT_NAME = "$(TARGET_NAME)";
			};
			name = Debug;
		};
		3114A66B156E95D9001E0AA3 /* Release */ = {
			isa = XCBuildConfiguration;
			buildSettings = {
				PRODUCT_NAME = "$(TARGET_NAME)";
			};
			name = Release;
		};
		3114A684156E9669001E0AA3 /* Debug */ = {
			isa = XCBuildConfiguration;
			buildSettings = {
				PRODUCT_NAME = "$(TARGET_NAME)";
			};
			name = Debug;
		};
		3114A685156E9669001E0AA3 /* Release */ = {
			isa = XCBuildConfiguration;
			buildSettings = {
				PRODUCT_NAME = "$(TARGET_NAME)";
			};
			name = Release;
		};
		3114A69D156E971B001E0AA3 /* Debug */ = {
			isa = XCBuildConfiguration;
			buildSettings = {
				PRODUCT_NAME = "$(TARGET_NAME)";
			};
			name = Debug;
		};
		3114A69E156E971B001E0AA3 /* Release */ = {
			isa = XCBuildConfiguration;
			buildSettings = {
				PRODUCT_NAME = "$(TARGET_NAME)";
			};
			name = Release;
		};
		3114A6B4156E9759001E0AA3 /* Debug */ = {
			isa = XCBuildConfiguration;
			buildSettings = {
				PRODUCT_NAME = "$(TARGET_NAME)";
			};
			name = Debug;
		};
		3114A6B5156E9759001E0AA3 /* Release */ = {
			isa = XCBuildConfiguration;
			buildSettings = {
				PRODUCT_NAME = "$(TARGET_NAME)";
			};
			name = Release;
		};
		3114A6CE156E9815001E0AA3 /* Debug */ = {
			isa = XCBuildConfiguration;
			buildSettings = {
				PRODUCT_NAME = "$(TARGET_NAME)";
			};
			name = Debug;
		};
		3114A6CF156E9815001E0AA3 /* Release */ = {
			isa = XCBuildConfiguration;
			buildSettings = {
				PRODUCT_NAME = "$(TARGET_NAME)";
			};
			name = Release;
		};
		3124CAC0156BE3EC00753214 /* Debug */ = {
			isa = XCBuildConfiguration;
			buildSettings = {
				PRODUCT_NAME = "$(TARGET_NAME)";
			};
			name = Debug;
		};
		3124CAC1156BE3EC00753214 /* Release */ = {
			isa = XCBuildConfiguration;
			buildSettings = {
				PRODUCT_NAME = "$(TARGET_NAME)";
			};
			name = Release;
		};
		3124CADC156BE64A00753214 /* Debug */ = {
			isa = XCBuildConfiguration;
			buildSettings = {
				PRODUCT_NAME = "$(TARGET_NAME)";
			};
			name = Debug;
		};
		3124CADD156BE64A00753214 /* Release */ = {
			isa = XCBuildConfiguration;
			buildSettings = {
				PRODUCT_NAME = "$(TARGET_NAME)";
			};
			name = Release;
		};
		3124CAF3156BE7F300753214 /* Debug */ = {
			isa = XCBuildConfiguration;
			buildSettings = {
				PRODUCT_NAME = "$(TARGET_NAME)";
			};
			name = Debug;
		};
		3124CAF4156BE7F300753214 /* Release */ = {
			isa = XCBuildConfiguration;
			buildSettings = {
				PRODUCT_NAME = "$(TARGET_NAME)";
			};
			name = Release;
		};
		318DA8CA1892B0F30089718C /* Debug */ = {
			isa = XCBuildConfiguration;
			buildSettings = {
				PRODUCT_NAME = "$(TARGET_NAME)";
			};
			name = Debug;
		};
		318DA8CB1892B0F30089718C /* Release */ = {
			isa = XCBuildConfiguration;
			buildSettings = {
				PRODUCT_NAME = "$(TARGET_NAME)";
			};
			name = Release;
		};
		318DA8D41892C0D00089718C /* RASH */ = {
			isa = XCBuildConfiguration;
			buildSettings = {
				ARCHS = "$(ARCHS_STANDARD_32_64_BIT)";
				CLANG_WARN_EMPTY_BODY = YES;
				CLANG_WARN_IMPLICIT_SIGN_CONVERSION = YES;
				CLANG_WARN_SUSPICIOUS_IMPLICIT_CONVERSION = YES;
				CLANG_WARN__DUPLICATE_METHOD_MATCH = YES;
				DEBUG_INFORMATION_FORMAT = "dwarf-with-dsym";
				GCC_C_LANGUAGE_STANDARD = ansi;
				GCC_OPTIMIZATION_LEVEL = s;
				GCC_PREPROCESSOR_DEFINITIONS = CONFIG_VAR_RASH;
				GCC_TREAT_IMPLICIT_FUNCTION_DECLARATIONS_AS_ERRORS = YES;
				GCC_TREAT_INCOMPATIBLE_POINTER_TYPE_WARNINGS_AS_ERRORS = YES;
				GCC_TREAT_WARNINGS_AS_ERRORS = YES;
				GCC_VERSION = com.apple.compilers.llvm.clang.1_0;
				GCC_WARN_64_TO_32_BIT_CONVERSION = YES;
				GCC_WARN_ABOUT_INVALID_OFFSETOF_MACRO = NO;
				GCC_WARN_ABOUT_MISSING_NEWLINE = YES;
				GCC_WARN_ABOUT_MISSING_PROTOTYPES = YES;
				GCC_WARN_ABOUT_RETURN_TYPE = YES;
				GCC_WARN_INITIALIZER_NOT_FULLY_BRACKETED = YES;
				GCC_WARN_PEDANTIC = YES;
				GCC_WARN_SHADOW = YES;
				GCC_WARN_SIGN_COMPARE = YES;
				GCC_WARN_UNDECLARED_SELECTOR = YES;
				GCC_WARN_UNINITIALIZED_AUTOS = YES;
				GCC_WARN_UNKNOWN_PRAGMAS = YES;
				GCC_WARN_UNUSED_FUNCTION = YES;
				GCC_WARN_UNUSED_LABEL = YES;
				GCC_WARN_UNUSED_PARAMETER = YES;
				GCC_WARN_UNUSED_VARIABLE = YES;
				MACOSX_DEPLOYMENT_TARGET = 10.4;
				SDKROOT = macosx;
				SYMROOT = xc;
				WARNING_CFLAGS = (
					"-pedantic\n-Waggregate-return\n-Wall\n-Wcast-qual\n-Wconversion\n-Wduplicate-enum\n-Wextra\n-Winline\n-Wmissing-prototypes\n-Wmissing-variable-declarations\n-Wnested-externs\n-Wno-extended-offsetof\n-Wpointer-arith\n-Wshadow\n-Wstrict-aliasing=2\n-Wstrict-prototypes\n-Wunreachable-code\n-Wwrite-strings\n",
				);
			};
			name = RASH;
		};
		318DA8D51892C0D00089718C /* RASH */ = {
			isa = XCBuildConfiguration;
			buildSettings = {
				PRODUCT_NAME = "$(TARGET_NAME)";
			};
			name = RASH;
		};
		318DA8D61892C0D00089718C /* RASH */ = {
			isa = XCBuildConfiguration;
			buildSettings = {
				ALWAYS_SEARCH_USER_PATHS = NO;
				EXECUTABLE_PREFIX = lib;
				PRODUCT_NAME = "$(TARGET_NAME)";
			};
			name = RASH;
		};
		318DA8D71892C0D00089718C /* RASH */ = {
			isa = XCBuildConfiguration;
			buildSettings = {
				PRODUCT_NAME = "$(TARGET_NAME)";
			};
			name = RASH;
		};
		318DA8D81892C0D00089718C /* RASH */ = {
			isa = XCBuildConfiguration;
			buildSettings = {
				PRODUCT_NAME = "$(TARGET_NAME)";
			};
			name = RASH;
		};
		318DA8D91892C0D00089718C /* RASH */ = {
			isa = XCBuildConfiguration;
			buildSettings = {
				PRODUCT_NAME = "$(TARGET_NAME)";
			};
			name = RASH;
		};
		318DA8DA1892C0D00089718C /* RASH */ = {
			isa = XCBuildConfiguration;
			buildSettings = {
				PRODUCT_NAME = "$(TARGET_NAME)";
			};
			name = RASH;
		};
		318DA8DB1892C0D00089718C /* RASH */ = {
			isa = XCBuildConfiguration;
			buildSettings = {
				PRODUCT_NAME = "$(TARGET_NAME)";
			};
			name = RASH;
		};
		318DA8DC1892C0D00089718C /* RASH */ = {
			isa = XCBuildConfiguration;
			buildSettings = {
				PRODUCT_NAME = "$(TARGET_NAME)";
			};
			name = RASH;
		};
		318DA8DD1892C0D00089718C /* RASH */ = {
			isa = XCBuildConfiguration;
			buildSettings = {
				PRODUCT_NAME = "$(TARGET_NAME)";
			};
			name = RASH;
		};
		318DA8DE1892C0D00089718C /* RASH */ = {
			isa = XCBuildConfiguration;
			buildSettings = {
				PRODUCT_NAME = "$(TARGET_NAME)";
			};
			name = RASH;
		};
		318DA8DF1892C0D00089718C /* RASH */ = {
			isa = XCBuildConfiguration;
			buildSettings = {
				PRODUCT_NAME = "$(TARGET_NAME)";
			};
			name = RASH;
		};
		318DA8E01892C0D00089718C /* RASH */ = {
			isa = XCBuildConfiguration;
			buildSettings = {
				PRODUCT_NAME = "$(TARGET_NAME)";
			};
			name = RASH;
		};
		318DA8E11892C0D00089718C /* RASH */ = {
			isa = XCBuildConfiguration;
			buildSettings = {
				PRODUCT_NAME = "$(TARGET_NAME)";
			};
			name = RASH;
		};
		318DA8E21892C0D00089718C /* RASH */ = {
			isa = XCBuildConfiguration;
			buildSettings = {
				PRODUCT_NAME = "$(TARGET_NAME)";
			};
			name = RASH;
		};
		318DA8E31892C0D00089718C /* RASH */ = {
			isa = XCBuildConfiguration;
			buildSettings = {
				PRODUCT_NAME = "$(TARGET_NAME)";
			};
			name = RASH;
		};
		318DA8E41892C0D00089718C /* RASH */ = {
			isa = XCBuildConfiguration;
			buildSettings = {
				PRODUCT_NAME = "$(TARGET_NAME)";
			};
			name = RASH;
		};
		318DA8E51892C0D00089718C /* RASH */ = {
			isa = XCBuildConfiguration;
			buildSettings = {
				PRODUCT_NAME = "$(TARGET_NAME)";
			};
			name = RASH;
		};
		318DA8E61892C0D00089718C /* RASH */ = {
			isa = XCBuildConfiguration;
			buildSettings = {
				PRODUCT_NAME = "$(TARGET_NAME)";
			};
			name = RASH;
		};
		318DA8E71892C0D00089718C /* RASH */ = {
			isa = XCBuildConfiguration;
			buildSettings = {
				PRODUCT_NAME = "$(TARGET_NAME)";
			};
			name = RASH;
		};
		318DA8E81892C0D00089718C /* RASH */ = {
			isa = XCBuildConfiguration;
			buildSettings = {
				PRODUCT_NAME = "$(TARGET_NAME)";
			};
			name = RASH;
		};
		318DA8E91892C0D00089718C /* RASH */ = {
			isa = XCBuildConfiguration;
			buildSettings = {
				PRODUCT_NAME = "$(TARGET_NAME)";
			};
			name = RASH;
		};
		318DA8EA1892C0D00089718C /* RASH */ = {
			isa = XCBuildConfiguration;
			buildSettings = {
				PRODUCT_NAME = "$(TARGET_NAME)";
			};
			name = RASH;
		};
		318DA8EB1892C0D00089718C /* RASH */ = {
			isa = XCBuildConfiguration;
			buildSettings = {
				PRODUCT_NAME = "$(TARGET_NAME)";
			};
			name = RASH;
		};
		318DA8EC1892C0D00089718C /* RASH */ = {
			isa = XCBuildConfiguration;
			buildSettings = {
				PRODUCT_NAME = "$(TARGET_NAME)";
			};
			name = RASH;
		};
		318DA8ED1892C0D00089718C /* RASH */ = {
			isa = XCBuildConfiguration;
			buildSettings = {
				PRODUCT_NAME = "$(TARGET_NAME)";
			};
			name = RASH;
		};
		318DA8EE1892C0D00089718C /* RASH */ = {
			isa = XCBuildConfiguration;
			buildSettings = {
				PRODUCT_NAME = "$(TARGET_NAME)";
			};
			name = RASH;
		};
		318DA8EF1892C0D00089718C /* RASH */ = {
			isa = XCBuildConfiguration;
			buildSettings = {
				PRODUCT_NAME = "$(TARGET_NAME)";
			};
			name = RASH;
		};
		318DA8F01892C0D00089718C /* RASH */ = {
			isa = XCBuildConfiguration;
			buildSettings = {
				PRODUCT_NAME = "$(TARGET_NAME)";
			};
			name = RASH;
		};
		318DA8F11892C0D00089718C /* RASH */ = {
			isa = XCBuildConfiguration;
			buildSettings = {
				PRODUCT_NAME = "$(TARGET_NAME)";
			};
			name = RASH;
		};
		318DA8F21892C0D00089718C /* RASH */ = {
			isa = XCBuildConfiguration;
			buildSettings = {
				PRODUCT_NAME = "$(TARGET_NAME)";
			};
			name = RASH;
		};
		318DA8F31892C0D00089718C /* RASH */ = {
			isa = XCBuildConfiguration;
			buildSettings = {
				PRODUCT_NAME = "$(TARGET_NAME)";
			};
			name = RASH;
		};
		318DA8F41892C0D00089718C /* RASH */ = {
			isa = XCBuildConfiguration;
			buildSettings = {
				PRODUCT_NAME = "$(TARGET_NAME)";
			};
			name = RASH;
		};
		318DA8F51892C0D00089718C /* RASH */ = {
			isa = XCBuildConfiguration;
			buildSettings = {
				PRODUCT_NAME = "$(TARGET_NAME)";
			};
			name = RASH;
		};
		318DA8F61892C0D00089718C /* RASH */ = {
			isa = XCBuildConfiguration;
			buildSettings = {
				PRODUCT_NAME = "$(TARGET_NAME)";
			};
			name = RASH;
		};
		318DA8F71892C0D00089718C /* RASH */ = {
			isa = XCBuildConfiguration;
			buildSettings = {
				PRODUCT_NAME = "$(TARGET_NAME)";
			};
			name = RASH;
		};
		318DA8F81892C0D00089718C /* RASH */ = {
			isa = XCBuildConfiguration;
			buildSettings = {
				PRODUCT_NAME = "$(TARGET_NAME)";
			};
			name = RASH;
		};
		318DA8F91892C0D00089718C /* RASH */ = {
			isa = XCBuildConfiguration;
			buildSettings = {
				PRODUCT_NAME = "$(TARGET_NAME)";
			};
			name = RASH;
		};
		318DA8FA1892C0D00089718C /* RASH */ = {
			isa = XCBuildConfiguration;
			buildSettings = {
				GCC_C_LANGUAGE_STANDARD = c99;
				PRODUCT_NAME = "$(TARGET_NAME)";
			};
			name = RASH;
		};
		318DA8FB1892C0D00089718C /* RASH */ = {
			isa = XCBuildConfiguration;
			buildSettings = {
				PRODUCT_NAME = "$(TARGET_NAME)";
			};
			name = RASH;
		};
		318DA8FC1892C0D00089718C /* RASH */ = {
			isa = XCBuildConfiguration;
			buildSettings = {
				PRODUCT_NAME = "$(TARGET_NAME)";
			};
			name = RASH;
		};
		318DA8FD1892C0D00089718C /* RASH */ = {
			isa = XCBuildConfiguration;
			buildSettings = {
				PRODUCT_NAME = "$(TARGET_NAME)";
			};
			name = RASH;
		};
		318DA8FE1892C0D00089718C /* RASH */ = {
			isa = XCBuildConfiguration;
			buildSettings = {
				PRODUCT_NAME = "$(TARGET_NAME)";
			};
			name = RASH;
		};
		31D60015156D3CB200337B26 /* Debug */ = {
			isa = XCBuildConfiguration;
			buildSettings = {
				PRODUCT_NAME = "$(TARGET_NAME)";
			};
			name = Debug;
		};
		31D60016156D3CB200337B26 /* Release */ = {
			isa = XCBuildConfiguration;
			buildSettings = {
				PRODUCT_NAME = "$(TARGET_NAME)";
			};
			name = Release;
		};
		31D6002F156D3D3F00337B26 /* Debug */ = {
			isa = XCBuildConfiguration;
			buildSettings = {
				PRODUCT_NAME = "$(TARGET_NAME)";
			};
			name = Debug;
		};
		31D60030156D3D3F00337B26 /* Release */ = {
			isa = XCBuildConfiguration;
			buildSettings = {
				PRODUCT_NAME = "$(TARGET_NAME)";
			};
			name = Release;
		};
		31D60046156D3EC700337B26 /* Debug */ = {
			isa = XCBuildConfiguration;
			buildSettings = {
				PRODUCT_NAME = "$(TARGET_NAME)";
			};
			name = Debug;
		};
		31D60047156D3EC700337B26 /* Release */ = {
			isa = XCBuildConfiguration;
			buildSettings = {
				PRODUCT_NAME = "$(TARGET_NAME)";
			};
			name = Release;
		};
		31D6005C156D3F3500337B26 /* Debug */ = {
			isa = XCBuildConfiguration;
			buildSettings = {
				PRODUCT_NAME = "$(TARGET_NAME)";
			};
			name = Debug;
		};
		31D6005D156D3F3500337B26 /* Release */ = {
			isa = XCBuildConfiguration;
			buildSettings = {
				PRODUCT_NAME = "$(TARGET_NAME)";
			};
			name = Release;
		};
		31D60079156D3FBC00337B26 /* Debug */ = {
			isa = XCBuildConfiguration;
			buildSettings = {
				PRODUCT_NAME = "$(TARGET_NAME)";
			};
			name = Debug;
		};
		31D6007A156D3FBC00337B26 /* Release */ = {
			isa = XCBuildConfiguration;
			buildSettings = {
				PRODUCT_NAME = "$(TARGET_NAME)";
			};
			name = Release;
		};
		31D60094156D402900337B26 /* Debug */ = {
			isa = XCBuildConfiguration;
			buildSettings = {
				PRODUCT_NAME = "$(TARGET_NAME)";
			};
			name = Debug;
		};
		31D60095156D402900337B26 /* Release */ = {
			isa = XCBuildConfiguration;
			buildSettings = {
				PRODUCT_NAME = "$(TARGET_NAME)";
			};
			name = Release;
		};
		31EEABDF156AAE9E00714D05 /* Debug */ = {
			isa = XCBuildConfiguration;
			buildSettings = {
				ARCHS = "$(ARCHS_STANDARD_32_64_BIT)";
				CLANG_WARN_EMPTY_BODY = YES;
				CLANG_WARN_IMPLICIT_SIGN_CONVERSION = YES;
				CLANG_WARN_SUSPICIOUS_IMPLICIT_CONVERSION = YES;
				CLANG_WARN__DUPLICATE_METHOD_MATCH = YES;
				COPY_PHASE_STRIP = NO;
				GCC_C_LANGUAGE_STANDARD = ansi;
				GCC_OPTIMIZATION_LEVEL = 0;
				GCC_PREPROCESSOR_DEFINITIONS = CONFIG_VAR_COOL;
				GCC_TREAT_IMPLICIT_FUNCTION_DECLARATIONS_AS_ERRORS = YES;
				GCC_TREAT_INCOMPATIBLE_POINTER_TYPE_WARNINGS_AS_ERRORS = YES;
				GCC_TREAT_WARNINGS_AS_ERRORS = YES;
				GCC_VERSION = com.apple.compilers.llvm.clang.1_0;
				GCC_WARN_64_TO_32_BIT_CONVERSION = YES;
				GCC_WARN_ABOUT_INVALID_OFFSETOF_MACRO = NO;
				GCC_WARN_ABOUT_MISSING_NEWLINE = YES;
				GCC_WARN_ABOUT_MISSING_PROTOTYPES = YES;
				GCC_WARN_ABOUT_RETURN_TYPE = YES;
				GCC_WARN_INITIALIZER_NOT_FULLY_BRACKETED = YES;
				GCC_WARN_PEDANTIC = YES;
				GCC_WARN_SHADOW = YES;
				GCC_WARN_SIGN_COMPARE = YES;
				GCC_WARN_UNDECLARED_SELECTOR = YES;
				GCC_WARN_UNINITIALIZED_AUTOS = YES;
				GCC_WARN_UNKNOWN_PRAGMAS = YES;
				GCC_WARN_UNUSED_FUNCTION = YES;
				GCC_WARN_UNUSED_LABEL = YES;
				GCC_WARN_UNUSED_PARAMETER = YES;
				GCC_WARN_UNUSED_VARIABLE = YES;
				MACOSX_DEPLOYMENT_TARGET = 10.4;
				ONLY_ACTIVE_ARCH = YES;
				SDKROOT = macosx;
				SYMROOT = xc;
				WARNING_CFLAGS = (
					"-pedantic\n-Waggregate-return\n-Wall\n-Wcast-qual\n-Wconversion\n-Wduplicate-enum\n-Wextra\n-Winline\n-Wmissing-prototypes\n-Wmissing-variable-declarations\n-Wnested-externs\n-Wno-extended-offsetof\n-Wpointer-arith\n-Wshadow\n-Wstrict-aliasing=2\n-Wstrict-prototypes\n-Wunreachable-code\n-Wwrite-strings\n",
				);
			};
			name = Debug;
		};
		31EEABE0156AAE9E00714D05 /* Release */ = {
			isa = XCBuildConfiguration;
			buildSettings = {
				ARCHS = "$(ARCHS_STANDARD_32_64_BIT)";
				CLANG_WARN_EMPTY_BODY = YES;
				CLANG_WARN_IMPLICIT_SIGN_CONVERSION = YES;
				CLANG_WARN_SUSPICIOUS_IMPLICIT_CONVERSION = YES;
				CLANG_WARN__DUPLICATE_METHOD_MATCH = YES;
				DEBUG_INFORMATION_FORMAT = "dwarf-with-dsym";
				GCC_C_LANGUAGE_STANDARD = ansi;
				GCC_OPTIMIZATION_LEVEL = s;
				GCC_PREPROCESSOR_DEFINITIONS = CONFIG_VAR_HOT;
				GCC_TREAT_IMPLICIT_FUNCTION_DECLARATIONS_AS_ERRORS = YES;
				GCC_TREAT_INCOMPATIBLE_POINTER_TYPE_WARNINGS_AS_ERRORS = YES;
				GCC_TREAT_WARNINGS_AS_ERRORS = YES;
				GCC_VERSION = com.apple.compilers.llvm.clang.1_0;
				GCC_WARN_64_TO_32_BIT_CONVERSION = YES;
				GCC_WARN_ABOUT_INVALID_OFFSETOF_MACRO = NO;
				GCC_WARN_ABOUT_MISSING_NEWLINE = YES;
				GCC_WARN_ABOUT_MISSING_PROTOTYPES = YES;
				GCC_WARN_ABOUT_RETURN_TYPE = YES;
				GCC_WARN_INITIALIZER_NOT_FULLY_BRACKETED = YES;
				GCC_WARN_PEDANTIC = YES;
				GCC_WARN_SHADOW = YES;
				GCC_WARN_SIGN_COMPARE = YES;
				GCC_WARN_UNDECLARED_SELECTOR = YES;
				GCC_WARN_UNINITIALIZED_AUTOS = YES;
				GCC_WARN_UNKNOWN_PRAGMAS = YES;
				GCC_WARN_UNUSED_FUNCTION = YES;
				GCC_WARN_UNUSED_LABEL = YES;
				GCC_WARN_UNUSED_PARAMETER = YES;
				GCC_WARN_UNUSED_VARIABLE = YES;
				MACOSX_DEPLOYMENT_TARGET = 10.4;
				SDKROOT = macosx;
				SYMROOT = xc;
				WARNING_CFLAGS = (
					"-pedantic\n-Waggregate-return\n-Wall\n-Wcast-qual\n-Wconversion\n-Wduplicate-enum\n-Wextra\n-Winline\n-Wmissing-prototypes\n-Wmissing-variable-declarations\n-Wnested-externs\n-Wno-extended-offsetof\n-Wpointer-arith\n-Wshadow\n-Wstrict-aliasing=2\n-Wstrict-prototypes\n-Wunreachable-code\n-Wwrite-strings\n",
				);
			};
			name = Release;
		};
		31EEABFD156AAF9D00714D05 /* Debug */ = {
			isa = XCBuildConfiguration;
			buildSettings = {
				ALWAYS_SEARCH_USER_PATHS = NO;
				EXECUTABLE_PREFIX = lib;
				PRODUCT_NAME = "$(TARGET_NAME)";
			};
			name = Debug;
		};
		31EEABFE156AAF9D00714D05 /* Release */ = {
			isa = XCBuildConfiguration;
			buildSettings = {
				ALWAYS_SEARCH_USER_PATHS = NO;
				EXECUTABLE_PREFIX = lib;
				PRODUCT_NAME = "$(TARGET_NAME)";
			};
			name = Release;
		};
		31EEAC6D156AB52600714D05 /* Debug */ = {
			isa = XCBuildConfiguration;
			buildSettings = {
				PRODUCT_NAME = "$(TARGET_NAME)";
			};
			name = Debug;
		};
		31EEAC6E156AB52600714D05 /* Release */ = {
			isa = XCBuildConfiguration;
			buildSettings = {
				PRODUCT_NAME = "$(TARGET_NAME)";
			};
			name = Release;
		};
		31FCAE1017692403008C034C /* Debug */ = {
			isa = XCBuildConfiguration;
			buildSettings = {
				PRODUCT_NAME = "$(TARGET_NAME)";
			};
			name = Debug;
		};
		31FCAE1117692403008C034C /* Release */ = {
			isa = XCBuildConfiguration;
			buildSettings = {
				PRODUCT_NAME = "$(TARGET_NAME)";
			};
			name = Release;
		};
		6313D46F18A400B200EB03EF /* Debug */ = {
			isa = XCBuildConfiguration;
			buildSettings = {
				PRODUCT_NAME = "$(TARGET_NAME)";
			};
			name = Debug;
		};
		6313D47018A400B200EB03EF /* Release */ = {
			isa = XCBuildConfiguration;
			buildSettings = {
				PRODUCT_NAME = "$(TARGET_NAME)";
			};
			name = Release;
		};
		6313D47118A400B200EB03EF /* RASH */ = {
			isa = XCBuildConfiguration;
			buildSettings = {
				PRODUCT_NAME = "$(TARGET_NAME)";
			};
			name = RASH;
		};
/* End XCBuildConfiguration section */

/* Begin XCConfigurationList section */
		2215A9AD192A47BB00E9E2CE /* Build configuration list for PBXAggregateTarget "testci" */ = {
			isa = XCConfigurationList;
			buildConfigurations = (
				2215A9AE192A47BB00E9E2CE /* Debug */,
				2215A9AF192A47BB00E9E2CE /* Release */,
				2215A9B0192A47BB00E9E2CE /* RASH */,
			);
			defaultConfigurationIsVisible = 0;
			defaultConfigurationName = Release;
		};
		2215A9B5192A47C500E9E2CE /* Build configuration list for PBXAggregateTarget "testansi" */ = {
			isa = XCConfigurationList;
			buildConfigurations = (
				2215A9B6192A47C500E9E2CE /* Debug */,
				2215A9B7192A47C500E9E2CE /* Release */,
				2215A9B8192A47C500E9E2CE /* RASH */,
			);
			defaultConfigurationIsVisible = 0;
			defaultConfigurationName = Release;
		};
		2215A9BD192A47CE00E9E2CE /* Build configuration list for PBXAggregateTarget "testall" */ = {
			isa = XCConfigurationList;
			buildConfigurations = (
				2215A9BE192A47CE00E9E2CE /* Debug */,
				2215A9BF192A47CE00E9E2CE /* Release */,
				2215A9C0192A47CE00E9E2CE /* RASH */,
			);
			defaultConfigurationIsVisible = 0;
			defaultConfigurationName = Release;
		};
		2215A9C5192A47D500E9E2CE /* Build configuration list for PBXAggregateTarget "testpollnone" */ = {
			isa = XCConfigurationList;
			buildConfigurations = (
				2215A9C6192A47D500E9E2CE /* Debug */,
				2215A9C7192A47D500E9E2CE /* Release */,
				2215A9C8192A47D500E9E2CE /* RASH */,
			);
			defaultConfigurationIsVisible = 0;
			defaultConfigurationName = Release;
		};
		2231BB5518CA97D8002D6322 /* Build configuration list for PBXNativeTarget "locbwcss" */ = {
			isa = XCConfigurationList;
			buildConfigurations = (
				2231BB5618CA97D8002D6322 /* Debug */,
				2231BB5718CA97D8002D6322 /* Release */,
				2231BB5818CA97D8002D6322 /* RASH */,
			);
			defaultConfigurationIsVisible = 0;
			defaultConfigurationName = Release;
		};
		2231BB6318CA97DC002D6322 /* Build configuration list for PBXNativeTarget "locusss" */ = {
			isa = XCConfigurationList;
			buildConfigurations = (
				2231BB6418CA97DC002D6322 /* Debug */,
				2231BB6518CA97DC002D6322 /* Release */,
				2231BB6618CA97DC002D6322 /* RASH */,
			);
			defaultConfigurationIsVisible = 0;
			defaultConfigurationName = Release;
		};
		224CC795175E1821002FF81B /* Build configuration list for PBXNativeTarget "fotest" */ = {
			isa = XCConfigurationList;
			buildConfigurations = (
				224CC796175E1821002FF81B /* Debug */,
				224CC797175E1821002FF81B /* Release */,
				318DA8E91892C0D00089718C /* RASH */,
			);
			defaultConfigurationIsVisible = 0;
			defaultConfigurationName = Release;
		};
		2291A5B9175CAB2F001D4920 /* Build configuration list for PBXNativeTarget "awlutth" */ = {
			isa = XCConfigurationList;
			buildConfigurations = (
				2291A5BA175CAB2F001D4920 /* Debug */,
				2291A5BB175CAB2F001D4920 /* Release */,
				318DA8E11892C0D00089718C /* RASH */,
			);
			defaultConfigurationIsVisible = 0;
			defaultConfigurationName = Release;
		};
		2291A5CD175CAFCA001D4920 /* Build configuration list for PBXNativeTarget "expt825" */ = {
			isa = XCConfigurationList;
			buildConfigurations = (
				2291A5CE175CAFCA001D4920 /* Debug */,
				2291A5CF175CAFCA001D4920 /* Release */,
				318DA8E61892C0D00089718C /* RASH */,
			);
			defaultConfigurationIsVisible = 0;
			defaultConfigurationName = Release;
		};
		2291A5DF175CB05F001D4920 /* Build configuration list for PBXNativeTarget "exposet0" */ = {
			isa = XCConfigurationList;
			buildConfigurations = (
				2291A5E0175CB05F001D4920 /* Debug */,
				2291A5E1175CB05F001D4920 /* Release */,
				318DA8E51892C0D00089718C /* RASH */,
			);
			defaultConfigurationIsVisible = 0;
			defaultConfigurationName = Release;
		};
		22B2BC3218B6434F00C33E63 /* Build configuration list for PBXNativeTarget "scheme-advanced" */ = {
			isa = XCConfigurationList;
			buildConfigurations = (
				22B2BC3318B6434F00C33E63 /* Debug */,
				22B2BC3418B6434F00C33E63 /* Release */,
				22B2BC3518B6434F00C33E63 /* RASH */,
			);
			defaultConfigurationIsVisible = 0;
			defaultConfigurationName = Release;
		};
		22C2ACAB18BE400A006B3677 /* Build configuration list for PBXNativeTarget "nailboardtest" */ = {
			isa = XCConfigurationList;
			buildConfigurations = (
				22C2ACAC18BE400A006B3677 /* Debug */,
				22C2ACAD18BE400A006B3677 /* Release */,
				22C2ACAE18BE400A006B3677 /* RASH */,
			);
			defaultConfigurationIsVisible = 0;
			defaultConfigurationName = Release;
		};
		22CDE8F016E9E97E00366D0A /* Build configuration list for PBXAggregateTarget "testrun" */ = {
			isa = XCConfigurationList;
			buildConfigurations = (
				22CDE8F116E9E97E00366D0A /* Debug */,
				22CDE8F216E9E97E00366D0A /* Release */,
				318DA8FC1892C0D00089718C /* RASH */,
			);
			defaultConfigurationIsVisible = 0;
			defaultConfigurationName = Release;
		};
		22F846B918F437B900982BA7 /* Build configuration list for PBXNativeTarget "lockut" */ = {
			isa = XCConfigurationList;
			buildConfigurations = (
				22F846BA18F437B900982BA7 /* Debug */,
				22F846BB18F437B900982BA7 /* Release */,
				22F846BC18F437B900982BA7 /* RASH */,
			);
			defaultConfigurationIsVisible = 0;
			defaultConfigurationName = Release;
		};
		22FA177116E8D6FC0098B23F /* Build configuration list for PBXNativeTarget "amcssth" */ = {
			isa = XCConfigurationList;
			buildConfigurations = (
				22FA177216E8D6FC0098B23F /* Debug */,
				22FA177316E8D6FC0098B23F /* Release */,
				318DA8DA1892C0D00089718C /* RASH */,
			);
			defaultConfigurationIsVisible = 0;
			defaultConfigurationName = Release;
		};
		22FACEE918880983000FDBC1 /* Build configuration list for PBXNativeTarget "airtest" */ = {
			isa = XCConfigurationList;
			buildConfigurations = (
				22FACEEA18880983000FDBC1 /* Debug */,
				22FACEEB18880983000FDBC1 /* Release */,
				22C2ACA118BE3FEC006B3677 /* RASH */,
			);
			defaultConfigurationIsVisible = 0;
			defaultConfigurationName = Release;
		};
		2D07B9741636FC9900DB751B /* Build configuration list for PBXNativeTarget "mpseventsql" */ = {
			isa = XCConfigurationList;
			buildConfigurations = (
				2D07B9751636FC9900DB751B /* Debug */,
				2D07B9761636FC9900DB751B /* Release */,
				318DA8FA1892C0D00089718C /* RASH */,
			);
			defaultConfigurationIsVisible = 0;
			defaultConfigurationName = Release;
		};
		2D604BA216514B59003AAF46 /* Build configuration list for PBXNativeTarget "mpseventtxt" */ = {
			isa = XCConfigurationList;
			buildConfigurations = (
				2D604B9F16514B1A003AAF46 /* Debug */,
				2D604BA016514B1A003AAF46 /* Release */,
				318DA8FB1892C0D00089718C /* RASH */,
			);
			defaultConfigurationIsVisible = 0;
			defaultConfigurationName = Release;
		};
		3104AFBC156D357B000A585A /* Build configuration list for PBXNativeTarget "apss" */ = {
			isa = XCConfigurationList;
			buildConfigurations = (
				3104AFBA156D357B000A585A /* Debug */,
				3104AFBB156D357B000A585A /* Release */,
				318DA8DD1892C0D00089718C /* RASH */,
			);
			defaultConfigurationIsVisible = 0;
			defaultConfigurationName = Release;
		};
		3104AFCF156D35E2000A585A /* Build configuration list for PBXNativeTarget "sacss" */ = {
			isa = XCConfigurationList;
			buildConfigurations = (
				3104AFD0156D35E2000A585A /* Debug */,
				3104AFD1156D35E2000A585A /* Release */,
				318DA8F21892C0D00089718C /* RASH */,
			);
			defaultConfigurationIsVisible = 0;
			defaultConfigurationName = Release;
		};
		3104AFE4156D3682000A585A /* Build configuration list for PBXNativeTarget "amcsshe" */ = {
			isa = XCConfigurationList;
			buildConfigurations = (
				3104AFE5156D3682000A585A /* Debug */,
				3104AFE6156D3682000A585A /* Release */,
				318DA8D91892C0D00089718C /* RASH */,
			);
			defaultConfigurationIsVisible = 0;
			defaultConfigurationName = Release;
		};
		3104AFF2156D37A0000A585A /* Build configuration list for PBXAggregateTarget "all" */ = {
			isa = XCConfigurationList;
			buildConfigurations = (
				3104AFF3156D37A0000A585A /* Debug */,
				3104AFF4156D37A0000A585A /* Release */,
				318DA8D51892C0D00089718C /* RASH */,
			);
			defaultConfigurationIsVisible = 0;
			defaultConfigurationName = Release;
		};
		3104B010156D38F3000A585A /* Build configuration list for PBXNativeTarget "amsss" */ = {
			isa = XCConfigurationList;
			buildConfigurations = (
				3104B011156D38F3000A585A /* Debug */,
				3104B012156D38F3000A585A /* Release */,
				318DA8DB1892C0D00089718C /* RASH */,
			);
			defaultConfigurationIsVisible = 0;
			defaultConfigurationName = Release;
		};
		3104B029156D39D4000A585A /* Build configuration list for PBXNativeTarget "amssshe" */ = {
			isa = XCConfigurationList;
			buildConfigurations = (
				3104B02A156D39D4000A585A /* Debug */,
				3104B02B156D39D4000A585A /* Release */,
				318DA8DC1892C0D00089718C /* RASH */,
			);
			defaultConfigurationIsVisible = 0;
			defaultConfigurationName = Release;
		};
		3104B044156D3AD8000A585A /* Build configuration list for PBXNativeTarget "segsmss" */ = {
			isa = XCConfigurationList;
			buildConfigurations = (
				3104B045156D3AD8000A585A /* Debug */,
				3104B046156D3AD8000A585A /* Release */,
				318DA8F31892C0D00089718C /* RASH */,
			);
			defaultConfigurationIsVisible = 0;
			defaultConfigurationName = Release;
		};
		31108A431C6B90E900E728EA /* Build configuration list for PBXNativeTarget "tagtest" */ = {
			isa = XCConfigurationList;
			buildConfigurations = (
				31108A441C6B90E900E728EA /* Debug */,
				31108A451C6B90E900E728EA /* Release */,
				31108A461C6B90E900E728EA /* RASH */,
			);
			defaultConfigurationIsVisible = 0;
			defaultConfigurationName = Release;
		};
		3114A599156E913C001E0AA3 /* Build configuration list for PBXNativeTarget "locv" */ = {
			isa = XCConfigurationList;
			buildConfigurations = (
				3114A597156E913C001E0AA3 /* Debug */,
				3114A598156E913C001E0AA3 /* Release */,
				318DA8EB1892C0D00089718C /* RASH */,
			);
			defaultConfigurationIsVisible = 0;
			defaultConfigurationName = Release;
		};
		3114A5AE156E92C0001E0AA3 /* Build configuration list for PBXNativeTarget "qs" */ = {
			isa = XCConfigurationList;
			buildConfigurations = (
				3114A5AF156E92C0001E0AA3 /* Debug */,
				3114A5B0156E92C0001E0AA3 /* Release */,
				318DA8F11892C0D00089718C /* RASH */,
			);
			defaultConfigurationIsVisible = 0;
			defaultConfigurationName = Release;
		};
		3114A5C4156E9315001E0AA3 /* Build configuration list for PBXNativeTarget "finalcv" */ = {
			isa = XCConfigurationList;
			buildConfigurations = (
				3114A5C5156E9315001E0AA3 /* Debug */,
				3114A5C6156E9315001E0AA3 /* Release */,
				318DA8E71892C0D00089718C /* RASH */,
			);
			defaultConfigurationIsVisible = 0;
			defaultConfigurationName = Release;
		};
		3114A5DD156E93A0001E0AA3 /* Build configuration list for PBXNativeTarget "finaltest" */ = {
			isa = XCConfigurationList;
			buildConfigurations = (
				3114A5DE156E93A0001E0AA3 /* Debug */,
				3114A5DF156E93A0001E0AA3 /* Release */,
				318DA8E81892C0D00089718C /* RASH */,
			);
			defaultConfigurationIsVisible = 0;
			defaultConfigurationName = Release;
		};
		3114A5F6156E93E7001E0AA3 /* Build configuration list for PBXNativeTarget "arenacv" */ = {
			isa = XCConfigurationList;
			buildConfigurations = (
				3114A5F7156E93E7001E0AA3 /* Debug */,
				3114A5F8156E93E7001E0AA3 /* Release */,
				318DA8DE1892C0D00089718C /* RASH */,
			);
			defaultConfigurationIsVisible = 0;
			defaultConfigurationName = Release;
		};
		3114A60C156E9430001E0AA3 /* Build configuration list for PBXNativeTarget "bttest" */ = {
			isa = XCConfigurationList;
			buildConfigurations = (
				3114A60D156E9430001E0AA3 /* Debug */,
				3114A60E156E9430001E0AA3 /* Release */,
				318DA8E31892C0D00089718C /* RASH */,
			);
			defaultConfigurationIsVisible = 0;
			defaultConfigurationName = Release;
		};
		3114A623156E9485001E0AA3 /* Build configuration list for PBXNativeTarget "teletest" */ = {
			isa = XCConfigurationList;
			buildConfigurations = (
				3114A624156E9485001E0AA3 /* Debug */,
				3114A625156E9485001E0AA3 /* Release */,
				318DA8F51892C0D00089718C /* RASH */,
			);
			defaultConfigurationIsVisible = 0;
			defaultConfigurationName = Release;
		};
		3114A63A156E94DB001E0AA3 /* Build configuration list for PBXNativeTarget "abqtest" */ = {
			isa = XCConfigurationList;
			buildConfigurations = (
				3114A63B156E94DB001E0AA3 /* Debug */,
				3114A63C156E94DB001E0AA3 /* Release */,
				318DA8D71892C0D00089718C /* RASH */,
			);
			defaultConfigurationIsVisible = 0;
			defaultConfigurationName = Release;
		};
		3114A653156E9596001E0AA3 /* Build configuration list for PBXNativeTarget "landtest" */ = {
			isa = XCConfigurationList;
			buildConfigurations = (
				3114A654156E9596001E0AA3 /* Debug */,
				3114A655156E9596001E0AA3 /* Release */,
				318DA8E41892C0D00089718C /* RASH */,
			);
			defaultConfigurationIsVisible = 0;
			defaultConfigurationName = Release;
		};
		3114A669156E95D9001E0AA3 /* Build configuration list for PBXNativeTarget "btcv" */ = {
			isa = XCConfigurationList;
			buildConfigurations = (
				3114A66A156E95D9001E0AA3 /* Debug */,
				3114A66B156E95D9001E0AA3 /* Release */,
				318DA8E21892C0D00089718C /* RASH */,
			);
			defaultConfigurationIsVisible = 0;
			defaultConfigurationName = Release;
		};
		3114A683156E9669001E0AA3 /* Build configuration list for PBXNativeTarget "mv2test" */ = {
			isa = XCConfigurationList;
			buildConfigurations = (
				3114A684156E9669001E0AA3 /* Debug */,
				3114A685156E9669001E0AA3 /* Release */,
				318DA8EF1892C0D00089718C /* RASH */,
			);
			defaultConfigurationIsVisible = 0;
			defaultConfigurationName = Release;
		};
		3114A69C156E971B001E0AA3 /* Build configuration list for PBXNativeTarget "messtest" */ = {
			isa = XCConfigurationList;
			buildConfigurations = (
				3114A69D156E971B001E0AA3 /* Debug */,
				3114A69E156E971B001E0AA3 /* Release */,
				318DA8EC1892C0D00089718C /* RASH */,
			);
			defaultConfigurationIsVisible = 0;
			defaultConfigurationName = Release;
		};
		3114A6B3156E9759001E0AA3 /* Build configuration list for PBXNativeTarget "walkt0" */ = {
			isa = XCConfigurationList;
			buildConfigurations = (
				3114A6B4156E9759001E0AA3 /* Debug */,
				3114A6B5156E9759001E0AA3 /* Release */,
				318DA8F61892C0D00089718C /* RASH */,
			);
			defaultConfigurationIsVisible = 0;
			defaultConfigurationName = Release;
		};
		3114A6CD156E9815001E0AA3 /* Build configuration list for PBXNativeTarget "mpseventcnv" */ = {
			isa = XCConfigurationList;
			buildConfigurations = (
				3114A6CE156E9815001E0AA3 /* Debug */,
				3114A6CF156E9815001E0AA3 /* Release */,
				318DA8F91892C0D00089718C /* RASH */,
			);
			defaultConfigurationIsVisible = 0;
			defaultConfigurationName = Release;
		};
		3124CABF156BE3EC00753214 /* Build configuration list for PBXNativeTarget "awlut" */ = {
			isa = XCConfigurationList;
			buildConfigurations = (
				3124CAC0156BE3EC00753214 /* Debug */,
				3124CAC1156BE3EC00753214 /* Release */,
				318DA8DF1892C0D00089718C /* RASH */,
			);
			defaultConfigurationIsVisible = 0;
			defaultConfigurationName = Release;
		};
		3124CADB156BE64A00753214 /* Build configuration list for PBXNativeTarget "mpsicv" */ = {
			isa = XCConfigurationList;
			buildConfigurations = (
				3124CADC156BE64A00753214 /* Debug */,
				3124CADD156BE64A00753214 /* Release */,
				318DA8EE1892C0D00089718C /* RASH */,
			);
			defaultConfigurationIsVisible = 0;
			defaultConfigurationName = Release;
		};
		3124CAF2156BE7F300753214 /* Build configuration list for PBXNativeTarget "amcss" */ = {
			isa = XCConfigurationList;
			buildConfigurations = (
				3124CAF3156BE7F300753214 /* Debug */,
				3124CAF4156BE7F300753214 /* Release */,
				318DA8D81892C0D00089718C /* RASH */,
			);
			defaultConfigurationIsVisible = 0;
			defaultConfigurationName = Release;
		};
		318DA8C91892B0F30089718C /* Build configuration list for PBXNativeTarget "djbench" */ = {
			isa = XCConfigurationList;
			buildConfigurations = (
				318DA8CA1892B0F30089718C /* Debug */,
				318DA8CB1892B0F30089718C /* Release */,
				318DA8FE1892C0D00089718C /* RASH */,
			);
			defaultConfigurationIsVisible = 0;
			defaultConfigurationName = Release;
		};
		31D60014156D3CB200337B26 /* Build configuration list for PBXNativeTarget "awluthe" */ = {
			isa = XCConfigurationList;
			buildConfigurations = (
				31D60015156D3CB200337B26 /* Debug */,
				31D60016156D3CB200337B26 /* Release */,
				318DA8E01892C0D00089718C /* RASH */,
			);
			defaultConfigurationIsVisible = 0;
			defaultConfigurationName = Release;
		};
		31D6002E156D3D3F00337B26 /* Build configuration list for PBXNativeTarget "lockcov" */ = {
			isa = XCConfigurationList;
			buildConfigurations = (
				31D6002F156D3D3F00337B26 /* Debug */,
				31D60030156D3D3F00337B26 /* Release */,
				318DA8EA1892C0D00089718C /* RASH */,
			);
			defaultConfigurationIsVisible = 0;
			defaultConfigurationName = Release;
		};
		31D60045156D3EC700337B26 /* Build configuration list for PBXNativeTarget "poolncv" */ = {
			isa = XCConfigurationList;
			buildConfigurations = (
				31D60046156D3EC700337B26 /* Debug */,
				31D60047156D3EC700337B26 /* Release */,
				318DA8F01892C0D00089718C /* RASH */,
			);
			defaultConfigurationIsVisible = 0;
			defaultConfigurationName = Release;
		};
		31D6005B156D3F3500337B26 /* Build configuration list for PBXNativeTarget "zcoll" */ = {
			isa = XCConfigurationList;
			buildConfigurations = (
				31D6005C156D3F3500337B26 /* Debug */,
				31D6005D156D3F3500337B26 /* Release */,
				318DA8F71892C0D00089718C /* RASH */,
			);
			defaultConfigurationIsVisible = 0;
			defaultConfigurationName = Release;
		};
		31D60078156D3FBC00337B26 /* Build configuration list for PBXNativeTarget "zmess" */ = {
			isa = XCConfigurationList;
			buildConfigurations = (
				31D60079156D3FBC00337B26 /* Debug */,
				31D6007A156D3FBC00337B26 /* Release */,
				318DA8F81892C0D00089718C /* RASH */,
			);
			defaultConfigurationIsVisible = 0;
			defaultConfigurationName = Release;
		};
		31D60093156D402900337B26 /* Build configuration list for PBXNativeTarget "steptest" */ = {
			isa = XCConfigurationList;
			buildConfigurations = (
				31D60094156D402900337B26 /* Debug */,
				31D60095156D402900337B26 /* Release */,
				318DA8F41892C0D00089718C /* RASH */,
			);
			defaultConfigurationIsVisible = 0;
			defaultConfigurationName = Release;
		};
		31EEABDD156AAE9E00714D05 /* Build configuration list for PBXProject "mps" */ = {
			isa = XCConfigurationList;
			buildConfigurations = (
				31EEABDF156AAE9E00714D05 /* Debug */,
				31EEABE0156AAE9E00714D05 /* Release */,
				318DA8D41892C0D00089718C /* RASH */,
			);
			defaultConfigurationIsVisible = 0;
			defaultConfigurationName = Release;
		};
		31EEABFC156AAF9D00714D05 /* Build configuration list for PBXNativeTarget "mps" */ = {
			isa = XCConfigurationList;
			buildConfigurations = (
				31EEABFD156AAF9D00714D05 /* Debug */,
				31EEABFE156AAF9D00714D05 /* Release */,
				318DA8D61892C0D00089718C /* RASH */,
			);
			defaultConfigurationIsVisible = 0;
			defaultConfigurationName = Release;
		};
		31EEAC6C156AB52600714D05 /* Build configuration list for PBXNativeTarget "mpmss" */ = {
			isa = XCConfigurationList;
			buildConfigurations = (
				31EEAC6D156AB52600714D05 /* Debug */,
				31EEAC6E156AB52600714D05 /* Release */,
				318DA8ED1892C0D00089718C /* RASH */,
			);
			defaultConfigurationIsVisible = 0;
			defaultConfigurationName = Release;
		};
		31FCAE1317692403008C034C /* Build configuration list for PBXNativeTarget "scheme" */ = {
			isa = XCConfigurationList;
			buildConfigurations = (
				31FCAE1017692403008C034C /* Debug */,
				31FCAE1117692403008C034C /* Release */,
				318DA8FD1892C0D00089718C /* RASH */,
			);
			defaultConfigurationIsVisible = 0;
			defaultConfigurationName = Release;
		};
		6313D46E18A400B200EB03EF /* Build configuration list for PBXNativeTarget "gcbench" */ = {
			isa = XCConfigurationList;
			buildConfigurations = (
				6313D46F18A400B200EB03EF /* Debug */,
				6313D47018A400B200EB03EF /* Release */,
				6313D47118A400B200EB03EF /* RASH */,
			);
			defaultConfigurationIsVisible = 0;
			defaultConfigurationName = Release;
		};
/* End XCConfigurationList section */
	};
	rootObject = 31EEABDA156AAE9E00714D05 /* Project object */;
}<|MERGE_RESOLUTION|>--- conflicted
+++ resolved
@@ -2477,11 +2477,7 @@
 				3112ED3A18ABC57F00CC531A /* sa.h */,
 				31EEAC31156AB2F200714D05 /* sac.c */,
 				311F2F7417398B7100C15B6A /* sac.h */,
-<<<<<<< HEAD
-=======
-				311F2F7517398B8E00C15B6A /* sc.h */,
 				314562191C72ABFA00D7A514 /* scan.c */,
->>>>>>> 83e2a971
 				31EEAC1D156AB2B200714D05 /* seg.c */,
 				31EEAC32156AB2F200714D05 /* shield.c */,
 				31EEAC43156AB32500714D05 /* splay.c */,
