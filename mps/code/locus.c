/* locus.c: LOCUS MANAGER
 *
 * $Id$
 * Copyright (c) 2001-2016 Ravenbrook Limited.  See end of file for license.
 *
 * DESIGN
 *
 * See <design/arenavm/> and <design/locus/> for basic locus stuff.
 * See <design/trace/> for chains. See <design/strategy/> for the
 * collection strategy.
 */

#include "locus.h"
#include "ring.h"
#include "mpm.h"
#include "mpstd.h"
#include <float.h> /* for DBL_MAX */

SRCID(locus, "$Id$");


/* LocusPrefCheck -- check the consistency of a locus preference */

Bool LocusPrefCheck(LocusPref pref)
{
  CHECKS(LocusPref, pref);
  CHECKL(BoolCheck(pref->high));
  /* zones can't be checked because it's arbitrary. */
  /* avoid can't be checked because it's arbitrary. */
  return TRUE;
}


/* LocusPrefDefault -- return a locus preference representing the defaults */

static LocusPrefStruct locusPrefDefault = LocusPrefDEFAULT;

LocusPref LocusPrefDefault(void)
{
  return &locusPrefDefault;
}

/* LocusPrefInit -- initialise a locus preference to the defaults */

void LocusPrefInit(LocusPref pref)
{
  (void)mps_lib_memcpy(pref, &locusPrefDefault, sizeof(LocusPrefStruct));
}


/* LocusPrefExpress -- express a locus preference */

void LocusPrefExpress(LocusPref pref, LocusPrefKind kind, void *p)
{
  AVERT(LocusPref, pref);
  AVER(pref != &locusPrefDefault);

  switch(kind) {
  case LocusPrefHIGH:
    AVER(p == NULL);
    pref->high = TRUE;
    break;

  case LocusPrefLOW:
    AVER(p == NULL);
    pref->high = FALSE;
    break;

  case LocusPrefZONESET:
    AVER(p != NULL);
    pref->zones = *(ZoneSet *)p;
    break;

  default:
    /* Unknown kinds are ignored for binary compatibility. */
    break;
  }
}


/* LocusPrefDescribe -- describe a locus preference */

Res LocusPrefDescribe(LocusPref pref, mps_lib_FILE *stream, Count depth)
{
  Res res;

  if (!TESTT(LocusPref, pref))
    return ResFAIL;
  if (stream == NULL)
    return ResFAIL;

  res = WriteF(stream, depth,
               "LocusPref $P {\n", (WriteFP)pref,
               "  high $S\n", WriteFYesNo(pref->high),
               "  zones $B\n", (WriteFB)pref->zones,
               "  avoid $B\n", (WriteFB)pref->avoid,
               "} LocusPref $P\n", (WriteFP)pref,
               NULL);
  return res;
}


/* GenDescCheck -- check a GenDesc */

ATTRIBUTE_UNUSED
Bool GenDescCheck(GenDesc gen)
{
  CHECKS(GenDesc, gen);
  /* nothing to check for zones */
  /* nothing to check for capacity */
  CHECKL(gen->mortality >= 0.0);
  CHECKL(gen->mortality <= 1.0);
  CHECKD_NOSIG(Ring, &gen->locusRing);
  CHECKD_NOSIG(Ring, &gen->segRing);
  return TRUE;
}


/* GenParamCheck -- check consistency of generation parameters */

ATTRIBUTE_UNUSED
static Bool GenParamCheck(GenParamStruct *params)
{
  CHECKL(params != NULL);
  CHECKL(params->capacity > 0);
  CHECKL(params->mortality > 0.0);
  CHECKL(params->mortality < 1.0);
  return TRUE;
}


/* GenDescInit -- initialize a generation in a chain */

static void GenDescInit(GenDesc gen, GenParamStruct *params)
{
  AVER(gen != NULL);
  AVER(GenParamCheck(params));
  gen->zones = ZoneSetEMPTY;
  gen->capacity = params->capacity;
  gen->mortality = params->mortality;
  RingInit(&gen->locusRing);
  RingInit(&gen->segRing);
  gen->sig = GenDescSig;
  AVERT(GenDesc, gen);
}


/* GenDescFinish -- finish a generation in a chain */

static void GenDescFinish(GenDesc gen)
{
  AVERT(GenDesc, gen);
  RingFinish(&gen->locusRing);
  RingFinish(&gen->segRing);
  gen->sig = SigInvalid;
}


/* GenDescNewSize -- return effective size of generation */

Size GenDescNewSize(GenDesc gen)
{
  Size size = 0;
  Ring node, nextNode;

  AVERT(GenDesc, gen);

  RING_FOR(node, &gen->locusRing, nextNode) {
    PoolGen pgen = RING_ELT(PoolGen, genRing, node);
    AVERT(PoolGen, pgen);
    size += pgen->newSize;
  }
  return size;
}


/* GenDescTotalSize -- return total size of generation */

Size GenDescTotalSize(GenDesc gen)
{
  Size size = 0;
  Ring node, nextNode;

  AVERT(GenDesc, gen);

  RING_FOR(node, &gen->locusRing, nextNode) {
    PoolGen pgen = RING_ELT(PoolGen, genRing, node);
    AVERT(PoolGen, pgen);
    size += pgen->totalSize;
  }
  return size;
}


/* GenDescDescribe -- describe a generation in a chain */

Res GenDescDescribe(GenDesc gen, mps_lib_FILE *stream, Count depth)
{
  Res res;
  Ring node, nextNode;

  if (!TESTT(GenDesc, gen))
    return ResFAIL;
  if (stream == NULL)
    return ResFAIL;

  res = WriteF(stream, depth,
               "GenDesc $P {\n", (WriteFP)gen,
               "  zones $B\n", (WriteFB)gen->zones,
               "  capacity $W\n", (WriteFW)gen->capacity,
               "  mortality $D\n", (WriteFD)gen->mortality,
               NULL);
  if (res != ResOK)
    return res;

  RING_FOR(node, &gen->locusRing, nextNode) {
    PoolGen pgen = RING_ELT(PoolGen, genRing, node);
    res = PoolGenDescribe(pgen, stream, depth + 2);
    if (res != ResOK)
      return res;
  }

  res = WriteF(stream, depth, "} GenDesc $P\n", (WriteFP)gen, NULL);
  return res;
}


/* ChainInit -- initialize a generation chain */

static void ChainInit(ChainStruct *chain, Arena arena, GenDescStruct *gens,
                      Count genCount)
{
  AVER(chain != NULL);
  AVERT(Arena, arena);
  AVER(gens != NULL);
  AVER(genCount > 0);

  chain->arena = arena;
  RingInit(&chain->chainRing);
  chain->activeTraces = TraceSetEMPTY;
  chain->genCount = genCount;
  chain->gens = gens;
  chain->sig = ChainSig;

  AVERT(Chain, chain);

  RingAppend(&arena->chainRing, &chain->chainRing);
}


/* ChainCreate -- create a generation chain */

Res ChainCreate(Chain *chainReturn, Arena arena, size_t genCount,
                GenParamStruct *params)
{
  size_t i;
  Chain chain;
  GenDescStruct *gens;
  Res res;
  void *p;

  AVER(chainReturn != NULL);
  AVERT(Arena, arena);
  AVER(genCount > 0);
  AVER(params != NULL);

  res = ControlAlloc(&p, arena, genCount * sizeof(GenDescStruct));
  if (res != ResOK)
    return res;
  gens = (GenDescStruct *)p;

  for (i = 0; i < genCount; ++i)
    GenDescInit(&gens[i], params);

  res = ControlAlloc(&p, arena, sizeof(ChainStruct));
  if (res != ResOK)
    goto failChainAlloc;
  chain = (Chain)p;

  ChainInit(chain, arena, gens, genCount);

  *chainReturn = chain;
  return ResOK;

failChainAlloc:
  ControlFree(arena, gens, genCount * sizeof(GenDescStruct));
  return res;
}


/* ChainCheck -- check a chain */

Bool ChainCheck(Chain chain)
{
  size_t i;

  CHECKS(Chain, chain);
  CHECKU(Arena, chain->arena);
  CHECKD_NOSIG(Ring, &chain->chainRing);
  CHECKL(TraceSetCheck(chain->activeTraces));
  CHECKL(chain->genCount > 0);
  for (i = 0; i < chain->genCount; ++i) {
    CHECKD(GenDesc, &chain->gens[i]);
  }
  return TRUE;
}


/* ChainDestroy -- destroy a chain */

void ChainDestroy(Chain chain)
{
  Arena arena;
  size_t genCount;
  size_t i;

  AVERT(Chain, chain);
  AVER(chain->activeTraces == TraceSetEMPTY);

  arena = chain->arena;
  genCount = chain->genCount;
  RingRemove(&chain->chainRing);
  chain->sig = SigInvalid;
  for (i = 0; i < genCount; ++i)
    GenDescFinish(&chain->gens[i]);

  RingFinish(&chain->chainRing);

  ControlFree(arena, chain->gens, genCount * sizeof(GenDescStruct));
  ControlFree(arena, chain, sizeof(ChainStruct));
}


/* ChainGens -- return the number of generation in chain */

size_t ChainGens(Chain chain)
{
  AVERT(Chain, chain);
  return chain->genCount;
}


/* ChainGen -- return a generation in a chain, or the arena top generation */

GenDesc ChainGen(Chain chain, Index gen)
{
  AVERT(Chain, chain);
  AVER(gen <= chain->genCount);

  if (gen < chain->genCount)
    return &chain->gens[gen];
  else
    return &chain->arena->topGen;
}


<<<<<<< HEAD
=======
/* PoolGenAlloc -- allocate a segment in a pool generation and update
 * accounting
 */

Res PoolGenAlloc(Seg *segReturn, PoolGen pgen, SegClass klass, Size size,
                 ArgList args)
{
  LocusPrefStruct pref;
  Res res;
  Seg seg;
  ZoneSet zones, moreZones;
  Arena arena;
  GenDesc gen;

  AVER(segReturn != NULL);
  AVERT(PoolGen, pgen);
  AVERT(SegClass, klass);
  AVER(size > 0);
  AVERT(ArgList, args);

  arena = PoolArena(pgen->pool);
  gen = pgen->gen;
  zones = gen->zones;

  LocusPrefInit(&pref);
  pref.high = FALSE;
  pref.zones = zones;
  pref.avoid = ZoneSetBlacklist(arena);
  res = SegAlloc(&seg, klass, &pref, size, pgen->pool, args);
  if (res != ResOK)
    return res;

  moreZones = ZoneSetUnion(zones, ZoneSetOfSeg(arena, seg));
  gen->zones = moreZones;
  
  if (!ZoneSetSuper(zones, moreZones)) {
    /* Tracking the whole zoneset for each generation gives more
     * understandable telemetry than just reporting the added
     * zones. */
    EVENT3(ArenaGenZoneAdd, arena, gen, moreZones);
  }

  size = SegSize(seg);
  pgen->totalSize += size;
  ++ pgen->segs;
  pgen->freeSize += size;
  *segReturn = seg;
  return ResOK;
}


>>>>>>> 1115105a
/* ChainDeferral -- time until next ephemeral GC for this chain */

double ChainDeferral(Chain chain)
{
  double time = DBL_MAX;
  size_t i;

  AVERT(Chain, chain);

  if (chain->activeTraces == TraceSetEMPTY) {
    for (i = 0; i < chain->genCount; ++i) {
      double genTime = chain->gens[i].capacity * 1024.0
        - (double)GenDescNewSize(&chain->gens[i]);
      if (genTime < time)
        time = genTime;
    }
  }

  return time;
}


/* ChainStartGC -- called to notify start of GC for this chain */

void ChainStartGC(Chain chain, Trace trace)
{
  AVERT(Chain, chain);
  AVERT(Trace, trace);

  chain->activeTraces = TraceSetAdd(chain->activeTraces, trace);
}


/* ChainEndGC -- called to notify end of GC for this chain */

void ChainEndGC(Chain chain, Trace trace)
{
  AVERT(Chain, chain);
  AVERT(Trace, trace);

  chain->activeTraces = TraceSetDel(chain->activeTraces, trace);
}


/* ChainDescribe -- describe a chain */

Res ChainDescribe(Chain chain, mps_lib_FILE *stream, Count depth)
{
  Res res;
  size_t i;

  if (!TESTT(Chain, chain))
    return ResFAIL;
  if (stream == NULL)
    return ResFAIL;

  res = WriteF(stream, depth,
               "Chain $P {\n", (WriteFP)chain,
               "  arena $P\n", (WriteFP)chain->arena,
               "  activeTraces $B\n", (WriteFB)chain->activeTraces,
               NULL);
  if (res != ResOK)
    return res;

  for (i = 0; i < chain->genCount; ++i) {
    res = GenDescDescribe(&chain->gens[i], stream, depth + 2);
    if (res != ResOK)
      return res;
  }

  res = WriteF(stream, depth,
               "} Chain $P\n", (WriteFP)chain,
               NULL);
  return res;
}


/* PoolGenInit -- initialize a PoolGen */

Res PoolGenInit(PoolGen pgen, GenDesc gen, Pool pool)
{
  /* Can't check pgen, because it's not been initialized. */
  AVER(pgen != NULL);
  AVERT(GenDesc, gen);
  AVERT(Pool, pool);
  AVER(PoolHasAttr(pool, AttrGC));

  pgen->pool = pool;
  pgen->gen = gen;
  RingInit(&pgen->genRing);
  pgen->segs = 0;
  pgen->totalSize = 0;
  pgen->freeSize = 0;
  pgen->bufferedSize = 0;
  pgen->newSize = 0;
  pgen->oldSize = 0;
  pgen->newDeferredSize = 0;
  pgen->oldDeferredSize = 0;
  pgen->sig = PoolGenSig;
  AVERT(PoolGen, pgen);

  RingAppend(&gen->locusRing, &pgen->genRing);
  return ResOK;
}


/* PoolGenFinish -- finish a PoolGen */

void PoolGenFinish(PoolGen pgen)
{
  AVERT(PoolGen, pgen);
  AVER(pgen->segs == 0);
  AVER(pgen->totalSize == 0);
  AVER(pgen->freeSize == 0);
  AVER(pgen->bufferedSize == 0);
  AVER(pgen->newSize == 0);
  AVER(pgen->newDeferredSize == 0);
  AVER(pgen->oldSize == 0);
  AVER(pgen->oldDeferredSize == 0);

  pgen->sig = SigInvalid;
  RingRemove(&pgen->genRing);
}


/* PoolGenCheck -- check a PoolGen */

Bool PoolGenCheck(PoolGen pgen)
{
  CHECKS(PoolGen, pgen);
  /* nothing to check about serial */
  CHECKU(Pool, pgen->pool);
  CHECKU(GenDesc, pgen->gen);
  CHECKD_NOSIG(Ring, &pgen->genRing);
  CHECKL((pgen->totalSize == 0) == (pgen->segs == 0));
  CHECKL(pgen->totalSize >= pgen->segs * ArenaGrainSize(PoolArena(pgen->pool)));
  CHECKL(pgen->totalSize == pgen->freeSize + pgen->bufferedSize
         + pgen->newSize + pgen->oldSize
         + pgen->newDeferredSize + pgen->oldDeferredSize);
  return TRUE;
}


/* PoolGenAccountForAlloc -- accounting for allocation of a segment */

static void PoolGenAccountForAlloc(PoolGen pgen, Size size)
{
  pgen->totalSize += size;
  ++ pgen->segs;
  pgen->freeSize += size;
}  


/* PoolGenAlloc -- allocate a segment in a pool generation
 *
 * Allocate a GCSeg, attach it to the generation, and update the
 * accounting.
 */

Res PoolGenAlloc(Seg *segReturn, PoolGen pgen, SegClass class, Size size,
                 ArgList args)
{
  LocusPrefStruct pref;
  Res res;
  Seg seg;
  ZoneSet zones, moreZones;
  Arena arena;
  GenDesc gen;

  AVER(segReturn != NULL);
  AVERT(PoolGen, pgen);
  AVERT(SegClass, class);
  AVER(size > 0);
  AVERT(ArgList, args);

  arena = PoolArena(pgen->pool);
  gen = pgen->gen;
  zones = gen->zones;

  LocusPrefInit(&pref);
  pref.high = FALSE;
  pref.zones = zones;
  pref.avoid = ZoneSetBlacklist(arena);
  res = SegAlloc(&seg, class, &pref, size, pgen->pool, args);
  if (res != ResOK)
    return res;

  AVER(SegIsGC(seg));
  RingAppend(&gen->segRing, &SegGCSeg(seg)->genRing);

  moreZones = ZoneSetUnion(zones, ZoneSetOfSeg(arena, seg));
  gen->zones = moreZones;
  
  if (!ZoneSetSuper(zones, moreZones)) {
    /* Tracking the whole zoneset for each generation gives more
     * understandable telemetry than just reporting the added
     * zones. */
    EVENT3(ArenaGenZoneAdd, arena, gen, moreZones);
  }

  PoolGenAccountForAlloc(pgen, SegSize(seg));

  *segReturn = seg;
  return ResOK;
}


/* PoolGenAccountForFill -- accounting for allocation within a segment
 *
 * Call this when the pool allocates memory to the client program via
 * BufferFill.
 *
 * See <design/strategy/#accounting.op.fill>
 */

void PoolGenAccountForFill(PoolGen pgen, Size size)
{
  AVERT(PoolGen, pgen);

  AVER(pgen->freeSize >= size);
  pgen->freeSize -= size;
  pgen->bufferedSize += size;
}


/* PoolGenAccountForEmpty -- accounting for emptying a buffer
 *
 * Call this when the client program returns memory to the pool via
 * BufferEmpty. The deferred flag indicates whether the accounting of
 * the used memory (for the purpose of scheduling collections) should
 * be deferred until later.
 *
 * See <design/strategy/#accounting.op.empty>
 */

void PoolGenAccountForEmpty(PoolGen pgen, Size used, Size unused, Bool deferred)
{
  AVERT(PoolGen, pgen);
  AVERT(Bool, deferred);

  AVER(pgen->bufferedSize >= used + unused);
  pgen->bufferedSize -= used + unused;
  if (deferred) {
    pgen->newDeferredSize += used;
  } else {
    pgen->newSize += used;
  }
  pgen->freeSize += unused;
}


/* PoolGenAccountForAge -- accounting for condemning
 *
 * Call this when memory is condemned via PoolWhiten. The parameters
 * specify the amount of memory that was buffered/new and is now being
 * condemned for the first time. The deferred flag is as for
 * PoolGenAccountForEmpty.
 *
 * See <design/strategy/#accounting.op.age>
 */

void PoolGenAccountForAge(PoolGen pgen, Size wasBuffered, Size wasNew,
                          Bool deferred)
{
  AVERT(PoolGen, pgen);
  AVERT(Bool, deferred);

  AVER(pgen->bufferedSize >= wasBuffered);
  pgen->bufferedSize -= wasBuffered;
  if (deferred) {
    AVER(pgen->newDeferredSize >= wasNew);
    pgen->newDeferredSize -= wasNew;
    pgen->oldDeferredSize += wasBuffered + wasNew;
  } else {
    AVER(pgen->newSize >= wasNew);
    pgen->newSize -= wasNew;
    pgen->oldSize += wasBuffered + wasNew;
  }
}


/* PoolGenAccountForReclaim -- accounting for reclaiming
 *
 * Call this when reclaiming memory, passing the amount of memory that
 * was reclaimed. The deferred flag is as for PoolGenAccountForEmpty.
 *
 * See <design/strategy/#accounting.op.reclaim>
 */

void PoolGenAccountForReclaim(PoolGen pgen, Size reclaimed, Bool deferred)
{
  AVERT(PoolGen, pgen);
  AVERT(Bool, deferred);

  if (deferred) {
    AVER(pgen->oldDeferredSize >= reclaimed);
    pgen->oldDeferredSize -= reclaimed;
  } else {
    AVER(pgen->oldSize >= reclaimed);
    pgen->oldSize -= reclaimed;
  }
  pgen->freeSize += reclaimed;
}


/* PoolGenUndefer -- finish deferring accounting
 *
 * Call this when exiting ramp mode, passing the amount of old
 * (condemned at least once) and new (never condemned) memory whose
 * accounting was deferred (for example, during a ramp).
 *
 * See <design/strategy/#accounting.op.undefer>
 */

void PoolGenUndefer(PoolGen pgen, Size oldSize, Size newSize)
{
  AVERT(PoolGen, pgen);
  AVER(pgen->oldDeferredSize >= oldSize);
  pgen->oldDeferredSize -= oldSize;
  pgen->oldSize += oldSize;
  AVER(pgen->newDeferredSize >= newSize);
  pgen->newDeferredSize -= newSize;
  pgen->newSize += newSize;
}


/* PoolGenAccountForSegSplit -- accounting for splitting a segment */

void PoolGenAccountForSegSplit(PoolGen pgen)
{
  AVERT(PoolGen, pgen);
  AVER(pgen->segs >= 1);   /* must be at least one segment to split */
  ++ pgen->segs;
}


/* PoolGenAccountForSegMerge -- accounting for merging a segment */

void PoolGenAccountForSegMerge(PoolGen pgen)
{
  AVERT(PoolGen, pgen);
  AVER(pgen->segs >= 2);  /* must be at least two segments to merge */
  -- pgen->segs;
}


/* PoolGenAccountForFree -- accounting for the freeing of a segment */

static void PoolGenAccountForFree(PoolGen pgen, Size size,
                                  Size oldSize, Size newSize,
                                  Bool deferred)
{
  /* Pretend to age and reclaim the contents of the segment to ensure
   * that the entire segment is accounted as free. */
  PoolGenAccountForAge(pgen, 0, newSize, deferred);
  PoolGenAccountForReclaim(pgen, oldSize + newSize, deferred);

  AVER(pgen->totalSize >= size);
  pgen->totalSize -= size;
  AVER(pgen->segs > 0);
  -- pgen->segs;
  AVER(pgen->freeSize >= size);
  pgen->freeSize -= size;
}


/* PoolGenFree -- free a segment and update accounting
 *
 * Pass the amount of memory in the segment that is accounted as free,
 * old, or new, respectively. The deferred flag is as for
 * PoolGenAccountForEmpty.
 *
 * See <design/strategy/#accounting.op.free>
 */

void PoolGenFree(PoolGen pgen, Seg seg, Size freeSize, Size oldSize,
                 Size newSize, Bool deferred)
{
  Size size;

  AVERT(PoolGen, pgen);
  AVERT(Seg, seg);

  size = SegSize(seg);
  AVER(freeSize + oldSize + newSize == size);

  PoolGenAccountForFree(pgen, size, oldSize, newSize, deferred);

  AVER(SegIsGC(seg));
  RingRemove(&SegGCSeg(seg)->genRing);

  SegFree(seg);
}


/* PoolGenDescribe -- describe a PoolGen */

Res PoolGenDescribe(PoolGen pgen, mps_lib_FILE *stream, Count depth)
{
  Res res;
  PoolClass poolClass;

  if (!TESTT(PoolGen, pgen))
    return ResPARAM;
  if (stream == NULL)
    return ResPARAM;

  poolClass = ClassOfPoly(Pool, pgen->pool);
  
  res = WriteF(stream, depth,
               "PoolGen $P {\n", (WriteFP)pgen,
               "  pool $P ($U) \"$S\"\n",
               (WriteFP)pgen->pool, (WriteFU)pgen->pool->serial,
               (WriteFS)ClassName(poolClass),
               "  segs $U\n", (WriteFU)pgen->segs,
               "  totalSize $U\n", (WriteFU)pgen->totalSize,
               "  freeSize $U\n", (WriteFU)pgen->freeSize,
               "  bufferedSize $U\n", (WriteFU)pgen->bufferedSize,
               "  oldSize $U\n", (WriteFU)pgen->oldSize,
               "  oldDeferredSize $U\n", (WriteFU)pgen->oldDeferredSize,
               "  newSize $U\n", (WriteFU)pgen->newSize,
               "  newDeferredSize $U\n", (WriteFU)pgen->newDeferredSize,
               "} PoolGen $P\n", (WriteFP)pgen,
               NULL);
  return res;
}


/* LocusInit -- initialize the locus module */

void LocusInit(Arena arena)
{
  GenDesc gen = &arena->topGen;

  /* Can't check arena, because it's not been inited. */

  /* TODO: The mortality estimate here is unjustifiable.  Dynamic generation
     decision making needs to be improved and this constant removed. */
  gen->zones = ZoneSetEMPTY;
  gen->capacity = 0; /* unused */
  gen->mortality = 0.51;
  RingInit(&gen->locusRing);
  RingInit(&gen->segRing);
  gen->sig = GenDescSig;
  AVERT(GenDesc, gen);
}


/* LocusFinish -- finish the locus module */

void LocusFinish(Arena arena)
{
  GenDesc gen = &arena->topGen;

  /* Can't check arena, because it's being finished. */

  gen->sig = SigInvalid;
  RingFinish(&gen->locusRing);
}


/* LocusCheck -- check the locus module */

Bool LocusCheck(Arena arena)
{
  /* Can't check arena, because this is part of ArenaCheck. */
  CHECKD(GenDesc, &arena->topGen);
  return TRUE;
}


/* C. COPYRIGHT AND LICENSE
 *
 * Copyright (C) 2001-2016 Ravenbrook Limited <http://www.ravenbrook.com/>.
 * All rights reserved.  This is an open source license.  Contact
 * Ravenbrook for commercial licensing options.
 * 
 * Redistribution and use in source and binary forms, with or without
 * modification, are permitted provided that the following conditions are
 * met:
 * 
 * 1. Redistributions of source code must retain the above copyright
 * notice, this list of conditions and the following disclaimer.
 * 
 * 2. Redistributions in binary form must reproduce the above copyright
 * notice, this list of conditions and the following disclaimer in the
 * documentation and/or other materials provided with the distribution.
 * 
 * 3. Redistributions in any form must be accompanied by information on how
 * to obtain complete source code for this software and any accompanying
 * software that uses this software.  The source code must either be
 * included in the distribution or be available for no more than the cost
 * of distribution plus a nominal fee, and must be freely redistributable
 * under reasonable conditions.  For an executable file, complete source
 * code means the source code for all modules it contains. It does not
 * include source code for modules or files that typically accompany the
 * major components of the operating system on which the executable file
 * runs.
 * 
 * THIS SOFTWARE IS PROVIDED BY THE COPYRIGHT HOLDERS AND CONTRIBUTORS "AS
 * IS" AND ANY EXPRESS OR IMPLIED WARRANTIES, INCLUDING, BUT NOT LIMITED
 * TO, THE IMPLIED WARRANTIES OF MERCHANTABILITY, FITNESS FOR A PARTICULAR
 * PURPOSE, OR NON-INFRINGEMENT, ARE DISCLAIMED. IN NO EVENT SHALL THE
 * COPYRIGHT HOLDERS AND CONTRIBUTORS BE LIABLE FOR ANY DIRECT, INDIRECT,
 * INCIDENTAL, SPECIAL, EXEMPLARY, OR CONSEQUENTIAL DAMAGES (INCLUDING, BUT
 * NOT LIMITED TO, PROCUREMENT OF SUBSTITUTE GOODS OR SERVICES; LOSS OF
 * USE, DATA, OR PROFITS; OR BUSINESS INTERRUPTION) HOWEVER CAUSED AND ON
 * ANY THEORY OF LIABILITY, WHETHER IN CONTRACT, STRICT LIABILITY, OR TORT
 * (INCLUDING NEGLIGENCE OR OTHERWISE) ARISING IN ANY WAY OUT OF THE USE OF
 * THIS SOFTWARE, EVEN IF ADVISED OF THE POSSIBILITY OF SUCH DAMAGE.
 */<|MERGE_RESOLUTION|>--- conflicted
+++ resolved
@@ -354,60 +354,6 @@
 }
 
 
-<<<<<<< HEAD
-=======
-/* PoolGenAlloc -- allocate a segment in a pool generation and update
- * accounting
- */
-
-Res PoolGenAlloc(Seg *segReturn, PoolGen pgen, SegClass klass, Size size,
-                 ArgList args)
-{
-  LocusPrefStruct pref;
-  Res res;
-  Seg seg;
-  ZoneSet zones, moreZones;
-  Arena arena;
-  GenDesc gen;
-
-  AVER(segReturn != NULL);
-  AVERT(PoolGen, pgen);
-  AVERT(SegClass, klass);
-  AVER(size > 0);
-  AVERT(ArgList, args);
-
-  arena = PoolArena(pgen->pool);
-  gen = pgen->gen;
-  zones = gen->zones;
-
-  LocusPrefInit(&pref);
-  pref.high = FALSE;
-  pref.zones = zones;
-  pref.avoid = ZoneSetBlacklist(arena);
-  res = SegAlloc(&seg, klass, &pref, size, pgen->pool, args);
-  if (res != ResOK)
-    return res;
-
-  moreZones = ZoneSetUnion(zones, ZoneSetOfSeg(arena, seg));
-  gen->zones = moreZones;
-  
-  if (!ZoneSetSuper(zones, moreZones)) {
-    /* Tracking the whole zoneset for each generation gives more
-     * understandable telemetry than just reporting the added
-     * zones. */
-    EVENT3(ArenaGenZoneAdd, arena, gen, moreZones);
-  }
-
-  size = SegSize(seg);
-  pgen->totalSize += size;
-  ++ pgen->segs;
-  pgen->freeSize += size;
-  *segReturn = seg;
-  return ResOK;
-}
-
-
->>>>>>> 1115105a
 /* ChainDeferral -- time until next ephemeral GC for this chain */
 
 double ChainDeferral(Chain chain)
@@ -595,7 +541,6 @@
   if (res != ResOK)
     return res;
 
-  AVER(SegIsGC(seg));
   RingAppend(&gen->segRing, &SegGCSeg(seg)->genRing);
 
   moreZones = ZoneSetUnion(zones, ZoneSetOfSeg(arena, seg));
@@ -796,7 +741,6 @@
 
   PoolGenAccountForFree(pgen, size, oldSize, newSize, deferred);
 
-  AVER(SegIsGC(seg));
   RingRemove(&SegGCSeg(seg)->genRing);
 
   SegFree(seg);
