--- conflicted
+++ resolved
@@ -97,15 +97,10 @@
   if (unitSize < UNIT_MIN)
     unitSize = UNIT_MIN;
   unitSize = SizeAlignUp(unitSize, MPS_PF_ALIGN);
-<<<<<<< HEAD
-  if (extendBy < sizeof(RingStruct) + unitSize)
-    extendBy = unitSize;
-=======
   ringSize = SizeAlignUp(sizeof(RingStruct), MPS_PF_ALIGN);
   minExtendBy = ringSize + unitSize;
   if (extendBy < minExtendBy)
     extendBy = minExtendBy;
->>>>>>> 8ba262a1
 
   extendBy = SizeArenaGrains(extendBy, arena);
 
@@ -133,29 +128,16 @@
 void MFSFinishExtents(Pool pool, MFSExtentVisitor visitor,
                       void *closure)
 {
-<<<<<<< HEAD
-  MFS mfs;
-  Ring ring, node, next;
-
-  AVERT(Pool, pool);
-  mfs = PoolPoolMFS(pool);
-  AVERT(MFS, mfs);
-=======
   MFS mfs = MustBeA(MFSPool, pool);
   Ring ring, node, next;
 
   AVER(FUNCHECK(visitor));
   /* Can't check closure */
->>>>>>> 8ba262a1
 
   ring = &mfs->extentRing;
   node = RingNext(ring);
   RING_FOR(node, ring, next) {
-<<<<<<< HEAD
-    Addr base = (Addr)node;
-=======
     Addr base = (Addr)node;     /* See .ring-node.at-base. */
->>>>>>> 8ba262a1
     RingRemove(node);
     visitor(pool, base, mfs->extendBy, closure);
   }
@@ -186,11 +168,7 @@
 
 void MFSExtend(Pool pool, Addr base, Addr limit)
 {
-<<<<<<< HEAD
-  MFS mfs;
-=======
-  MFS mfs = MustBeA(MFSPool, pool);
->>>>>>> 8ba262a1
+  MFS mfs = MustBeA(MFSPool, pool);
   Word i, unitsPerExtent;
   Size size;
   Size unitSize;
@@ -206,30 +184,19 @@
      being inserted from elsewhere then it must have been set up correctly. */
   AVER(PoolHasAddr(pool, base));
 
-<<<<<<< HEAD
-  /* Store an extent ring node at the start of the extent.  The MFS
-     pool can't keep control structures in another pool because it is
-     used at boostrap as the first pool. */
-=======
   /* .ring-node.at-base: Store the extent ring node at the base of the
      extent. This transgresses the rule that pools should allocate
      control structures from another pool, because an MFS is required
      during bootstrap when no other pools are available. See
      <design/poolmfs/#impl.extent-ring.justify> */
->>>>>>> 8ba262a1
   mfsRing = (Ring)base;
   RingInit(mfsRing);
   RingAppend(&mfs->extentRing, mfsRing);
 
-<<<<<<< HEAD
-  base = AddrAdd(base, sizeof(RingStruct));
-  size -= sizeof(RingStruct);
-=======
   ringSize = SizeAlignUp(sizeof(RingStruct), MPS_PF_ALIGN);
   base = AddrAdd(base, ringSize);
   AVER(base < limit);
   size = AddrOffset(base, limit);
->>>>>>> 8ba262a1
 
   /* Update accounting */
   mfs->total += size;
@@ -356,30 +323,12 @@
   MFS mfs = CouldBeA(MFSPool, pool);
   Res res;
 
-<<<<<<< HEAD
-  AVERT(Pool, pool);
-  mfs = PoolPoolMFS(pool);
-  AVERT(MFS, mfs);
-
-  AVER(stream != NULL);
-
-  res = WriteF(stream, depth,
-               "unroundedUnitSize $W\n", (WriteFW)mfs->unroundedUnitSize,
-               "extendBy $W\n", (WriteFW)mfs->extendBy,
-               "extendSelf $S\n", WriteFYesNo(mfs->extendSelf),
-               "unitSize $W\n", (WriteFW)mfs->unitSize,
-               "freeList $P\n", (WriteFP)mfs->freeList,
-               "total $W\n", (WriteFW)mfs->total,
-               "free $W\n", (WriteFW)mfs->free,
-               NULL);
-=======
   if (!TESTC(MFSPool, mfs))
     return ResPARAM;
   if (stream == NULL)
     return ResPARAM;
 
   res = NextMethod(Inst, MFSPool, describe)(inst, stream, depth);
->>>>>>> 8ba262a1
   if (res != ResOK)
     return res;
 
