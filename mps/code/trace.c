--- conflicted
+++ resolved
@@ -1328,25 +1328,13 @@
   }
 
   tract = PageTract(&chunk->pageTable[i]);
-<<<<<<< HEAD
   if (!TRACT_SEG(&seg, tract)) {
     /* Reference points to a tract but not a segment, so it can't be white. */
-=======
+    goto done;
+  }
+
   /* See <walk.c#roots-walk.second-stage> for where we arrange to fool
      this test when walking references in the roots. */
-  if (TraceSetInter(TractWhite(tract), ss->traces) == TraceSetEMPTY) {
-    /* Reference points to a tract that is not white for any of the
-     * active traces. See <design/trace/#fix.tractofaddr> */
-    STATISTIC({
-      if (TRACT_SEG(&seg, tract)) {
-        ++ss->segRefCount;
-        EVENT1(TraceFixSeg, seg);
-      }
-    });
->>>>>>> 1f68d454
-    goto done;
-  }
-
   if (TraceSetInter(SegWhite(seg), ss->traces) == TraceSetEMPTY) {
     /* Reference points to a segment that is not white for any of the
      * active traces. See <design/trace/#fix.tractofaddr> */
