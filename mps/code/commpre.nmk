--- conflicted
+++ resolved
@@ -51,22 +51,11 @@
 
 LIB_TARGETS=mps.lib
 
-<<<<<<< HEAD
-# If it is suitable for running regularly (for example, after every
-# build) as an automated test case, add it to AUTO_TEST_TARGETS.
-
-AUTO_TEST_TARGETS=abqtest.exe airtest.exe amcss.exe amcsshe.exe         \
-    amsss.exe amssshe.exe apss.exe arenacv.exe awlut.exe awluthe.exe    \
-    btcv.exe exposet0.exe expt825.exe fbmtest.exe finalcv.exe           \
-    finaltest.exe fotest.exe locbwcss.exe lockcov.exe lockutw3.exe      \
-    locusss.exe locv.exe messtest.exe mpmss.exe mpsicv.exe              \
-    mv2test.exe poolncv.exe qs.exe sacss.exe segsmss.exe steptest.exe   \
-    walkt0.exe zmess.exe
-=======
 # Test cases go in TEST_TARGETS.
 
 TEST_TARGETS=\
     abqtest.exe \
+    airtest.exe \
     amcss.exe \
     amcsshe.exe \
     amsss.exe \
@@ -92,6 +81,7 @@
     mpmss.exe \
     mpsicv.exe \
     mv2test.exe \
+    nailboardtest.exe \
     poolncv.exe \
     qs.exe \
     sacss.exe \
@@ -101,7 +91,6 @@
     walkt0.exe \
     zcoll.exe \
     zmess.exe
->>>>>>> f0bf4bc9
 
 # Stand-alone programs go in EXTRA_TARGETS if they should always be
 # built, or in OPTIONAL_TARGETS if they should only be built if 
@@ -124,15 +113,6 @@
 #
 # %%PART: When adding a new part, add the sources for the new part here.
 
-<<<<<<< HEAD
-MPMCOMMON = <abq> <arena> <arenacl> <arenavm> <arg> <boot> <bt>         \
-    <buffer> <cbs> <dbgpool> <dbgpooli> <event> <format> <freelist>     \
-    <global> <ld> <lockw3> <locus> <message> <meter> <mpm> <mpsi>       \
-    <mpsiw3> <nailboard> <pool> <poolabs> <poolmfs> <poolmrg>           \
-    <poolmv2> <poolmv> <protocol> <protw3> <range> <ref> <reserv>       \
-    <ring> <root> <sa> <sac> <seg> <shield> <splay> <ss> <table>        \
-    <thw3> <trace> <traceanc> <tract> <tree> <vmw3> <walk>
-=======
 MPMCOMMON=\
     <abq> \
     <arena> \
@@ -157,6 +137,7 @@
     <mpm> \
     <mpsi> \
     <mpsiw3> \
+    <nailboard> \
     <pool> \
     <poolabs> \
     <poolmfs> \
@@ -184,7 +165,6 @@
     <tree> \
     <vmw3> \
     <walk>
->>>>>>> f0bf4bc9
 PLINTH = <mpsliban> <mpsioan>
 AMC = <poolamc>
 AMS = <poolams> <poolamsi>
