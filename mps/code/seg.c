--- conflicted
+++ resolved
@@ -1183,9 +1183,6 @@
 }
 
 
-<<<<<<< HEAD
-/* Class GCSeg -- collectable segment class */
-=======
 /* segNoAccess -- access method for non-GC segs
  *
  * Should be used (for the access method) by segment classes which do
@@ -1330,7 +1327,7 @@
 }
 
 
-/* segNoGreyen -- blacken method for non-GC segs */
+/* segNoBlacken -- blacken method for non-GC segs */
 
 static void segNoBlacken(Seg seg, TraceSet traceSet)
 {
@@ -1391,10 +1388,7 @@
 }
 
 
-/* Class GCSeg -- Segment class with GC support
- */
->>>>>>> 9013f774
-
+/* Class GCSeg -- collectable segment class */
 
 /* GCSegCheck -- check the integrity of a GCSeg */
 
@@ -2072,8 +2066,8 @@
   CHECKL(FUNCHECK(klass->walk));
 
   /* Check that segment classes override sets of related methods. */
-  CHECKL((klass->init == SegAbsInit)
-         == (klass->instClassStruct.finish == SegAbsFinish));
+  CHECKL((klass->init == segAbsInit)
+         == (klass->instClassStruct.finish == segAbsFinish));
   CHECKL((klass->init == gcSegInit)
          == (klass->instClassStruct.finish == gcSegFinish));
   CHECKL((klass->merge == segTrivMerge) == (klass->split == segTrivSplit));
