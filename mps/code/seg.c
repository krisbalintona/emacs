--- conflicted
+++ resolved
@@ -1091,12 +1091,9 @@
   gcseg->summary = RefSetEMPTY;
   gcseg->buffer = NULL;
   RingInit(&gcseg->greyRing);
-<<<<<<< HEAD
   RingInit(&gcseg->genRing);
-=======
 
   SetClassOfPoly(seg, CLASS(GCSeg));
->>>>>>> 1115105a
   gcseg->sig = GCSegSig;
   AVERC(GCSeg, gcseg);
 
@@ -1506,7 +1503,6 @@
   AVERT(Seg, seg);
   AVER(segHi != NULL);  /* can't check fully, it's not initialized */
   gcseg = SegGCSeg(seg);
-  gcsegHi = SegGCSeg(segHi);
   AVERT(GCSeg, gcseg);
   AVER(base < mid);
   AVER(mid < limit);
@@ -1530,6 +1526,7 @@
     goto failSuper;
 
   /* Full initialization for segHi. */
+  gcsegHi = SegGCSeg(segHi);
   gcsegHi->summary = gcseg->summary;
   gcsegHi->buffer = NULL;
   RingInit(&gcsegHi->greyRing);
