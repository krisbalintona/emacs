/* amsss.c: POOL CLASS AMS STRESS TEST
 *
 * $Id$
 * Copyright (c) 2001-2014 Ravenbrook Limited.  See end of file for license.
 * Portions copyright (c) 2002 Global Graphics Software.
 *
 * .design: Adapted from amcss.c, but not counting collections, just
 * total size of objects allocated (because epoch doesn't increment when
 * AMS is collected).  */

#include "fmtdy.h"
#include "fmtdytst.h"
#include "testlib.h"
#include "mpslib.h"
#include "mpscams.h"
#include "mpsavm.h"
#include "mpstd.h"
#include "mps.h"

#include <stdio.h> /* fflush, printf */


#define exactRootsCOUNT 50
#define ambigRootsCOUNT 100
/* This is enough for three GCs. */
#define totalSizeMAX    800 * (size_t)1024
#define totalSizeSTEP   200 * (size_t)1024
/* objNULL needs to be odd so that it's ignored in exactRoots. */
#define objNULL         ((mps_addr_t)MPS_WORD_CONST(0xDECEA5ED))
#define testArenaSIZE   ((size_t)1<<20)
#define initTestFREQ    3000
#define splatTestFREQ   6000
static mps_gen_param_s testChain[1] = { { 160, 0.90 } };


static mps_arena_t arena;
static mps_ap_t ap;
static mps_addr_t exactRoots[exactRootsCOUNT];
static mps_addr_t ambigRoots[ambigRootsCOUNT];
static size_t totalSize = 0;


/* report - report statistics from any messages */

static void report(void)
{
  static int nStart = 0;
  static int nComplete = 0;
  mps_message_type_t type;

  while(mps_message_queue_type(&type, arena)) {
    mps_message_t message;

    cdie(mps_message_get(&message, arena, type), "message get");

    if (type == mps_message_type_gc_start()) {
      printf("\nCollection start %d.  Because:\n", ++nStart);
      printf("%s\n", mps_message_gc_start_why(arena, message));

    } else if (type == mps_message_type_gc()) {
      size_t live, condemned, not_condemned;

      live = mps_message_gc_live_size(arena, message);
      condemned = mps_message_gc_condemned_size(arena, message);
      not_condemned = mps_message_gc_not_condemned_size(arena, message);

      printf("\nCollection complete %d:\n", ++nComplete);
      printf("live %"PRIuLONGEST"\n", (ulongest_t)live);
      printf("condemned %"PRIuLONGEST"\n", (ulongest_t)condemned);
      printf("not_condemned %"PRIuLONGEST"\n", (ulongest_t)not_condemned);

    } else {
      cdie(0, "unknown message type");
    }

    mps_message_discard(arena, message);
  }

  return;
}


/* make -- object allocation and init */

static mps_addr_t make(void)
{
  size_t length = rnd() % 20, size = (length+2) * sizeof(mps_word_t);
  mps_addr_t p;
  mps_res_t res;

  do {
    MPS_RESERVE_BLOCK(res, p, ap, size);
    if (res)
      die(res, "MPS_RESERVE_BLOCK");
    res = dylan_init(p, size, exactRoots, exactRootsCOUNT);
    if (res)
      die(res, "dylan_init");
  } while(!mps_commit(ap, p, size));

  totalSize += size;
  return p;
}


/* test -- the actual stress test */

static mps_pool_debug_option_s freecheckOptions =
<<<<<<< HEAD
  { NULL, 0, (void *)"Dead", 4 };
=======
  { NULL, 0, "Dead", 4 };
>>>>>>> 0253f20e

static void test_pool(mps_class_t pool_class, mps_arg_s args[],
                      mps_bool_t haveAmbiguous)
{
  mps_pool_t pool;
  mps_root_t exactRoot, ambigRoot = NULL;
  size_t lastStep = 0, i, r;
  unsigned long objs;
  mps_ap_t busy_ap;
  mps_addr_t busy_init;

  die(mps_pool_create_k(&pool, arena, pool_class, args), "pool_create");
  die(mps_ap_create(&ap, pool, mps_rank_exact()), "BufferCreate");
  die(mps_ap_create(&busy_ap, pool, mps_rank_exact()), "BufferCreate 2");

  for(i = 0; i < exactRootsCOUNT; ++i)
    exactRoots[i] = objNULL;
  if (haveAmbiguous)
    for(i = 0; i < ambigRootsCOUNT; ++i)
      ambigRoots[i] = rnd_addr();

  die(mps_root_create_table_masked(&exactRoot, arena,
                                   mps_rank_exact(), (mps_rm_t)0,
                                   &exactRoots[0], exactRootsCOUNT,
                                   (mps_word_t)1),
      "root_create_table(exact)");
  if (haveAmbiguous)
    die(mps_root_create_table(&ambigRoot, arena,
                              mps_rank_ambig(), (mps_rm_t)0,
                              &ambigRoots[0], ambigRootsCOUNT),
        "root_create_table(ambig)");

  /* create an ap, and leave it busy */
  die(mps_reserve(&busy_init, busy_ap, 64), "mps_reserve busy");

  objs = 0; totalSize = 0;
  while(totalSize < totalSizeMAX) {
    if (totalSize > lastStep + totalSizeSTEP) {
      lastStep = totalSize;
      printf("\nSize %"PRIuLONGEST" bytes, %lu objects.\n",
             (ulongest_t)totalSize, objs);
      (void)fflush(stdout);
      for(i = 0; i < exactRootsCOUNT; ++i)
        cdie(exactRoots[i] == objNULL || dylan_check(exactRoots[i]),
             "all roots check");
    }

    r = (size_t)rnd();
    if (!haveAmbiguous || (r & 1)) {
      i = (r >> 1) % exactRootsCOUNT;
      if (exactRoots[i] != objNULL)
        cdie(dylan_check(exactRoots[i]), "dying root check");
      exactRoots[i] = make();
      if (exactRoots[(exactRootsCOUNT-1) - i] != objNULL)
        dylan_write(exactRoots[(exactRootsCOUNT-1) - i],
                    exactRoots, exactRootsCOUNT);
    } else {
      i = (r >> 1) % ambigRootsCOUNT;
      ambigRoots[(ambigRootsCOUNT-1) - i] = make();
      /* Create random interior pointers */
      ambigRoots[i] = (mps_addr_t)((char *)(ambigRoots[i/2]) + 1);
    }

    if (rnd() % initTestFREQ == 0)
      *(int*)busy_init = -1; /* check that the buffer is still there */

    if (rnd() % splatTestFREQ == 0)
      mps_pool_check_free_space(pool);

    ++objs;
    if (objs % 256 == 0) {
      printf(".");
      report();
      (void)fflush(stdout);
    }
  }

  (void)mps_commit(busy_ap, busy_init, 64);
  mps_ap_destroy(busy_ap);
  mps_ap_destroy(ap);
  mps_root_destroy(exactRoot);
  if (haveAmbiguous)
    mps_root_destroy(ambigRoot);

  mps_pool_destroy(pool);
}


int main(int argc, char *argv[])
{
  int i;
  mps_thr_t thread;
  mps_fmt_t format;
  mps_chain_t chain;

  testlib_init(argc, argv);

  die(mps_arena_create(&arena, mps_arena_class_vm(), testArenaSIZE),
      "arena_create");
  die(mps_arena_commit_limit_set(arena, 2 * testArenaSIZE), "commit_limit_set");

  mps_message_type_enable(arena, mps_message_type_gc_start());
  mps_message_type_enable(arena, mps_message_type_gc());
  die(mps_thread_reg(&thread, arena), "thread_reg");
  die(mps_fmt_create_A(&format, arena, dylan_fmt_A()), "fmt_create");
  die(mps_chain_create(&chain, arena, 1, testChain), "chain_create");

  for (i = 0; i < 8; i++) {
    int debug = i % 2;
    int ownChain = (i / 2) % 2;
    int ambig = (i / 4) % 2;
    printf("\n\n*** AMS%s with %sCHAIN and %sSUPPORT_AMBIGUOUS\n",
           debug ? " Debug" : "",
           ownChain ? "" : "!",
           ambig ? "" : "!");
    MPS_ARGS_BEGIN(args) {
      MPS_ARGS_ADD(args, MPS_KEY_FORMAT, format);
      if (ownChain)
        MPS_ARGS_ADD(args, MPS_KEY_CHAIN, chain);
      MPS_ARGS_ADD(args, MPS_KEY_AMS_SUPPORT_AMBIGUOUS, ambig);
      MPS_ARGS_ADD(args, MPS_KEY_POOL_DEBUG_OPTIONS, &freecheckOptions);
      test_pool(debug ? mps_class_ams_debug() : mps_class_ams(), args, ambig);
    } MPS_ARGS_END(args);
  }

  mps_arena_park(arena);
  mps_chain_destroy(chain);
  mps_fmt_destroy(format);
  mps_thread_dereg(thread);
  mps_arena_destroy(arena);

  printf("%s: Conclusion: Failed to find any defects.\n", argv[0]);
  return 0;
}


/* C. COPYRIGHT AND LICENSE
 *
 * Copyright (c) 2001-2014 Ravenbrook Limited <http://www.ravenbrook.com/>.
 * All rights reserved.  This is an open source license.  Contact
 * Ravenbrook for commercial licensing options.
 * 
 * Redistribution and use in source and binary forms, with or without
 * modification, are permitted provided that the following conditions are
 * met:
 * 
 * 1. Redistributions of source code must retain the above copyright
 * notice, this list of conditions and the following disclaimer.
 * 
 * 2. Redistributions in binary form must reproduce the above copyright
 * notice, this list of conditions and the following disclaimer in the
 * documentation and/or other materials provided with the distribution.
 * 
 * 3. Redistributions in any form must be accompanied by information on how
 * to obtain complete source code for this software and any accompanying
 * software that uses this software.  The source code must either be
 * included in the distribution or be available for no more than the cost
 * of distribution plus a nominal fee, and must be freely redistributable
 * under reasonable conditions.  For an executable file, complete source
 * code means the source code for all modules it contains. It does not
 * include source code for modules or files that typically accompany the
 * major components of the operating system on which the executable file
 * runs.
 * 
 * THIS SOFTWARE IS PROVIDED BY THE COPYRIGHT HOLDERS AND CONTRIBUTORS "AS
 * IS" AND ANY EXPRESS OR IMPLIED WARRANTIES, INCLUDING, BUT NOT LIMITED
 * TO, THE IMPLIED WARRANTIES OF MERCHANTABILITY, FITNESS FOR A PARTICULAR
 * PURPOSE, OR NON-INFRINGEMENT, ARE DISCLAIMED. IN NO EVENT SHALL THE
 * COPYRIGHT HOLDERS AND CONTRIBUTORS BE LIABLE FOR ANY DIRECT, INDIRECT,
 * INCIDENTAL, SPECIAL, EXEMPLARY, OR CONSEQUENTIAL DAMAGES (INCLUDING, BUT
 * NOT LIMITED TO, PROCUREMENT OF SUBSTITUTE GOODS OR SERVICES; LOSS OF
 * USE, DATA, OR PROFITS; OR BUSINESS INTERRUPTION) HOWEVER CAUSED AND ON
 * ANY THEORY OF LIABILITY, WHETHER IN CONTRACT, STRICT LIABILITY, OR TORT
 * (INCLUDING NEGLIGENCE OR OTHERWISE) ARISING IN ANY WAY OUT OF THE USE OF
 * THIS SOFTWARE, EVEN IF ADVISED OF THE POSSIBILITY OF SUCH DAMAGE.
 */<|MERGE_RESOLUTION|>--- conflicted
+++ resolved
@@ -105,11 +105,7 @@
 /* test -- the actual stress test */
 
 static mps_pool_debug_option_s freecheckOptions =
-<<<<<<< HEAD
-  { NULL, 0, (void *)"Dead", 4 };
-=======
   { NULL, 0, "Dead", 4 };
->>>>>>> 0253f20e
 
 static void test_pool(mps_class_t pool_class, mps_arg_s args[],
                       mps_bool_t haveAmbiguous)
