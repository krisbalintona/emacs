--- conflicted
+++ resolved
@@ -1,12 +1,8 @@
 /* mps.h: RAVENBROOK MEMORY POOL SYSTEM C INTERFACE
  *
  * $Id$
-<<<<<<< HEAD
- * Copyright (c) 2001 Ravenbrook Limited.
+ * Copyright (c) 2001 Ravenbrook Limited.  See end of file for license.
  * Copyright (c) 2002 Global Graphics Software.
-=======
- * Copyright (c) 2001 Ravenbrook Limited.  See end of file for license.
->>>>>>> e99aa189
  *
  * .readership: customers, MPS developers.
  * .sources: <design/interface-c/>.
@@ -136,13 +132,8 @@
   mps_sac_freelist_block_s mps_freelists[2 * MPS_SAC_CLASS_LIMIT];
 } mps_sac_s;
 
-<<<<<<< HEAD
-/* .sacc: Keep in sync with impl.h.sac. */
+/* .sacc: Keep in sync with <code/sac.h>. */
 typedef struct mps_sac_class_s {
-=======
-/* .sacc: Keep in sync with <code/sac.h>. */
-typedef struct mps_sac_classes_s {
->>>>>>> e99aa189
   size_t mps_block_size;
   size_t mps_cached_count;
   unsigned mps_frequency;
