/* arenacl.c: ARENA CLASS USING CLIENT MEMORY
 *
 * $Id$
 * Copyright (c) 2001-2013 Ravenbrook Limited.  See end of file for license.
 *
 * .design: See <design/arena/#client>.
 *
 * .improve.remember: One possible performance improvement is to
 * remember (a conservative approximation to) the indices of the first
 * and last free pages in each chunk, and start searching from these
 * in ChunkAlloc.  See request.epcore.170534_.
 *
 * .. _request.epcore.170534: https://info.ravenbrook.com/project/mps/import/2001-11-05/mmprevol/request/epcore/170534
 */

#include "boot.h"
#include "tract.h"
#include "bt.h"
#include "mpm.h"
#include "mpsacl.h"

SRCID(arenacl, "$Id$");


/* ClientArenaStruct -- Client Arena Structure */

#define ClientArenaSig ((Sig)0x519A6EC7) /* SIGnature AREna CLient */

typedef struct ClientArenaStruct {
  ArenaStruct arenaStruct; /* generic arena structure */
  Sig sig;                 /* <design/sig/> */
} ClientArenaStruct;
typedef struct ClientArenaStruct *ClientArena;

#define Arena2ClientArena(arena) PARENT(ClientArenaStruct, arenaStruct, arena)
#define ClientArena2Arena(clArena) (&(clArena)->arenaStruct)


/* CLChunk -- chunk structure */

typedef struct ClientChunkStruct *ClientChunk;

#define ClientChunkSig ((Sig)0x519A6C2C) /* SIGnature ARena CLient Chunk */

typedef struct ClientChunkStruct {
  ChunkStruct chunkStruct;     /* generic chunk */
  Size freePages;              /* number of free pages in chunk */
  Addr pageBase;               /* base of first managed page in chunk */
  Sig sig;                     /* <design/sig/> */
} ClientChunkStruct;

#define ClientChunk2Chunk(clchunk) (&(clchunk)->chunkStruct)
#define Chunk2ClientChunk(chunk) PARENT(ClientChunkStruct, chunkStruct, chunk)


/* ClientChunkClientArena -- get the client arena from a client chunk */

#define ClientChunkClientArena(clchunk) \
  Arena2ClientArena(ChunkArena(ClientChunk2Chunk(clchunk)))


/* ClientChunkCheck -- check the consistency of a client chunk */

static Bool ClientChunkCheck(ClientChunk clChunk)
{
  Chunk chunk;

  CHECKS(ClientChunk, clChunk);
  chunk = ClientChunk2Chunk(clChunk);
  CHECKL(ChunkCheck(chunk));
  CHECKL(clChunk->freePages <= chunk->pages);
  /* check they don't overlap (knowing the order) */
  CHECKL((Addr)(chunk + 1) < (Addr)chunk->allocTable);
  return TRUE;
}
 

/* ClientArenaCheck -- check the consistency of a client arena */

static Bool ClientArenaCheck(ClientArena clientArena)
{
  CHECKS(ClientArena, clientArena);
  CHECKD(Arena, ClientArena2Arena(clientArena));
  return TRUE;
}


/* clientChunkCreate -- create a ClientChunk */

static Res clientChunkCreate(Chunk *chunkReturn, Addr base, Addr limit,
                             ClientArena clientArena)
{
  ClientChunk clChunk;
  Chunk chunk;
  Addr alignedBase;
  BootBlockStruct bootStruct;
  BootBlock boot = &bootStruct;
  Res res;
  void *p;

  AVER(chunkReturn != NULL);
  AVER(base != (Addr)0);
  /* TODO: Should refuse on small chunks, instead of AVERring. */
  AVER(limit != (Addr)0);
  AVER(limit > base);

  /* Initialize boot block. */
  /* Chunk has to be page-aligned, and the boot allocs must be within it. */
  alignedBase = AddrAlignUp(base, ARENA_CLIENT_PAGE_SIZE);
  AVER(alignedBase < limit);
  res = BootBlockInit(boot, (void *)alignedBase, (void *)limit);
  if (res != ResOK)
    goto failBootInit;

  /* Allocate the chunk. */
  /* TODO: Add reference to design. */
  res = BootAlloc(&p, boot, sizeof(ClientChunkStruct), MPS_PF_ALIGN);
  if (res != ResOK)
    goto failChunkAlloc;
  clChunk = p;  chunk = ClientChunk2Chunk(clChunk);

  res = ChunkInit(chunk, ClientArena2Arena(clientArena),
                  alignedBase, AddrAlignDown(limit, ARENA_CLIENT_PAGE_SIZE),
                  ARENA_CLIENT_PAGE_SIZE, boot);
  if (res != ResOK)
    goto failChunkInit;

  ClientArena2Arena(clientArena)->committed +=
    AddrOffset(base, PageIndexBase(chunk, chunk->allocBase));
  BootBlockFinish(boot);

  clChunk->sig = ClientChunkSig;
  AVERT(ClientChunk, clChunk);
  *chunkReturn = chunk;
  return ResOK;

failChunkInit:
failChunkAlloc:
failBootInit:
  return res;
}


/* ClientChunkInit -- initialize a ClientChunk */

static Res ClientChunkInit(Chunk chunk, BootBlock boot)
{
  Res res;
  ClientChunk clChunk;
  void *p;

  /* chunk is supposed to be uninitialized, so don't check it. */
  clChunk = Chunk2ClientChunk(chunk);
  AVERT(BootBlock, boot);
  UNUSED(boot);

  /* TODO: An old comment claimed this is too large.
     Does it fail to exclude the page table or something? */
  clChunk->freePages = chunk->pages;

  /* Put the page table as late as possible, as in VM systems we don't want */
  /* to map it. */
  res = BootAlloc(&p, boot, chunk->pageTablePages << chunk->pageShift, chunk->pageSize);
  if (res != ResOK)
    return res;
  chunk->pageTable = p;

  return ResOK;
}


/* clientChunkDestroy -- destroy a ClientChunk */

static void clientChunkDestroy(Chunk chunk)
{
  ClientChunk clChunk;

  clChunk = Chunk2ClientChunk(chunk);
  AVERT(ClientChunk, clChunk);

  clChunk->sig = SigInvalid;
  ChunkFinish(chunk);
}


/* ClientChunkFinish -- finish a ClientChunk */

static void ClientChunkFinish(Chunk chunk)
{
  /* Can't check chunk as it's not valid anymore. */
  UNUSED(chunk); NOOP;
}


/* ClientArenaVarargs -- parse obsolete varargs */

static void ClientArenaVarargs(ArgStruct args[MPS_ARGS_MAX], va_list varargs)
{
  args[0].key = MPS_KEY_ARENA_SIZE;
  args[0].val.size = va_arg(varargs, Size);
  args[1].key = MPS_KEY_ARENA_CL_BASE;
  args[1].val.addr = va_arg(varargs, Addr);
  args[2].key = MPS_KEY_ARGS_END;
  AVER(ArgListCheck(args));
}


/* ClientArenaInit -- create and initialize the client arena
 *
 * .init.memory: Creates the arena structure in the chuck given, and
 * makes the first chunk from the memory left over.
 * .arena.init: Once the arena has been allocated, we call ArenaInit
 * to do the generic part of init.
 */

ARG_DEFINE_KEY(arena_cl_addr, Addr);

static Res ClientArenaInit(Arena *arenaReturn, ArenaClass class, ArgList args)
{
  Arena arena;
  ClientArena clientArena;
  Size size;
  Size clArenaSize;   /* aligned size of ClientArenaStruct */
  Addr base, limit, chunkBase;
  Res res;
  Chunk chunk;
  mps_arg_s arg;
  
  AVER(arenaReturn != NULL);
  AVER((ArenaClass)mps_arena_class_cl() == class);
  AVER(ArgListCheck(args));
  
  ArgRequire(&arg, args, MPS_KEY_ARENA_SIZE);
  size = arg.val.size;
  ArgRequire(&arg, args, MPS_KEY_ARENA_CL_BASE);
  base = arg.val.addr;

  AVER(base != (Addr)0);

  clArenaSize = SizeAlignUp(sizeof(ClientArenaStruct), MPS_PF_ALIGN);
  if (size < clArenaSize)
    return ResMEMORY;

  limit = AddrAdd(base, size);

  /* allocate the arena */
  base = AddrAlignUp(base, MPS_PF_ALIGN);
  clientArena = (ClientArena)base;
  chunkBase = AddrAlignUp(AddrAdd(base, clArenaSize), MPS_PF_ALIGN);
  if (chunkBase > limit)
    return ResMEMORY;

  arena = ClientArena2Arena(clientArena);
  /* <code/arena.c#init.caller> */
  res = ArenaInit(arena, class, ARENA_CLIENT_PAGE_SIZE);
  if (res != ResOK)
    return res;

  /* have to have a valid arena before calling ChunkCreate */
  clientArena->sig = ClientArenaSig;

  res = clientChunkCreate(&chunk, chunkBase, limit, clientArena);
  if (res != ResOK)
    goto failChunkCreate;
  arena->primary = chunk;

  /* Set the zone shift to divide the initial chunk into the same */
  /* number of zones as will fit into a reference set (the number of */
  /* bits in a word). Note that some zones are discontiguous in the */
  /* arena if the size is not a power of 2. */
  arena->zoneShift = SizeFloorLog2(size >> MPS_WORD_SHIFT);
  AVER(arena->alignment == ChunkPageSize(arena->primary));

  EVENT3(ArenaCreateCL, arena, size, base);
  AVERT(ClientArena, clientArena);
  *arenaReturn = arena;
  return ResOK;

failChunkCreate:
  ArenaFinish(arena);
  AVER(res != ResOK);
  return res;
}


/* ClientArenaFinish -- finish the arena */

static void ClientArenaFinish(Arena arena)
{
  ClientArena clientArena;
  Ring node, next;

  clientArena = Arena2ClientArena(arena);
  AVERT(ClientArena, clientArena);

  /* destroy all chunks */
  RING_FOR(node, &arena->chunkRing, next) {
    Chunk chunk = RING_ELT(Chunk, chunkRing, node);
    clientChunkDestroy(chunk);
  }

  clientArena->sig = SigInvalid;

  ArenaFinish(arena); /* <code/arena.c#finish.caller> */
}


/* ClientArenaExtend -- extend the arena */

static Res ClientArenaExtend(Arena arena, Addr base, Size size)
{
  ClientArena clientArena;
  Chunk chunk;
  Res res;
  Addr limit;

  AVERT(Arena, arena);
  AVER(base != (Addr)0);
  AVER(size > 0);
  limit = AddrAdd(base, size);
 
  clientArena = Arena2ClientArena(arena);
  res = clientChunkCreate(&chunk, base, limit, clientArena);
  return res;
}


/* ClientArenaReserved -- return the amount of reserved address space */

static Size ClientArenaReserved(Arena arena)
{
  Size size;
  Ring node, nextNode;

  AVERT(Arena, arena);

  size = 0;
  /* .req.extend.slow */
  RING_FOR(node, &arena->chunkRing, nextNode) {
    Chunk chunk = RING_ELT(Chunk, chunkRing, node);
    AVERT(Chunk, chunk);
    size += AddrOffset(chunk->base, chunk->limit);
  }

  return size;
}


<<<<<<< HEAD
=======
/* chunkAlloc -- allocate some tracts in a chunk */

static Res chunkAlloc(Addr *baseReturn, Tract *baseTractReturn,
                      SegPref pref, Size pages, Pool pool, Chunk chunk)
{
  Index baseIndex, limitIndex, indx;
  Bool b;
  Arena arena;
  ClientChunk clChunk;

  AVER(baseReturn != NULL);
  AVER(baseTractReturn != NULL);
  clChunk = Chunk2ClientChunk(chunk);

  if (pages > clChunk->freePages)
    return ResRESOURCE;

  arena = chunk->arena;

  if (pref->high)
    b = BTFindShortResRangeHigh(&baseIndex, &limitIndex, chunk->allocTable,
                                chunk->allocBase, chunk->pages, pages);
  else
    b = BTFindShortResRange(&baseIndex, &limitIndex, chunk->allocTable,
                            chunk->allocBase, chunk->pages, pages);

  if (!b)
    return ResRESOURCE;

  /* Check commit limit.  Note that if there are multiple reasons */
  /* for failing the allocation we attempt to return other result codes */
  /* in preference to ResCOMMIT_LIMIT.  See <design/arena/#commit-limit> */
  if (ArenaCommitted(arena) + pages * ChunkPageSize(chunk)
      > arena->commitLimit) {
    return ResCOMMIT_LIMIT;
  }

  /* Initialize the generic tract structures. */
  AVER(limitIndex > baseIndex);
  for(indx = baseIndex; indx < limitIndex; ++indx) {
    PageAlloc(chunk, indx, pool);
  }

  clChunk->freePages -= pages;

  *baseReturn = PageIndexBase(chunk, baseIndex);
  *baseTractReturn = PageTract(ChunkPage(chunk, baseIndex));

  return ResOK;
}


/* ClientAlloc -- allocate a region from the arena */

static Res ClientAlloc(Addr *baseReturn, Tract *baseTractReturn,
                       SegPref pref, Size size, Pool pool)
{
  Arena arena;
  Res res;
  Ring node, nextNode;
  Size pages;

  AVER(baseReturn != NULL);
  AVER(baseTractReturn != NULL);
  AVERT(SegPref, pref);
  AVER(size > 0);
  AVERT(Pool, pool);

  arena = PoolArena(pool);
  AVERT(Arena, arena);
  /* All chunks have same pageSize. */
  AVER(SizeIsAligned(size, ChunkPageSize(arena->primary)));
  /* NULL is used as a discriminator (see */
  /* <design/arenavm/#table.disc>), therefore the real pool */
  /* must be non-NULL. */
  AVER(pool != NULL);

  pages = ChunkSizeToPages(arena->primary, size);

  /* .req.extend.slow */
  RING_FOR(node, &arena->chunkRing, nextNode) {
    Chunk chunk = RING_ELT(Chunk, chunkRing, node);
    res = chunkAlloc(baseReturn, baseTractReturn, pref, pages, pool, chunk);
    if (res == ResOK || res == ResCOMMIT_LIMIT) {
      return res;
    }
  }
  return ResRESOURCE;
}


>>>>>>> 978c89c2
/* ClientFree - free a region in the arena */

static void ClientFree(Addr base, Size size, Pool pool)
{
  Arena arena;
  Chunk chunk = NULL;           /* suppress "may be used uninitialized" */
  Size pages;
  ClientArena clientArena;
  Index pi, baseIndex, limitIndex;
  Bool foundChunk;
  ClientChunk clChunk;

  AVER(base != NULL);
  AVER(size > (Size)0);
  AVERT(Pool, pool);
  arena = PoolArena(pool);
  AVERT(Arena, arena);
  clientArena = Arena2ClientArena(arena);
  AVERT(ClientArena, clientArena);
  AVER(SizeIsAligned(size, ChunkPageSize(arena->primary)));
  AVER(AddrIsAligned(base, ChunkPageSize(arena->primary)));

  foundChunk = ChunkOfAddr(&chunk, arena, base);
  AVER(foundChunk);
  clChunk = Chunk2ClientChunk(chunk);
  AVERT(ClientChunk, clChunk);

  pages = ChunkSizeToPages(chunk, size);
  baseIndex = INDEX_OF_ADDR(chunk, base);
  limitIndex = baseIndex + pages;
  AVER(baseIndex < limitIndex);
  AVER(limitIndex <= chunk->pages);

  for(pi = baseIndex; pi < limitIndex; pi++) {
    Tract tract = PageTract(ChunkPage(chunk, pi));

    AVER(TractPool(tract) == pool);
    TractFinish(tract);
  }

  AVER(BTIsSetRange(chunk->allocTable, baseIndex, limitIndex));
  BTResRange(chunk->allocTable, baseIndex, limitIndex);

  clChunk->freePages += pages;
}


/* ClientArenaClass  -- The Client arena class definition */

DEFINE_ARENA_CLASS(ClientArenaClass, this)
{
  INHERIT_CLASS(this, AbstractArenaClass);
  this->name = "CL";
  this->size = sizeof(ClientArenaStruct);
  this->offset = offsetof(ClientArenaStruct, arenaStruct);
  this->varargs = ClientArenaVarargs;
  this->init = ClientArenaInit;
  this->finish = ClientArenaFinish;
  this->reserved = ClientArenaReserved;
  this->extend = ClientArenaExtend;
  this->free = ClientFree;
  this->chunkInit = ClientChunkInit;
  this->chunkFinish = ClientChunkFinish;
}


/* mps_arena_class_cl -- return the arena class CL */

mps_arena_class_t mps_arena_class_cl(void)
{
  return (mps_arena_class_t)EnsureClientArenaClass();
}


/* C. COPYRIGHT AND LICENSE
 *
 * Copyright (C) 2001-2013 Ravenbrook Limited <http://www.ravenbrook.com/>.
 * All rights reserved.  This is an open source license.  Contact
 * Ravenbrook for commercial licensing options.
 * 
 * Redistribution and use in source and binary forms, with or without
 * modification, are permitted provided that the following conditions are
 * met:
 * 
 * 1. Redistributions of source code must retain the above copyright
 * notice, this list of conditions and the following disclaimer.
 * 
 * 2. Redistributions in binary form must reproduce the above copyright
 * notice, this list of conditions and the following disclaimer in the
 * documentation and/or other materials provided with the distribution.
 * 
 * 3. Redistributions in any form must be accompanied by information on how
 * to obtain complete source code for this software and any accompanying
 * software that uses this software.  The source code must either be
 * included in the distribution or be available for no more than the cost
 * of distribution plus a nominal fee, and must be freely redistributable
 * under reasonable conditions.  For an executable file, complete source
 * code means the source code for all modules it contains. It does not
 * include source code for modules or files that typically accompany the
 * major components of the operating system on which the executable file
 * runs.
 * 
 * THIS SOFTWARE IS PROVIDED BY THE COPYRIGHT HOLDERS AND CONTRIBUTORS "AS
 * IS" AND ANY EXPRESS OR IMPLIED WARRANTIES, INCLUDING, BUT NOT LIMITED
 * TO, THE IMPLIED WARRANTIES OF MERCHANTABILITY, FITNESS FOR A PARTICULAR
 * PURPOSE, OR NON-INFRINGEMENT, ARE DISCLAIMED. IN NO EVENT SHALL THE
 * COPYRIGHT HOLDERS AND CONTRIBUTORS BE LIABLE FOR ANY DIRECT, INDIRECT,
 * INCIDENTAL, SPECIAL, EXEMPLARY, OR CONSEQUENTIAL DAMAGES (INCLUDING, BUT
 * NOT LIMITED TO, PROCUREMENT OF SUBSTITUTE GOODS OR SERVICES; LOSS OF
 * USE, DATA, OR PROFITS; OR BUSINESS INTERRUPTION) HOWEVER CAUSED AND ON
 * ANY THEORY OF LIABILITY, WHETHER IN CONTRACT, STRICT LIABILITY, OR TORT
 * (INCLUDING NEGLIGENCE OR OTHERWISE) ARISING IN ANY WAY OUT OF THE USE OF
 * THIS SOFTWARE, EVEN IF ADVISED OF THE POSSIBILITY OF SUCH DAMAGE.
 */<|MERGE_RESOLUTION|>--- conflicted
+++ resolved
@@ -346,100 +346,6 @@
 }
 
 
-<<<<<<< HEAD
-=======
-/* chunkAlloc -- allocate some tracts in a chunk */
-
-static Res chunkAlloc(Addr *baseReturn, Tract *baseTractReturn,
-                      SegPref pref, Size pages, Pool pool, Chunk chunk)
-{
-  Index baseIndex, limitIndex, indx;
-  Bool b;
-  Arena arena;
-  ClientChunk clChunk;
-
-  AVER(baseReturn != NULL);
-  AVER(baseTractReturn != NULL);
-  clChunk = Chunk2ClientChunk(chunk);
-
-  if (pages > clChunk->freePages)
-    return ResRESOURCE;
-
-  arena = chunk->arena;
-
-  if (pref->high)
-    b = BTFindShortResRangeHigh(&baseIndex, &limitIndex, chunk->allocTable,
-                                chunk->allocBase, chunk->pages, pages);
-  else
-    b = BTFindShortResRange(&baseIndex, &limitIndex, chunk->allocTable,
-                            chunk->allocBase, chunk->pages, pages);
-
-  if (!b)
-    return ResRESOURCE;
-
-  /* Check commit limit.  Note that if there are multiple reasons */
-  /* for failing the allocation we attempt to return other result codes */
-  /* in preference to ResCOMMIT_LIMIT.  See <design/arena/#commit-limit> */
-  if (ArenaCommitted(arena) + pages * ChunkPageSize(chunk)
-      > arena->commitLimit) {
-    return ResCOMMIT_LIMIT;
-  }
-
-  /* Initialize the generic tract structures. */
-  AVER(limitIndex > baseIndex);
-  for(indx = baseIndex; indx < limitIndex; ++indx) {
-    PageAlloc(chunk, indx, pool);
-  }
-
-  clChunk->freePages -= pages;
-
-  *baseReturn = PageIndexBase(chunk, baseIndex);
-  *baseTractReturn = PageTract(ChunkPage(chunk, baseIndex));
-
-  return ResOK;
-}
-
-
-/* ClientAlloc -- allocate a region from the arena */
-
-static Res ClientAlloc(Addr *baseReturn, Tract *baseTractReturn,
-                       SegPref pref, Size size, Pool pool)
-{
-  Arena arena;
-  Res res;
-  Ring node, nextNode;
-  Size pages;
-
-  AVER(baseReturn != NULL);
-  AVER(baseTractReturn != NULL);
-  AVERT(SegPref, pref);
-  AVER(size > 0);
-  AVERT(Pool, pool);
-
-  arena = PoolArena(pool);
-  AVERT(Arena, arena);
-  /* All chunks have same pageSize. */
-  AVER(SizeIsAligned(size, ChunkPageSize(arena->primary)));
-  /* NULL is used as a discriminator (see */
-  /* <design/arenavm/#table.disc>), therefore the real pool */
-  /* must be non-NULL. */
-  AVER(pool != NULL);
-
-  pages = ChunkSizeToPages(arena->primary, size);
-
-  /* .req.extend.slow */
-  RING_FOR(node, &arena->chunkRing, nextNode) {
-    Chunk chunk = RING_ELT(Chunk, chunkRing, node);
-    res = chunkAlloc(baseReturn, baseTractReturn, pref, pages, pool, chunk);
-    if (res == ResOK || res == ResCOMMIT_LIMIT) {
-      return res;
-    }
-  }
-  return ResRESOURCE;
-}
-
-
->>>>>>> 978c89c2
 /* ClientFree - free a region in the arena */
 
 static void ClientFree(Addr base, Size size, Pool pool)
