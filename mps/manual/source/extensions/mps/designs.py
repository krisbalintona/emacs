# designs.py -- Convert MPS design documents into sources for the MPS manual
# $Id$
#
# This was originally done in the Makefile, but moved to Python in the hope
# that readthedocs.org would be able to generate the manual.  However, they
# (sensibly) don't run extensions, so we can't use them.  Processing the
# designs here still seems like a good idea, though.
#

from __future__ import unicode_literals
import os
import os.path
import glob
import re
import shutil
import sys
from sphinx.util.console import bold

TYPES = '''

    AccessSet Accumulation Addr Align AllocFrame AllocPattern AP Arg
    Arena Attr Bool BootBlock BT Buffer BufferMode Byte Chain Chunk
<<<<<<< HEAD
    Clock Compare Count Epoch FindDelete Format Fun GenDesc
    Globals Index Land LD Lock LocusPref LocusPrefKind Message
    MessageType MutatorFaultContext Page Pointer Pool PoolGen
=======
    Clock Compare Count Epoch EventClock FindDelete Format FrameState
    Fun GenDesc Globals Index Land LD Lock LocusPref LocusPrefKind
    Message MessageType MutatorFaultContext Page Pointer Pool PoolGen
>>>>>>> f650061d
    PThreadext Range Rank RankSet ReadonlyAddr Ref RefSet Res
    Ring Root RootMode RootVar ScanState Seg SegBuf Serial
    Shift Sig Size Space SplayNode SplayTree StackContext Thread Trace
    TraceId TraceSet TraceStartWhy TraceState ULongest VM Word ZoneSet

'''

mode = re.compile(r'\.\. mode: .*\n')
prefix = re.compile(r'^:Tag: ([a-z][a-z.0-9-]*[a-z0-9])$', re.MULTILINE)
rst_tag = re.compile(r'^:(?:Author|Date|Status|Revision|Copyright|Organization|Format|Index terms):.*?$\n', re.MULTILINE | re.IGNORECASE)
mps_tag = re.compile(r'_`\.([a-z][A-Za-z.0-9_-]*[A-Za-z0-9])`:')
mps_ref = re.compile(r'`(\.[a-z][A-Za-z.0-9_-]*[A-Za-z0-9])`_(?:        )?')
funcdef = re.compile(r'^``([^`]*\([^`]*\))``$', re.MULTILINE)
macrodef = re.compile(r'^``([A-Z][A-Z0-9_]+)``$', re.MULTILINE)
macro = re.compile(r'``([A-Z][A-Z0-9_]+)``(?:       )?')
typedef = re.compile(r'^``typedef ([^`]*)``$', re.MULTILINE) 
func = re.compile(r'``([A-Za-z][A-Za-z0-9_]+\(\))``')
typename = re.compile(r'``({0}|[A-Z][A-Za-z0-9_]*(?:Class|Struct|Method)|mps_[a-z_]+_[stu])``(?:      )?'
                      .format('|'.join(map(re.escape, TYPES.split()))))
design_ref = re.compile(r'^( *\.\. _design\.mps\.(?:[^:\n]+): (?:[^#:\n]+))$', re.MULTILINE)
design_frag_ref = re.compile(r'^( *\.\. _design\.mps\.([^:\n]+)\.([^:\n]+): (?:[^#:\n]+))#\3$', re.MULTILINE)
history = re.compile(r'^Document History\n.*',
                     re.MULTILINE | re.IGNORECASE | re.DOTALL)

# Strip section numbering
secnum = re.compile(r'^(?:[0-9]+|[A-Z])\.\s+(.*)$\n(([=`:.\'"~^_*+#-])\3+)$',
                    re.MULTILINE)
def secnum_sub(m):
    return m.group(1) + '\n' + m.group(3) * len(m.group(1))

# Convert Ravenbrook style citations into MPS Manual style citations.
# Example citations transformation, from:
#     .. [THVV_1995] "Structure Marking"; Tom Van Vleck; 1995;
#        <http://www.multicians.org/thvv/marking.html>.
# to:
#     .. [THVV_1995] Tom Van Vleck. 1995. "`Structure Marking <http://www.multicians.org/thvv/marking.html>`__".
citation = re.compile(
    r'''
        ^\.\.\s+(?P<ref>\[.*?\])\s*
        "(?P<title>[^"]*?)"\s*
        ;\s*(?P<author>[^;]*?)\s*
        (?:;\s*(?P<organization>[^;]*?)\s*)?
        ;\s*(?P<date>[0-9-]+)\s*
        (?:;\s*<\s*(?P<url>[^>]*?)\s*>\s*)?
        \.
    ''',
    re.VERBOSE | re.MULTILINE | re.IGNORECASE | re.DOTALL
)
def citation_sub(m):
    groups = m.groupdict()
    for key in groups:
        if groups[key]:
            groups[key] = re.sub(r'\s+', ' ', groups[key])
    result = '.. {ref} {author}.'.format(**groups)
    if groups.get('organization'):
        result += ' {organization}.'.format(**groups)
    result += ' {date}.'.format(**groups)
    if groups.get('url'):
        result += ' "`{title} <{url}>`__".'.format(**groups)
    else:
        result += ' "{title}".'.format(**groups)
    return result

index = re.compile(r'^:Index\s+terms:(.*$\n(?:[ \t]+.*$\n)*)', re.MULTILINE | re.IGNORECASE)

# <http://sphinx-doc.org/markup/misc.html#directive-index>
index_term = re.compile(r'^\s*(\w+):\s*(.*?)\s*$', re.MULTILINE)

def index_sub(m):
    s = '\n.. index::\n'
    for term in index_term.finditer(m.group(1)):
        s += '   %s: %s\n' % (term.group(1), term.group(2))
    s += '\n'
    return s

def convert_file(name, source, dest):
    s = open(source, 'rb').read().decode('utf-8')
    # We want the index directive to go right at the start, so that it leads
    # to the whole document.
    m = index.search(s)
    if m:
        s = index_sub(m) + '.. _design-{0}:\n\n'.format(name) + s
    s = mode.sub(r'', s)
    s = prefix.sub(r'.. mps:prefix:: \1', s)
    s = rst_tag.sub(r'', s)
    s = mps_tag.sub(r':mps:tag:`\1`', s)
    s = mps_ref.sub(r':mps:ref:`\1`', s)
    s = typedef.sub(r'.. c:type:: \1', s)
    s = funcdef.sub(r'.. c:function:: \1', s)
    s = macrodef.sub(r'.. c:macro:: \1', s)
    s = typename.sub(r':c:type:`\1`', s)
    s = func.sub(r':c:func:`\1`', s)
    s = macro.sub(r':c:macro:`\1`', s)
    s = secnum.sub(secnum_sub, s)
    s = citation.sub(citation_sub, s)
    s = design_ref.sub(r'\1.html', s)
    s = design_frag_ref.sub(r'\1.html#design.mps.\2.\3', s)
    s = history.sub('', s)
    # Don't try to format all the quoted code blocks as C.
    s = '.. highlight:: none\n\n' + s
    try:
        os.makedirs(os.path.dirname(dest))
    except:
        pass
    with open(dest, 'wb') as out:
        out.write(s.encode('utf-8'))

def newer(src, target):
    """Return True if src is newer (that is, modified more recently) than
    target, False otherwise.

    """
    return (not os.path.isfile(target)
            or os.path.getmtime(target) < os.path.getmtime(src)
            or os.path.getmtime(target) < os.path.getmtime(__file__))

# Mini-make
def convert_updated(app):
    app.info(bold('converting MPS design documents'))
    for design in glob.iglob('../design/*.txt'):
        name = os.path.splitext(os.path.basename(design))[0]
        if name == 'index': continue
        converted = 'source/design/%s.rst' % name
        if newer(design, converted):
            app.info('converting design %s' % name)
            convert_file(name, design, converted)
    for diagram in glob.iglob('../design/*.svg'):
        target = os.path.join('source/design/', os.path.basename(diagram))
        if newer(diagram, target):
            shutil.copyfile(diagram, target)
<|MERGE_RESOLUTION|>--- conflicted
+++ resolved
@@ -20,19 +20,13 @@
 
     AccessSet Accumulation Addr Align AllocFrame AllocPattern AP Arg
     Arena Attr Bool BootBlock BT Buffer BufferMode Byte Chain Chunk
-<<<<<<< HEAD
-    Clock Compare Count Epoch FindDelete Format Fun GenDesc
+    Clock Compare Count Epoch EventClock FindDelete Format Fun GenDesc
     Globals Index Land LD Lock LocusPref LocusPrefKind Message
     MessageType MutatorFaultContext Page Pointer Pool PoolGen
-=======
-    Clock Compare Count Epoch EventClock FindDelete Format FrameState
-    Fun GenDesc Globals Index Land LD Lock LocusPref LocusPrefKind
-    Message MessageType MutatorFaultContext Page Pointer Pool PoolGen
->>>>>>> f650061d
-    PThreadext Range Rank RankSet ReadonlyAddr Ref RefSet Res
-    Ring Root RootMode RootVar ScanState Seg SegBuf Serial
-    Shift Sig Size Space SplayNode SplayTree StackContext Thread Trace
-    TraceId TraceSet TraceStartWhy TraceState ULongest VM Word ZoneSet
+    PThreadext Range Rank RankSet ReadonlyAddr Ref RefSet Res Ring
+    Root RootMode RootVar ScanState Seg SegBuf Serial Shift Sig Size
+    Space SplayNode SplayTree StackContext Thread Trace TraceId
+    TraceSet TraceStartWhy TraceState ULongest VM Word ZoneSet
 
 '''
 
