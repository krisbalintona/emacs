@rem $Id$
@rem Copyright (c) 2013-2014 Ravenbrook Limited. See end of file for license.
@rem 
@rem This program runs a series of test cases, capturing the output of
@rem each one to a temporary file. In addition, the output of any test
@rem case that fails gets printed to standard output so that it is not
@rem lost when the test is running on a temporary build server (see
@rem job003489). Finally, it prints a summary of passes and failures, and
@rem if there were any failures, it exits with a non-zero status code.
@rem
@rem Usage:
@rem 
@rem     testrun.bat PLATFORM VARIETY ( SUITE | CASE1 CASE2 ... )

@echo off

@rem Find test case database in same directory as this script.
@rem The incantation %%~dpF% expands %%F to a drive letter and path only.
@rem See "help for" for more details.
for %%F in ("%0") do set TEST_CASE_DB=%%~dpF%testcases.txt

set PFM=%1
shift
set VARIETY=%1
shift
set TESTSUITE=%1

<<<<<<< HEAD
set ALL_TEST_CASES=^
    abqtest.exe ^
    airtest.exe ^
    amcss.exe ^
    amcsshe.exe ^
    amcssth.exe ^
    amsss.exe ^
    amssshe.exe ^
    apss.exe ^
    arenacv.exe ^
    awlut.exe ^
    awluthe.exe ^
    awlutth.exe ^
    btcv.exe ^
    exposet0.exe ^
    expt825.exe ^
    finalcv.exe ^
    finaltest.exe ^
    fotest.exe ^
    landtest.exe ^
    locbwcss.exe ^
    lockcov.exe ^
    lockut.exe ^
    locusss.exe ^
    locv.exe ^
    messtest.exe ^
    mpmss.exe ^
    mpsicv.exe ^
    mv2test.exe ^
    nailboardtest.exe ^
    poolncv.exe ^
    qs.exe ^
    sacss.exe ^
    segsmss.exe ^
    steptest.exe ^
    walkt0.exe ^
    zmess.exe
=======
@rem Make a temporary output directory for the test logs.
set LOGDIR=%TMP%\mps-%PFM%-%VARIETY%-log
echo MPS test suite
echo Logging test output to %LOGDIR%
echo Test directory: %PFM%\%VARIETY%
if exist %LOGDIR% rmdir /q /s %LOGDIR%
mkdir %LOGDIR%

@rem Determine which tests to run.
set EXCLUDE=
if "%TESTSUITE%"=="testrun"  set EXCLUDE=LNX
if "%TESTSUITE%"=="testci"   set EXCLUDE=BNX
if "%TESTSUITE%"=="testall"  set EXCLUDE=NX
if "%TESTSUITE%"=="testansi" set EXCLUDE=LNTX
if "%TESTSUITE%"=="testpoll" set EXCLUDE=LNPTX
>>>>>>> 113a2fa7

@rem Ensure that test cases don't pop up dialog box on abort()
set MPS_TESTLIB_NOABORT=true
set TEST_COUNT=0
set PASS_COUNT=0
set FAIL_COUNT=0
set SEPARATOR=----------------------------------------

if "%EXCLUDE%"=="" goto :args
for /f "tokens=1" %%T IN ('type %TEST_CASE_DB% ^|^
     findstr /b /r [abcdefghijklmnopqrstuvwxyz] ^|^
     findstr /v /r =[%EXCLUDE%]') do call :run_test %%T
goto :done

:args
if "%1"=="" goto :done
call :run_test %1
shift
goto :args

:done
if "%FAIL_COUNT%"=="0" (
    echo Tests: %TEST_COUNT%. All tests pass.
    exit /b 0
) else (
    echo Tests: %TEST_COUNT%. Passes: %PASS_COUNT%. Failures: %FAIL_COUNT%.
    exit /b 1
)

:run_test
set /a TEST_COUNT=%TEST_COUNT%+1
set LOGTEST=%LOGDIR%\%TEST_COUNT%-%1
echo Running %1
%PFM%\%VARIETY%\%1 > %LOGTEST%
if "%errorlevel%"=="0" (
    set /a PASS_COUNT=%PASS_COUNT%+1
) else (
    echo %SEPARATOR%%SEPARATOR%
    type %LOGTEST%
    echo %SEPARATOR%%SEPARATOR%
    set /a FAIL_COUNT=%FAIL_COUNT%+1
)
exit /b


@rem C. COPYRIGHT AND LICENSE
@rem
@rem Copyright (C) 2013-2014 Ravenbrook Limited <http://www.ravenbrook.com/>.
@rem All rights reserved.  This is an open source license.  Contact
@rem Ravenbrook for commercial licensing options.
@rem 
@rem Redistribution and use in source and binary forms, with or without
@rem modification, are permitted provided that the following conditions are
@rem met:
@rem 
@rem 1. Redistributions of source code must retain the above copyright
@rem notice, this list of conditions and the following disclaimer.
@rem 
@rem 2. Redistributions in binary form must reproduce the above copyright
@rem notice, this list of conditions and the following disclaimer in the
@rem documentation and/or other materials provided with the distribution.
@rem 
@rem 3. Redistributions in any form must be accompanied by information on how
@rem to obtain complete source code for this software and any accompanying
@rem software that uses this software.  The source code must either be
@rem included in the distribution or be available for no more than the cost
@rem of distribution plus a nominal fee, and must be freely redistributable
@rem under reasonable conditions.  For an executable file, complete source
@rem code means the source code for all modules it contains. It does not
@rem include source code for modules or files that typically accompany the
@rem major components of the operating system on which the executable file
@rem runs.
@rem 
@rem THIS SOFTWARE IS PROVIDED BY THE COPYRIGHT HOLDERS AND CONTRIBUTORS "AS
@rem IS" AND ANY EXPRESS OR IMPLIED WARRANTIES, INCLUDING, BUT NOT LIMITED
@rem TO, THE IMPLIED WARRANTIES OF MERCHANTABILITY, FITNESS FOR A PARTICULAR
@rem PURPOSE, OR NON-INFRINGEMENT, ARE DISCLAIMED. IN NO EVENT SHALL THE
@rem COPYRIGHT HOLDERS AND CONTRIBUTORS BE LIABLE FOR ANY DIRECT, INDIRECT,
@rem INCIDENTAL, SPECIAL, EXEMPLARY, OR CONSEQUENTIAL DAMAGES (INCLUDING, BUT
@rem NOT LIMITED TO, PROCUREMENT OF SUBSTITUTE GOODS OR SERVICES; LOSS OF
@rem USE, DATA, OR PROFITS; OR BUSINESS INTERRUPTION) HOWEVER CAUSED AND ON
@rem ANY THEORY OF LIABILITY, WHETHER IN CONTRACT, STRICT LIABILITY, OR TORT
@rem (INCLUDING NEGLIGENCE OR OTHERWISE) ARISING IN ANY WAY OUT OF THE USE OF
@rem THIS SOFTWARE, EVEN IF ADVISED OF THE POSSIBILITY OF SUCH DAMAGE.<|MERGE_RESOLUTION|>--- conflicted
+++ resolved
@@ -25,45 +25,6 @@
 shift
 set TESTSUITE=%1
 
-<<<<<<< HEAD
-set ALL_TEST_CASES=^
-    abqtest.exe ^
-    airtest.exe ^
-    amcss.exe ^
-    amcsshe.exe ^
-    amcssth.exe ^
-    amsss.exe ^
-    amssshe.exe ^
-    apss.exe ^
-    arenacv.exe ^
-    awlut.exe ^
-    awluthe.exe ^
-    awlutth.exe ^
-    btcv.exe ^
-    exposet0.exe ^
-    expt825.exe ^
-    finalcv.exe ^
-    finaltest.exe ^
-    fotest.exe ^
-    landtest.exe ^
-    locbwcss.exe ^
-    lockcov.exe ^
-    lockut.exe ^
-    locusss.exe ^
-    locv.exe ^
-    messtest.exe ^
-    mpmss.exe ^
-    mpsicv.exe ^
-    mv2test.exe ^
-    nailboardtest.exe ^
-    poolncv.exe ^
-    qs.exe ^
-    sacss.exe ^
-    segsmss.exe ^
-    steptest.exe ^
-    walkt0.exe ^
-    zmess.exe
-=======
 @rem Make a temporary output directory for the test logs.
 set LOGDIR=%TMP%\mps-%PFM%-%VARIETY%-log
 echo MPS test suite
@@ -79,7 +40,6 @@
 if "%TESTSUITE%"=="testall"  set EXCLUDE=NX
 if "%TESTSUITE%"=="testansi" set EXCLUDE=LNTX
 if "%TESTSUITE%"=="testpoll" set EXCLUDE=LNPTX
->>>>>>> 113a2fa7
 
 @rem Ensure that test cases don't pop up dialog box on abort()
 set MPS_TESTLIB_NOABORT=true
