--- conflicted
+++ resolved
@@ -28,7 +28,7 @@
 echo MPS test suite
 echo Logging test output to %LOGDIR%
 echo Test directory: %PFM%\%VARIETY%
-rmdir /q /s %LOGDIR%
+if exist %LOGDIR% rmdir /q /s %LOGDIR%
 mkdir %LOGDIR%
 
 @rem Determine which tests to run.
@@ -44,13 +44,6 @@
 set PASS_COUNT=0
 set FAIL_COUNT=0
 set SEPARATOR=----------------------------------------
-<<<<<<< HEAD
-=======
-set LOGDIR=%TMP%\mps-%PFM%-%VARIETY%-log
-echo Logging test output to %LOGDIR%
-if exist %LOGDIR% rmdir /q /s %LOGDIR%
-mkdir %LOGDIR%
->>>>>>> a51ebd62
 
 if "%EXCLUDE%"=="" goto :args
 for /f "tokens=1" %%T IN ('type %TEST_CASE_DB% ^|^
