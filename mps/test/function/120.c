/* 
TEST_HEADER
 id = $Id$
 summary = mps_arena_commit_limit tests
 language = c
 link = testlib.o
OUTPUT_SPEC
 create = COMMIT_LIMIT
 commit0 = FAIL
 commit10 = OK
 com_less = FAIL
 commit_min = OK
 alloc_mv = COMMIT_LIMIT
 commit_ext = OK
 alloc_16 = OK
 alloc_big = COMMIT_LIMIT
 poolcr = COMMIT_LIMIT
 result = pass
END_HEADER
*/

#include "testlib.h"
#include "mpsavm.h"
#include "mpscmv.h"

void *stackpointer;

mps_arena_t arena;
mps_thr_t thread;
mps_pool_t pool;
mps_pool_t pools[1000];

static void test(void) {
 int i;
 mps_addr_t a;
 mps_res_t res;
 size_t committed;
 
 /* Create an arena with a commit limit that's too small for the
  * essential MPS internal data structures -- this must fail with
  * RES_COMMIT_LIMIT. */

 MPS_ARGS_BEGIN(args) {
<<<<<<< HEAD
   MPS_ARGS_ADD(args, MPS_KEY_ARENA_COMMIT_LIMIT, 16 * 1024);
=======
   MPS_ARGS_ADD(args, MPS_KEY_COMMIT_LIMIT, 16 * 1024);
>>>>>>> 85326531
   report_res("create", mps_arena_create_k(&arena, mps_arena_class_vm(), args));
 } MPS_ARGS_END(args);

 cdie(mps_arena_create(&arena, mps_arena_class_vm(), (size_t) (1024*1024*20)),
  "create arena");

 cdie(mps_thread_reg(&thread, arena), "register thread");

/* set the commit limit to 0MB, then to 10MB+1 byte */

 report_res("commit0",
  mps_arena_commit_limit_set(arena, (size_t) (1024*1024*0)));

 report_res("commit10",
  mps_arena_commit_limit_set(arena, (size_t) (1+1024*1024*10)));

/* create a pool */

 cdie(mps_pool_create(&pool, arena, mps_class_mv(), (size_t) 64, (size_t) 64, (size_t) 64), "pool create");
 
 for (i=0; i<100; i++) {
  die(mps_alloc(&a, pool, (size_t) 64), "alloc");
 }
/* shouldn't be possible to set the commit limit to less than the amount
   currently commited */

 report_res("com_less",
  mps_arena_commit_limit_set(arena, mps_arena_committed(arena)-1));

/* should be possible to set the commit limit to the amount currently
   committed */

 report_res("commit_min",
  mps_arena_commit_limit_set(arena, mps_arena_committed(arena)));

 for (i=0; i<100; i++) {
  res=mps_alloc(&a, pool, (size_t) 1024);
 }

 report_res("alloc_mv", res);

/* extending the commit-limit by 64K should allow an allocation of 16K
   to succeed */

 report_res("commit_ext",
  mps_arena_commit_limit_set(arena,
   mps_arena_commit_limit(arena) + (size_t) (1024*64)));

 report_res("alloc_16", mps_alloc(&a, pool, (size_t) (1024*16)));

/* We'd like to get MPS_RES_RESOURCE by running out of the arena's
   address arena size, not the commit limit, but that's hard to
   arrange on 64-bit machines. See job001152. */

 report_res("alloc_big", mps_alloc(&a, pool, (size_t) (1024*1024*30)));

 mps_pool_destroy(pool);

/* now we'll check that creating a pool can fail on the COMMIT_LIMIT */

 cdie(mps_arena_commit_limit_set(arena, mps_arena_committed(arena)),
  "back to minimum limit");
 
 res = MPS_RES_OK;

 i = 0;

 while (i < sizeof pools / sizeof pools[0]) {
  res = mps_pool_create(&pools[i], arena, mps_class_mv(), (size_t) 64, (size_t) 64, (size_t) 64);
  if (res == MPS_RES_OK) {
    i++;
  } else {
    break;
  }
 }
 report_res("poolcr", res);

 for (i--; i >= 0; i--) {
  mps_pool_destroy(pools[i]);
 }

 mps_thread_dereg(thread);
 mps_arena_destroy(arena);
 comment("Destroyed arena.");

}

int main(void)
{
 void *m;
 stackpointer=&m; /* hack to get stack pointer */

 easy_tramp(test);
 pass();
 return 0;
}<|MERGE_RESOLUTION|>--- conflicted
+++ resolved
@@ -41,11 +41,7 @@
   * RES_COMMIT_LIMIT. */
 
  MPS_ARGS_BEGIN(args) {
-<<<<<<< HEAD
-   MPS_ARGS_ADD(args, MPS_KEY_ARENA_COMMIT_LIMIT, 16 * 1024);
-=======
    MPS_ARGS_ADD(args, MPS_KEY_COMMIT_LIMIT, 16 * 1024);
->>>>>>> 85326531
    report_res("create", mps_arena_create_k(&arena, mps_arena_class_vm(), args));
  } MPS_ARGS_END(args);
 
