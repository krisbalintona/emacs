<<<<<<< HEAD
2014-08-09  Eli Zaretskii  <eliz@gnu.org>

	* INSTALL: Fix last change.

2014-08-09  Reuben Thomas  <rrt@sc3d.org>

	* is_exec.c, sigaction.c: Remove files.
	* sed2v2.inp: Remove support for DJGPP 2.01.
	* INSTALL: Don't mention removed files msdos/is_exec.c and
	sigaction.c, and increase minimum version of DJGPP to 2.02.
	* README: Remove note on legal status of removed files
	is_exec.c and sigaction.c.
=======
2014-08-25  Eli Zaretskii  <eliz@gnu.org>

	* sedlibmk.inp (gl_LIBOBJS): Add execinfo.o.  Reported by Juan
	Manuel Guerrero <juan.guerrero@gmx.de>.

2014-08-23  Eli Zaretskii  <eliz@gnu.org>

	* sed2v2.inp [DJGPP <= 2.03]: Add a prototype for snprintf, to
	avoid compilation warning from newer GCC versions that have
	snprintf as a built-in.  Reported by Juan Manuel Guerrero
	<juan.guerrero@gmx.de>.
>>>>>>> b62da77c

2014-04-16  Eli Zaretskii  <eliz@gnu.org>

	* sedlisp.inp:
	* sedlibmk.inp:
	* sedleim.inp:
	* sed3v2.inp:
	* sed2v2.inp:
	* sed1v2.inp: Update Sed scripts for Emacs 24.4.

	* inttypes.h: Add PRIdMAX.

	* INSTALL: Update for Emacs 24.4.

	* sedadmin.inp: New file.

2013-12-24  Paul Eggert  <eggert@cs.ucla.edu>

	* autogen/Makefile.in: Update copyright year.

2013-11-05  Glenn Morris  <rgm@gnu.org>

	* autogen/config.in:
	* autogen/Makefile.in: Move here from ../autogen.
	* mainmake.v2: Use msdos/autogen rather than autogen.

2013-05-15  Stefan Monnier  <monnier@iro.umontreal.ca>

	* sed1x.inp: Don't rewrite DOC any more.

2013-02-08  Paul Eggert  <eggert@cs.ucla.edu>

	* sedlibmk.inp: Sync with changes in lib/Makefile.in.
	(HAVE_SECURE_GETENV, GNULIB_SECURE_GETENV): Edit to appropriate values.

2012-12-30  Eli Zaretskii  <eliz@gnu.org>

	* sed1v2.inp (TEMACS_LDFLAGS2): Remove editing.
	(LIBS_GNUSTEP): Edit to empty.

2012-12-03  Eli Zaretskii  <eliz@gnu.org>

	* sed1v2.inp: Dump emacs.exe and copy to b-emacs.exe before
	generating leim-list.el.

2012-11-24  Ken Brown  <kbrown@cornell.edu>

	* sed2v2.inp (HAVE_MOUSE): Remove.

2012-11-03  Eli Zaretskii  <eliz@gnu.org>

	* sedlibmk.inp: Sync with changes in lib/Makefile.in.
	(HAVE_DECL_ENVIRON, GNULIB_ENVIRON): Edit to require declaration
	through lib/unistd.h.

	* sed1v2.inp: Sync with changes in src/Makefile.in.

	* sed2v2.inp: Sync with changes in src/config.in.

2012-10-08  Eli Zaretskii  <eliz@gnu.org>

	* sed1v2.inp (W32_LIBS, W32_OBJ): Edit to empty.

2012-10-04  Paul Eggert  <eggert@cs.ucla.edu>

	Merge from gnulib.
	* sedlibmk.inp (REPLACE_PTSNAME): Edit to appropriate value.

2012-09-27  Paul Eggert  <eggert@cs.ucla.edu>

	Check more robustly for timer_settime.
	* sed1v2.inp, sed3v2.inp (LIB_TIMER_TIME): New macro.

2012-08-04  Eli Zaretskii  <eliz@gnu.org>

	* sedlibmk.inp (allocator.$(OBJEXT), careadlinkat.$(OBJEXT)): Fix
	editing out.

	* sed2v2.inp (IS_DEVICE_SEP): Edit to match ':'.
	(IS_DIRECTORY_SEP, INTERNAL_TERMINAL): Fix Sed command syntax.
	(MSDOS): Define only if undefined, as MSDOS is a built-in macro,
	unless some std= switch to GCC is used.

2012-08-01  Glenn Morris  <rgm@gnu.org>

	* sed2v2.inp (HAVE_WCHAR_H): Fix typo.

	* sed2v2.inp (MSDOS, DOS_NT, FLOAT_CHECK_DOMAIN)
	(HAVE_INVERSE_HYPERBOLIC, DEVICE_SEP, IS_DIRECTORY_SEP, IS_ANY_SEP)
	(INTERNAL_TERMINAL, NULL_DEVICE, SEPCHAR, USER_FULL_NAME)
	(_setjmp, _longjmp): Move here from src/s/msdos.h.
	(config_opsysfile, config_machfile): Remove.
	* sed1v2.inp (M_FILE, S_FILE): Remove.
	* mainmake.v2 (TAGS, tags): Remove src/s/msdos.h.

2012-07-31  Glenn Morris  <rgm@gnu.org>

	* sed1v2.inp (S_FILE): Update for format change.

2012-07-28  Paul Eggert  <eggert@cs.ucla.edu>

	Use Gnulib stdalign module (Bug#9772, Bug#9960).
	* sed2v2.inp (HAVE_ATTRIBUTE_ALIGNED): Remove edit.
	* sedlibmk.inp (STDALIGN_H, @GL_GENERATE_STDALIGN_H_TRUE@)
	(GL_GENERATE_STDALIGN_H_FALSE): New edits.

2012-07-14  Eli Zaretskii  <eliz@gnu.org>

	* sed1v2.inp: In the recipe for $(leimdir)/leim-list.el, edit the
	prerequisites to be "temacs$(EXEEXT) $(BOOTSTRAPEMACS)", to avoid
	the need to rebuild $(bootstrap_exe), which requires a Unixy shell
	via lisp/Makefile.in's "update-subdirs" command.

	* sedlibmk.inp (am_libgnu_a_OBJECTS): Adjust the removal of
	careadlinkat.$(OBJEXT) to the changes in lib/Makefile.in.

	* sed2v2.inp (DATA_START, GC_SETJMP_WORKS, HAVE_MENUS)
	(HAVE_MOUSE): Edit for DJGPP, according to what was previously
	done on src/s/msdos.h.

2012-06-30  Eli Zaretskii  <eliz@gnu.org>

	* mainmake.v2 (bootstrap-clean): Do a maintainer-clean in lib, not
	bootstrap-clean (which doesn't exist).

	* inttypes.h (PRIuMAX) [__DJGPP__ < 2.04]: Define to "llu".

	* sedleim.inp (MKDIR_P): Edit to DOS "md" command.

	* sed1v2.inp (LIB_CLOCK_GETTIME): Edit to empty.
	Remove lines that invoke PAXCTL.
	(clean): Fix recipe not to run Unixy shell commands.

	* sed2v2.inp (GETTIMEOFDAY_TIMEZONE): Edit to 'struct timezone'.
	(HAVE_STRNCASECMP): Edit to 1.

	* sed3v2.inp (LIB_CLOCK_GETTIME): Edit to empty.
	(C_SWITCH_SYSTEM): Add "-I../msdos".

	* sedlibmk.inp (GNULIB_GETTIMEOFDAY, GNULIB_PSELECT)
	(GNULIB_SELECT, HAVE_STRUCT_TIMEVAL, HAVE_SYS_SELECT_H)
	(HAVE_SYS_TIME_H, NEXT_AS_FIRST_DIRECTIVE_SYS_SELECT_H)
	(NEXT_AS_FIRST_DIRECTIVE_SYS_TIME_H, NEXT_SYS_SELECT_H)
	(NEXT_SYS_TIME_H, REPLACE_GETTIMEOFDAY, REPLACE_PSELECT)
	(REPLACE_STRUCT_TIMEVAL): Edit to appropriate values.
	(BUILT_SOURCES): Edit out sys/select.h and sys/time.h.
	(mostlyclean-local, distclean-generic): Fix recipe not to run
	Unixy shell commands.

2012-06-26  Paul Eggert  <eggert@cs.ucla.edu>

	Clean out last vestiges of the old HAVE_CONFIG_H stuff.
	* sedlibmk.inp (DEFS): Don't add -DHAVE_CONFIG_H.

2012-06-11  Glenn Morris  <rgm@gnu.org>

	* sed2v2.inp (SYSTEM_TYPE): Set it.

2012-05-27  Eli Zaretskii  <eliz@gnu.org>

	* sedlibmk.inp (GNULIB_GL_UNISTD_H_GETOPT, GNULIB_POSIX_OPENPT)
	(GNULIB_ISATTY, GNULIB_PTSNAME_R, GNULIB_RANDOM)
	(GNULIB_SETHOSTNAME, HAVE_POSIX_OPENPT, HAVE_PTSNAME_R)
	(HAVE_RANDOM, HAVE_SETHOSTNAME, NEXT_SYS_TYPES_H)
	(NEXT_AS_FIRST_DIRECTIVE_SYS_TYPES_H, REPLACE_FTRUNCATE)
	(REPLACE_ISATTY, REPLACE_PTSNAME_R, REPLACE_RANDOM_R)
	(REPLACE_STRTOIMAX, STDALIGN_H, WINDOWS_64_BIT_OFF_T)
	(WINDOWS_64_BIT_ST_SIZE, GL_GENERATE_STDALIGN_H_TRUE)
	(GL_GENERATE_STDALIGN_H_FALSE): Edit as appropriate for DJGPP.
	(cat FOO): Edit into "sed -e '' FOO >>".

2012-05-25  Eli Zaretskii  <eliz@gnu.org>

	* sed6.inp (INFO_EXT): Edit to .info.
	(INFO_OPTS): Edit to --no-split.

2012-05-22  Paul Eggert  <eggert@cs.ucla.edu>

	Remove src/m/*.
	* mainmake.v2 (TAGS tags): Don't look at $(CURDIR)/src/m/intel386.h.

2012-05-19  Paul Eggert  <eggert@cs.ucla.edu>

	* sed2v2.inp (HAVE_MBLEN): Remove.
	* sed2x.inp (HAVE_XSETWMPROTOCOLS): Remove.

2012-04-21  Eli Zaretskii  <eliz@gnu.org>

	* sedleim.inp (RUN_EMACS): Replace BUILT_EMACS with EMACS.
	Remove stale editing of "else make quail".
	(.PHONY, compile-targets): Remove targets.
	(compile-main): Edit into something that can be done without
	requiring a Unixy shell.
	(bootstrap-clean): Likewise: edit to not require $(setwins).

	* sed1v2.inp: Edit "cd $(leimdir) && $(MAKE) ..." into the
	equivalent "$(MAKE) $(MFLAGS) -C $(leimdir) ..." command.

2012-04-18  Paul Eggert  <eggert@cs.ucla.edu>

	configure: new option --enable-gcc-warnings (Bug#11207)
	* sed1v2.inp, sed3v2.inp, sedlibmk.inp: GNULIB_WARN_CFLAGS,
	WARN_CFLAGS, and WERROR_CFLAGS replace C_WARNINGS_SWITCH.

2012-04-11  Glenn Morris  <rgm@gnu.org>

	* sedlibmk.inp, sed1v2.inp: GNUSTEP_CFLAGS replaces C_SWITCH_X_SYSTEM.

2012-04-07  Glenn Morris  <rgm@gnu.org>

	* sed2v2.inp: Bump version to 24.1.50.

2012-02-04  Eli Zaretskii  <eliz@gnu.org>

	* sed3v2.inp (insrcdir): Use $(<F) rather than $<, as
	command.com's "if not exist" doesn't grok forward slashes in file
	names.

2012-01-14  Eli Zaretskii  <eliz@gnu.org>

	* sed4.inp (PATH_DUMPLOADSEARCH): Edit to "../lisp", for when the
	default in src/epaths.in will change, maybe.

2011-10-31  Eli Zaretskii  <eliz@gnu.org>

	* sed3v2.inp (insrcdir): Comment out definition.
	$(insrcdir): Edit into MS-DOS existence test.

2011-09-29  Eli Zaretskii  <eliz@gnu.org>

	* mainmake.v2 (boot): Condition the value on the existence of
	autogen/README, not admin/admin.el, since the latter is now part
	of the release tarball.
	(install): Don't copy lib-src/fns.el, as that file is no longer
	generated in that directory.

	* sed1v2.inp (LIB_PTHREAD, LIB_PTHREAD_SIGMASK): Edit to empty.
	(SETTINGS_CFLAGS, SETTINGS_LIBS): Edit these instead of
	GCONF_CFLAGS and GCONF_LIBS.

	* sedlibmk.inp (ALLOCA_H, AR, ARFLAGS, GNULIB_CHDIR, GNULIB_DUP)
	(GNULIB_FDATASYNC, GNULIB_FDOPEN, GNULIB_FSTAT, GNULIB_PCLOSE)
	(GNULIB_PTHREAD_SIGMASK, GNULIB_RAISE, GNULIB_SIGACTION)
	(GNULIB_SIGPROCMASK, GNULIB_SIGNAL_H_SIGPIPE, HAVE_FDATASYNC)
	(HAVE_PCLOSE, HAVE_POPEN, HAVE_POSIX_SIGNALBLOCKING)
	(HAVE_PTHREAD_SIGMASK, HAVE_RAISE, HAVE_SIGACTION)
	(HAVE_SIGHANDLER_T, HAVE_SIGINFO_T, HAVE_SIGSET_T)
	(HAVE_STRUCT_SIGACTION_SA_SIGACTION)
	(HAVE_TYPE_VOLATILE_SIG_ATOMIC_T, LIB_PTHREAD)
	(LIB_PTHREAD_SIGMASK, NEXT_AS_FIRST_DIRECTIVE_SIGNAL_H)
	(NEXT_SIGNAL_H, REPLACE_FDOPEN, REPLACE_PTHREAD_SIGMASK)
	(REPLACE_RAISE): New edits.
	(gl_LIBOBJS): Remove md5.o, filemode.o, and sha1.o.  Add
	pthread_sigmask.o.
	(@GL_GENERATE_ALLOCA_H_TRUE@, @GL_GENERATE_ALLOCA_H_FALSE@): Edit
	to comment out unneeded lines.
	(warn-on-use.h): Edit the recipe commands to work with DJGPP
	without requiring a Unixy shell.

	* inttypes.h (strtoimax) [DJGPP < 2.04]: New macro.

	* sed2v2.inp (HAVE_ALLOCA, HAVE_DECL_STRTOLL, HAVE_DECL_STRTOIMAX)
	(HAVE_STRTOLL, HAVE_SIGSET_T, HAVE_SNPRINTF): New edits.

2011-09-06  Paul Eggert  <eggert@cs.ucla.edu>

	* sedlibmk.inp (CONFIG_CLEAN_VPATH_FILES): Adjust to snippet moves
	from top level to build-aux/snippet (Bug#9169).

2011-06-07  Eli Zaretskii  <eliz@gnu.org>

	* sedlibmk.inp (PTRDIFF_T_SUFFIX): Edit to nothing.

2011-05-28  Eli Zaretskii  <eliz@gnu.org>

	* sed1v2.inp: Edit "make-docfile -d FOO" commands to chdir back to
	src/.  Make editing of RUN_TEMACS commands less sensitive to
	leading whitespace.

	* sedlibmk.inp (gl_LIBOBJS): Add sha1.o.

2011-05-20  Eli Zaretskii  <eliz@gnu.org>

	* sed1v2.inp (make-docfile commands): Recognize only if the line
	begins with a TAB.  Use $(etc) rather than a literal "../etc".
	(`sed SED-COMMAND $(srcdir)/lisp.mk`): Edit to replace with "$(lisp).
	(@lisp_frag@): Edit out.

	* sedlibmk.inp (GNULIB_GROUP_MEMBER, HAVE_GROUP_MEMBER): Edit to
	zero.

2011-05-19  Glenn Morris  <rgm@gnu.org>

	* sed1x.inp (TOOLTIP_SUPPORT, WINDOW_SUPPORT):
	* sed1v2.inp (MSDOS_SUPPORT, NS_SUPPORT, MOUSE_SUPPORT)
	(TOOLTIP_SUPPORT, WINDOW_SUPPORT): No need to edit these any more.

2011-05-07  Eli Zaretskii  <eliz@gnu.org>

	* inttypes.h: Include stdint.h.
	(uintmax_t): Don't define, it is defined in stdint.h.

	* sedlibmk.inp (am__append_1): Edit to comment out.
	(am__append_2): Edit to expose.
	(NEXT_AS_FIRST_DIRECTIVE_STDARG_H, NEXT_STDARG_H, STDARG_H): Edit
	to empty.
	(@GL_GENERATE_STDARG_H_TRUE@, @GL_GENERATE_STDARG_H_FALSE@): Edit
	to comment out corresponding lines.

2011-04-30  Eli Zaretskii  <eliz@gnu.org>

	* inttypes.h: New file.

	* sed2v2.inp (HAVE_DECL_STRTOULL, HAVE_DECL_STRTOUMAX)
	(HAVE_STRTOULL, HAVE_STRTOULL): Define to 1.

	* sedlibmk.inp (BUILT_SOURCES): Edit out inttypes.h.

	* sed1v2.inp (CPPFLAGS): Edit to "-I../msdos".
	Add ../msdos/inttypes.h to prerequisites of lread.o.

2011-04-24  Eli Zaretskii  <eliz@gnu.org>

	* sedlibmk.inp (am_libgnu_a_OBJECTS): Edit out
	allocator.$(OBJEXT).  Add editing for the new GNULIB_* and
	REPLACE_* variables.

2011-04-06  Eli Zaretskii  <eliz@gnu.org>

	* sedlibmk.inp: Update checklist.
	(am_libgnu_a_OBJECTS): Remove careadlinkat.$(OBJEXT).
	($(top_builddir)/config.status): Edit away, both as target and in
	prerequisites.
	(@am__fastdepCC_FALSE@): Fix editing.
	(@GL_GENERATE_STDBOOL_H_TRUE@, @GL_GENERATE_STDBOOL_H_FALSE@)
	(@GL_GENERATE_STDDEF_H_TRUE@, @GL_GENERATE_STDDEF_H_FALSE@)
	(@GL_GENERATE_STDINT_H_TRUE@, @GL_GENERATE_STDINT_H_FALSE@): Edit
	to either nothing or "#".

2011-03-25  Eli Zaretskii  <eliz@gnu.org>

	* sedlibmk.inp: Adapt to addition of the gnulib stdio module.
	Add a description of what needs to be done when a new gnulib
	module is added.
	(MKDIR_P): Fix replacement command.

2011-03-07  Chong Yidong  <cyd@stupidchicken.com>

	* Version 23.3 released.

2011-02-26  Eli Zaretskii  <eliz@gnu.org>

	* sedlibmk.inp (BITSIZEOF_PTRDIFF_T, BITSIZEOF_SIG_ATOMIC_T)
	(BITSIZEOF_SIZE_T, BITSIZEOF_WCHAR_T)
	(BITSIZEOF_WINT_TGNULIB_FCHMODAT, GNULIB_FSTATAT, GNULIB_FUTIMENS)
	(GNULIB_LCHMOD, GNULIB_LSTAT, GNULIB_MBTOWC, GNULIB_MKDIRAT)
	(GNULIB_MKFIFO, GNULIB_MKFIFOAT, GNULIB_MKNOD, GNULIB_MKNODAT)
	(GNULIB_STAT, GNULIB_UTIMENSAT, GNULIB_WCTOMB, HAVE_FCHMODAT)
	(HAVE_FSTATAT, HAVE_FUTIMENS, HAVE_INTTYPES_H, HAVE_LCHMOD)
	(HAVE_LONG_LONG_INT, HAVE_LSTAT, HAVE_MKDIRAT, HAVE_MKFIFO)
	(HAVE_MKFIFOAT, HAVE_MKNOD, HAVE_MKNODAT)
	(HAVE_SIGNED_SIG_ATOMIC_T, HAVE_SIGNED_WCHAR_T)
	(HAVE_SIGNED_WINT_T, HAVE_STDINT_H, HAVE_SYS_BITYPES_H)
	(HAVE_SYS_INTTYPES_H, HAVE_SYS_TYPES_H)
	(HAVE_UNSIGNED_LONG_LONG_INT, HAVE_UTIMENSAT, HAVE_WCHAR_H)
	(MKDIR_P, NEXT_AS_FIRST_DIRECTIVE_STDINT_H)
	(NEXT_AS_FIRST_DIRECTIVE_SYS_STAT_H, NEXT_STDINT_H)
	(NEXT_SYS_STAT_H, REPLACE_LSTAT, REPLACE_MBTOWC, REPLACE_MKDIR)
	(REPLACE_MKFIFO, REPLACE_MKNOD, REPLACE_STAT, REPLACE_UTIMENSAT)
	(REPLACE_WCTOMB, SIG_ATOMIC_T_SUFFIX, SIZE_T_SUFFIX, STDINT_H)
	(WCHAR_T_SUFFIX, WINT_T_SUFFIX, APPLE_UNIVERSAL_BUILD): New edits.
	($(MKDIR_P)): Replace with equivalent DOS command.
	(gl_LIBOBJS): Add md5.o and filemode.o.

	* sed2v2.inp (BITSIZEOF_PTRDIFF_T, BITSIZEOF_SIG_ATOMIC_T)
	(BITSIZEOF_SIZE_T, BITSIZEOF_WCHAR_T, BITSIZEOF_WINT_T)
	(HAVE_LONG_LONG_INT, HAVE_SIGNED_SIG_ATOMIC_T, HAVE_SIGNED_WINT_T)
	(HAVE_UNSIGNED_LONG_LONG_INT, HAVE_WCHAR_H, HAVE_INTTYPES_H): New
	edits.

	* depfiles.bat: Create a dummy .Po file only if a file by the same
	name does not already exist in the deps/ subdirectory.

2011-02-19  Eli Zaretskii  <eliz@gnu.org>

	* depfiles.bat: New file.

	* sedlibmk.inp: New file.

	* sedlibcf.inp: New file.

	* sedleim.inp (RUN_EMACS): Rename from RUN-EMACS.
	(BUILT_EMACS): Rename from BUILT-EMACS.

	* sed6.inp (MAKEINFO): Edit to "makeinfo".
	(ENVADD): Adjust to MAKEINFO_OPTS.
	(texinputdir): Don't edit.

	* sed3v2.inp (-DVERSION): Edit out.
	(LOADLIBES): Don't edit to empty.

	* sed2v2.inp: Remove workaround for the "#if ! HAVE_MKTIME ||
	BROKEN_MKTIME" stuff -- it's no longer in src/config.in.
	(HAVE_ATTRIBUTE_ALIGNED, HAVE_C99_STRTOLD, HAVE_DECL_GETENV)
	(HAVE__BOOL): Edit to 1.
	(VERSION, inline, restrict): Edit for DJGPP.
	(my_strftime): Edit to nstrftime.

	* sed1v2.inp (NS_OBJC_OBJ): Edit to empty.
	(@true): Edit to "@rem".
	(move-if-change): Edit to "update".
	(echo): Edit to "djecho".
	(cd $(lib) && ...): Edit to "$(MAKE) -C ...".
	(LIBOBJS): Edit to empty.
	($(libsrc)/make-docfile): Two new edits, one each for every
	invocation of make-docfile.
	(move-if-change): Fix edit.
	Remove some unused switches from $(ALL_CFLAGS), to make the GCC
	command line shorter.

	* mainmake.v2 (version): Remove, no longer needed (config.in
	defines VERSION).
	(all): Add lib.
	(lib): New target and recipe.
	(lib-src): Depend on lib.
	(src): Depend on lib and lib-src.
	(clean, mostlyclean, distclean, maintainer-clean, extraclean)
	(bootstrap-clean): Recurse into lib.
	(lib, lib-src, src): Specify "all" as an explicit target.

2011-01-08  Glenn Morris  <rgm@gnu.org>

	* sedleim.inp (RUN-EMACS): -batch implies --no-init-file.

2011-01-07  Eli Zaretskii  <eliz@gnu.org>

	* sed2v2.inp (HAVE___BUILTIN_UNWIND_INIT): Define.

2010-12-04  Andreas Schwab  <schwab@linux-m68k.org>

	* sed1v2.inp (M_FILE, S_FILE): Add $(srcdir)/ prefix.

2010-10-15  Eli Zaretskii  <eliz@gnu.org>

	* sed1v2.inp: Use $(..) instead of ${..} in all edit commands.
	Needed because of changes in 2010-10-10T14:43:05Z!dann@ics.uci.edu.

	* sed6.inp (mkinfodir): Edit to avoid Unix shell-isms.  Needed
	because of changes in 2010-10-09T18:31:12Z!rgm@gnu.org.

2010-10-10  Dan Nicolaescu  <dann@ics.uci.edu>

	* sed1v2.inp (PROFILING_LDFLAGS):
	* sed3v2.inp (PROFILING_LDFLAGS): Remove, not defined anymore.

2010-10-09  Glenn Morris  <rgm@gnu.org>

	* mainmake.v2 (install): Remove b2m.

2010-10-02  Eli Zaretskii  <eliz@gnu.org>

	* mainmake.v2 (TAGS tags): Use `find' to filter out loaddefs
	files.  Make all file names in TAGS tables absolute.

2010-10-01  Eli Zaretskii  <eliz@gnu.org>

	* sed1v2.inp (LIBGNUTLS_LIBS, LIBGNUTLS_CFLAGS): Edit to empty.

2010-09-22  Eli Zaretskii  <eliz@gnu.org>

	* sed1v2.inp (LINKER): Don't edit, variable was removed from
	src/Makefile.in.
	(LD_FIRSTFLAG): Edit to empty.

2010-09-17  Eli Zaretskii  <eliz@gnu.org>

	* sed1v2.inp (LIBXML2_LIBS, LIBXML2_CFLAGS): Edit to empty.

2010-08-22  Chong Yidong  <cyd@stupidchicken.com>

	* sedleim.inp (RUN-EMACS): Don't use --multibyte.

2010-08-20  Eli Zaretskii  <eliz@gnu.org>

	* sed1v2.inp (IMAGEMAGICK_LIBS, IMAGEMAGICK_CFLAGS): Edit to empty.

2010-08-15  Eli Zaretskii  <eliz@gnu.org>

	* mainmake.v2 (version): Update due to change in emacs.c.

2010-08-05  Eli Zaretskii  <eliz@gnu.org>

	* sed1v2.inp (UNEXEC_OBJ): Edit to unexcoff.o, due to renaming of
	unexec.c => unexcoff.c.

2010-07-29  Chad Brown  <yandros@mit.edu>

	* sed2v2.inp (HAVE_DIRENT_H): Edit to 1.

2010-07-12  Eli Zaretskii  <eliz@gnu.org>

	* sed1v2.inp (C_WARNINGS_SWITCH, PROFILING_CFLAGS, PROFILING_LDFLAGS):
	Edit to empty.

	* sed3v2.inp(C_WARNINGS_SWITCH, PROFILING_CFLAGS, PROFILING_LDFLAGS):
	Edit to empty.

2010-07-11  Eli Zaretskii  <eliz@gnu.org>

	* sed2v2.inp (HAVE_STRCHR, HAVE_STRRCHR): Don't edit, already
	defined on <sys/config.h>.

2010-07-11  Andreas Schwab  <schwab@linux-m68k.org>

	* sed2v2.inp (HAVE_INDEX, HAVE_RINDEX): Don't edit.
	(HAVE_STRCHR, HAVE_STRRCHR): Edit to 1.

2010-07-08  Eli Zaretskii  <eliz@gnu.org>

	* sed1v2.inp (stamp-oldxmenu): Don't edit out in `temacs:' target,
	which doesn't exist.

	* sed2v2.inp (HAVE_MEMCPY): Don't edit, defined on <sys/config.h>.

2010-07-08  Dan Nicolaescu  <dann@ics.uci.edu>

	* sed1v2.inp: Remove reference to prefix-args.

2010-07-07  Andreas Schwab  <schwab@linux-m68k.org>

	* sed2v2.inp (HAVE_MEMCPY, HAVE_MEMSET): Edit to 1.
	(HAVE_BZERO): Don't edit.

2010-07-02  Eli Zaretskii  <eliz@gnu.org>

	* sed1v2.inp (LIB_GCC): Edit to empty.
	Return back to ../src after compiling each .el file.

2010-06-30  Glenn Morris  <rgm@gnu.org>

	* sed1v2.inp (CANNOT_DUMP): Update for configure name change.

2010-06-26  Eli Zaretskii  <eliz@gnu.org>

	* mainmake.v2 (version): Use emacs_version[] in src/emacs.c
	instead of lisp/version.el (see 2010-05-15T21:11:37Z!raeburn@raeburn.org).

	* sed1v2.inp (MKDEPDIR): Edit to empty.
	Delete lines in rules that invoke $(MKDEPDIR).  Fix editing rules
	that begin with "cd ../lisp".  Edit out sh if-then-else-fi
	constructs that test ${CANNOT_DUMP}.  Edit out "|| exit ;\"
	constructs in emacs${EXEEXT} rule.

2010-06-03  Dan Nicolaescu  <dann@ics.uci.edu>

	* sed1v2.inp (UNEXEC_OBJ): Use UNEXEC_OBJ instead of unexec.

2010-06-03  Glenn Morris  <rgm@gnu.org>

	* sed2v2.inp: Do not edit HAVE_ALLOCA.

2010-05-26  Glenn Morris  <rgm@gnu.org>

	* sed1v2.inp (@PRE_EDIT_LDFLAGS@, @POST_EDIT_LDFLAGS@): Edit to nothing.

	* sed1v2.inp (NS_IMPL_GNUSTEP_INC, NS_IMPL_GNUSTEP_TEMACS_LDFLAGS):
	No longer present.

2010-05-25  Glenn Morris  <rgm@gnu.org>

	* sed1v2.inp (LD_SWITCH_SYSTEM_EXTRA): No longer present.

2010-05-21  Glenn Morris  <rgm@gnu.org>

	* sed1v2.inp (@ns_frag@): Edit to nothing.

	* sed1x.inp (OLDXMENU): Replace any initial value.
	* sed1v2.inp (OLDXMENU): Edit to "nothing".

	* sed1v2.inp (CANNOT_DUMP): Edit to no.

2010-05-20  Glenn Morris  <rgm@gnu.org>

	* sed1v2.inp (DEPFLAGS, deps_frag): Edit to empty.
	(MKDEPDIR): Edit to ':'.

2010-05-19  Glenn Morris  <rgm@gnu.org>

	* sed2v2.inp (ORDINARY_LINK): Set here rather than in s/msdos.h.

	* sed1v2.inp (LD): Edit to $(CC).
	(YMF_PASS_LDFLAGS): Edit to `flags'.

2010-05-18  Eli Zaretskii  <eliz@gnu.org>

	* sed1x.inp: Add copyright notice.

2010-05-18  Glenn Morris  <rgm@gnu.org>

	* sed1v2.inp (RALLOC_OBJ): Edit to ralloc.o.

	* sed1v2.inp (GMALLOC_OBJ): Edit to gmalloc.o.
	(VMLIMIT_OBJ): Edit to vm-limit.o.

2010-05-17  Glenn Morris  <rgm@gnu.org>

	* sed1v2.inp (OLDXMENU_DEPS): Edit to empty.
	* sed1x.inp (OLDXMENU_DEPS): Edit to ${OLDXMENU} ../src/${OLDXMENU}.

2010-05-16  Glenn Morris  <rgm@gnu.org>

	* sed1v2.inp (TEMACS_LDFLAGS2): Edit to $(LDFLAGS).

	* sed1v2.inp (GNUSTEP_SYSTEM_LIBRARIES): Remove.
	(NS_IMPL_GNUSTEP_TEMACS_LDFLAGS): Edit to empty.

2010-05-15  Glenn Morris  <rgm@gnu.org>

	* sed1v2.inp (LIBXMENU): Edit to empty.
	* sed1x.inp (LIBXMENU): Expect empty initial value.

	* sed1v2.inp (OLDXMENU): Edit to empty.
	* sed1x.inp (OLDXMENU): Expect empty initial value.

	* sed1v2.inp (LIBX_OTHER): Edit to empty.
	* sed1x.inp (LIBX_OTHER): Expect empty initial value.

	* sed1v2.inp (FONT_OBJ): Edit to empty for non-X case.
	* sed1x.inp (FONT_OBJ): Edit to xfont.o for X case.

2010-05-15  Eli Zaretskii  <eliz@gnu.org>

	* sed3v2.inp (INSTALLABLES): Edit out extra ${EXEEXT} after
	"emacsclient".
	(emacsserver, timer, wakeup): Remove edit-out commands.

	* sed1v2.inp (MSDOS_OBJ): Add w16select.o.
	(TERMCAP_OBJ): Add termcap.o.

2010-05-15  Glenn Morris  <rgm@gnu.org>

	* sed1v2.inp (OLDXMENU_TARGET): Edit to empty.
	* sed1x.inp (OLDXMENU_TARGET): Edit to really-oldxmenu.

	* sed1v2.inp (LIBXT_OTHER): Edit to empty.

2010-05-14  Glenn Morris  <rgm@gnu.org>

	* sed1v2.inp (ns_appdir, ns_appbindir, ns_appsrc): Edit to empty.

	* sed1v2.inp (MSDOS_OBJ): Edit to dosfns.o msdos.o.
	(MSDOS_SUPPORT): Edit to $(MSDOS_SUPPORT_REAL).
	* sed1x.inp (MSDOS_X_OBJ): Edit to w16select.o termcap.o.

	* sed2x.inp (HAVE_WINDOW_SYSTEM): Define.
	* sed1x.inp (TOOLTIP_SUPPORT): Edit to ${lispsource}tooltip.elc.
	(WINDOW_SUPPORT): Edit to $(BASE_WINDOW_SUPPORT) $(X_WINDOW_SUPPORT).
	* sed1v2.inp (MOUSE_SUPPORT): Edit to $(REAL_MOUSE_SUPPORT).
	(TOOLTIP_SUPPORT, WINDOW_SUPPORT): Edit to empty.

	* sed1v2.inp (FONT_OBJ): Use the plain X version (no XFT, Freetype).

	* sed1v2.inp (@NS_IMPL_GNUSTEP_INC@): Edit to nil.

2010-05-13  Glenn Morris  <rgm@gnu.org>

	* sed1x.inp (OLDXMENU): Edit to ${oldXMenudir}libXMenu11.a.
	(LIBXMENU): Edit to ${OLDXMENU}.
	(LIBX_OTHER): Edit to ${LIBXT} ${LIBX_EXTRA}.

	* sed1v2.inp (C_SWITCH_X_SYSTEM, C_SWITCH_X_SITE, LIB_STANDARD)
	(FONTCONFIG_CFLAGS, FONTCONFIG_LIBS, FREETYPE_CFLAGS, FREETYPE_LIBS)
	(LIBOTF_CFLAGS, LIBOTF_LIBS, M17N_FLT_CFLAGS, M17N_FLT_LIBS)
	(GNU_OBJC_CFLAGS, GNUSTEP_SYSTEM_LIBRARIES, LIBRESOLV, LIBGPM):
	Edit to empty.
	(LIB_MATH): Edit to -lm.
	(UNEXEC_OBJ): Edit to unexec.o.

2010-05-12  Glenn Morris  <rgm@gnu.org>

	* sed3v2.inp (INSTALLABLES): No more @LIB_SRC_EXTRA_INSTALLABLES@.

	* sed1v2.inp (LIB_GCC): Edit to -Lgcc.

2010-05-11  Glenn Morris  <rgm@gnu.org>

	* sed1x.inp (LIBS_SYSTEM): Edit to -lxext -lsys.
	* sed3x.inp: New file.

2010-05-10  Glenn Morris  <rgm@gnu.org>

	* sed1v2.inp, sed3v2.inp (LIBS_SYSTEM): Edit to empty.

	* sed3v2.inp (BLESSMAIL_TARGET): Edit to need-blessmail.

2010-05-07  Chong Yidong  <cyd@stupidchicken.com>

	* Version 23.2 released.

2010-05-08  Glenn Morris  <rgm@gnu.org>

	* sed1v2.inp (LIBS_TERMCAP): Edit to empty.
	(TERMCAP_OBJ): Edit to tparam.o.

2010-05-07  Eli Zaretskii  <eliz@gnu.org>

	Fix breakage due to autoconfiscation of Makefile.in files.

	* sed3v2.inp (C_SWITCH_MACHINE): Edit to empty.

	* sed1v2.inp (@LIB_MATH@): Edit to -lm.
	(C_SWITCH_MACHINE, C_SWITCH_SYSTEM, LD_SWITCH_SYSTEM_TEMACS)
	(LD_SWITCH_X_SITE_AUX, LD_SWITCH_X_SITE_AUX_RPATH)
	(LD_SWITCH_SYSTEM, LD_SWITCH_SYSTEM_EXTRA, LIBTIFF, LIBJPEG)
	(LIBPNG, LIBGIF, LIBXPM, XFT_LIBS, DBUS_CFLAGS, DBUS_LIBS)
	(DBUS_OBJ, GCONF_CFLAGS, GCONF_LIBS, GTK_OBJ, LIBXMU, LIBXSM)
	(LIBXTR6, XOBJ, TOOLKIT_LIBW, WIDGET_OBJ, CYGWIN_OBJ, NS_OBJ)
	(NS_SUPPORT, LIBSELINUX_LIBS, START_FILES): Edit to empty.
	(XMENU_OBJ): Edit to xmenu.o.
	(FONT_OBJ): Edit to value used for X on Unix.
	(PRE_ALLOC_OBJ): Edit to lastfile.o.
	(POST_ALLOC_OBJ): Edit to $(vmlimitobj).
	(@unexec@): Edit to unexec.o.

2010-05-06  Glenn Morris  <rgm@gnu.org>

	* sed1v2.inp, sed5x.inp: Remove LN_S, unused.

2010-04-01  Eli Zaretskii  <eliz@gnu.org>

	Remove support for DJGPP v1.x.

	* sed3.inp:
	* sed2.inp:
	* sed1.inp:
	* mainmake: Files removed.

2010-03-27  Eli Zaretskii  <eliz@gnu.org>

	* sedlisp.inp (VPATH): Don't edit, no longer needed.
	(lisp, srcdir): Adapt to lisp/Makefile.in changes.
	(abs_top_builddir): New edit.

	* sed3v2.inp (KRB4LIB, DESLIB, KRB5LIB, CRYPTOLIB, COM_ERRLIB)
	(LIBHESIOD, LIBRESOLV, LIBS_MAIL): Edit to empty values.

	* sed3.inp (KRB4LIB, DESLIB, KRB5LIB, CRYPTOLIB, COM_ERRLIB)
	(LIBHESIOD, LIBRESOLV, LIBS_MAIL): Edit to empty values.

	* sed1v2.inp (abs_builddir): Edit into "../src".

2010-03-10  Chong Yidong  <cyd@stupidchicken.com>

	* Branch for 23.2.

2010-02-19  Eli Zaretskii  <eliz@gnu.org>

	* INSTALL: Remove a CVS-specific note.  Update for latest versions
	of Windows.

2009-09-17  Eli Zaretskii  <eliz@gnu.org>

	* sed1v2.inp (OTHER_FILES): Edit to empty.

2009-09-11  Eli Zaretskii  <eliz@gnu.org>

	* mainmake.v2 (bootstrap): Ensure enough environment space
	will be available to run config.bat.

2009-08-27  Eli Zaretskii  <eliz@gnu.org>

	* sed1v2.inp (buildobj.h): Replace "echo" with "djecho".

2009-06-21  Chong Yidong  <cyd@stupidchicken.com>

	* Branch for 23.1.

2009-04-14  Eli Zaretskii  <eliz@gnu.org>

	* mainmake.v2 (src) <gdb.ini>: Don't replace the line with
	x_error_quitter; instead, append "set environment NAME" to the end.
	Set NAME and USERNAME in the environment to the same value.

2009-02-28  Eli Zaretskii  <eliz@gnu.org>

	* mainmake.v2 (boot): Don't require b-emacs.exe if not building
	out of CVS.  (Bug#2151)

2008-12-19  Eli Zaretskii  <eliz@gnu.org>

	* INSTALL: Document the problems on Windows Vista and the
	--with-system-malloc option to config.bat.

	* sedalloc.inp: New file.

2008-11-21  Eli Zaretskii  <eliz@gnu.org>

	* mainmake.v2 (misc): New target.
	(all, info): Depend on `misc'.

2008-11-15  Eli Zaretskii  <eliz@gnu.org>

	* mainmake.v2 (src): Move removal of src/bootlisp after recursing
	into `lisp'.

	Make bootstrap work again:

	* mainmake.v2 (boot): New variable.
	(src): Pass $(boot) to sub-Make.  Remove src/bootlisp.  If
	src/bootlisp exists after running Make, run Make in `lisp' as
	well.
	(clean, mostlyclean): Remove bogus repeated clean in the top-level
	directory.
	(info, bootstrap-clean): New targets.
	(bootstrap): Depend only on bootstrap-clean.  Commands modified to
	be equivalent to top-level Makefile.in.
	(bootfast, bootstrap-lisp-1, bootstrap-lisp, bootstrap-src)
	(bootstrap-clean-before, bootstrap-clean-after): Targets deleted.
	(clean, mostlyclean, distclean, maintainer-clean, extraclean):
	Don't recurse into lwlib and oldXMenu.

	* sed1v2.inp: Create bootlisp when bootstrapping b-emacs.exe.

	* sedlisp.inp: Don't convert *.el files to Unix text format, and
	don't copy ldefs-boot.el into loaddefs.el.

	* sed6.inp: Edit out Unixy shell features in maintainer-clean
	targets in doc/ Makefiles.

	* INSTALL: Update the list of utilities needed by lisp/Makefile
	and for bootstrapping.

2008-11-08  Eli Zaretskii  <eliz@gnu.org>

	* INSTALL: New file, with build instructions moved from the
	top-level INSTALL.

2008-10-14  Eli Zaretskii  <eliz@gnu.org>

	* sedlisp.inp (lisp): Set to absolute file name of current
	directory, not to ".", to have it on EMACSLOADPATH when we descend
	into subdirectories.

2008-08-23  Eli Zaretskii  <eliz@gnu.org>

	* sed2v2.inp: Remove definition of USER_FULL_NAME (now defined on
	src/s/msdos.h).

	* sed3v2.inp: Edit out @LIB_SRC_EXTRA_INSTALLABLES@.

	* sed1v2.inp (version): Define to empty.
	(ALL_CFLAGS, LIBES): Edit out @FOO@ stuff.
	(EXEEXT): Define to .exe.
	Edit "ln -f" into "cp -pf".
	Edit "touch" into "djecho $@ >", to avoid requiring touch.exe.
	(b-emacs${EXEEXT}): Don't remove emacs.exe and temacs.exe.
	Edit "`/bin/pwd`/" into "./".
	Stubify emacs after it is dumped, to produce emacs.exe.
	Stubedit temacs.exe to 1024K of stack, emacs.exe to 2048K, and
	b-emacs.exe to 3072K.

	* mainmake.v2 (emacs lispref lispintro): Chdir under doc/.
	(emacs): Rename from `man', to reflect changes in doc directory
	structure.  All callers changed.
	(clean mostlyclean distclean maintainer-clean extraclean): Chdir
	into doc/ for manuals.  Add misc subdirectory.
	(src): Pass an empty BOOTSTRAPEMACS variable to src/Makefile.
	(install): Don't stubify/stubedit emacs.exe, this is now done by
	src/Makefile.

2007-10-05  Eli Zaretskii  <eliz@gnu.org>

	* sed6.inp: Update comment to reflect doc directory structure.

	* sed1v2.inp (RSVG_LIBS, RSVG_CFLAGS): Edit out.

2007-07-25  Glenn Morris  <rgm@gnu.org>

	* Relicense all FSF files to GPLv3 or later.

	* COPYING: Switch to GPLv3.

2007-06-02  Chong Yidong  <cyd@stupidchicken.com>

	* Version 22.1 released.

2007-02-10  Glenn Morris  <rgm@gnu.org>

	* COPYING.DJ: Remove file since it is no longer needed (see README
	for details).

2007-01-28  Glenn Morris  <rgm@gnu.org>

	* COPYING.DJ: New file.

2006-12-04  Eli Zaretskii  <eliz@gnu.org>

	* sed2v2.inp (HAVE_SYNC): Define.

2006-11-25  Eli Zaretskii  <eliz@gnu.org>

	* sed1v2.inp (CFLAGS_SOUND): Edit out.

2006-09-15  Jay Belanger  <belanger@truman.edu>

	* COPYING: Replace "Library Public License" by "Lesser Public
	License" throughout.

2005-09-10  Sven Joachim  <svenjoac@gmx.de>  (tiny change)

	* sed3v2.inp (GETOPT_H, GETOPTOBJS): Define to use getopt.h,
	getopt.o and getopt1.o.

2005-07-04  Lute Kamstra  <lute@gnu.org>

	Update FSF's address in GPL notices.

2004-11-10  Eli Zaretskii  <eliz@gnu.org>

	* sed1.inp: Revert last change.

2004-11-09  Jan Djärv  <jan.h.d@swipnet.se>

	* sed1v2.inp: Use djecho for buildobj.lst.

	* sed1.inp: Ditto.

2004-11-08  Eli Zaretskii  <eliz@gnu.org>

	* sedlisp.inp (bootstrap-clean): Copy ldefs-boot.el onto
	loaddefs.el, unless the latter exists and is newer.

	* mainmake.v2 (mostlyclean, distclean, maintainer-clean)
	(extraclean, bootfast): New targets.
	(top_distclean): New macro, used by distclean, maintainer-clean,
	and extraclean.
	(.PHONY): Add bootfast.
	(bootstrap): Make bootstrap-after in lisp.
	(bootstrap-clean-before): Clean in man, lispref, and lispintro as well.

	* sed2v2.inp (HAVE_BZERO): Define for GCC v3.x and later.

2004-10-06  Eli Zaretskii  <eliz@gnu.org>

	* sed1v2.inp (LC_ALL=C): Fix src/Makefile breakage caused by
	recent (2004-09-24) changes in src/Makefile.in.

2004-08-14  Eli Zaretskii  <eliz@gnu.org>

	* sedleim.inp: Remove the lines which say "<TAB>@true", to avoid
	running a Unixy shell and to reincarnate the "Nothing to be done
	for `all'" message from Make when there's nothing to be done.

2004-05-11  Eli Zaretskii  <eliz@gnu.org>

	* sedleim.inp (distclean): Remove stamp-subdirs.
	(SUBDIRS): Don't use `touch', use `djecho' instead.
	(changed.tit, changed.misc): Use `djecho' instead of `echo'.

2004-05-02  Eli Zaretskii  <eliz@gnu.org>

	* sed2v2.inp (HAVE_GETRUSAGE): Define.

2003-09-22  Eli Zaretskii  <eliz@gnu.org>

	* mainmake.v2 (man lispref lispintro): Specify an explicit target
	`info', like Makefile.in does.

2003-08-31  Eli Zaretskii  <eliz@gnu.org>

	* sed3v2.inp (srcdir): Use "command.com /c cd" to produce an
	absolute file name of the current working directory.  This avoids
	the warning from Make about circular dependencies.

2003-08-30  Eli Zaretskii  <eliz@gnu.org>

	* sedlisp.inp: Set FNCASE=y for all targets in the lisp directory,
	so that CVS etc. file names are filtered out of the list of
	subdirectories.

2003-08-28  Eli Zaretskii  <eliz@gnu.org>

	* sed6.inp (elisp.dvi, index.texi): Replace Unix shell commands
	with equivalent COMMAND.COM commands.

2003-08-24  Eli Zaretskii  <eliz@gnu.org>

	* sed3v2.inp (EXEEXT): Define to an empty string.

	* sed1v2.inp (EXEEXT): Define to an empty string.
	Remove src/emacs after producing b-emacs.exe.

	* sed2v2.inp (HAVE_DIFFTIME, HAVE_MEMCMP, HAVE_MEMMOVE)
	(HAVE_SIZE_T): Define.

2002-04-16  Eli Zaretskii  <eliz@is.elta.co.il>

	* sed2v2.inp: New file.

	* sed2.inp: Remove DJGPP v2.x stuff.

2002-03-27  Eli Zaretskii  <eliz@is.elta.co.il>

	* sedlisp.inp <bootstrap-clean>: Make sure all *.el files have
	Unix EOLs, to avoid overflowing pure storage while bootstrapping.

2002-03-20  Eli Zaretskii  <eliz@is.elta.co.il>

	* mainmake.v2 (bootstrap-lisp-1, bootstrap-lisp, bootstrap-src)
	(bootstrap-clean-before, bootstrap-clean-after): Return to the
	top-level directory after sub-make.
	(bootstrap-lisp): Pass an absolute file name as value of ${lisp}.

	* sed1v2.inp: Fix editing of the rule for ${libsrc}make-docfile.

2002-03-09  Eli Zaretskii  <eliz@is.elta.co.il>

	Add support for bootstrapping Emacs:

	* sed1v2.inp: Edit the bootstrap-* targets.  Fix the mostlyclean
	target.

	* mainmake.v2 (maybe_bootstrap, bootstrap, bootstrap-lisp-1)
	(bootstrap-lisp, bootstrap-src, bootstrap-clean-before)
	(bootstrap-clean-after): New targets.
	(all): Depend on maybe_bootstrap.

2001-12-21  Eli Zaretskii  <eliz@is.elta.co.il>

	* sed1v2.inp: Delete _gdbinit in distclean target.

2001-12-09  Pavel Janík  <Pavel@Janik.cz>

	* COPYING: Moved back.

2001-12-07  Eli Zaretskii  <eliz@is.elta.co.il>

	* sed2.inp (HAVE_VFORK): Don't define: the fragment in sysdep.c
	which needed it is gone.

2001-11-29  Pavel Janík  <Pavel@Janik.cz>

	* COPYING: Removed.

2001-11-24  Eli Zaretskii  <eliz@is.elta.co.il>

	* mainmake.v2 (lispintro): New target.
	(all): Add lispintro.

	* sed6.inp (SHELL): Comment away, for lispintro.

2001-11-10  Eli Zaretskii  <eliz@is.elta.co.il>

	* sed6.inp (texinputdir): Add, for the lispref directory.

	* mainmake.v2 (all): Add lispref.
	(man lispref): Add lispref.

2001-10-20  Gerd Moellmann  <gerd@gnu.org>

	* (Version 21.1 released.)

2001-10-05  Gerd Moellmann  <gerd@gnu.org>

	* Branch for 21.1.

2001-07-20  Eli Zaretskii  <eliz@is.elta.co.il>

	* mainmake.v2 (install): Create site-lisp/subdirs.el if it is not
	already there.

2001-07-06  Eli Zaretskii  <eliz@is.elta.co.il>

	* sed2.inp: Ifdef away the test for !HAVE_MKTIME, to avoid parse
	error in "gcc -E -traditional" with GCC 3.0.

2001-04-02  Eli Zaretskii  <eliz@is.elta.co.il>

	* sedleim.inp (srcdir=): Edit @srcdir@ into an absolute file name
	of the leim subdirectory, so that EMACSLOADPATH doesn't break when
	titdic-convert chdirs into leim/quail.

2001-03-30  Eli Zaretskii  <eliz@is.elta.co.il>

	* sedleim.inp: Adapt to changes in leim/Makefile.in's $(TIT)
	target.

2001-03-01  Eli Zaretskii  <eliz@is.elta.co.il>

	* README: New file.

	* sed1.inp: Add copyright.
	* sed1v2.inp: Add copyright.
	* sed2.inp: Add copyright.
	* sed2x.inp: Add copyright.
	* sed3.inp: Add copyright.
	* sed3v2.inp: Add copyright.
	* sed4.inp: Add copyright.
	* sed5x.inp: Add copyright.
	* sed6.inp: Add copyright.
	* sedleim.inp: Add copyright.
	* sedlisp.inp: Add copyright.

2001-02-20  Eli Zaretskii  <eliz@is.elta.co.il>

	* mainmake.v2, mainmake: Add copyright.

2000-11-22  Eli Zaretskii  <eliz@is.elta.co.il>

	* sed2.inp (NSIG) [__DJGPP__ == 2 && __DJGPP_MINOR__ == 1]:
	Define; it is undefined in DJGPP v2.01.

2000-11-13  Eli Zaretskii  <eliz@is.elta.co.il>

	* sed2.inp (HAVE_MKSTEMP): Define.

2000-10-07  Eli Zaretskii  <eliz@is.elta.co.il>

	* sedleim.inp (RUN-EMACS): Remove EMACSLOADPATH setting as part of
	the command; use Make's "export EMACSLOADPATH=" instead.  Remove
	the handling of `command` expansion, leim/Makefile.in doesn't use
	that anymore.

2000-08-29  Eli Zaretskii  <eliz@is.elta.co.il>

	* sed2.inp (HAVE_INDEX, HAVE_RINDEX): Define.

2000-08-22  Eli Zaretskii  <eliz@is.elta.co.il>

	* mainmake.v2 (TAGS): Don't use [a-zA-Z]*, as it causes wildcard
	expansion to become case-sensitive and return all file names in
	upper case on plain DOS.

2000-08-05  Eli Zaretskii  <eliz@is.elta.co.il>

	* mainmake.v2 (src): Put gdb.tmp after -a, since djecho's -a
	switch requires an argument.

2000-07-31  Eli Zaretskii  <eliz@is.elta.co.il>

	* mainmake.v2 (src): Make the rule faster by using a single djecho
	command instead of multiple redir invocations.
	(install): Speed up by using a command.com's for loop.

2000-07-23  Eli Zaretskii  <eliz@is.elta.co.il>

	* sed3v2.inp: Define ALLOCA to an empty string.

2000-07-18  Eli Zaretskii  <eliz@is.elta.co.il>

	* sed1v2.inp: Put getloadavg.o into LIBOBJS, not GETLOADAVG_LIBS.

2000-07-09  Eli Zaretskii  <eliz@is.elta.co.il>

	* sed1v2.inp: Set LIBSOUND to an empty string.

2000-06-26  Eli Zaretskii  <eliz@is.elta.co.il>

	* sed2.inp: Define HAVE_STRUCT_TIMEZONE in src/config.h.

2000-06-25  Eli Zaretskii  <eliz@is.elta.co.il>

	* sed1v2.inp: Set GETLOADAVG_LIBS to getloadavg.o in src/Makefile.

2000-06-18  Eli Zaretskii  <eliz@is.elta.co.il>

	* sedlisp.inp (srcdir): Edit this variable.

2000-06-15  Eli Zaretskii  <eliz@is.elta.co.il>

	* sedlisp.inp: New file.

2000-05-18  Eli Zaretskii  <eliz@is.elta.co.il>

	* sed6.inp: Changes to allow "make foo.dvi" on DJGPP platforms:
	(ENVADD): Redefine as empty, to avoid requiring a Unixy shell.
	(TEXINPUTS): Use semi-colon; export explicitly.
	(MAKEINFO): Export explicitly.

2000-05-01  Eli Zaretskii  <eliz@is.elta.co.il>

	* mainmake.v2 (install): Install ebrowse.exe.

2000-04-14  Dave Love  <fx@gnu.org>

	* sed1v2.inp, sed1.inp: Add LIBS, LIBOBJS.

2000-03-13  Eli Zaretskii  <eliz@is.elta.co.il>

	* sed2.inp: Add PROTOTYPES and POINTER_TYPE, per the new
	config.in.

2000-01-27  Eli Zaretskii  <eliz@is.elta.co.il>

	* sed2.inp (HAVE_SETITIMER): Define.

1999-11-18  Eli Zaretskii  <eliz@is.elta.co.il>

	* sed2.inp (HAVE_TM_GMTOFF, HAVE_MBLEN): Define.

	* sed1v2.inp: Convert "LC_ALL=C ./temacs" to MS-DOS equivalent.

1999-07-29  Eli Zaretskii  <eliz@gnu.org>

	* sedleim.inp (SHELL, MAKESHELL): Use /xyzzy/command as the shell.

1999-07-12  Richard Stallman  <rms@gnu.org>

	* Version 20.4 released.

1999-07-01  Eli Zaretskii  <eliz@gnu.org>

	* mainmake.v2 (SHELL, MAKESHELL): Don't use /dos/command, it can
	invoke an incompatible version of COMMAND.COM.

1999-05-19  Eli Zaretskii  <eliz@gnu.org>

	* sed1v2.inp: Use -gcoff instead of -g in CFLAGS, for those who
	have GCC configured by default to use stabs, which unexec.c
	doesn't currently support.

1999-01-14  Eli Zaretskii  <eliz@gnu.org>

	* mainmake.v2 (install): Use update instead of sed to install fns.el.

1999-01-11  Eli Zaretskii  <eliz@gnu.org>

	* mainmake.v2 (install): Install fns.el in ../bin, since Emacs
	looks for it in exec-directory.

1999-01-07  Eli Zaretskii  <eliz@gnu.org>

	* sedleim.inp: New file, for configuring the leim directory.

	* mainmake.v2 (src): Build files in leim if leim/Makefile exists.
	(clean): Add clean in leim.

1998-11-08  Eli Zaretskii  <eliz@mescaline.gnu.org>

	* mainmake.v2 (SHELL, MAKESHELL): Don't use `override'.

1998-10-20  Eli Zaretskii  <eliz@mescaline.gnu.org>

	* mainmake.v2: Forcibly set SHELL and MAKESHELL to force Make to
	use COMMAND.COM as the shell.

1998-08-19  Richard Stallman  <rms@psilocin.ai.mit.edu>

	* Version 20.3 released.

1998-05-04  Eli Zaretskii  <eliz@mescaline.gnu.org>

	* mainmake.v2 (TAGS tags): Fix file name wildcards in lisp
	directory.

1998-04-13  Eli Zaretskii  <eliz@delysid.gnu.org>

	* mainmake.v2 (src): Replace topdir with top_srcdir in commands
	which generate gdb.ini.

1998-04-12  Eli Zaretskii  <eliz@delysid.gnu.org>

	* mainmake.v2 (version): Determine emacs-version from
	lisp/version.el.  Pass it to sub-Make's.

1998-04-05  Eli Zaretskii  <eliz@is.elta.co.il>

	* sed3v2.inp: When installing ${version},
	do it replacing @version@.

	* mainmake.v2 (version): Compute the version from lisp/version.el
	and pass to sub-Make's.  Pass top_srcdir to sub-Make's.

1997-11-20  Eli Zaretskii  <eliz@is.elta.co.il>

	* sed6.inp: New file, configures the man directory for MSDOS.

	* mainmake.v2 (man): New target to build the manual.
	(all): Add the man dependency.
	(install): Change bin\\nul to bin\nul.

1997-09-19  Richard Stallman  <rms@psilocin.gnu.ai.mit.edu>

	* Version 20.2 released.

1997-09-15  Richard Stallman  <rms@psilocin.gnu.ai.mit.edu>

	* Version 20.1 released.

1997-09-07  Eli Zaretskii  <eliz@is.elta.co.il>

	* sed1v2.inp: Enlarge the stack size of temacs to 100KB.

1997-08-13  Eli Zaretskii  <eliz@psilocin.gnu.ai.mit.edu>

	* sed2.inp (EMACS_CONFIGURATION): Set to i386-pc-msdosdjgpp.

1997-08-10  Eli Zaretskii  <eliz@is.elta.co.il>

	* sed1v2.inp (CPPFLAGS, LDFLAGS): Edit to empty.

1997-07-10  Eli Zaretskii  <eliz@is.elta.co.il>

	* sed2.inp (HAVE_LOGB, HAVE_FREXP, HAVE_FMOD, HAVE_RINT)
	(HAVE_CBRT, HAVE_FPATHCONF, HAVE_SETRLIMIT): Defined.

	* sed1.inp, sed1v2.inp: Remove `stamp-oldxmenu' dependency, so
	MSDOS users won't need `touch' installed.

	* mainmake.v2 (TAGS, tags): Include new lisp subdirectories.

1996-08-11  Richard Stallman  <rms@psilocin.gnu.ai.mit.edu>

	* Version 19.33 released.

1996-08-04  Richard Stallman  <rms@psilocin.gnu.ai.mit.edu>

	* is_exec.c: Rename from is-exec.c.

1996-07-27  Richard Stallman  <rms@psilocin.gnu.ai.mit.edu>

	* Version 19.32 released.

	* is-exec.c, sigaction.c: New files.

1996-07-24  Eli Zaretskii  <eliz@is.elta.co.il>

	* mainmake.v2 (TAGS): Make sure bin/etags.exe is current.  Make
	the rules always generate TAGS.

1996-06-09  Eli Zaretskii  <eliz@is.elta.co.il>

	* sed2.inp: Don't undef MULTI_FRAME.

1996-05-25  Karl Heuer  <kwzh@gnu.ai.mit.edu>

	* Version 19.31 released.

1996-04-17  Eli Zaretskii  <eliz@is.elta.co.il>

	* sed1.inp: Replace `make-docfile' with `make-doc.exe'.  In case
	src/Makefile needs to rebuild `make-doc.exe', use one command per line.
	Undo the previous change.

1996-04-15  Richard Stallman  <rms@mole.gnu.ai.mit.edu>

	* sed1.inp: Change make-docfile to make-doc.exe in a second place.

1996-04-15  Eli Zaretskii  <eliz@is.elta.co.il>

	* mainmake.v2 (src): Create a file with sed commands instead of using
	a long sed command line (some versions of Sed don't handle that).
	(gdb): Merge back into src, undoing April 13 change.
	(install): Do use if statements, but not a loop.

1996-04-13  Richard Stallman  <rms@mole.gnu.ai.mit.edu>

	* mainmake.v2 (gdb): New target, broken out of src.
	(install): Use simple explicit copy commands, not a loop.

1996-04-10  Eli Zaretskii  <eliz@is.elta.co.il>

	* sed2.inp: Under DJGPP v2, use <sys/config.h> instead of most of
	config.h.in.

	* sed1v2.inp, sed3v2.inp, mainmake.v2: New files.

1996-01-23  Karl Heuer  <kwzh@gnu.ai.mit.edu>

	* sed2.inp (LOCALTIME_CACHE, HAVE_TZSET): Define these.

1995-11-24  Richard Stallman  <rms@mole.gnu.ai.mit.edu>

	* Version 19.30 released.

1995-11-21  Richard Stallman  <rms@mole.gnu.ai.mit.edu>

	* sed3.inp: Alter test-distrib to test-dis.

1995-11-03  Karl Heuer  <kwzh@gnu.ai.mit.edu>

	* mainmake (install): Don't mv make-doc.exe into ../bin/.

1995-10-11  Kim Storm  <kfstorm@wombat.gnu.ai.mit.edu>

	* sed1.inp: Call make-doc.exe instead of make-docfile.

1995-06-08  Karl Heuer  <kwzh@nutrimat.gnu.ai.mit.edu>

	* sed2.inp: Define STDC_HEADERS.
	Undefine MULTI_FRAME, until somebody fixes msdos.h and msdos.c.

1995-01-20  Karl Heuer  <kwzh@hal.gnu.ai.mit.edu>

	* sed3.inp: Fix sed append command to behave as intended.

1995-01-20  Morten Welinder  <terra@diku.dk>

	* sed3.inp: Delete mysterious dot.  Add comment to protect blank
	line at end of file.  Make sure make-docfile is compiled.

1995-01-10  Karl Heuer  <kwzh@hal.gnu.ai.mit.edu>

	* sed3.inp: Use coff2exe on make-docfile.
	* sed1.inp: Not go32, which has problems with long arg lists.

1994-10-17  Morten Welinder  <terra@mole.gnu.ai.mit.edu>

	* sed1.inp: Handle "\t#"-style comments.
	(obj): Don't add any files -- now done in src/makefile.in.in.
	(temacs): Don't depend on prefix-args.
	(DOC): Reflect makefile changes regarding two-batch run.

	* sed2.inp: Add comments showing how to use the system malloc.
	(EMACS_CONFIG_OPTIONS): Set though not useful.
	(HAVE_MKTIME): Define.

	* mainmake (clean): Add target.

	* sed1x.inp, sed2x.inp, sed5x.inp: New files for X configuration.

1994-07-14  Morten Welinder  (terra@diku.dk)

	* sed2.inp (HAVE_STRERROR): Define.

1994-07-08  Morten Welinder  (terra@diku.dk)

	* sed1.inp, sed2.inp: Use "m/intel386" instead of "m/dos386.h".

1994-06-01  Morten Welinder  (terra@diku.dk)

	* sed4.inp: New file for configuring src/paths.h.

1994-05-30  Richard Stallman  (rms@mole.gnu.ai.mit.edu)

	* Version 19.25 released.

1994-05-22  Morten Welinder  (terra@diku.dk)

	* sed1.inp: Adding dos-fns.elc to the set of lisp files was moved
	to src/makefile.in.in.

1994-05-20  Morten Welinder  (terra@tyr.diku.dk)

	* sed2.inp: Reflect change from CONFIGURATION to EMACS_CONFIGURATION.
	Also set it to correct three-part value.

1994-05-16  Morten Welinder  (terra@tyr.diku.dk)

	* Version 19.23 released.

	* sed1.inp: Don't use `+' in regexps as different stream
	editors interpret them differently.  Use `*' instead.

1994-05-12  Morten Welinder  (terra@diku.dk)

	* mainmake (install): Set the minimum stack (for running under
	DPMI) to 512K.  Avoid using wildcard for matching one file.

1994-05-08  Morten Welinder  (terra@diku.dk)

	* sed3.inp: Don't pass version to [ce]tags.

1994-04-30  Morten Welinder  (terra@diku.dk)

	* sed1.inp: Don't comment out the inc-vers run as that
	does not exist anymore.
	Don't reset DEBUG_MOLE as that no longer is used.
	Identify the file being patched as src/...
	* sed2.inp: Identify the file being patched as src/...
	* sed3.inp: We don't have to have the version number in here
	anymore.  Instead we patch the way it is passed from make to
	the C compiler.

1994-04-29  Morten Welinder  (terra@diku.dk)

	* sed1.inp: Set CFLAGS=-O2, not -g.  Handle the new
	M_FILE, S_FILE, and SET_MAKE defines.  Get rid of ^Ms.

	* sed2.inp: We have bcmp.  Configuration is "msdos".
	Get rid of ^Ms.

	* sed3.inp: Set CFLAGS=-O2, not -g.  Correct for
	new configuration regarding utilities not to compile.
	Fix version number.  Get rid of ^Ms.

1994-01-08  Morten Welinder  (terra@diku.dk)

	* sed3.inp: Improve make-compatibility by not using drive
	specifications and by not specifying an explicit shell.

1994-01-07  Morten Welinder  (terra@diku.dk)

	* sed1.inp: Incorporate the actions of patch1.
	* patch1: File deleted.

1993-01-05  Morten Welinder  (terra@diku.dk)

	* mainmake: New file, makefile for the main directory.

	* patch1: New file.  Context diff to turn src/makefile.in into
	a msdos version called makefile.

	* emacs.pif: New file, program information file for Emacs under
	Windows.  (This file contains non-printable characters.)

	* emacs.ico: New file, icon for Emacs under Windows.  It's so ugly
	that someone is bound to create a better one.  Mail uuencoded icons
	to terra@diku.dk, but be prepared to sign a copyright disclaimer.
	(This file contains non-printable characters.)

	* sed3.inp: New file for changing lib-src/makefile.in into
	lib-src/makefile.

	* sed2.inp: New file for changing src/config.h-in into src/config.h.

	* sed1.inp: New file for changing src/makefile.in.in into src/makefile.

;; Local Variables:
;; coding: utf-8
;; End:

  Copyright (C) 1994-1999, 2001-2014 Free Software Foundation, Inc.

  This file is part of GNU Emacs.

  GNU Emacs is free software: you can redistribute it and/or modify
  it under the terms of the GNU General Public License as published by
  the Free Software Foundation, either version 3 of the License, or
  (at your option) any later version.

  GNU Emacs is distributed in the hope that it will be useful,
  but WITHOUT ANY WARRANTY; without even the implied warranty of
  MERCHANTABILITY or FITNESS FOR A PARTICULAR PURPOSE.  See the
  GNU General Public License for more details.

  You should have received a copy of the GNU General Public License
  along with GNU Emacs.  If not, see <http://www.gnu.org/licenses/>.<|MERGE_RESOLUTION|>--- conflicted
+++ resolved
@@ -1,4 +1,13 @@
-<<<<<<< HEAD
+2014-08-28  Eli Zaretskii  <eliz@gnu.org>
+
+	* sedlibmk.inp (gl_LIBOBJS): Add execinfo.o.  Reported by Juan
+	Manuel Guerrero <juan.guerrero@gmx.de>.
+
+	* sed2v2.inp [DJGPP <= 2.03]: Add a prototype for snprintf, to
+	avoid compilation warning from newer GCC versions that have
+	snprintf as a built-in.  Reported by Juan Manuel Guerrero
+	<juan.guerrero@gmx.de>.
+
 2014-08-09  Eli Zaretskii  <eliz@gnu.org>
 
 	* INSTALL: Fix last change.
@@ -11,19 +20,6 @@
 	sigaction.c, and increase minimum version of DJGPP to 2.02.
 	* README: Remove note on legal status of removed files
 	is_exec.c and sigaction.c.
-=======
-2014-08-25  Eli Zaretskii  <eliz@gnu.org>
-
-	* sedlibmk.inp (gl_LIBOBJS): Add execinfo.o.  Reported by Juan
-	Manuel Guerrero <juan.guerrero@gmx.de>.
-
-2014-08-23  Eli Zaretskii  <eliz@gnu.org>
-
-	* sed2v2.inp [DJGPP <= 2.03]: Add a prototype for snprintf, to
-	avoid compilation warning from newer GCC versions that have
-	snprintf as a built-in.  Reported by Juan Manuel Guerrero
-	<juan.guerrero@gmx.de>.
->>>>>>> b62da77c
 
 2014-04-16  Eli Zaretskii  <eliz@gnu.org>
 
