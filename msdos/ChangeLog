--- conflicted
+++ resolved
@@ -1,16 +1,12 @@
-<<<<<<< HEAD
+2014-10-20  Glenn Morris  <rgm@gnu.org>
+
+	* Merge in all changes up to 24.4 release.
+
 2014-09-29  Eli Zaretskii  <eliz@gnu.org>
 
 	* sed2v2.inp: Bump version to 25.0.50.
 
 2014-08-28  Eli Zaretskii  <eliz@gnu.org>
-=======
-2014-10-20  Glenn Morris  <rgm@gnu.org>
-
-	* Version 24.4 released.
-
-2014-08-25  Eli Zaretskii  <eliz@gnu.org>
->>>>>>> d20b72d9
 
 	* sedlibmk.inp (gl_LIBOBJS): Add execinfo.o.  Reported by Juan
 	Manuel Guerrero <juan.guerrero@gmx.de>.
