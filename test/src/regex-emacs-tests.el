;;; regex-emacs-tests.el --- tests for regex-emacs.c -*- lexical-binding: t -*-

;; Copyright (C) 2015-2023 Free Software Foundation, Inc.

;; This file is part of GNU Emacs.

;; GNU Emacs is free software: you can redistribute it and/or modify
;; it under the terms of the GNU General Public License as published by
;; the Free Software Foundation, either version 3 of the License, or
;; (at your option) any later version.

;; GNU Emacs is distributed in the hope that it will be useful,
;; but WITHOUT ANY WARRANTY; without even the implied warranty of
;; MERCHANTABILITY or FITNESS FOR A PARTICULAR PURPOSE.  See the
;; GNU General Public License for more details.

;; You should have received a copy of the GNU General Public License
;; along with GNU Emacs.  If not, see <https://www.gnu.org/licenses/>.

;;; Code:

(require 'ert)

(defvar regex-tests--resources-dir
  (concat (concat (file-name-directory (or load-file-name buffer-file-name))
                  "/regex-resources/"))
  "Path to regex-resources directory next to the \"regex-emacs-tests.el\" file.")

(ert-deftest regex-word-cc-fallback-test ()
  "Test that \"[[:cc:]]*x\" matches \"x\" (bug#24020).

Test that a regex of the form \"[[:cc:]]*x\" where CC is
a character class which matches a multibyte character X, matches
string \"x\".

For example, \"[[:word:]]*\u2620\" regex (note: \u2620 is a word
character) must match a string \"\u2420\"."
  (dolist (class '("[[:word:]]" "\\sw"))
    (dolist (repeat '("*" "+"))
      (dolist (suffix '("" "b" "bar" "\u2620"))
        (dolist (string '("" "foo"))
          (when (not (and (string-equal repeat "+")
                          (string-equal string "")))
            (should (string-match (concat "^" class repeat suffix "$")
                                  (concat string suffix)))))))))

(defun regex--test-cc (name matching not-matching)
  (let (case-fold-search)
    (should (string-match-p (concat "^[[:" name ":]]*$") matching))
    (should (string-match-p (concat "^[[:" name ":]]*?\u2622$")
                            (concat matching "\u2622")))
    (should (string-match-p (concat "^[^[:" name ":]]*$") not-matching))
    (should (string-match-p (concat "^[^[:" name ":]]*\u2622$")
                            (concat not-matching "\u2622")))
    (with-temp-buffer
      (insert matching)
      (let ((p (point)))
        (insert not-matching)
        (goto-char (point-min))
        (skip-chars-forward (concat "[:" name ":]"))
        (should (equal (point) p))
        (skip-chars-forward (concat "^[:" name ":]"))
        (should (equal (point) (point-max)))
        (goto-char (point-min))
        (skip-chars-forward (concat "[:" name ":]\u2622"))
        (should (or (equal (point) p) (equal (point) (1+ p))))))))

(dolist (test '(("alnum" "abcABC012łąka" "-, \t\n")
                ("alpha" "abcABCłąka" "-,012 \t\n")
                ("digit" "012" "abcABCłąka-, \t\n")
                ("xdigit" "0123aBc" "łąk-, \t\n")
                ("upper" "ABCŁĄKA" "abc012-, \t\n")
                ("lower" "abcłąka" "ABC012-, \t\n")

                ("word" "abcABC012\u2620" "-, \t\n")

                ("punct" ".,-" "abcABC012\u2620 \t\n")
                ("cntrl" "\1\2\t\n" ".,-abcABC012\u2620 ")
                ("graph" "abcłąka\u2620-," " \t\n\1")
                ("print" "abcłąka\u2620-, " "\t\n\1")

                ("space" " \t\n\u2001" "abcABCł0123")
                ("blank" " \t\u2001" "\n")

                ("ascii" "abcABC012 \t\n\1" "łą\u2620")
                ("nonascii" "łą\u2622" "abcABC012 \t\n\1")
                ("unibyte" "abcABC012 \t\n\1" "łą\u2622")
                ("multibyte" "łą\u2622" "abcABC012 \t\n\1")))
  (let ((name (intern (concat "regex-tests-" (car test) "-character-class")))
        (doc (concat "Perform sanity test of regexes using " (car test)
                     " character class.

Go over all the supported character classes and test whether the
classes and their inversions match what they are supposed to
match.  The test is done using `string-match-p' as well as
`skip-chars-forward'.")))
    (eval `(ert-deftest ,name () ,doc ,(cons 'regex--test-cc test)) t)))


(defmacro regex-tests-generic-line (comment-char test-file whitelist &rest body)
  "Reads a line of the test file TEST-FILE, skipping
comments (defined by COMMENT-CHAR), and evaluates the tests in
this line as defined in the BODY.  Line numbers in the WHITELIST
are known failures, and are skipped."

  `(with-temp-buffer
    (modify-syntax-entry ?_ "w;; ") ; tests expect _ to be a word
    (insert-file-contents (concat regex-tests--resources-dir ,test-file))
    (let ((case-fold-search nil)
          (line-number 1)
          (whitelist-idx 0))

      (goto-char (point-min))

      (while (not (eobp))
        (let ((start (point)))
          (end-of-line)
          (narrow-to-region start (point))

          (goto-char (point-min))

          (when
              (and
               ;; ignore comments
               (save-excursion
                 (re-search-forward ,(concat "^[^" (string comment-char) "]") nil t))

               ;; skip lines in the whitelist
               (let ((whitelist-next
                      (condition-case nil
                          (aref ,whitelist whitelist-idx) (args-out-of-range nil))))
                 (cond
                  ;; whitelist exhausted. do process this line
                  ((null whitelist-next) t)

                  ;; we're not yet at the next whitelist element. do
                  ;; process this line
                  ((< line-number whitelist-next) t)

                  ;; we're past the next whitelist element. This
                  ;; shouldn't happen
                  ((> line-number whitelist-next)
                   (error
                    (format
                     "We somehow skipped the next whitelist element: line %d" whitelist-next)))

                  ;; we're at the next whitelist element. Skip this
                  ;; line, and advance the whitelist index
                  (t
                   (setq whitelist-idx (1+ whitelist-idx)) nil))))
            ,@body)

          (widen)
          (forward-line)
          (beginning-of-line)
          (setq line-number (1+ line-number)))))))

(defun regex-tests-compare (string what-failed bounds-ref &optional substring-ref)
  "I just ran a search, looking at STRING.  WHAT-FAILED describes
what failed, if anything; valid values are `search-failed',
`compilation-failed' and nil.  I compare the beginning/end of each
group with their expected values.  This is done with either
BOUNDS-REF or SUBSTRING-REF; one of those should be non-nil.
BOUNDS-REF is a sequence [start-ref0 end-ref0 start-ref1
end-ref1 ....] while SUBSTRING-REF is the expected substring
obtained by indexing the input string by start/end-ref.

If the search was supposed to fail then start-ref0/substring-ref0
is `search-failed'.  If the search wasn't even supposed to compile
successfully, then start-ref0/substring-ref0 is
`compilation-failed'.  If I only care about a match succeeding,
this can be set to t.

This function returns a string that describes the failure, or nil
on success"

  (when (or
         (and bounds-ref substring-ref)
         (not (or bounds-ref substring-ref)))
    (error "Exactly one of bounds-ref and bounds-ref should be non-nil"))

  (let ((what-failed-ref (car (or bounds-ref substring-ref))))

    (cond
     ((eq what-failed 'search-failed)
      (cond
       ((eq what-failed-ref 'search-failed)
        nil)
       ((eq what-failed-ref 'compilation-failed)
        "Expected pattern failure; but no match")
       (t
        "Expected match; but no match")))

     ((eq what-failed 'compilation-failed)
      (cond
       ((eq what-failed-ref 'search-failed)
        "Expected no match; but pattern failure")
       ((eq what-failed-ref 'compilation-failed)
        nil)
       (t
        "Expected match; but pattern failure")))

     ;; The regex match succeeded
     ((eq what-failed-ref 'search-failed)
      "Expected no match; but match")
     ((eq what-failed-ref 'compilation-failed)
      "Expected pattern failure; but match")

     ;; The regex match succeeded, as expected. I now check all the
     ;; bounds
     (t
      (let ((idx 0)
            msg
            ref next-ref-function compare-ref-function mismatched-ref-function)

        (if bounds-ref
            (setq ref bounds-ref
                  next-ref-function (lambda (x) (cddr x))
                  compare-ref-function (lambda (ref start-pos end-pos)
                                         (or (eq (car ref) t)
                                             (and (eq start-pos (car ref))
                                                  (eq end-pos   (cadr ref)))))
                  mismatched-ref-function (lambda (ref start-pos end-pos)
                                            (format
                                             "beginning/end positions: %d/%s and %d/%s"
                                             start-pos (car ref) end-pos (cadr ref))))
          (setq ref substring-ref
                next-ref-function (lambda (x) (cdr x))
                compare-ref-function (lambda (ref start-pos end-pos)
                                       (or (eq (car ref) t)
                                           (string= (substring string start-pos end-pos) (car ref))))
                mismatched-ref-function (lambda (ref start-pos end-pos)
                                          (format
                                           "beginning/end positions: %d/%s and %d/%s"
                                           start-pos (car ref) end-pos (cadr ref)))))

        (while (not (or (null ref) msg))

          (let ((start (match-beginning idx))
                (end   (match-end       idx)))

            (when (not (funcall compare-ref-function ref start end))
              (setq msg
                    (format
                     "Have expected match, but mismatch in group %d: %s" idx (funcall mismatched-ref-function ref start end))))

            (setq ref (funcall next-ref-function ref)
                  idx (1+ idx))))

        (or msg
            nil))))))



(defun regex-tests-match (pattern string bounds-ref &optional substring-ref)
  "I match the given STRING against PATTERN.  I compare the
beginning/end of each group with their expected values.
BOUNDS-REF is a sequence [start-ref0 end-ref0 start-ref1 end-ref1
....].

If the search was supposed to fail then start-ref0 is
`search-failed'.  If the search wasn't even supposed to compile
successfully, then start-ref0 is `compilation-failed'.

This function returns a string that describes the failure, or nil
on success"

  (if (string-match "\\[\\([\\.=]\\)..?\\1\\]" pattern)
      ;; Skipping test: [.x.] and [=x=] forms not supported by emacs
      nil

    (regex-tests-compare
     string
     (condition-case nil
         (if (string-match pattern string) nil 'search-failed)
       (invalid-regexp 'compilation-failed))
     bounds-ref substring-ref)))


(defconst regex-tests-re-even-escapes
  "\\(?:^\\|[^\\]\\)\\(?:\\\\\\\\\\)*"
  "Regex that matches an even number of \\ characters.")

(defconst regex-tests-re-odd-escapes
  (concat regex-tests-re-even-escapes "\\\\")
  "Regex that matches an odd number of \\ characters.")


(defun regex-tests-unextend (pattern)
  "Basic conversion from extended regexes to emacs ones.  This is
mostly a hack that adds \\ to () and | and {}, and removes it if
it already exists.  We also change \\S (and \\s) to \\S- (and
\\s-) because extended regexes see the former as whitespace, but
emacs requires an extra symbol character"

  (with-temp-buffer
    (insert pattern)
    (goto-char (point-min))

    (while (re-search-forward "[()|{}]" nil t)
      ;; point is past special character. If it is escaped, unescape
      ;; it

      (if (save-excursion
            (re-search-backward (concat regex-tests-re-odd-escapes ".\\=") nil t))

          ;; This special character is preceded by an odd number of \,
          ;; so I unescape it by removing the last one
          (progn
            (forward-char -2)
            (delete-char 1)
            (forward-char 1))

        ;; This special character is preceded by an even (possibly 0)
        ;; number of \. I add an escape
        (forward-char -1)
        (insert "\\")
        (forward-char 1)))

    ;; convert \s to \s-
    (goto-char (point-min))
    (while (re-search-forward (concat regex-tests-re-odd-escapes "[Ss]") nil t)
      (insert "-"))

    (buffer-string)))

(defun regex-tests-BOOST-frob-escapes (s ispattern)
  "Mangle \\ the way it is done in frob_escapes() in
regex-tests-BOOST.c in glibc: \\t, \\n, \\r are interpreted;
\\\\, \\^, \\{, \\|, \\} are unescaped for the string (not
pattern)"

  ;; this is all similar to (regex-tests-unextend)
  (with-temp-buffer
    (insert s)

    (let ((interpret-list (list "t" "n" "r")))
      (while interpret-list
        (goto-char (point-min))
        (while (re-search-forward
                (concat "\\(" regex-tests-re-even-escapes "\\)"
                        "\\\\" (car interpret-list))
                nil t)
          (replace-match (concat "\\1" (car (read-from-string
                                             (concat "\"\\" (car interpret-list) "\""))))))

        (setq interpret-list (cdr interpret-list))))

    (when (not ispattern)
      ;; unescape \\, \^, \{, \|, \}
      (let ((unescape-list (list "\\\\" "^" "{" "|" "}")))
        (while unescape-list
          (goto-char (point-min))
          (while (re-search-forward
                  (concat "\\(" regex-tests-re-even-escapes "\\)"
                          "\\\\" (car unescape-list))
                  nil t)
            (replace-match (concat "\\1" (car unescape-list))))

          (setq unescape-list (cdr unescape-list))))
      )
    (buffer-string)))




(defconst regex-tests-BOOST-whitelist
  [
   ;; emacs is more stringent with regexes involving unbalanced )
   63 65 69

   ;; in emacs, regex . doesn't match \n
   91

   ;; emacs is more forgiving with * and ? that don't apply to
   ;; characters
   107 108 109 122 123 124 140 141 142

   ;; emacs accepts regexes with {}
   161

   ;; emacs doesn't fail on bogus ranges such as [3-1] or [1-3-5]
   222 223

   ;; emacs doesn't match (ab*)[ab]*\1 greedily: only 4 chars of
   ;; ababaaa match
   284 294

   ;; ambiguous groupings are ambiguous
   443 444 445 446 448 449 450

   ;; emacs doesn't know how to handle weird ranges such as [a-Z] and
   ;; [[:alpha:]-a]
   539 580 581

   ;; emacs matches non-greedy regex ab.*? non-greedily
   639 677 712
   ]
  "Line numbers in the boost test that should be skipped.
These are false-positive test failures that represent
known/benign differences in behavior.")

;; - Format
;;   - Comments are lines starting with ;
;;   - Lines starting with - set options passed to regcomp() and regexec():
;;     - if no "REG_BASIC" is found, with have an extended regex
;;     - These set a flag:
;;       - REG_ICASE
;;       - REG_NEWLINE  (ignored by this function)
;;       - REG_NOTBOL
;;       - REG_NOTEOL
;;
;;   - Test lines are
;;     pattern string start0 end0 start1 end1 ...
;;
;;   - pattern, string can have escapes
;;   - string can have whitespace if enclosed in ""
;;   - if string is "!", then the pattern is supposed to fail compilation
;;   - start/end are of group0, group1, etc. group 0 is the full match
;;   - start<0 indicates "no match"
;;   - start is the 0-based index of the first character
;;   - end   is the 0-based index of the first character past the group
(defun regex-tests-BOOST ()
  (let (failures
        basic icase notbol noteol)
    (regex-tests-generic-line
     ?\; "BOOST.tests" regex-tests-BOOST-whitelist
     (if (save-excursion (re-search-forward "^-" nil t))
         (setq basic   (save-excursion (re-search-forward "REG_BASIC" nil t))
               icase   (save-excursion (re-search-forward "REG_ICASE" nil t))
               notbol  (save-excursion (re-search-forward "REG_NOTBOL" nil t))
               noteol  (save-excursion (re-search-forward "REG_NOTEOL" nil t)))

       (save-excursion
         (or (re-search-forward "\\(\\S-+\\)\\s-+\"\\(.*\\)\"\\s-+?\\(.+\\)" nil t)
             (re-search-forward "\\(\\S-+\\)\\s-+\\(\\S-+\\)\\s-+?\\(.+\\)"  nil t)
             (re-search-forward "\\(\\S-+\\)\\s-+\\(!\\)"                    nil t)))

       (let* ((pattern-raw   (match-string 1))
              (string-raw    (match-string 2))
              (positions-raw (match-string 3))
              (pattern (regex-tests-BOOST-frob-escapes pattern-raw t))
              (string  (regex-tests-BOOST-frob-escapes string-raw  nil))
              (positions
               (if (string= string "!")
                   (list 'compilation-failed 0)
                 (mapcar
                  (lambda (x)
                    (let ((x (string-to-number x)))
                      (if (< x 0) nil x)))
                  (split-string positions-raw)))))

         (when (null (car positions))
           (setcar positions 'search-failed))

         (when (not basic)
           (setq pattern (regex-tests-unextend pattern)))

         ;; great. I now have all the data parsed. Let's use it to do
         ;; stuff
         (let* ((case-fold-search icase)
                (msg (regex-tests-match pattern string positions)))

           (if (and
                ;; Skipping test: notbol/noteol not supported
                (not notbol) (not noteol)

                msg)

               ;; store failure
               (setq failures
                     (cons (format "line number %d: Regex '%s': %s"
                                   line-number pattern msg)
                           failures)))))))

    failures))

(defconst regex-tests-PCRE-whitelist
  [
   ;; ambiguous groupings are ambiguous
   610 611 1154 1157 1160 1168 1171 1176 1179 1182 1185 1188 1193 1196 1203
  ]
  "Line numbers in the PCRE test that should be skipped.
These are false-positive test failures that represent
known/benign differences in behavior.")

;; - Format
;;
;;  regex
;;  input_string
;;  group_num: group_match | "No match"
;;  input_string
;;  group_num: group_match | "No match"
;;  input_string
;;  group_num: group_match | "No match"
;;  input_string
;;  group_num: group_match | "No match"
;;  ...
(defun regex-tests-PCRE ()
  (let (failures
        pattern icase string what-failed matches-observed)
    (regex-tests-generic-line
     ?# "PCRE.tests" regex-tests-PCRE-whitelist

     (cond

      ;; pattern
      ((save-excursion (re-search-forward "^/\\(.*\\)/\\(.*\\)$" nil t))
       (setq icase (string= "i" (match-string 2))
             pattern (regex-tests-unextend (match-string 1))))

      ;; string. read it in, match against pattern, and save all the results
      ((save-excursion (re-search-forward "^    \\(.*\\)" nil t))
       (let ((case-fold-search icase))
         (setq string (match-string 1)

               ;; the regex match under test
               what-failed
               (condition-case nil
                   (if (string-match pattern string) nil 'search-failed)
                 (invalid-regexp 'compilation-failed))

               matches-observed
               (cl-loop for x from 0 to 20
                        collect (and (not what-failed)
                                     (or (match-string x string) "<unset>")))))
       nil)

      ;; verification line: failed match
      ((save-excursion (re-search-forward "^No match" nil t))
       (unless what-failed
         (setq failures
               (cons (format "line number %d: Regex '%s': Expected no match; but match"
                             line-number pattern)
                     failures))))

      ;; verification line: succeeded match
      ((save-excursion (re-search-forward "^ *\\([0-9]+\\): \\(.*\\)" nil t))
       (let* ((match-ref (match-string 2))
              (idx       (string-to-number (match-string 1))))

         (if what-failed
             "Expected match; but no match"
           (unless (string= match-ref (elt matches-observed idx))
             (setq failures
                   (cons (format "line number %d: Regex '%s': Have expected match, but group %d is wrong: '%s'/'%s'"
                                 line-number pattern
                                 idx match-ref (elt matches-observed idx))
                         failures))))))

      ;; reset
      (t (setq pattern nil) nil)))

    failures))

(defconst regex-tests-PTESTS-whitelist
  [
   ;; emacs doesn't see DEL (0x7f) as a [:cntrl:] character
   138

   ;; emacs doesn't barf on weird ranges such as [b-a], but simply
   ;; fails to match
   168
  ]
  "Line numbers in the PTESTS test that should be skipped.
These are false-positive test failures that represent
known/benign differences in behavior.")

;; - Format
;;   - fields separated by ¦ (note: this is not a |)
;;   - start¦end¦pattern¦string
;;   - start is the 1-based index of the first character
;;   - end   is the 1-based index of the last  character
(defun regex-tests-PTESTS ()
  (let (failures)
    (regex-tests-generic-line
     ?# "PTESTS" regex-tests-PTESTS-whitelist
     (let* ((fields (split-string (buffer-string) "¦"))

            ;; string has 1-based index of first char in the
            ;; match. -1 means "no match". -2 means "invalid
            ;; regex".
            ;;
            ;; start-ref is 0-based index of first char in the
            ;; match
            ;;
            ;; string==0 is a special case, and I have to treat
            ;; it as start-ref = 0
            (start-ref (let ((raw (string-to-number (elt fields 0))))
                         (cond
                          ((= raw -2) 'compilation-failed)
                          ((= raw -1) 'search-failed)
                          ((= raw  0) 0)
                          (t          (1- raw)))))

            ;; string has 1-based index of last char in the
            ;; match. end-ref is 0-based index of first char past
            ;; the match
            (end-ref   (string-to-number (elt fields 1)))
            (pattern   (elt fields 2))
            (string    (elt fields 3)))

       (let ((msg (regex-tests-match pattern string (list start-ref end-ref))))
         (when msg
           (setq failures
                 (cons (format "line number %d: Regex '%s': %s"
                               line-number pattern msg)
                       failures))))))
    failures))

(defconst regex-tests-TESTS-whitelist
  [
   ;; emacs doesn't barf on weird ranges such as [b-a], but simply
   ;; fails to match
   42

   ;; emacs is more forgiving with * and ? that don't apply to
   ;; characters
   57 58 59 60

   ;; emacs is more stringent with regexes involving unbalanced )
   67
  ]
  "Line numbers in the TESTS test that should be skipped.
These are false-positive test failures that represent
known/benign differences in behavior.")

;; - Format
;;   - fields separated by :. Watch for [\[:xxx:]]
;;   - expected:pattern:string
;;
;;   expected:
;;   | 0 | successful match      |
;;   | 1 | failed match          |
;;   | 2 | regcomp() should fail |
(defun regex-tests-TESTS ()
  (let (failures)
    (regex-tests-generic-line
     ?# "TESTS" regex-tests-TESTS-whitelist
     (if (save-excursion (re-search-forward "^\\([^:]+\\):\\(.*\\):\\([^:]*\\)$" nil t))
         (let* ((what-failed
                 (let ((raw (string-to-number (match-string 1))))
                   (cond
                    ((= raw 2) 'compilation-failed)
                    ((= raw 1) 'search-failed)
                    (t         t))))
                (string  (match-string 3))
                (pattern (regex-tests-unextend (match-string 2))))

           (let ((msg (regex-tests-match pattern string nil (list what-failed))))
             (when msg
               (setq failures
                     (cons (format "line number %d: Regex '%s': %s"
                                   line-number pattern msg)
                           failures)))))

       (error "Error parsing TESTS file line: '%s'" (buffer-string))))
    failures))

(ert-deftest regex-tests-BOOST ()
  "Tests of the regular expression engine.
This evaluates the BOOST test cases from glibc."
  (should-not (regex-tests-BOOST)))

(ert-deftest regex-tests-PCRE ()
  "Tests of the regular expression engine.
This evaluates the PCRE test cases from glibc."
  (should-not (regex-tests-PCRE)))

(ert-deftest regex-tests-PTESTS ()
  "Tests of the regular expression engine.
This evaluates the PTESTS test cases from glibc."
  (should-not (regex-tests-PTESTS)))

(ert-deftest regex-tests-TESTS ()
  "Tests of the regular expression engine.
This evaluates the TESTS test cases from glibc."
  (should-not (regex-tests-TESTS)))

(ert-deftest regex-repeat-limit ()
  "Test the #xFFFF repeat limit."
  (should (string-match "\\`x\\{65535\\}" (make-string 65535 ?x)))
  (should-not (string-match "\\`x\\{65535\\}" (make-string 65534 ?x)))
  (should-error (string-match "\\`x\\{65536\\}" "X") :type 'invalid-regexp))

(ert-deftest regexp-unibyte-unibyte ()
  "Test matching a unibyte regexp against a unibyte string."
  ;; Sanity check
  (should-not (multibyte-string-p "ab"))
  (should-not (multibyte-string-p "\xff"))
  ;; ASCII
  (should (string-match "a[b]" "ab"))
  ;; Raw
  (should (string-match "\xf1" "\xf1"))
  (should-not (string-match "\xf1" "\xc1\xb1"))
  ;; Raw, char alt
  (should (string-match "[\xf1]" "\xf1"))
  (should-not (string-match "[\xf1]" "\xc1\xb1"))
  ;; Raw range
  (should (string-match "[\x82-\xd3]" "\xbb"))
  (should-not (string-match "[\x82-\xd3]" "a"))
  (should-not (string-match "[\x82-\xd3]" "\x81"))
  (should-not (string-match "[\x82-\xd3]" "\xd4"))
  ;; ASCII-raw range
  (should (string-match "[f-\xd3]" "q"))
  (should (string-match "[f-\xd3]" "\xbb"))
  (should-not (string-match "[f-\xd3]" "e"))
  (should-not (string-match "[f-\xd3]" "\xd4")))

(ert-deftest regexp-multibyte-multibyte ()
  "Test matching a multibyte regexp against a multibyte string."
  ;; Sanity check
  (should (multibyte-string-p "åü"))
  ;; ASCII
  (should (string-match (string-to-multibyte "a[b]")
                        (string-to-multibyte "ab")))
  ;; Unicode
  (should (string-match "å[ü]z" "åüz"))
  (should-not (string-match "ü" (string-to-multibyte "\xc3\xbc")))
  ;; Raw
  (should (string-match (string-to-multibyte "\xf1")
                        (string-to-multibyte "\xf1")))
  (should-not (string-match (string-to-multibyte "\xf1")
                            (string-to-multibyte "\xc1\xb1")))
  (should-not (string-match (string-to-multibyte "\xc1\xb1")
                            (string-to-multibyte "\xf1")))
  ;; Raw, char alt
  (should (string-match (string-to-multibyte "[\xf1]")
                        (string-to-multibyte "\xf1")))
  ;; Raw range
  (should (string-match (string-to-multibyte "[\x82-\xd3]")
                        (string-to-multibyte "\xbb")))
  (should-not (string-match (string-to-multibyte "[\x82-\xd3]") "a"))
  (should-not (string-match (string-to-multibyte "[\x82-\xd3]") "Å"))
  (should-not (string-match (string-to-multibyte "[\x82-\xd3]") "ü"))
  (should-not (string-match (string-to-multibyte "[\x82-\xd3]") "\x81"))
  (should-not (string-match (string-to-multibyte "[\x82-\xd3]") "\xd4"))
  ;; ASCII-raw range: should exclude U+0100..U+10FFFF
  (should (string-match (string-to-multibyte "[f-\xd3]")
                        (string-to-multibyte "q")))
  (should (string-match (string-to-multibyte "[f-\xd3]")
                        (string-to-multibyte "\xbb")))
  (should-not (string-match (string-to-multibyte "[f-\xd3]") "e"))
  (should-not (string-match (string-to-multibyte "[f-\xd3]") "Å"))
  (should-not (string-match (string-to-multibyte "[f-\xd3]") "ü"))
  (should-not (string-match (string-to-multibyte "[f-\xd3]") "\xd4"))
  ;; Unicode-raw range: should be empty
  (should-not (string-match "[å-\xd3]" "å"))
  (should-not (string-match "[å-\xd3]" (string-to-multibyte "\xd3")))
  (should-not (string-match "[å-\xd3]" (string-to-multibyte "\xbb")))
  (should-not (string-match "[å-\xd3]" "ü"))
  ;; No equivalence between raw bytes and latin-1
  (should-not (string-match "å" (string-to-multibyte "\xe5")))
  (should-not (string-match "[å]" (string-to-multibyte "\xe5")))
  (should-not (string-match "\xe5" "å"))
  (should-not (string-match "[\xe5]" "å")))

(ert-deftest regexp-unibyte-multibyte ()
  "Test matching a unibyte regexp against a multibyte string."
  ;; ASCII
  (should (string-match "a[b]" (string-to-multibyte "ab")))
  ;; Unicode
  (should (string-match "a.[^b]c" (string-to-multibyte "aåüc")))
  ;; Raw
  (should (string-match "\xf1" (string-to-multibyte "\xf1")))
  (should-not (string-match "\xc1\xb1" (string-to-multibyte "\xf1")))
  ;; Raw, char alt
  (should (string-match "[\xf1]" (string-to-multibyte "\xf1")))
  (should-not (string-match "[\xc1][\xb1]" (string-to-multibyte "\xf1")))
  ;; ASCII-raw range: should exclude U+0100..U+10FFFF
  (should (string-match "[f-\xd3]" (string-to-multibyte "q")))
  (should (string-match "[f-\xd3]" (string-to-multibyte "\xbb")))
  (should-not (string-match "[f-\xd3]" "e"))
  (should-not (string-match "[f-\xd3]" "Å"))
  (should-not (string-match "[f-\xd3]" "ü"))
  (should-not (string-match "[f-\xd3]" "\xd4"))
  ;; No equivalence between raw bytes and latin-1
  (should-not (string-match "\xe5" "å"))
  (should-not (string-match "[\xe5]" "å")))

(ert-deftest regexp-multibyte-unibyte ()
  "Test matching a multibyte regexp against a unibyte string."
  ;; ASCII
  (should (string-match (string-to-multibyte "a[b]") "ab"))
  ;; Unicode
  (should (string-match "a[^ü]c" "abc"))
  (should-not (string-match "ü" "\xc3\xbc"))
  ;; Raw
  (should (string-match (string-to-multibyte "\xf1") "\xf1"))
  (should-not (string-match (string-to-multibyte "\xf1") "\xc1\xb1"))
  ;; Raw, char alt
  (should (string-match (string-to-multibyte "[\xf1]") "\xf1"))
  (should-not (string-match (string-to-multibyte "[\xf1]") "\xc1\xb1"))
  ;; ASCII-raw range: should exclude U+0100..U+10FFFF
  (should (string-match (string-to-multibyte "[f-\xd3]") "q"))
  (should (string-match (string-to-multibyte "[f-\xd3]") "\xbb"))
  (should-not (string-match (string-to-multibyte "[f-\xd3]") "e"))
  (should-not (string-match (string-to-multibyte "[f-\xd3]") "\xd4"))
  ;; Unicode-raw range: should be empty
  (should-not (string-match "[å-\xd3]" "\xd3"))
  (should-not (string-match "[å-\xd3]" "\xbb"))
  ;; No equivalence between raw bytes and latin-1
  (should-not (string-match "å" "\xe5"))
  (should-not (string-match "[å]" "\xe5")))

(ert-deftest regexp-case-fold ()
  "Test case-sensitive and case-insensitive matching."
  (let ((case-fold-search nil))
    (should (equal (string-match "aB" "ABaB") 2))
    (should (equal (string-match "åÄ" "ÅäåäÅÄåÄ") 6))
    (should (equal (string-match "λΛ" "lΛλλΛ") 3))
    (should (equal (string-match "шШ" "zШшшШ") 3))
    (should (equal (string-match "[[:alpha:]]+" ".3aBåÄßλΛшШ中﷽") 2))
    (should (equal (match-end 0) 12))
    (should (equal (string-match "[[:alnum:]]+" ".3aBåÄßλΛшШ中﷽") 1))
    (should (equal (match-end 0) 12))
    (should (equal (string-match "[[:upper:]]+" ".3aåλшBÄΛШ中﷽") 6))
    (should (equal (match-end 0) 10))
    (should (equal (string-match "[[:lower:]]+" ".3BÄΛШaåλш中﷽") 6))
    (should (equal (match-end 0) 10)))
  (let ((case-fold-search t))
    (should (equal (string-match "aB" "ABaB") 0))
    (should (equal (string-match "åÄ" "ÅäåäÅÄåÄ") 0))
    (should (equal (string-match "λΛ" "lΛλλΛ") 1))
    (should (equal (string-match "шШ" "zШшшШ") 1))
    (should (equal (string-match "[[:alpha:]]+" ".3aBåÄßλΛшШ中﷽") 2))
    (should (equal (match-end 0) 12))
    (should (equal (string-match "[[:alnum:]]+" ".3aBåÄßλΛшШ中﷽") 1))
    (should (equal (match-end 0) 12))
    (should (equal (string-match "[[:upper:]]+" ".3aåλшBÄΛШ中﷽") 2))
    (should (equal (match-end 0) 10))
    (should (equal (string-match "[[:lower:]]+" ".3BÄΛШaåλш中﷽") 2))
    (should (equal (match-end 0) 10))))

(ert-deftest regexp-eszett ()
  "Test matching of ß and ẞ."
  ;; Sanity checks.
  (should (equal (upcase "ß") "SS"))
  (should (equal (downcase "ß") "ß"))
  (should (equal (capitalize "ß") "Ss"))  ; undeutsch...
  (should (equal (upcase "ẞ") "ẞ"))
  (should (equal (downcase "ẞ") "ß"))
  (should (equal (capitalize "ẞ") "ẞ"))
  ;; ß is a lower-case letter (Ll); ẞ is an upper-case letter (Lu).
  (let ((case-fold-search nil))
    (should (equal (string-match "ß" "ß") 0))
    (should (equal (string-match "ß" "ẞ") nil))
    (should (equal (string-match "ẞ" "ß") nil))
    (should (equal (string-match "ẞ" "ẞ") 0))
    (should (equal (string-match "[[:alpha:]]" "ß") 0))
    ;; bug#11309
    (should (equal (string-match "[[:lower:]]" "ß") 0))
    (should (equal (string-match "[[:upper:]]" "ß") nil))
    (should (equal (string-match "[[:alpha:]]" "ẞ") 0))
    (should (equal (string-match "[[:lower:]]" "ẞ") nil))
    (should (equal (string-match "[[:upper:]]" "ẞ") 0)))
  (let ((case-fold-search t))
    (should (equal (string-match "ß" "ß") 0))
    (should (equal (string-match "ß" "ẞ") 0))
    (should (equal (string-match "ẞ" "ß") 0))
    (should (equal (string-match "ẞ" "ẞ") 0))
    (should (equal (string-match "[[:alpha:]]" "ß") 0))
    ;; bug#11309
    (should (equal (string-match "[[:lower:]]" "ß") 0))
    (should (equal (string-match "[[:upper:]]" "ß") 0))
    (should (equal (string-match "[[:alpha:]]" "ẞ") 0))
    (should (equal (string-match "[[:lower:]]" "ẞ") 0))
    (should (equal (string-match "[[:upper:]]" "ẞ") 0))))

(ert-deftest regexp-atomic-failure ()
  "Bug#58726."
  (should (equal (string-match "\\`\\(?:ab\\)*\\'" "a") nil))
  (should (equal (string-match "\\`a\\{2\\}*\\'" "a") nil)))

(ert-deftest regexp-tests-backtrack-optimization () ;bug#61514
  :expected-result :failed
  ;; Make sure we don't use up the regexp stack needlessly.
  (with-current-buffer (get-buffer-create "*bug*")
    (erase-buffer)
    (insert (make-string 1000000 ?x) "=")
    (goto-char (point-min))
    (should (looking-at "x*=*"))
    (should (looking-at "x*\\(=\\|:\\)"))
    (should (looking-at "x*\\(=\\|:\\)*"))
    (should (looking-at "x*=*?"))))

<<<<<<< HEAD
(ert-deftest regexp-tests-zero-width-assertion-repetition ()
  ;; Check compatibility behaviour with repetition operators after
  ;; certain zero-width assertions (bug#64128).

  ;; This function is just to hide ugly regexps from relint so that it
  ;; doesn't complain about them.
  (cl-flet ((smatch (re str) (string-match re str)))
    ;; Postfix operators after ^ and \` become literals, for historical
    ;; compatibility.  Only the first character of a lazy operator (like *?)
    ;; becomes a literal.
    (should (equal (smatch "^*a" "x\n*a") 2))
    (should (equal (smatch "^*?a" "x\n*a") 2))
    (should (equal (smatch "^*?a" "x\na") 2))
    (should (equal (smatch "^*?a" "x\n**a") nil))

    (should (equal (smatch "\\`*a" "*a") 0))
    (should (equal (smatch "\\`*?a" "*a") 0))
    (should (equal (smatch "\\`*?a" "a") 0))
    (should (equal (smatch "\\`*?a" "**a") nil))

    ;; Other zero-width assertions are treated as normal elements, so postfix
    ;; operators apply to them alone (which is pointless but valid).
    (should (equal (smatch "\\b*!" "*!") 1))
    (should (equal (smatch "!\\b+;" "!;") nil))
    (should (equal (smatch "!\\b+a" "!a") 0))

    (should (equal (smatch "\\B*!" "*!") 1))
    (should (equal (smatch "!\\B+;" "!;") 0))
    (should (equal (smatch "!\\B+a" "!a") nil))

    (should (equal (smatch "\\<*b" "*b") 1))
    (should (equal (smatch "a\\<*b" "ab") 0))
    (should (equal (smatch ";\\<*b" ";b") 0))
    (should (equal (smatch "a\\<+b" "ab") nil))
    (should (equal (smatch ";\\<+b" ";b") 0))

    (should (equal (smatch "\\>*;" "*;") 1))
    (should (equal (smatch "a\\>*b" "ab") 0))
    (should (equal (smatch "a\\>*;" "a;") 0))
    (should (equal (smatch "a\\>+b" "ab") nil))
    (should (equal (smatch "a\\>+;" "a;") 0))

    (should (equal (smatch "a\\'" "ab") nil))
    (should (equal (smatch "b\\'" "ab") 1))
    (should (equal (smatch "a\\'*b" "ab") 0))
    (should (equal (smatch "a\\'+" "ab") nil))
    (should (equal (smatch "b\\'+" "ab") 1))
    (should (equal (smatch "\\'+" "+") 1))

    (should (equal (smatch "\\_<*b" "*b") 1))
    (should (equal (smatch "a\\_<*b" "ab") 0))
    (should (equal (smatch " \\_<*b" " b") 0))
    (should (equal (smatch "a\\_<+b" "ab") nil))
    (should (equal (smatch " \\_<+b" " b") 0))

    (should (equal (smatch "\\_>*;" "*;") 1))
    (should (equal (smatch "a\\_>*b" "ab") 0))
    (should (equal (smatch "a\\_>* " "a ") 0))
    (should (equal (smatch "a\\_>+b" "ab") nil))
    (should (equal (smatch "a\\_>+ " "a ") 0))

    (should (equal (smatch "\\=*b" "*b") 1))
    (should (equal (smatch "a\\=*b" "a*b") nil))
    (should (equal (smatch "a\\=*b" "ab") 0))
    ))

(ert-deftest regex-emacs-syntax-properties ()
  ;; Verify absence of character class syntax property ghost matching bug.
  (let ((re "\\s-[[:space:]]")
        (s (concat "a"
                (propertize "b" 'syntax-table '(0))  ; whitespace
                "éz"))
        (parse-sexp-lookup-properties t))
    ;; Test matching in a string...
    (should (equal (string-match re s) nil))
    ;; ... and in a buffer.
    (should (equal (with-temp-buffer
                     (insert s)
                     (goto-char (point-min))
                     (re-search-forward re nil t))
                   nil))))
=======
(ert-deftest regex-tests-mutual-exclusive-inf-rec ()
  ;; Regression test for bug#65726, where this crashed Emacs.
  (should (equal (string-match "a*\\(?:c\\|b*\\)*" "a") 0)))
>>>>>>> bc56da92

;;; regex-emacs-tests.el ends here<|MERGE_RESOLUTION|>--- conflicted
+++ resolved
@@ -884,7 +884,6 @@
     (should (looking-at "x*\\(=\\|:\\)*"))
     (should (looking-at "x*=*?"))))
 
-<<<<<<< HEAD
 (ert-deftest regexp-tests-zero-width-assertion-repetition ()
   ;; Check compatibility behaviour with repetition operators after
   ;; certain zero-width assertions (bug#64128).
@@ -966,10 +965,9 @@
                      (goto-char (point-min))
                      (re-search-forward re nil t))
                    nil))))
-=======
+
 (ert-deftest regex-tests-mutual-exclusive-inf-rec ()
   ;; Regression test for bug#65726, where this crashed Emacs.
   (should (equal (string-match "a*\\(?:c\\|b*\\)*" "a") 0)))
->>>>>>> bc56da92
 
 ;;; regex-emacs-tests.el ends here