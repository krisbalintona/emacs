<<<<<<< HEAD
2014-06-26  Glenn Morris  <rgm@gnu.org>

	* automated/ert-tests.el (no-byte-compile): Set it.  (Bug#17851)

	* automated/eieio-tests.el (no-byte-compile): Set it.  (Bug#17852)

	* automated/Makefile.in: Simplify and parallelize.  (Bug#15991)
	(XARGS_LIMIT, BYTE_COMPILE_EXTRA_FLAGS)
	(setwins, compile-targets, compile-main, compile-clean): Remove.
	(GREP_OPTIONS): Unexport.
	(.el.elc): Replace with pattern rule.
	(%.elc, %.log): New pattern rules.
	(ELFILES, LOGFILES): New variables.
	(check): Depend on LOGFILES.  Call ert-summarize-tests-batch-and-exit.
	(clean, mostlyclean): New rules.
	(bootstrap-clean): Simplify.
	(bootstrap-clean, distclean): Depend on clean.

2014-06-25  Glenn Morris  <rgm@gnu.org>

	* automated/flymake-tests.el (flymake-tests--current-face):
	Sleep for longer.  Avoid querying.

2014-06-25  Dmitry Antipov  <dmantipov@yandex.ru>

	* automated/fns-tests.el (fns-tests-compare-string): New test.

2014-06-24  Michael Albinus  <michael.albinus@gmx.de>

	* automated/tramp-tests.el (tramp-test26-process-file): Extend test
	according to Bug#17815.
=======
2014-06-25  Stefan Monnier  <monnier@iro.umontreal.ca>

	* automated/package-test.el (package-test-update-listing)
	(package-test-update-archives, package-test-describe-package):
	Adjust tests according to new package-list-unsigned.
>>>>>>> 436550da

2014-06-21  Fabián Ezequiel Gallina  <fgallina@gnu.org>

	* automated/python-tests.el (python-util-strip-string-1): New test.

2014-06-15  Michael Albinus  <michael.albinus@gmx.de>

	Sync with Tramp 2.2.10.

	* automated/tramp-tests.el (tramp--test-enabled): Ignore errors.
	(tramp--instrument-test-case): Extend docstring.
	(tramp-test15-copy-directory): Skip for tramp-smb.el.
	(tramp-test21-file-links): Use `file-truename' for directories.
	(tramp-test27-start-file-process, tramp-test28-shell-command):
	Retrieve process output more robustly.
	(tramp--test-check-files): Extend test.
	(tramp-test30-special-characters): Skip for tramp-adb.el,
	tramp-gvfs.el and tramp-smb.el.  Add further file names.

2014-06-13  Glenn Morris  <rgm@gnu.org>

	* automated/Makefile.in (compile-main):
	GNU make automatically passes command-line arguments to sub-makes.

2014-06-05  Michal Nazarewicz  <mina86@mina86.com>

	* automated/tildify-tests.el (tildify-test--test): Optimise the test
	slightly by reusing the same temporary buffer across multiple test
	cases.

	* automated/tildify-tests.el (tildify-test-find-env-end-re-bug)
	(tildify-test-find-env-group-index-bug): Update to support new
	signature of the `tildify-foreach-region-outside-env' function.
	Namely, it now takes pairs as an argument instead of looking it up in
	`tildify-ignored-environments-alist'.

	* automated/tildify-tests.el (tildify-test--example-html): Add support
	for generating XML code, so that…
	(tildify-test-xml) …test can be added to check handling of XML
	documents.

	* automated/tildify-tests.el (tildify-test-find-env-group-index-bug):
	New test checking end-regex building when multiple environment pairs
	use integers to refer to capture groups.

	* automated/tildify-tests.el (tildify-test-find-env-end-re-bug): New
	test checking end-regex building in `tildify-find-env' function when
	integers (denoting capture groups) and strings are mixed together.

2014-06-02  Michael Albinus  <michael.albinus@gmx.de>

	* automated/tramp-tests.el (tramp-remote-process-environment): Declare.
	(tramp-test29-vc-registered): Set $BZR_HOME.  Remove instrumentation.

2014-06-01  Michael Albinus  <michael.albinus@gmx.de>

	* automated/tramp-tests.el (tramp-test29-vc-registered):
	Instrument failed test case.

2014-05-29  Stefan Monnier  <monnier@iro.umontreal.ca>

	* automated/ruby-mode-tests.el (ruby-assert-face): Use font-lock-ensure.
	(ruby-interpolation-keeps-non-quote-syntax): Use syntax-propertize.

2014-05-21  Michal Nazarewicz  <mina86@mina86.com>

	* automated/tildify-tests.el: New file.

2014-05-27  Stefan Monnier  <monnier@iro.umontreal.ca>

	* indent/ruby.rb: Add one more test.

	* indent/ps-mode.ps: New file.

	* indent/octave.m: Add a few more tests.

	* automated/core-elisp-tests.el
	(core-elisp-test-window-configurations): New test.

2014-05-26  Glenn Morris  <rgm@gnu.org>

	* automated/package-test.el (package-test-install-single):
	Update for changed output.

2014-05-22  Glenn Morris  <rgm@gnu.org>

	* automated/bytecomp-tests.el (test-byte-comp-compile-and-load):
	Fix handling of temporary elc files.

	* automated/fns-tests.el (fns-tests-nreverse):
	Update for changed string behavior.

2014-05-15  Dmitry Antipov  <dmantipov@yandex.ru>

	* automated/fns-tests.el: New file.
	* automated/fns-tests.el (fns-tests-nreverse)
	(fns-tests-nreverse-bool-vector): New tests.

2014-05-08  Glenn Morris  <rgm@gnu.org>

	* automated/vc-bzr.el (vc-bzr-test-bug9726, vc-bzr-test-bug9781)
	(vc-bzr-test-faulty-bzr-autoloads):
	Give bzr a temporary home-directory, in case the real one is missing.

2014-05-08  Dmitry Gutov  <dgutov@yandex.ru>

	* automated/ruby-mode-tests.el (ruby-interpolation-after-dollar-sign):
	New test.

2014-05-08  Glenn Morris  <rgm@gnu.org>

	* automated/help-fns.el: New file.

2014-05-01  Barry O'Reilly  <gundaetiapo@gmail.com>

	* automated/undo-tests.el (undo-test-region-deletion): New test to
	demonstrate bug#17235.
	(undo-test-region-example): New test to verify example given in
	comments for undo-make-selective-list.

2014-04-25  Michael Albinus  <michael.albinus@gmx.de>

	* automated/tramp-tests.el (top):
	* automated/file-notify-tests.el (top): Do not disable interactive
	passwords in batch mode.
	(password-cache-expiry): Set to nil.

	* automated/file-notify-tests.el
	(file-notify-test-remote-temporary-file-directory):
	* automated/tramp-tests.el (tramp-test-temporary-file-directory):
	Use a mock-up method as default.
	(tramp-test00-availability): Print the used directory name.
	(tramp-test33-recursive-load): Fix typo.

2014-04-22  Michael Albinus  <michael.albinus@gmx.de>

	* automated/tramp-tests.el (tramp--test-check-files): Remove traces.
	(tramp-test30-special-characters): Remove test for backslash.

2014-04-20  Michael Albinus  <michael.albinus@gmx.de>

	* automated/tramp-tests.el
	(tramp-test19-directory-files-and-attributes)
	(tramp-test22-file-times): Check for `file-attributes' equality
	only if there is a usable timestamp.
	(tramp--test-check-files): Do not use `copy-sequence'.

2014-04-22  Daniel Colascione  <dancol@dancol.org>

	* automated/bytecomp-tests.el (test-byte-comp-compile-and-load):
	Add compile flag.
	(test-byte-comp-macro-expansion)
	(test-byte-comp-macro-expansion-eval-and-compile)
	(test-byte-comp-macro-expansion-eval-when-compile)
	(test-byte-comp-macro-expand-lexical-override): Use it.
	(test-eager-load-macro-expansion)
	(test-eager-load-macro-expansion-eval-and-compile)
	(test-eager-load-macro-expansion-eval-when-compile)
	(test-eager-load-macro-expand-lexical-override): New tests.

	* automated/cl-lib.el (cl-lib-struct-accessors): Fix test to
	account for removal of `cl-struct-set-slot-value'. Also, move
	the defstruct to top level.

2014-04-21  Daniel Colascione  <dancol@dancol.org>

	* automated/bytecomp-tests.el (test-byte-comp-compile-and-load):
	New function.
	(test-byte-comp-macro-expansion)
	(test-byte-comp-macro-expansion-eval-and-compile)
	(test-byte-comp-macro-expansion-eval-when-compile)
	(test-byte-comp-macro-expand-lexical-override): New tests.

	* automated/cl-lib.el (cl-loop-destructuring-with): New test.
	(cl-the): Fix cl-the test.

2014-04-20  Daniel Colascione  <dancol@dancol.org>

	* automated/cl-lib.el (cl-lib-struct-accessors,cl-the): New tests.

2014-04-19  Michael Albinus  <michael.albinus@gmx.de>

	* automated/tramp-tests.el (tramp--test-check-files): Extend test.
	(tramp-test31-utf8): Let-bind also `file-name-coding-system'.

2014-04-18  Michael Albinus  <michael.albinus@gmx.de>

	* automated/tramp-tests.el (tramp-copy-size-limit): Set to nil.
	(tramp--test-make-temp-name): Optional argument LOCAL.
	(tramp--instrument-test-case): Show messages.  Catch also `quit'.
	(tramp-test10-write-region): No special test for out-of-band copy
	needed anymore.
	(tramp-test11-copy-file, tramp-test12-rename-file)
	(tramp-test21-file-links): Extend tests.
	(tramp-test20-file-modes): More robust check for user "root".
	(tramp--test-check-files): New defun.
	(tramp-test30-special-characters, tramp-test33-recursive-load)
	(tramp-test34-unload): New tests.
	(tramp-test31-utf8, tramp-test32-asynchronous-requests):  Rename.

2014-04-11  Glenn Morris  <rgm@gnu.org>

	* automated/Makefile.in (EMACSDATA, EMACSDOC, EMACSPATH): Unexport.

2014-04-11  Paul Eggert  <eggert@cs.ucla.edu>

	* automated/electric-tests.el: Fix spelling error in test name.
	(whitespace-skipping-for-quotes-not-outside):
	Rename from whitespace-skipping-for-quotes-not-ouside.

2014-04-09  Daniel Colascione  <dancol@dancol.org>

	* automated/syntax-tests.el: New file.

2014-04-09  Glenn Morris  <rgm@gnu.org>

	* automated/python-tests.el (python-triple-quote-pairing):
	Enable/disable electric-pair-mode as needed.

	* automated/electric-tests.el (electric-pair-backspace-1):
	Replace deleted function.

2014-04-07  João Távora  <joaotavora@gmail.com>

	* automated/python-tests.el (python-triple-quote-pairing): New test.
	(python-syntax-after-python-backspace): New test.

	* automated/electric-tests.el (electric-pair-define-test-form):
	More readable test docstrings.
	(whitespace-skipping-for-quotes-not-ouside)
	(whitespace-skipping-for-quotes-only-inside)
	(whitespace-skipping-quotes-not-without-proper-syntax): New tests.

2014-04-04  João Távora  <joaotavora@gmail.com>

	* automated/electric-tests.el (define-electric-pair-test):
	Don't overtest.
	(inhibit-in-mismatched-string-inside-ruby-comments): New test.
	(inhibit-in-mismatched-string-inside-c-comments): New test.

2014-04-02  João Távora  <joaotavora@gmail.com>

	* automated/electric-tests.el (inhibit-if-strings-mismatched):
	New test, change from `inhibit-only-of-next-is-mismatched'.

2014-03-26  Barry O'Reilly  <gundaetiapo@gmail.com>

	* automated/undo-tests.el (undo-test-marker-adjustment-nominal):
	(undo-test-region-t-marker): New tests of marker adjustments.
	(undo-test-marker-adjustment-moved):
	(undo-test-region-mark-adjustment): New tests to demonstrate
	bug#16818, which fail without the fix.

2014-03-23  Dmitry Gutov  <dgutov@yandex.ru>

	* automated/package-test.el (package-test-describe-package):
	Fix test failure in non-graphical mode.

2014-03-23  Daniel Colascione  <dancol@dancol.org>

	* automated/subword-tests.el (subword-tests2): More subword tests.

	* automated/cl-lib.el (cl-lib-keyword-names-versus-values): New
	test: correct parsing of keyword arguments.

2014-03-22  Dmitry Gutov  <dgutov@yandex.ru>

	* automated/package-test.el (package-test-describe-package):
	Check for the "Keywords: " line.

	* automated/data/package/archive-contents: Include the :keywords
	field in `simple-single' data form.

2014-03-21  Dmitry Gutov  <dgutov@yandex.ru>

	* automated/package-test.el
	(package-test-install-two-dependencies): New test (bug#16826).

	* automated/data/package/simple-two-depend-1.1.el: New file.

	* automated/data/package/archive-contents:
	Add info about the new package.

2014-03-07  Michael Albinus  <michael.albinus@gmx.de>

	* automated/tramp-tests.el (tramp-copy-size-limit): Declare.
	(tramp-test10-write-region): Extend for out-of-band copy.
	(tramp-test31-asynchronous-requests): New test.

2014-03-02  Barry O'Reilly  <gundaetiapo@gmail.com>

	* automated/undo-tests.el (undo-test-in-region-not-most-recent):
	Add new test of undo in region.
	(undo-test-in-region-eob): Add test case described at
	http://debbugs.gnu.org/cgi/bugreport.cgi?bug=16411

2014-02-28  Michael Albinus  <michael.albinus@gmx.de>

	* automated/tramp-tests.el (tramp--test-enabled)
	(tramp-test15-copy-directory): No special handling of tramp-adb.el
	anymore.  It's fixed in that package.

2014-02-27  Michael Albinus  <michael.albinus@gmx.de>

	* automated/tramp-tests.el (tramp--test-enabled): Move connection
	cleanup into this function.  Remove respective code from all test
	cases.
	(tramp--instrument-test-case): Declare `indent' and `debug'.
	Handle other errors as well.
	(tramp-test14-delete-directory): Check for `file-error' error.
	(tramp-test15-copy-directory): Ignore return value of
	`copy-directory'.  It's too much hassle to handle it for tramp-adb.el.
	(tramp-test19-directory-files-and-attributes): Take care of
	timestamp of "../".
	(tramp-test20-file-modes, tramp-test27-start-file-process)
	(tramp-test28-shell-command): Skip for tramp-adb.el.
	(tramp-test21-file-links): `file-truename' shall preserve trailing
	link of directories.
	(tramp-test22-file-times): Skip if `set-file-times' returns nil.
	(tramp-test26-process-file, tramp-test28-shell-command): Let-bind
	`kill-buffer-query-functions' to nil.
	(tramp-test28-shell-command): Run `async-shell-command' with timeouts.

2014-02-21  Michael Albinus  <michael.albinus@gmx.de>

	* automated/tramp-tests.el
	(tramp-test19-directory-files-and-attributes): Do not include
	directories in comparison; they might have changed their
	timestamps already.

2014-02-20  Michael Albinus  <michael.albinus@gmx.de>

	* automated/tramp-tests.el (tramp--instrument-test-case): New macro.
	(tramp-test17-insert-directory): First line could contain more
	text, when produced by `ls-lisp'.
	(tramp-test19-directory-files-and-attributes): Instrument failed
	test case.

2014-02-19  Michael Albinus  <michael.albinus@gmx.de>

	* automated/tramp-tests.el (tramp-test17-insert-directory):
	Make first line "total 123" optional.
	(tramp-test20-file-modes, tramp-test22-file-times)
	(tramp-test26-process-file, tramp-test27-start-file-process)
	(tramp-test28-shell-command): Skip for tramp-gvfs.el and
	tramp-smb.el.
	(tramp-test20-file-modes): Check for "root" only when there is an
	explicit user name.
	(tramp-test21-file-links): Handle "... not supported" error.
	(tramp-test22-file-times): Skip for "don't know" return values.
	(tramp-test26-process-file, tramp-test28-shell-command):
	Remove color escape sequences.
	(tramp-test28-shell-command): Use `accept-process-output' rather
	than `sit-for'.
	(tramp-test30-utf8): Set coding system `utf-8'.

2014-02-17  Michael Albinus  <michael.albinus@gmx.de>

	* automated/tramp-tests.el (tramp-test28-shell-command): Perform
	an initial `sit-for' prior the while loop.

2014-02-16  Michael Albinus  <michael.albinus@gmx.de>

	Sync with Tramp 2.2.9.

	* automated/tramp-tests.el (password-cache-expiry): Set to nil.
	(tramp-test28-shell-command): Make a while loop when waiting for
	process exit.

2014-02-11  Michael Albinus  <michael.albinus@gmx.de>

	* automated/tramp-tests.el (top): Require `vc', `vc-bzr', `vc-git'
	and `vc-hg'.  Declare `tramp-find-executable' and
	`tramp-get-remote-path'.
	(tramp-test29-vc-registered): New test.
	(tramp-test30-utf8): Rename from `tramp-test29-utf8'.

2014-02-07  Michael Albinus  <michael.albinus@gmx.de>

	* automated/tramp-tests.el (tramp-test26-process-file): Improve test.
	(tramp-test27-start-file-process): Use "_p" as argument of lambda.
	(tramp-test28-shell-command): Improve `shell-command' test.  Add
	`async-shell-command' tests.

2014-02-04  Michael Albinus  <michael.albinus@gmx.de>

	* automated/file-notify-tests.el (file-notify--wait-for-events):
	Use `read-event' instead of `sit-for'.
	(file-notify-test02-events): Remove expected result, the bug is
	fixed meanwhile.
	(file-notify-test02-events, file-notify-test03-autorevert):
	Use `sleep-for' instead of `sit-for'.

2014-01-31  Dmitry Gutov  <dgutov@yandex.ru>

	* automated/ruby-mode-tests.el (ruby-align-chained-calls):
	New test.

2014-01-27  Michael Albinus  <michael.albinus@gmx.de>

	* automated/file-notify-tests.el (file-notify--deftest-remote):
	Do not skip when the local test has failed.  They are unrelated.
	(file-notify--wait-for-events): Use `sit-for'.  Let-bind
	`noninteractive' to nil, otherwise `sit-for' could be degraded to
	`sleep-for'.
	(file-notify-test02-events): Check for `file-remote-p' instead of
	`file-notify--test-remote-enabled'.

2014-01-26  Michael Albinus  <michael.albinus@gmx.de>

	* automated/file-notify-tests.el (file-notify-test02-events):
	Let test case fail for Bug#16519.

2014-01-22  Michael Albinus  <michael.albinus@gmx.de>

	* automated/file-notify-tests.el (file-notify-test02-events):
	Hide Bug#16519, until it is solved.

2014-01-21  Michael Albinus  <michael.albinus@gmx.de>

	* automated/file-notify-tests.el
	(file-notify--test-local-enabled): Fix error in logic.
	(file-notify--wait-for-events): New defmacro.
	(file-notify-test02-events): Make short breaks between file operations.
	Use `file-notify--wait-for-events'.  Check, that events have arrived.
	(file-notify-test03-autorevert): Use `file-notify--wait-for-events'.

	* automated/comint-testsuite.el
	(comint-testsuite-password-strings): Add localized examples.

2014-01-17  Michael Albinus  <michael.albinus@gmx.de>

	* automated/inotify-test.el (inotify-file-watch-simple): Skip test
	case if inotify is not linked with Emacs.  Use `read-event' rather
	than `sit-for' in order to process events.  (Bug#13662)

2014-01-13  Michael Albinus  <michael.albinus@gmx.de>

	* automated/ert-tests.el (ert-test-record-backtrace): Reenable
	test case with adapted test string.  (Bug#13064)

2013-12-28  Glenn Morris  <rgm@gnu.org>

	* automated/electric-tests.el: Require 'elec-pair.

2013-12-26  João Távora  <joaotavora@gmail.com>

	* automated/electric-tests.el (electric-pair-test-for):
	Fix autowrapping tests in batch-mode by running with
	`transient-mark-mode' set to `lambda'.

	* automated/electric-tests.el: New file.

2013-12-25  Fabián Ezequiel Gallina  <fgallina@gnu.org>

	* automated/python-tests.el
	(python-nav-lisp-forward-sexp-safe-1): Remove test.
	(python-nav-forward-sexp-safe-1): New test.

2013-12-20  Dmitry Gutov  <dgutov@yandex.ru>

	* automated/ruby-mode-tests.el: Add tests for
	`ruby-align-to-stmt-keywords'.

	* indent/ruby.rb: Update examples to reflect the lack of change in
	default indentation of `begin' blocks.

2013-12-17  Dmitry Gutov  <dgutov@yandex.ru>

	* indent/ruby.rb: Update examples according to the change
	in `smie-indent-close'.

2013-12-14  Dmitry Gutov  <dgutov@yandex.ru>

	* indent/ruby.rb: New examples.

2013-12-12  Fabián Ezequiel Gallina  <fgallina@gnu.org>

	* automated/python-tests.el (python-indent-dedenters-2): New test.

2013-12-12  Fabián Ezequiel Gallina  <fgallina@gnu.org>

	* automated/python-tests.el (python-indent-after-comment-1)
	(python-indent-after-comment-2): New tests.

2013-12-12  Nathan Trapuzzano  <nbtrap@nbtrap.com>

	* automated/python-tests.el (python-indent-block-enders-1):
	Rename from python-indent-block-enders.
	(python-indent-block-enders-2): New test.

2013-12-08  Dmitry Gutov  <dgutov@yandex.ru>

	* indent/js.js: New file.

2013-12-05  Michael Albinus  <michael.albinus@gmx.de>

	* automated/dbus-tests.el: New file.

2013-12-05  Stefan Monnier  <monnier@iro.umontreal.ca>

	* automated/regexp-tests.el: New file.

2013-11-29  Eli Zaretskii  <eliz@gnu.org>

	* automated/reftex-tests.el (reftex-parse-from-file-test):
	Run temp-dir through file-truename, to make sure the temporary file
	names are comparable as strings.

	* automated/decoder-tests.el (ert-test-decoder-prefer-utf-8):
	Force Unix EOLs by using 'utf-8-unix', since the default of
	'utf-8' is system-dependent, while the test expects to see Unix EOLs.

2013-11-28  Glenn Morris  <rgm@gnu.org>

	* automated/Makefile.in (SEPCHAR): Use in place of PATH_SEP.

2013-11-28  Eli Zaretskii  <eliz@gnu.org>

	* automated/Makefile.in (PATH_SEP): Set this instead of PATH_SEPARATOR.
	(EMACSOPT): Use $(PATH_SEP).

2013-11-28  Michael Albinus  <michael.albinus@gmx.de>

	* automated/file-notify-tests.el (auto-revert-stop-on-user-input):
	Set to nil.

2013-11-27  Michael Albinus  <michael.albinus@gmx.de>

	* automated/file-notify-tests.el
	(file-notify-test-remote-temporary-file-directory):
	Check $REMOTE_TEMPORARY_FILE_DIRECTORY.
	(tramp-read-passwd): Check $REMOTE_ALLOW_PASSWORD.
	(file-notify--deftest-remote): Cleanup connection initially.
	(file-notify-test03-autorevert): Run also in batch mode.  Use a
	larger timeout for remote files.  `sit-for' 1 second; 0.1 second
	does not work on MS Windows.  Call `accept-process-output' for
	remote files.  Apply `string-match' instead of `string-equal', the
	messages are different on MS Windows.

	* automated/tramp-tests.el (tramp-test-temporary-file-directory):
	Use $REMOTE_TEMPORARY_FILE_DIRECTORY.
	(tramp-read-passwd): Check $REMOTE_ALLOW_PASSWORD.

2013-11-23  Glenn Morris  <rgm@gnu.org>

	* automated/python-tests.el (python-shell-make-comint-1)
	(python-shell-make-comint-2, python-shell-get-process-1):
	Suppress creation of some temp-files.

	* automated/python-tests.el (python-shell-parse-command-1)
	(python-shell-make-comint-1, python-shell-make-comint-2)
	(python-shell-get-process-1)
	(python-shell-internal-get-or-create-process-1):
	Skip rather than fail if prereqs not found.

	* automated/Makefile.in (emacs):
	Empty EMACSLOADPATH rather than unsetting.

2013-11-22  Glenn Morris  <rgm@gnu.org>

	* automated/ruby-mode-tests.el (ruby-exit!-font-lock):
	Set expected-result.

2013-11-21  Glenn Morris  <rgm@gnu.org>

	* automated/Makefile.in (XARGS_LIMIT): New, set by configure.
	(compile-main): Pass XARGS_LIMIT to xargs.

	* automated/Makefile.in (PATH_SEPARATOR): New, set by configure.
	(EMACSOPT): Use PATH_SEPARATOR.

2013-11-20  Bozhidar Batsov  <bozhidar@batsov.com>

	* automated/ruby-mode-tests.el (ruby-exit!-font-lock):
	Add a failing test for Bug#15874.
	(ruby--insert-coding-comment-ruby-style)
	(ruby--insert-coding-comment-emacs-style)
	(ruby--insert-coding-comment-custom-style):
	Add a few tests for `ruby--insert-coding-comment'.

2013-11-18  Paul Eggert  <eggert@cs.ucla.edu>

	Improve API of recently-added bool vector functions (Bug#15912).
	* automated/data-tests.el: Adjust to API changes.

2013-11-16  Michael Albinus  <michael.albinus@gmx.de>

	* automated/tramp-tests.el (tramp-test07-file-exists-p)
	(tramp-test08-file-local-copy)
	(tramp-test09-insert-file-contents, tramp-test10-write-region)
	(tramp-test11-copy-file, tramp-test12-rename-file)
	(tramp-test13-make-directory, tramp-test14-delete-directory)
	(tramp-test15-copy-directory, tramp-test16-directory-files)
	(tramp-test17-insert-directory, tramp-test18-file-attributes)
	(tramp-test19-directory-files-and-attributes)
	(tramp-test20-file-modes, tramp-test21-file-links)
	(tramp-test22-file-times, tramp-test23-visited-file-modtime)
	(tramp-test24-file-name-completion, tramp-test25-load)
	(tramp-test26-process-file, tramp-test27-start-file-process)
	(tramp-test28-shell-command): Cleanup connection initially.

2013-11-15  Michael Albinus  <michael.albinus@gmx.de>

	* automated/tramp-tests.el (tramp-test29-utf8): Cleanup the
	connection before running the test.

2013-11-15  Michael Albinus  <michael.albinus@gmx.de>

	* automated/tramp-tests.el (tramp-test15-copy-directory)
	(tramp-test16-directory-files, tramp-test17-insert-directory)
	(tramp-test18-file-attributes)
	(tramp-test19-directory-files-and-attributes)
	(tramp-test20-file-modes, tramp-test21-file-links)
	(tramp-test22-file-times, tramp-test23-visited-file-modtime)
	(tramp-test24-file-name-completion, tramp-test25-load)
	(tramp-test26-process-file, tramp-test27-start-file-process)
	(tramp-test28-shell-command): Protect unwindforms with `ignore-errors'.
	(tramp-test29-utf8): New test.

2013-11-13  Michael Albinus  <michael.albinus@gmx.de>

	* automated/file-notify-tests.el (file-notify-test02-events)
	(file-notify-test03-autorevert): Suppress messages in `write-region'.

	* automated/tramp-tests.el (tramp-test02-file-name-dissect)
	(tramp-test03-file-name-defaults, tramp-test21-file-links): Add tests.
	(tramp-test26-process-file, tramp-test28-shell-command):
	Ensure, that the directory is not empty when calling "ls".

2013-11-11  Michael Albinus  <michael.albinus@gmx.de>

	* automated/tramp-tests.el (tramp-test-temporary-file-directory):
	Check $TRAMP_TEST_TEMPORARY_FILE_DIRECTORY.
	(tramp-read-passwd): Check $TRAMP_TEST_ALLOW_PASSWORD.
	(tramp-test09-insert-file-contents, tramp-test10-write-region)
	(tramp-test26-process-file): Add tests.
	(tramp-test11-copy-file): Remove debug message.
	(tramp-test20-file-modes): Special case, if user is "root".

2013-11-08  Michael Albinus  <michael.albinus@gmx.de>

	* automated/file-notify-tests.el:
	* automated/tramp-tests.el: Add `tramp-own-remote-path' to
	`tramp-remote-path' when running on hydra.
	(tramp-test07-file-exists-p): Remove instrumentation code.
	(tramp-test26-process-file): Don't use "/bin/true" and
	"/bin/false", these paths do not exist on hydra.

2013-11-08  Helmut Eller  <eller.helmut@gmail.com>

	* automated/process-tests.el: New file.

2013-11-08  Dmitry Gutov  <dgutov@yandex.ru>

	* indent/ruby.rb: New examples.

2013-11-06  Glenn Morris  <rgm@gnu.org>

	* automated/Makefile.in (setwins): Avoid accidental matches.

2013-11-06  Michael Albinus  <michael.albinus@gmx.de>

	* automated/tramp-tests.el (tramp-test07-file-exists-p):
	Fix docstring.  Instrument, in order to hunt failure on hydra.

2013-11-06  Glenn Morris  <rgm@gnu.org>

	* automated/flymake-tests.el (warning-predicate-rx-gcc)
	(warning-predicate-function-gcc, warning-predicate-rx-perl)
	(warning-predicate-function-perl):
	* automated/info-xref.el (info-xref-test-makeinfo):
	* automated/vc-bzr.el (vc-bzr-test-bug9726, vc-bzr-test-bug9781)
	(vc-bzr-test-faulty-bzr-autoloads): Skip rather than expect failure.

2013-11-05  Michael Albinus  <michael.albinus@gmx.de>

	* automated/tramp-tests.el: New file.

2013-11-05  Glenn Morris  <rgm@gnu.org>

	Get rid of --chdir usage.
	* automated/Makefile.in (EMACSOPT): Move -L here.
	(emacs): Set EMACS_TEST_DIRECTORY in the environment.
	(setwins): Don't assume called from srcdir.  Remove legacy stuff.
	(.el.elc): No more need to pass -L here.
	(compile-main): Get rid of sub-shell and cd.
	(compile-clean, check): Get rid of cd.

	Make it possible to run tests with a different working directory.
	* automated/flymake-tests.el (flymake-tests-data-directory): New.
	(flymake-tests--current-face): Use flymake-tests-data-directory.
	(warning-predicate-function-gcc, warning-predicate-rx-perl)
	(warning-predicate-function-perl): Adapt for above change.
	* automated/zlib-tests.el (zlib-tests-data-directory): New.
	(zlib--decompress): Use zlib-tests-data-directory.

	* automated/eieio-tests.el (eieio-test-37-persistent-classes):
	Remove test that makes no sense.

	* automated/files.el (files-test-local-variable-data):
	Fix result typo presumably caused by interference from dir-locals.
	(file-test--do-local-variables-test): Prevent dir-locals interfering.

2013-11-04  Dmitry Gutov  <dgutov@yandex.ru>

	* indent/ruby.rb: Add a statement on the line after heredoc.
	Move a now-successful example.

	* automated/ruby-mode-tests.el: Remove outdated comment.

2013-11-04  Glenn Morris  <rgm@gnu.org>

	* automated/Makefile.in (abs_srcdir): Remove.
	(emacs): Unset EMACSLOADPATH.
	(.el.elc, check): Use -L to append srcdir to load-path.

2013-11-02  Glenn Morris  <rgm@gnu.org>

	* automated/Makefile.in (top_builddir, abs_test, abs_lispsrc, lisp)
	(test, abs_top_srcdir, abs_top_builddir): Remove variables.
	(abs_srcdir): New, set by configure.
	(EMACS): Use a relative file name.
	(emacs): Use abs_srcdir rather than abs_lispsrc, abs_test.
	(lisp-compile): Remove (assume it's up-to-date).
	(compile-main): Do not run lisp-compile.
	(compile-main, compile-clean, compile-always, bootstrap-clean)
	(check): Use srcdir rather than $test.  Check cd return value.
	Use --chdir.
	(doit, compile, compile-always): Remove stuff copied from lisp/.
	(all, check, bootstrap-clean, distclean, maintainer-clean): PHONY.

2013-10-31  Michael Albinus  <michael.albinus@gmx.de>

	* automated/ert-tests.el (ert-test-stats-set-test-and-result):
	Add a skipping test.

2013-10-29  Stefan Monnier  <monnier@iro.umontreal.ca>

	* indent/prolog.prolog: Test alignment of ->; with operator at bol.

	* indent/css-mode.css (.x2): Test alignement inside braces.

2013-10-26  Dmitry Gutov  <dgutov@yandex.ru>

	* indent/ruby.rb: New failing example.

	* automated/ruby-mode-tests.el (ruby-toggle-block-to-brace):
	Fix the test, in respect to adding the space after the curly.

2013-10-24  Michael Albinus  <michael.albinus@gmx.de>

	* automated/ert-tests.el (ert-test-skip-unless): New test case.
	(ert-test-deftest): Adapt test for changed macro expansion.
	(ert-test-run-tests-interactively):
	* automated/ert-x-tests.el (ert-test-run-tests-interactively-2):
	Add a skipping test.

	* automated/file-notify-tests.el (top): Do not require tramp-sh.el.
	(file-notify--test-local-enabled): Make it a function.  Check also
	for `file-remote-p' of `temporary-file-directory'.
	(file-notify--test-remote-enabled-checked): New defvar.
	(file-notify--test-remote-enabled): Rewrite.  Do not use Tramp
	internal functions.  Cache result.
	(file-notify--deftest-remote, file-notify-test00-availability)
	(file-notify-test01-add-watch, file-notify-test02-events)
	(file-notify-test03-autorevert): Add checks with `skip_unless'.
	(file-notify-test-all): Do not check `file-notify--test-local-enabled'.

2013-10-24  Dmitry Gutov  <dgutov@yandex.ru>

	* indent/ruby.rb: Fix syntax error in the latest example.

2013-10-23  Glenn Morris  <rgm@gnu.org>

	* automated/Makefile.in (abs_top_srcdir, top_builddir):
	New, set by configure.
	(top_srcdir): Remove.
	(abs_test, abs_lispsrc): New.
	(lisp): No longer absolute.
	(emacs, lisp-compile, compile, compile-always):
	Quote entities that might contain whitespace.

2013-10-22  Dmitry Gutov  <dgutov@yandex.ru>

	* indent/ruby.rb: Move two examples to "working" section, add one
	more.

2013-10-21  Dmitry Gutov  <dgutov@yandex.ru>

	* indent/ruby.rb: New examples for indentation of blocks.
	Example of hash inside parens that inflooped before the present commit.

2013-10-17  Barry O'Reilly  <gundaetiapo@gmail.com>

	* automated/timer-tests.el: New file.  Tests that (sit-for 0)
	allows another timer to run.

2013-10-14  Dmitry Gutov  <dgutov@yandex.ru>

	* indent/ruby.rb: More examples for bug#15594, both failing and
	now passing.

2013-10-11  Dmitry Gutov  <dgutov@yandex.ru>

	* indent/ruby.rb: Add two more cases.

2013-10-10  Stefan Monnier  <monnier@iro.umontreal.ca>

	* automated/ruby-mode-tests.el (ruby-with-temp-buffer): Move before
	first use.
	(ruby-should-indent): Use indent-according-to-mode.
	(ruby-deftest-move-to-block): Use `declare'.

2013-10-07  Dmitry Gutov  <dgutov@yandex.ru>

	* indent/ruby.rb: Fix a spurious change, add more failing examples.

2013-10-07  Stefan Monnier  <monnier@iro.umontreal.ca>

	* indent/ruby.rb: Add a few more tests; adjust some indentation.

2013-10-06  Dmitry Gutov  <dgutov@yandex.ru>

	* automated/ruby-mode-tests.el: Add tests for `ruby-forward-sexp'
	and `ruby-backward-sexp' that fail when `ruby-use-smie' is t.

	* indent/ruby.rb: Fix a syntax error, add a few failing examples.

2013-10-05  Stefan Monnier  <monnier@iro.umontreal.ca>

	* indent/ruby.rb: Port a few cases from automated/ruby-mode-tests.el.
	Adjust indentation of continued line to the new SMIE behavior.

2013-10-04  Stefan Monnier  <monnier@iro.umontreal.ca>

	* automated/completion-tests.el:
	* indent/css-mode.css: New files.

2013-10-03  Daiki Ueno  <ueno@gnu.org>

	* automated/data/package/signed/archive-contents:
	* automated/data/package/signed/archive-contents.sig:
	* automated/data/package/signed/signed-good-1.0.el:
	* automated/data/package/signed/signed-good-1.0.el.sig:
	* automated/data/package/signed/signed-bad-1.0.el:
	* automated/data/package/signed/signed-bad-1.0.el.sig:
	* automated/data/package/key.pub:
	* automated/data/package/key.sec: New files.

	* automated/package-test.el (package-test-update-listing)
	(package-test-update-archives, package-test-describe-package):
	Adjust to package.el change.
	(package-test-signed): New test.

2013-10-01  Dmitry Gutov  <dgutov@yandex.ru>

	* automated/package-test.el: Update all cases to use :url instead
	of :homepage.

	* automated/package-x-test.el
	(package-x-test--single-archive-entry-1-3): Same.

2013-09-29  Dmitry Gutov  <dgutov@yandex.ru>

	* automated/package-test.el (simple-single-desc-1-4): Remove, it
	was unused.
	(simple-single-desc): Expect :homepage property.
	(multi-file-desc): Same.
	(with-package-test): Do not save previous `default-directory'
	value, let-bind the var instead.
	(package-test-install-single): Expect :homepage property in the
	generated pkg file.
	(package-test-describe-package): Expect Homepage button.
	(package-test-describe-non-installed-package)
	(package-test-describe-non-installed-multi-file-package): Same.
	(package-test-describe-not-installed-package): Remove, it was a
	duplicate.

	* automated/package-x-test.el
	(package-x-test--single-archive-entry-1-3): Expect :homepage
	property.
	(package-x-test--single-archive-entry-1-4): Expect nil extras slot.

	* automated/data/package/simple-single-1.3.el: Add URL header.

	* automated/data/package/archive-contents: Add :homepage
	properties to `simple-single' and `multi-file'.

2013-09-22  Daniel Colascione  <dancol@dancol.org>

	* automated/data-tests.el:
	(bool-vector-count-matches-all-0-nil)
	(bool-vector-count-matches-all-0-t)
	(bool-vector-count-matches-1-il, bool-vector-count-matches-1-t)
	(bool-vector-count-matches-at, bool-vector-intersection-op)
	(bool-vector-union-op, bool-vector-xor-op)
	(bool-vector-set-difference-op)
	(bool-vector-change-detection, bool-vector-not): New tests.
	(mock-bool-vector-count-matches-at)
	(test-bool-vector-bv-from-hex-string)
	(test-bool-vector-to-hex-string)
	(test-bool-vector-count-matches-at-tc)
	(test-bool-vector-apply-mock-op)
	(test-bool-vector-binop): New helper functions.
	(bool-vector-test-vectors): New testcase data.

2013-09-20  Ryan  <rct@thompsonclan.org>  (tiny change)

	* automated/advice-tests.el (advice-test-called-interactively-p-around)
	(advice-test-called-interactively-p-filter-args)
	(advice-test-called-interactively-p-around): New tests.

2013-09-16  Glenn Morris  <rgm@gnu.org>

	* automated/eshell.el (eshell-match-result):
	Return a more informative failure than simply "false".  Update callers.

	* automated/eshell.el (eshell-test/for-name-shadow-loop):
	Test value before and after loop as well as during.

2013-09-15  Glenn Morris  <rgm@gnu.org>

	* automated/eshell.el (eshell-test/for-name-shadow-loop):
	New test.  (Bug#15372)
	(eshell-test/for-loop, eshell-test/for-name-loop): Doc fix.

2013-09-13  Glenn Morris  <rgm@gnu.org>

	* automated/eshell.el (with-temp-eshell):
	Use a temp directory for eshell-directory-name.
	(eshell-test-command-result): New, again using a temp directory.
	Replace eshell-command-result with this throughout.
	(eshell-test/for-loop, eshell-test/for-name-loop):
	Ensure environment variables don't confuse us.

2013-09-12  Glenn Morris  <rgm@gnu.org>

	* automated/eshell.el (with-temp-eshell): Avoid hangs in batch mode
	due to "has a running process; kill it?" prompts.

2013-09-12  Stefan Monnier  <monnier@iro.umontreal.ca>

	* automated/eshell.el: Rename from eshell.el.
	(eshell-test/for-loop, eshell-test/for-name-loop): New tests (bug#15231).

2013-09-01  Glenn Morris  <rgm@gnu.org>

	* automated/Makefile.in (setwins): Avoid leading space in $wins.
	Otherwise the sed command used by eg compile-main ends up
	containing "/*.el".  (Bug#15170)

2013-08-28  Paul Eggert  <eggert@cs.ucla.edu>

	* automated/Makefile.in (SHELL): Now @SHELL@, not /bin/sh,
	for portability to hosts where /bin/sh has problems.

2013-08-21  David Engster  <deng@randomsample.de>

	* automated/eieio-tests.el, automated/eieio-test-persist.el:
	* automated/eieio-test-methodinvoke.el: EIEIO tests from CEDET
	upstream.  Changed to use ERT.

2013-08-14  Daniel Hackney  <dan@haxney.org>

	* automated/package-test.el: Remove tar-package-building functions.
	Tar file used for testing is included in the repository.
	(package-test-install-texinfo, package-test-cleanup-built-files):
	Remove.

2013-08-13  Fabián Ezequiel Gallina  <fgallina@gnu.org>

	* automated/python-tests.el (python-imenu-create-index-4)
	(python-imenu-create-flat-index-2): New tests.

2013-08-05  Glenn Morris  <rgm@gnu.org>

	* automated/mule-util.el: New file, with tests extracted from
	lisp/international/mule-util.el.

2013-08-04  Stefan Monnier  <monnier@iro.umontreal.ca>

	* automated/advice-tests.el (advice-tests-nadvice): Test removal
	before definition.
	(advice-tests-macroaliases): New test.

2013-08-04  Glenn Morris  <rgm@gnu.org>

	* automated/ert-tests.el: Disable failing test that no-one seems
	to know how to fix.  (Bug#13064)

	* automated/icalendar-tests.el (icalendar-tests--test-export)
	(icalendar-tests--test-import): Try more precise TZ specification.
	Remove debug messages.

2013-08-03  Glenn Morris  <rgm@gnu.org>

	* automated/core-elisp-tests.el (core-elisp-tests): Fix defcustom.

	* automated/icalendar-tests.el (icalendar-tests--test-export)
	(icalendar-tests--test-import):
	Use getenv/setenv rather than set-time-zone-rule.  Add debug messages.
	(icalendar-tests--test-import): Reset zone even if error occurred.

2013-08-02  Stefan Monnier  <monnier@iro.umontreal.ca>

	* automated/core-elisp-tests.el: New file.

2013-08-01  Glenn Morris  <rgm@gnu.org>

	* automated/file-notify-tests.el (file-notify--test-remote-enabled):
	Try to check that the remote system has a notification program.

2013-07-31  Glenn Morris  <rgm@gnu.org>

	* automated/undo-tests.el (undo-test2, undo-test5): Be quieter.

2013-07-24  Michael Albinus  <michael.albinus@gmx.de>

	* automated/file-notify-tests.el
	(file-notify--test-local-enabled): New defconst.  Replaces all
	`file-notify-support' occurrences.
	(file-notify--test-remote-enabled): New defun.
	(file-notify--deftest-remote): Use it.
	(file-notify-test00-availability): Rewrite.
	(file-notify-test00-availability-remote): New defun.
	(file-notify-test01-add-watch): Rewrite first erroneous check.

2013-07-23  Glenn Morris  <rgm@gnu.org>

	* automated/inotify-test.el (inotify-file-watch-simple):
	Delete temp-file when done.

	* automated/subword-tests.el: Require subword.

2013-07-22  Stefan Monnier  <monnier@iro.umontreal.ca>

	* automated/subword-tests.el: New file.

2013-07-13  Fabián Ezequiel Gallina  <fgallina@gnu.org>

	* automated/python-tests.el (python-imenu-create-index-2)
	(python-imenu-create-index-3): New tests.

2013-07-11  Glenn Morris  <rgm@gnu.org>

	* automated/ert-tests.el: Require cl-lib at runtime too.
	(ert-test-special-operator-p): Use cl-gensym rather than ert-- version.
	(ert-test-remprop, ert-test-remove-if-not, ert-test-remove*)
	(ert-test-set-functions, ert-test-gensym)
	(ert-test-coerce-to-vector, ert-test-string-position)
	(ert-test-mismatch): Remove tests.
	* automated/cl-lib.el: New, split from ert-tests.el.

	* automated/ruby-mode-tests.el (ruby-deftest-move-to-block):
	Goto point-min.
	(works-on-do, zero-is-noop, ok-with-three, ok-with-minus-two)
	(ruby-move-to-block-skips-percent-literal)
	(ruby-move-to-block-skips-heredoc)
	(ruby-move-to-block-moves-from-else-to-if)
	(ruby-beginning-of-defun-does-not-fold-case)
	(ruby-end-of-defun-skips-to-next-line-after-the-method):
	Replace goto-line with forward-line/goto-char.
	(ruby-move-to-block-does-not-fold-case): Remove unneeded end-of-buffer.

	* automated/package-test.el (makeinfo-buffer): Autoload.
	(compilation-in-progress, tar-parse-info, tar-header-name): Declare.
	(package-test-install-texinfo): Don't require makeinfo.

	* automated/files.el: Stop "local variables" confusion.

	* automated/flymake-tests.el (flymake-tests): Remove unused group.

	* automated/icalendar-tests.el (icalendar-tests--do-test-cycle):
	Use with-current-buffer.

	* automated/undo-tests.el (undo-test-buffer-modified)
	(undo-test-file-modified): New tests.

2013-07-09  Michael Albinus  <michael.albinus@gmx.de>

	* automated/file-notify-tests.el (file-notify-test00-availability):
	Set :expected-result.
	(file-notify-test01-add-watch, file-notify-test01-add-watch-remote)
	(file-notify-test02-events, file-notify-test02-events-remote)
	(file-notify-test03-autorevert, file-notify-test03-autorevert-remote):
	Skip when `file-notify-support' is nil.  (Bug#14823)

2013-07-09  Glenn Morris  <rgm@gnu.org>

	* automated/inotify-test.el (inotify-add-watch, inotify-rm-watch):
	Declare.
	(inotify-file-watch-simple): Silence compiler.

	* automated/python-tests.el (python-indent-block-enders):
	Make it actually test something.

	* automated/package-x-test.el: Require package-test when compiling.

	* automated/add-log-tests.el, automated/advice-tests.el:
	* automated/imenu-test.el, automated/package-x-test.el:
	* automated/python-tests.el, automated/ruby-mode-tests.el:
	* automated/xml-parse-tests.el: Explicitly require ert.

2013-07-08  Kenichi Handa  <handa@gnu.org>

	* automated/decoder-tests.el (decoder-tests-prefer-utf-8-read):
	Use with-ccoding-priority to avoid side-effect (Bug#14781).

2013-07-05  Michael Albinus  <michael.albinus@gmx.de>

	* automated/file-notify-tests.el
	(file-notify-test-remote-temporary-file-directory):
	Use `null-device' on w32.
	(file-notify--test-tmpfile, file-notify--test-tmpfile1)
	(file-notify--test-results, file-notify--test-event)
	(file-notify--deftest-remote, file-notify--event-test)
	(file-notify--test-event-handler)
	(file-notify--test-make-temp-name): Rename, in order to mark them
	internal.
	(tramp-message-show-message, tramp-read-passwd): Tweak them for
	better fitting in noninteractive tests.
	(file-notify-test00-availability): Rename from `file-notify-test0'.
	(file-notify-test01-add-watch): Rename from `file-notify-test1'.
	Use `temporary-file-directory '.
	(file-notify-test01-add-watch-remote): New test.
	(file-notify-test02-events): Rename from `file-notify-test2'.
	(file-notify-test02-events-remote): Rename from `file-notify-test3'.
	(file-notify-test03-autorevert): Rename from
	`file-notify-test4'.  Use timeouts.
	(file-notify-test03-autorevert-remote): Rename from
	`file-notify-test5'.

2013-07-04  Michael Albinus  <michael.albinus@gmx.de>

	* automated/file-notify-tests.el: New package.

2013-06-28  Kenichi Handa  <handa@gnu.org>

	* automated/decoder-tests.el (decoder-tests-gen-file): New arg FILE.
	(decoder-tests-ao-gen-file): Rename from decoder-tests-filename.
	Callers changed.
	(decoder-tests-filename): New function.
	(decoder-tests-prefer-utf-8-read)
	(decoder-tests-prefer-utf-8-write): New function.
	(ert-test-decoder-prefer-utf-8): New test.

2013-06-27  Dmitry Gutov  <dgutov@yandex.ru>

	* automated/package-x-test.el: Change the commentary.
	(package-x-test--single-archive-entry-1-3)
	(package-x-test--single-archive-entry-1-4): Fix the tests, by
	using the appropriate data structure.

2013-06-27  Daniel Hackney  <dan@haxney.org>

	* automated/Makefile.in (setwins): Include the 'data' subdirectory.

	* automated/package-x-test.el: New file.

	* automated/package-test.el: New file.

	* automated/data/package: New directory, with test examples.

2013-06-27  Glenn Morris  <rgm@gnu.org>

	* automated/python-tests.el (python-tests-with-temp-file):
	Clean up after ourself.

	* automated/undo-tests.el (undo-test3): Remove test that seems to
	do nothing that the previous one doesn't, except leave a tempfile.

2013-06-26  Glenn Morris  <rgm@gnu.org>

	* automated/info-xref.el: New file.

2013-06-25  Glenn Morris  <rgm@gnu.org>

	* automated/occur-tests.el (occur-test-create): New function.
	Use it to create separate tests for each element, so we run them
	all rather than stopping at the first error.

2013-06-24  Glenn Morris  <rgm@gnu.org>

	* automated/occur-tests.el (occur-tests):
	Update for 2013-05-29 change to occur header line.

2013-06-21  Eduard Wiebe  <usenet@pusto.de>

	Test suite for flymake.
	* automated/flymake-tests.el:
	* automated/flymake/warnpred/Makefile
	* automated/flymake/warnpred/test.c
	* automated/flymake/warnpred/test.pl: New files.

2013-06-12  Rüdiger Sonderfeld  <ruediger@c-plusplus.de>

	* automated/reftex-tests.el (reftex-parse-from-file-test): Fix test.

2013-06-12  Rüdiger Sonderfeld  <ruediger@c-plusplus.de>

	* automated/reftex-tests.el: New test suite for reftex.

2013-05-31  Dmitry Gutov  <dgutov@yandex.ru>

	* automated/ruby-mode-tests.el: New tests, for percent literals
	and expression expansion.

2013-05-29  Leo Liu  <sdl.web@gmail.com>

	* indent/octave.m: Tweak.

2013-05-26  Aidan Gauland  <aidalgol@amuri.net>

	* eshell.el: Rewrite tests using ERT.

2013-05-25  Leo Liu  <sdl.web@gmail.com>

	* indent/octave.m: Add tests for %!, # and ### comments.

2013-05-23  Kenichi Handa  <handa@gnu.org>

	* automated/decoder-tests.el: New file.

2013-05-19  Dmitry Gutov  <dgutov@yandex.ru>

	* indent/ruby.rb: Add multiline regexp example.

	* automated/ruby-mode-tests.el (ruby-heredoc-highlights-interpolations)
	(ruby-regexp-skips-over-interpolation)
	(ruby-regexp-continues-till-end-when-unclosed)
	(ruby-regexp-can-be-multiline)
	(ruby-interpolation-inside-percent-literal): New tests.

2013-05-08  Stefan Monnier  <monnier@iro.umontreal.ca>

	* indent/ruby.rb: Fix indentation after =; add more cases.

2013-05-05  Stefan Monnier  <monnier@iro.umontreal.ca>

	* indent/pascal.pas: Add test for mis-identified comments.

2013-04-01  Masatake YAMATO  <yamato@redhat.com>

	* automated/imenu-test.el: New file.  (Bug#14112)

2013-04-19  Fabián Ezequiel Gallina  <fgallina@gnu.org>

	* automated/python-tests.el (python-imenu-prev-index-position-1):
	Remove test.
	(python-imenu-create-index-1, python-imenu-create-flat-index-1):
	New tests.

2013-04-17  Fabián Ezequiel Gallina  <fgallina@gnu.org>

	* automated/python-tests.el (python-nav-backward-defun-2)
	(python-nav-backward-defun-3, python-nav-forward-defun-2)
	(python-nav-forward-defun-3): New tests.

2013-04-17  Fabián Ezequiel Gallina  <fgallina@gnu.org>

	* automated/python-tests.el (python-nav-backward-defun-1)
	(python-nav-forward-defun-1): New tests.

2013-04-09  Masatake YAMATO  <yamato@redhat.com>

	* automated/add-log-tests.el: New file.  (Bug#14112)

2013-03-30  Fabián Ezequiel Gallina  <fabian@anue.biz>

	* automated/python-tests.el (python-indent-block-enders): New test.
	(python-info-current-defun-2): Fix test.

2013-03-05  Paul Eggert  <eggert@cs.ucla.edu>

	* indent/octave.m: Fix encoding error in comment.  Add coding tag.

2013-02-28  Fabián Ezequiel Gallina  <fgallina@cuca>

	* automated/python-tests.el (python-tests-with-temp-buffer): Doc fix.
	(python-tests-with-temp-file): New macro.
	(python-tests-shell-interpreter): New var.
	(python-shell-get-process-name-1)
	(python-shell-internal-get-process-name-1)
	(python-shell-parse-command-1)
	(python-shell-calculate-process-environment-1)
	(python-shell-calculate-process-environment-2)
	(python-shell-calculate-process-environment-3)
	(python-shell-calculate-exec-path-1)
	(python-shell-calculate-exec-path-2)
	(python-shell-make-comint-1)
	(python-shell-make-comint-2)
	(python-shell-get-process-1)
	(python-shell-get-or-create-process-1)
	(python-shell-internal-get-or-create-process-1): New tests.

2013-02-21  Fabián Ezequiel Gallina  <fgallina@cuca>

	* automated/python-tests.el: New file.

2013-02-14  Dmitry Gutov  <dgutov@yandex.ru>

	* automated/ruby-mode-tests.el
	(ruby-move-to-block-skips-percent-literal): Add depth-affecting
	bits inside the examples.
	(ruby-move-to-block-skips-heredoc): New test.
	(ruby-add-log-current-method-after-inner-class):
	Lower expectations: move point inside a method, initially.

2013-02-13  Dmitry Gutov  <dgutov@yandex.ru>

	* automated/ruby-mode-tests.el
	(ruby-move-to-block-skips-percent-literal): New test.

2013-02-04  Chong Yidong  <cyd@gnu.org>

	* automated/thingatpt.el: New file.

2013-02-03  Chong Yidong  <cyd@gnu.org>

	* automated/files.el (file-test--do-local-variables-test):
	Avoid compilation warning message.

2013-01-27  Dmitry Gutov  <dgutov@yandex.ru>

	* automated/ruby-mode-tests.el
	(ruby-indent-spread-args-in-parens): New test.
	* automated/ruby-mode-tests.el (ruby-block-test-example):
	Break indentation of the do block opener and add a line inside it.
	* automated/ruby-mode-tests.el (works-on-do, ok-with-three):
	Adjust line numbers.

2013-01-15  Stefan Monnier  <monnier@iro.umontreal.ca>

	* automated/advice-tests.el: Split up.  Add advice-test-preactivate.

2013-01-14  Glenn Morris  <rgm@gnu.org>

	* automated/compile-tests.el (compile-tests--test-regexps-data):
	Fix interpretation of gnu line.col1-col2 format.  (Bug#13335)

2013-01-10  Wolfgang Jenkner  <wjenkner@inode.at>

	* automated/man-tests.el: New file.

2013-01-09  Aaron S. Hawley  <aaron.s.hawley@gmail.com>

	* automated/undo-tests.el (undo-test0): Adjust error to code change.

2013-01-08  Aaron S. Hawley  <aaron.s.hawley@gmail.com>

	* automated/undo-tests.el: New file.

2012-12-27  Dmitry Gutov  <dgutov@yandex.ru>

	* automated/ruby-mode-tests.el
	(ruby-indent-after-block-in-continued-expression): New test.

2012-12-14  Dmitry Gutov  <dgutov@yandex.ru>

	* automated/ruby-mode-tests.el:
	Rename one interpolation test; add three more.
	(ruby-with-temp-buffer): New macro, use it where appropriate.
	(ruby-add-log-current-method-examples): Use "_" for target point.
	Add four new tests for ruby-add-log-current-method.

2012-12-11  Glenn Morris  <rgm@gnu.org>

	* automated/f90.el (f90-test-bug13138): New test.

2012-12-10  Rüdiger Sonderfeld  <ruediger@c-plusplus.de>

	* automated/inotify-test.el: New test.

2012-12-02  Chong Yidong  <cyd@gnu.org>

	* automated/ruby-mode-tests.el
	(ruby-add-log-current-method-examples): Don't use loop macro, to
	allow automated testing to work.

2012-11-20  Stefan Monnier  <monnier@iro.umontreal.ca>

	* automated/advice-tests.el (advice-tests--data): Remove.
	(advice-tests): Move the tests directly here instead.
	Add called-interactively-p tests.

2012-11-19  Stefan Monnier  <monnier@iro.umontreal.ca>

	* automated/ert-x-tests.el: Use cl-lib.
	* automated/ert-tests.el: Use lexical-binding and cl-lib.

2012-11-14  Dmitry Gutov  <dgutov@yandex.ru>

	* automated/ruby-mode-tests.el (ruby-indent-singleton-class): Pass.
	(ruby-indent-inside-heredoc-after-operator)
	(ruby-indent-inside-heredoc-after-space): New tests.
	Change direct font-lock face references to var references.
	(ruby-interpolation-suppresses-syntax-inside): New test.
	(ruby-interpolation-inside-percent-literal-with-paren):
	New failing test.

2012-11-13  Dmitry Gutov  <dgutov@yandex.ru>

	* automated/ruby-mode-tests.el (ruby-heredoc-font-lock)
	(ruby-singleton-class-no-heredoc-font-lock)
	(ruby-add-log-current-method-examples): New tests.
	(ruby-test-string): Extract from ruby-should-indent-buffer.
	(ruby-deftest-move-to-block): New macro.
	Add several move-to-block tests.

2012-11-12  Stefan Monnier  <monnier@iro.umontreal.ca>

	* automated/advice-tests.el: New tests.

2012-10-14  Eli Zaretskii  <eliz@gnu.org>

	* automated/compile-tests.el (compile-tests--test-regexps-data):
	Add new data for msft's new format.

2012-09-08  Dmitry Gutov  <dgutov@yandex.ru>

	* automated/ruby-mode-tests.el:
	(ruby-toggle-block-to-multiline): New test.
	(ruby-should-indent-buffer, ruby-toggle-block-to-do-end)
	(ruby-toggle-block-to-brace): Use buffer-string.

2012-09-07  Dmitry Gutov  <dgutov@yandex.ru>

	* automated/ruby-mode-tests.el: New tests (Bug#11613).

2012-08-28  Chong Yidong  <cyd@gnu.org>

	* automated/files.el: Test every combination of values for
	enable-local-variables and enable-local-eval.

2012-08-19  Chong Yidong  <cyd@gnu.org>

	* redisplay-testsuite.el (test-redisplay): Use switch-to-buffer.

2012-08-18  Chong Yidong  <cyd@gnu.org>

	* redisplay-testsuite.el (test-redisplay-4): New test (Bug#3874).

2012-08-14  Dmitry Gutov  <dgutov@yandex.ru>

	* indent/ruby.rb: Rearrange examples, add new ones.

2012-08-12  Dmitry Gutov  <dgutov@yandex.ru>

	* automated/ruby-mode-tests.el (ruby-move-to-block-stops-at-opening)
	(ruby-toggle-block-to-do-end, ruby-toggle-block-to-brace): New test.

2012-08-11  Glenn Morris  <rgm@gnu.org>

	* automated/files.el: New file.

	* automated/Makefile.in (all): Fix typo.

2012-08-10  Dmitry Gutov  <dgutov@yandex.ru>

	* automated/ruby-mode-tests.el (ruby-should-indent):
	Add docstring, check (current-indentation) instead of (current-column).
	(ruby-should-indent-buffer): New function.
	Add tests for `ruby-deep-indent-paren' behavior.
	Port all tests from test/misc/test_ruby_mode.rb in Ruby repo.

2012-08-10  Nobuyoshi Nakada  <nobu@ruby-lang.org>

	Original tests in test_ruby_mode.rb in upstream (author).

2012-08-09  Dmitry Gutov  <dgutov@yandex.ru>

	* automated/ruby-mode-tests.el (ruby-should-indent)
	(ruby-assert-state): New functions.
	Add new tests.

2012-07-29  David Engster  <deng@randomsample.de>

	* automated/xml-parse-tests.el (xml-parse-tests--qnames):
	New variable to hold test data for name expansion.
	(xml-parse-tests): Test the two different types of name expansion.

2012-07-29  Juri Linkov  <juri@jurta.org>

	* automated/occur-tests.el (occur-test-case): Use predefined
	buffer name " *test-occur*" instead of a random buffer name.

2012-07-20  Dmitry Gutov  <dgutov@yandex.ru>

	* automated/ruby-mode-tests.el: New file with one test.

2012-07-17  Stefan Monnier  <monnier@iro.umontreal.ca>

	* indent/shell.sh: Add test case for ${#VAR}.

	* indent/latex-mode.tex: New file.

2012-07-11  Stefan Monnier  <monnier@iro.umontreal.ca>

	* eshell.el: Use cl-lib.

2012-07-03  Chong Yidong  <cyd@gnu.org>

	* automated/xml-parse-tests.el (xml-parse-tests--bad-data): New.

2012-07-02  Chong Yidong  <cyd@gnu.org>

	* automated/xml-parse-tests.el (xml-parse-tests--data):
	More testcases.

2012-07-01  Chong Yidong  <cyd@gnu.org>

	* automated/xml-parse-tests.el: New file.

2012-06-27  Stefan Monnier  <monnier@iro.umontreal.ca>

	* automated/ert-x-tests.el (ert-test-run-tests-interactively-2):
	Use cl-flet.

2012-06-08  Ulf Jasper  <ulf.jasper@web.de>

	* automated/icalendar-tests.el (icalendar--parse-vtimezone):
	Test escaped commas in TZID (Bug#11473).
	(icalendar-import-with-timezone): New.
	(icalendar-real-world): Add new testcase as given in the bugreport
	of Bug#11473.

2012-05-29  Ulf Jasper  <ulf.jasper@web.de>

	* automated/icalendar-tests.el (icalendar-tests--test-import):
	Include UID in import tests (Bug#11525).
	(icalendar-import-non-recurring, icalendar-import-rrule)
	(icalendar-import-duration, icalendar-import-bug-6766): Adjust to
	UID-import change.
	(icalendar-import-with-uid): New.
	(icalendar-tests--test-cycle, icalendar-tests--do-test-cycle):
	Include UID in cycle tests.
	(icalendar-cycle, icalendar-real-world): UID-import change.

2012-05-21  Glenn Morris  <rgm@gnu.org>

	* automated/Makefile.in (setwins): Scrap superfluous subshell.

2012-05-15  Teodor Zlatanov  <tzz@lifelogs.com>

	* automated/url-util-tests.el: New file to test
	lisp/url/url-util.el.  Only `url-build-query-string' and
	`url-parse-query-string' are tested right now (Bug#8706).

2012-04-28  Stefan Monnier  <monnier@iro.umontreal.ca>

	* indent/shell.sh:
	* indent/shell.rc: Ad some test cases.

2012-04-24  Stefan Monnier  <monnier@iro.umontreal.ca>

	* indent/ruby.rb: New file, to test new syntax-propertize code.

2012-04-11  Glenn Morris  <rgm@gnu.org>

	* automated/vc-bzr.el (vc-bzr-test-faulty-bzr-autoloads): New test.

2012-02-13  Teodor Zlatanov  <tzz@lifelogs.com>

	* automated/url-future-tests.el (url-future-tests): Move from
	lisp/url/url-future.el and rename.

2012-01-29  Ulf Jasper  <ulf.jasper@web.de>

	* automated/icalendar-tests.el (icalendar-import-non-recurring):
	Fix broken test, caused by missing trailing blank.

2011-12-03  Chong Yidong  <cyd@gnu.org>

	* automated/compile-tests.el (compile-tests--test-regexps-data):
	Increase column numbers by one to reflect change in how
	compilation-message is recorded (Bug#10172).

2011-11-22  Glenn Morris  <rgm@gnu.org>

	* rmailmm.el: New file, split from lisp/mail/rmailmm.el.

2011-11-20  Juanma Barranquero  <lekktu@gmail.com>

	* cedet/semantic-utest-c.el (semantic-utest-c-comparisons): Fix typo.

2011-11-16  Juanma Barranquero  <lekktu@gmail.com>

	* automated/icalendar-tests.el (icalendar-tests--get-ical-event)
	(icalendar-tests--test-export, icalendar-tests--do-test-export):
	* cedet/srecode-tests.el (srecode-field-utest-impl): Fix typo.

2011-10-30  Ulf Jasper  <ulf.jasper@web.de>

	* automated/newsticker-tests.el
	(newsticker--group-manage-orphan-feeds): Remove fsetting of
	newsticker--treeview-tree-update.

2011-10-29  Ulf Jasper  <ulf.jasper@web.de>

	* automated/newsticker-tests.el
	(newsticker--group-manage-orphan-feeds): Use fset instead of flet.

	* automated/newsticker-tests.el
	(newsticker--group-manage-orphan-feeds): Prevent updating
	newsticker treeview.  Fixed bug#9763.

2011-10-20  Glenn Morris  <rgm@gnu.org>

	* automated/vc-bzr.el (vc-bzr-test-bug9781): New test.

	* automated/vc-bzr.el: New file.

2011-10-15  Glenn Morris  <rgm@gnu.org>

	* automated/f90.el: New file.

2011-09-27  Ulf Jasper  <ulf.jasper@web.de>

	* automated/newsticker-tests.el: Move newsticker-testsuite.el
	to automated/newsticker-tests.el.  Convert to ERT.

2011-07-26  Ulf Jasper  <ulf.jasper@web.de>

	* automated/icalendar-tests.el (icalendar-tests--compare-strings):
	Remove, simply use string=.
	(icalendar--diarytime-to-isotime)
	(icalendar--datetime-to-diary-date)
	(icalendar--datestring-to-isodate)
	(icalendar--format-ical-event)
	(icalendar--parse-summary-and-rest)
	(icalendar-tests--do-test-import)
	(icalendar-tests--do-test-cycle): Change argument order of
	string= to EXPECTED ACTUAL.
	(icalendar--import-format-sample)
	(icalendar--format-ical-event)
	(icalendar-import-non-recurring)
	(icalendar-import-rrule)
	(icalendar-import-duration)
	(icalendar-import-bug-6766)
	(icalendar-real-world): Adjust to string= instead of
	icalendar-tests--compare-strings.
	(icalendar-import-multiple-vcalendars): New.

2011-05-11  Teodor Zlatanov  <tzz@lifelogs.com>

	* automated/gnus-tests.el: Add wrapper for Gnus tests.
	Require CL.

2011-05-09  Juri Linkov  <juri@jurta.org>

	* automated/occur-tests.el: Move from test/occur-testsuite.el.
	Convert to ERT.

2011-05-09  Chong Yidong  <cyd@stupidchicken.com>

	* automated/compile-tests.el: New file.

2011-05-08  Chong Yidong  <cyd@stupidchicken.com>

	* automated/font-parse-tests.el: Don't byte-compile.

	* automated/comint-testsuite.el: Move from test/.  Convert to ERT.

2011-03-10  Stefan Monnier  <monnier@iro.umontreal.ca>

	* automated/lexbind-tests.el: New file.

2011-03-07  Chong Yidong  <cyd@stupidchicken.com>

	* Version 23.3 released.

2011-03-05  Glenn Morris  <rgm@gnu.org>

	* eshell.el: Move here from lisp/eshell/esh-test.el.

2011-03-03  Christian Ohler  <ohler@gnu.org>

	* automated/ert-tests.el (ert-test-explain-not-equal-keymaps):
	New test.

2011-02-20  Ulf Jasper  <ulf.jasper@web.de>

	* automated/icalendar-tests.el: Move from icalendar-testsuite.el;
	convert to ERT format.

2011-02-14  Chong Yidong  <cyd@stupidchicken.com>

	* automated/bytecomp-tests.el: Move from bytecomp-testsuite.el;
	convert to ERT format.

2011-02-09  Stefan Monnier  <monnier@iro.umontreal.ca>

	* indent/shell.sh:
	* indent/shell.rc: New files.

2011-01-27  Chong Yidong  <cyd@stupidchicken.com>

	* automated/font-parse-tests.el: Move from
	font-parse-testsuite.el.

2011-01-26  Chong Yidong  <cyd@stupidchicken.com>

	* font-parse-testsuite.el (test-font-parse-data): New file.

2011-01-13  Stefan Monnier  <monnier@iro.umontreal.ca>

	* indent/prolog.prolog: Add tokenizing tests.

2011-01-13  Christian Ohler  <ohler@gnu.org>

	* automated: New directory for automated tests.

	* automated/ert-tests.el, automated/ert-x-tests.el: New files.

	* automated/Makefile.in: New file.

2010-11-11  Stefan Monnier  <monnier@iro.umontreal.ca>

	* indent/modula2.mod: New file.

2010-10-27  Stefan Monnier  <monnier@iro.umontreal.ca>

	* indent/octave.m: Add a test to ensure indentation is local.

2010-10-23  Glenn Morris  <rgm@gnu.org>

	* comint-testsuite.el
	(comint-testsuite--test-comint-password-prompt-regexp):
	Add "Please enter the password".  (Bug#7224)

2010-09-20  Stefan Monnier  <monnier@iro.umontreal.ca>

	* indent/prolog.prolog: Use normal spacing around !.

2010-09-18  Stefan Monnier  <monnier@iro.umontreal.ca>

	* indent/octave.m: Remove one more `fixindent'.  Use `end'.

2010-09-10  Stefan Monnier  <monnier@iro.umontreal.ca>

	* indent/octave.m: Remove some `fixindent' not needed any more.

2010-08-30  Stefan Monnier  <monnier@iro.umontreal.ca>

	* indent/octave.m: New file.

2010-08-08  Ulf Jasper  <ulf.jasper@web.de>

	* icalendar-testsuite.el (icalendar-testsuite-run): Add internal tests.
	(icalendar-testsuite--trim, icalendar-testsuite--compare-strings)
	(icalendar-testsuite--run-internal-tests): New.
	(icalendar-testsuite--test-convert-ordinary-to-ical)
	(icalendar-testsuite--test-convert-block-to-ical)
	(icalendar-testsuite--test-convert-anniversary-to-ical)
	(icalendar-testsuite--test-parse-vtimezone)
	(icalendar-testsuite--do-test-export): Code formatting.
	(icalendar-testsuite--test-parse-vtimezone): Doc fix.
	(icalendar-testsuite--do-test-import)
	(icalendar-testsuite--do-test-cycle):
	Use icalendar-testsuite--compare-strings
	(icalendar-testsuite--run-import-tests): Comment added.
	(icalendar-testsuite--run-import-tests)
	(icalendar-testsuite--run-real-world-tests): Fix expected results.

2010-06-25  Chong Yidong  <cyd@stupidchicken.com>

	* redisplay-testsuite.el (test-redisplay-3): New test.

2010-06-11  Chong Yidong  <cyd@stupidchicken.com>

	* comint-testsuite.el: New file.

2010-06-02  Stefan Monnier  <monnier@iro.umontreal.ca>

	* indent: New dir.

2010-05-07  Chong Yidong  <cyd@stupidchicken.com>

	* Version 23.2 released.

2010-03-29  Chong Yidong  <cyd@stupidchicken.com>

	* cedet/semantic-ia-utest.el
	(semantic-symref-test-count-hits-in-tag): Add function, from
	semantic-test.el.

	* cedet/tests/test.cpp:
	* cedet/tests/test.py:
	* cedet/tests/teststruct.cpp:
	* cedet/tests/testtemplates.cpp:
	* cedet/tests/testusing.cpp:
	* cedet/tests/scopetest.cpp:
	* cedet/tests/scopetest.java: Files deleted.

	* cedet/tests/test.make:
	* cedet/tests/test.c:
	* cedet/tests/testjavacomp.java:
	* cedet/tests/testspp.c:
	* cedet/tests/testsppreplace.c:
	* cedet/tests/testsppreplaced.c:
	* cedet/tests/testsubclass.cpp:
	* cedet/tests/testsubclass.hh:
	* cedet/tests/testtypedefs.cpp:
	* cedet/tests/testvarnames.c:
	* cedet/tests/test.el:
	* cedet/tests/testdoublens.cpp:
	* cedet/tests/testdoublens.hpp: Add copyright header.

	* cedet/semantic-tests.el (semanticdb-test-gnu-global):
	Remove reference to deleted files.

2010-03-30  Juri Linkov  <juri@jurta.org>

	* occur-testsuite.el (occur-tests): Add tests for context lines.

2010-03-23  Juri Linkov  <juri@jurta.org>

	* occur-testsuite.el: New file.

2010-03-10  Chong Yidong  <cyd@stupidchicken.com>

	* Branch for 23.2.

2010-02-19  Ulf Jasper  <ulf.jasper@web.de>

	* icalendar-testsuite.el
	(icalendar-testsuite--run-function-tests): Add new tests.
	(icalendar-testsuite--test-diarytime-to-isotime): Add another
	testcase.
	(icalendar-testsuite--test-convert-ordinary-to-ical): New.
	(icalendar-testsuite--test-convert-weekly-to-ical): New.
	(icalendar-testsuite--test-convert-yearly-to-ical): New.
	(icalendar-testsuite--test-convert-block-to-ical): New.
	(icalendar-testsuite--test-convert-cyclic-to-ical): New.
	(icalendar-testsuite--test-convert-anniversary-to-ical): New.

2010-01-18  Juanma Barranquero  <lekktu@gmail.com>

	* cedet/semantic-tests.el (semanticdb-test-gnu-global)
	(semantic-lex-test-full-depth, semantic-symref-test-count-hits-in-tag):
	Fix typos in docstrings and error messages.
	(semanticdb-ebrowse-run-tests): Fix typos in error messages.

2010-01-14  Juanma Barranquero  <lekktu@gmail.com>

	* cedet/cedet-utests.el (cedet-utest-log-shutdown, pulse-test):
	* cedet/semantic-ia-utest.el (semantic-ia-utest-error-log-list)
	(semantic-ia-utest-buffer-refs): Fix typos in docstrings.

2009-12-18  Ulf Jasper  <ulf.jasper@web.de>

	* icalendar-testsuite.el
	(icalendar-testsuite--run-function-tests):
	Add icalendar-testsuite--test-parse-vtimezone.
	(icalendar-testsuite--test-parse-vtimezone): New.
	(icalendar-testsuite--do-test-cycle): Doc changes.
	(icalendar-testsuite--run-real-world-tests): Remove trailing
	whitespace -- see change of icalendar--add-diary-entry in
	icalendar.el.
	(icalendar-testsuite--run-cycle-tests): Re-enable all tests.

2009-09-30  Glenn Morris  <rgm@gnu.org>

	* cedet/semantic-utest-c.el: Relicense under GPLv3+.

2009-06-26  Eric Ludlam  <zappo@gnu.org>

	* cedet/*: New unit tests, from CEDET repository.

2009-06-26  Chong Yidong  <cyd@stupidchicken.com>

	* redisplay-testsuite.el: New file.

2009-06-21  Chong Yidong  <cyd@stupidchicken.com>

	* Branch for 23.1.

2009-01-25  Ulf Jasper  <ulf.jasper@web.de>

	* icalendar-testsuite.el
	(icalendar-testsuite--run-function-tests):
	Add icalendar-testsuite--test-diarytime-to-isotime.
	(icalendar-testsuite--test-parse-summary-and-rest): Adjust to
	recent icalendar fixes.
	(icalendar-testsuite--test-diarytime-to-isotime): New.
	(icalendar-testsuite--test-create-uid): Adjust to recent
	icalendar changes.

2008-11-30  Shigeru Fukaya  <shigeru.fukaya@gmail.com>

	* bytecomp-testsuite.el: New file.

2008-10-31  Ulf Jasper  <ulf.jasper@web.de>

	* icalendar-testsuite.el (icalendar-testsuite--run-function-tests):
	Add `icalendar-testsuite--test-create-uid'.
	(icalendar-testsuite--test-create-uid): New.

2008-06-14  Ulf Jasper  <ulf.jasper@web.de>

	* newsticker-testsuite.el: New file.

2008-05-24  Ulf Jasper  <ulf.jasper@web.de>

	* icalendar-testsuite.el (icalendar-testsuite--run-function-tests):
	Add icalendar-testsuite--test-datestring-to-isodate,
	icalendar-testsuite--test-datetime-to-diary-date, and
	icalendar-testsuite--test-calendar-style.
	(icalendar-testsuite--test-format-ical-event)
	(icalendar-testsuite--test-parse-summary-and-rest):
	Doc fix.  Remove european-calendar-style.
	(icalendar-testsuite--get-ical-event): Doc fix.
	(icalendar-testsuite--test-first-weekday-of-year)
	(icalendar-testsuite--run-cycle-tests): Add doc string.
	(icalendar-testsuite--test-datestring-to-isodate)
	(icalendar-testsuite--test-datetime-to-diary-date)
	(icalendar-testsuite--test-calendar-style): New functions.
	(icalendar-testsuite--test-export): Handle iso date style.
	New arg INPUT-ISO.  Use calendar-date-style.
	(icalendar-testsuite--test-import): Handle iso date style.
	New arg EXPECTED-ISO.  Use calendar-date-style.
	(icalendar-testsuite--test-cycle): Handle iso date style.
	(icalendar-testsuite--run-import-tests)
	(icalendar-testsuite--run-export-tests)
	(icalendar-testsuite--run-real-world-tests): Add iso style tests.

2008-02-29  Glenn Morris  <rgm@gnu.org>

	* README: New file.

2008-02-29  Ulf Jasper  <ulf.jasper@web.de>

	* icalendar-testsuite.el: New file.

;; Local Variables:
;; coding: utf-8
;; End:

  Copyright (C) 2008-2014 Free Software Foundation, Inc.

  This file is part of GNU Emacs.

  GNU Emacs is free software: you can redistribute it and/or modify
  it under the terms of the GNU General Public License as published by
  the Free Software Foundation, either version 3 of the License, or
  (at your option) any later version.

  GNU Emacs is distributed in the hope that it will be useful,
  but WITHOUT ANY WARRANTY; without even the implied warranty of
  MERCHANTABILITY or FITNESS FOR A PARTICULAR PURPOSE.  See the
  GNU General Public License for more details.

  You should have received a copy of the GNU General Public License
  along with GNU Emacs.  If not, see <http://www.gnu.org/licenses/>.<|MERGE_RESOLUTION|>--- conflicted
+++ resolved
@@ -1,4 +1,9 @@
-<<<<<<< HEAD
+2014-06-26  Stefan Monnier  <monnier@iro.umontreal.ca>
+
+	* automated/package-test.el (package-test-update-listing)
+	(package-test-update-archives, package-test-describe-package):
+	Adjust tests according to new package-list-unsigned.
+
 2014-06-26  Glenn Morris  <rgm@gnu.org>
 
 	* automated/ert-tests.el (no-byte-compile): Set it.  (Bug#17851)
@@ -30,13 +35,6 @@
 
 	* automated/tramp-tests.el (tramp-test26-process-file): Extend test
 	according to Bug#17815.
-=======
-2014-06-25  Stefan Monnier  <monnier@iro.umontreal.ca>
-
-	* automated/package-test.el (package-test-update-listing)
-	(package-test-update-archives, package-test-describe-package):
-	Adjust tests according to new package-list-unsigned.
->>>>>>> 436550da
 
 2014-06-21  Fabián Ezequiel Gallina  <fgallina@gnu.org>
 
