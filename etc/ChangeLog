--- conflicted
+++ resolved
@@ -1,4 +1,8 @@
-<<<<<<< HEAD
+2015-01-17  Eli Zaretskii  <eliz@gnu.org>
+
+	* tutorials/TUTORIAL.he: Use u+05f4 HEBREW PUNCTUATION GERSHAYIM
+	instead of u+0022 QUOTATION MARK in Hebrew acronyms.
+
 2015-01-27  Ivan Shmakov  <ivan@siamics.net>
 
 	* NEWS: Mention the new tar-new-entry command.  (Bug#19274)
@@ -49,14 +53,6 @@
 	* PROBLEMS: Omit obsolete mention of FQDNs.
 
 2014-12-27  Álvar Ibeas  <ibeas@gmx.com>  (tiny change)
-=======
-2015-01-17  Eli Zaretskii  <eliz@gnu.org>
-
-	* tutorials/TUTORIAL.he: Use u+05f4 HEBREW PUNCTUATION GERSHAYIM
-	instead of u+0022 QUOTATION MARK in Hebrew acronyms.
-
-2014-12-24  Álvar Ibeas  <ibeas@gmx.com>  (tiny change)
->>>>>>> 24aacfc9
 
 	* tutorials/TUTORIAL.es: Improve style consistency.  Spelling fixes.
 
