Eglot NEWS                                                     -*- outline -*-

Copyright (C) 2018-2023 Free Software Foundation, Inc.
See the end of the file for license conditions.

Please send Eglot bug reports to 'bug-gnu-emacs@gnu.org', and Cc (or
X-Debbugs-CC) the maintainer 'joaotavora@gmail.com' as well.  Please
read the chapter titled "Troubleshooting" in the Eglot manual,
available https://joaotavora.github.io/eglot/#Troubleshooting-Eglot

This file is about changes in Eglot, the Emacs client for LSP
(Language Server Protocol) distributed with GNU Emacs since Emacs
version 29.1 and with GNU ELPA since 2018.

Note: references to some Eglot issues are presented as "github#nnnn".
This refers to https://github.com/joaotavora/eglot/issues/.  That is,
to look up issue github#1234, go to
https://github.com/joaotavora/eglot/issues/1234.


<<<<<<< HEAD
* Changes in Eglot 1.15 (29/4/2023)

** Fix LSP "languageId" detection

Many servers today support multiple languages, meaning they can handle
more than one file type in the same connection.  This relies on the
client supplying a ':languageId' string.  Previously, Eglot calculated
this string based on an imperfect heuristic and was often wrong.  See
github#1206.

** Fix problems with missing signature documentation (bug#62687)

** Reworked 'eglot-imenu'

Eglot's Imenu backend (used for M-x imenu among other extensions), has
been reworked.  Most newer servers respond to
'textDocument/documentSymbol' with a vector of 'DocumentSymbol', not
'SymbolInformation'.  It's not worth it trying to make the two formats
resemble each other.  This also lays groundwork supporting a
forthcoming "breadcrumb" feature of bug#58431.

** New command 'eglot-update'

This allows users to easily update to the latest version of Eglot.


* Changes in Eglot 1.14 (3/4/2023)

** Faster, more responsive completion

Eglot takes advantage of LSP's "isIncomplete" flag in responses to
completion requests to drive new completion-caching mechanism for the
duration of each completion session.  Once a full set of completions
is obtained for a given position, the server needn't be contacted in
many scenarios, resulting in significantly less communication
overhead.  This works with the popular Company package and stock
completion-at-point interfaces.

A variable 'eglot-cache-session-completions', t by default, controls
this.  The mechanism was tested with ccls, jdtls, pylsp, golsp and
clangd.  Notably, the C/C++ language server Clangd version 15 has a
bug in its "isIcomplete" flag (it is fixed in later versions).  If you
run into problems, disable this mechanism like so:

(add-hook 'c-common-mode-hook
   (lambda () (setq-local eglot-cache-session-completions nil)))

** At-point documentation less obtrusive in echo area

Eglot takes advantage of new features of ElDoc to separate short
documentation strings from large ones, sending the former to be shown in
the ElDoc's echo area and the latter to be shown in other outlets,
such as the *eldoc* buffer obtainable with 'C-h .'.

** New variable 'eglot-prefer-plaintext'

Customize this to t to opt-in to docstrings in plain text instead of
Markdown.

(bug#61373)

** Progress indicators inhabit the mode-line by default

To switch to the echo area, customize 'eglot-report-progress' to
'messages'.  To switch off progress reporting completely, set to nil.

** Snippet support is easier to enable

The user needn't manually activate 'yas-minor-mode' or
'yas-global-mode'.  If YASnippet is installed and the server supports
snippets, it is used automatically, unless the symbol 'yasnippet' has
been added to 'eglot-stay-out-of'.


* Changes in Eglot 1.13 (15/03/2023)

** ELPA installations on Emacs 26.3 are supported again.


* Changes in Eglot 1.12 (13/03/2023)
=======
* Changes in Eglot 1.12.29 (Eglot bundled with Emacs 29.1)

** Eglot can upgrade itself to the latest version.

The new command 'eglot-upgrade-eglot' works around behaviour in the
existing 'package-install' command and the new 'package-upgrade'
command which would prevent the user from easily grabbing the latest
version as usual.
>>>>>>> 79a886ba

** LSP inlay hints are now supported.
Inlay hints are small text annotations not unlike diagnostics, but
designed to help readability instead of indicating problems.  For
example, a C++ LSP server can serve hints about positional parameter
names in function calls and a variable's automatically deduced type.
Emacs can display these hints using overlays, helping the user
remember those types and parameter names.

** Longstanding Tramp instability issues solved.
The solution involves a Tramp-specific workaround in Eglot.  Future
Tramp versions will have this problem solved at the origin.  The
workaround will then be removed.  Emacs bug#61350 has more details.

(github#859, github#1020, github#883)

** LSP's 'positionEncoding' capability is now supported.
The position-encoding scheme (UTF-8, UTF-16 or UTF-32) can now
be negotiated with the server.

** More of the user's Eldoc configuration is respected.
This change addresses the problems reported in many Eglot reports
dating back to early 2021 at least.

(github#646, github#894, github#920, github#1031, github#1171).

This is unfinished work, as 'eldoc-documentation-strategy' is still
set by Eglot during its tenure over a buffer.  The default value for
it cannot work reasonably with Eglot's additions to
'eldoc-documentation-functions'.

** Completion labels are correctly displayed in servers like clangd.

(github#1141)

** Assorted bugfixes.

(bug#61312, bug#61478, bug#61532, bug#61726, bug#61866, bug#61748)


* Changes in Eglot 1.11 (27/1/2023)

** New server vscode-json-languageserver added to 'eglot-server-programs'.

(bug#60198)

** Assorted bugfixes.

(bug#60379, bug#60557, (bug#61048)


* Changes in Eglot 1.10 (16/12/2022)

** Emacs progress reporters are used for LSP progress notifications.
(bug#59149)

** LSP reported URIs other than file:// are passed on to Emacs.
This change allows other URI handlers, such as a 'jar:' handling
package, to cooperate with Eglot and find files inside compressed file
systems (bug#58790).

** Eglot now shows in the menu bar.

** Tree-sitter modes added to 'eglot-server-programs'.
These modes are usually handled by the same server that handles the
"classical mode".

** New servers csharp-ls and texlab added to 'eglot-server-programs'.

** Assorted bugfixes.
(bug#59824, bug#59338)


* Changes in Eglot 1.9 (8/10/2022)

This is the last release before integration into Emacs's core.

** New 'M-x eglot-list-connections' command.
Probably not very useful for now.  More keybindings and clickable
shortcuts to connection-specific commands to be added later.

** Manual temporarily lives in separate MANUAL.md file.
The manual has been rewritten mostly from scratch.  It is structured
hierarchically and is more complete.  After the merge into Emacs, the
Eglot Texinfo manual bundled with Emacs used this temporary manual as
a starting point.

** Support for "single server, multiple modes".
Previously, if an entry such as '((c++-mode c-mode) . ("clangd)")' was
found in 'eglot-server-programs', it meant that '.cpp' files '.c'
files would lead to two 'clangd' instances for managing them, even if
these files were in the same project.  Now only one is created.  It is
assumed that most, if not all, servers configured in
'eglot-server-programs' handle this correctly.

(github#681)

** 'eglot-imenu' no longer uses problematic "special elements".
Though Eglot's 'eglot-imenu' returned a fully compliant 'imenu'
structure, that object was not understood by many other frontends
other than 'M-x imenu' itself.  Since the special functionality it
enabled wasn't being used anyway, it was decided to remove it to fix
these longstanding problems.

(github#758, github#536, github#535)

** 'eglot-workspace-configuration' has been overhauled.
This variable and its uses are now more thoroughly documented.  It can
be set to a function for dynamic calculation of the configuration.
The preferred format is a plist, though the earlier alist format is
still supported.

(github#967, github#590, github#790)

** 'C-u M-.' lists and completes arbitrary workspace symbols.
A very old request, now made possible by a relatively recent change to
the 'workspace/symbol' RPC method.

(github#131)

** Reworked mode-line menus.
New menus help discover Eglot's features and show which of them are
supported by the current server.  Menus can be customized away via
'eglot-menu-string', making space in mode-line.

(github#792)

** Easier to use LSP 'initialize.initializationOptions'.
In 'eglot-server-programs' a plist may be appended to the usual list
of strings passed as command line arguments.  The value of its
':initializationOptions' key constructs the corresponding LSP JSON
object.  This may be easier than creating a 'defclass' for a specific
server and specializing 'eglot-initialization-options' to that class.

(github#901, github#845, github#940)

** LSP on-type formatting is now supported.
This is the 'documentOnTypeFormattingProvider' LSP capability, which
may be disabled via 'eglot-ignored-server-capabilities'

(github#899)

** Basic LSP "workspace folders" support added.
Eglot now advertises 'project-root' and 'project-external-roots' as
workspace-folders.  (Configuring 'project-vc-external-roots-function'
via Elisp or 'tags-table-list' via Custtomize are two ways to set the
external roots of a simple git project.)

(github#893)

** Eglot can now show project wide diagnosics via Flymake.
Some LSP servers report diagnostics for all files in the current
workspace.  Flymake has (as of version 1.2.1) the option to show
diagnostics from buffers other than the currently visited one.  The
command 'M-x flymake-show-project-diagnostics' will now show all the
diagnostics relevant to a workspace.

(github#810)

** Support LSP completion tags.
An LSP completion tag can be used to tell the editor how to render a
completion.  Presently, one kind of tag exists, denoting its
corresponding completion as obsolete.

(github#797)

** Support LSP optional diagnostic tags.
A diagnostic tag can indicate either "unused or unnecessary code" or
"deprecated or obsolete code".  Following the rendering suggestions in
the protocol, we fade out unnecessary code and strike-through
deprecated code.

(github#794)

** The Rust language server is now rust-analyzer by default.
Eglot will now prefer starting "rust-analyzer" to "rls" when it is
available.  The special support code for RLS has been removed.

(github#803)

** New servers have been added to 'eglot-server-programs'.
- clojure-lsp (github#813)
- racket-langserver (github#694)
- futhark lsp (github#922)
- purescript-language-server (github#905)
- Perl::LanguageServer (github#952)
- marksman (github#1013)
- jedi-language-server ([#994](github#994))


* Changes in Eglot 1.8 (12/1/2022)

** Alternate servers supported out-of-box for the same major mode.
In practice, this removes the need for Eglot to "officially" bless one
server over another.

Do not confuse this feature with another missing feature which
consists of supporting multiple servers simultaneously managing a
major mode within a project.

(github#688)

** TRAMP support added.
There are no variables to customize: visit a remote file, ensure the
server also exists in the remote, and type "M-x eglot".

(github#637, github#463, github#84)

** 'eglot-ignored-server-capabilities' is now correctly spelled.
This user-visible variable used to be spelled
'eglot-ignored-server-capabilites', which is still a valid but
obsolete name.

(github#724)

** Eglot can manage cross-referenced files outside project.
This is activated by a new customization option
'eglot-extend-to-xref', which defaults to nil.

(github#76, github#686, github#695)

** Code action shortcuts can be added by the user.
'M-x eglot-code-actions' accepts an optional 'action-kind' argument,
specified interactively with 'C-u'.  Other shortcuts call specific
actions directly ('eglot-code-action-inline',
'eglot-code-action-extract', 'eglot-code-action-rewrite',
'eglot-code-action-organize-imports' and
'eglot-code-action-quickfix').  One can create one's own shortcuts for
code actions with specific a kind by calling 'eglot-code-actions' from
Lisp.

(github#411)

** New command 'eglot-shutdown-all added.
This disconnects all the Eglot connections in the user's session.

(github#643)

** New variable 'eglot-withhold-process-id' added.
If non-nil, Eglot will not send the Emacs process ID to the language
server.  This can be useful when using docker to run a language
server.

(github#722)

** Several new servers have been added to 'eglot-server-programs'.
- cmake-language-server (github#787)
- css-languageserver (github#204, github#769)
- fortls (github#603)
- html-languageserver (github#204, github#769)
- json-languageserver (github#204, github#769)
- lua-lsp (github#721)
- mint ls (github#750)
- pyright (github#742)
- vim-language-server (github#787)
- yaml-language-server (github#751)
- zls (github#646)


* Changes in Eglot 1.7 (16/12/2020)

** Hierarchical symbols are supported in Imenu.
(github#303).

** Multiple "documentation at point" sources are supported.
Such sources include as LSP's signature, hover and also the Flymake
diagnostic messages.  They can all be presented in the echo area
(space permitting), or via 'C-h .'.  For now, composition of different
sources can be customized using 'eldoc-documentation-strategy',
'eldoc-echo-area-use-multiline-p' and 'eldoc-prefer-doc-buffer'.

The variables 'eglot-put-doc-in-help-buffer' and
'eglot-auto-display-help-buffer' have been removed.

(github#439, github#494, github#481, github#454)


* Changes in Eglot 1.6 (16/04/2020)

** Column offset calculation is now LSP-conformant.
It seems the majority of servers now comply with the language server
specification when it comes to handling non-ASCII texts.  Therefore
the default values of 'eglot-move-to-column-function' and
'eglot-current-column-function' have been changed.  Consult the
documentation of these variables for how to restore the old behavior.

(github#361)

** LSP workspace/configuration requests are supported.
Also a new section "Per-project server configuration" in the README.md
should answer some FAQ's in this regard.

(github#326)


* Changes in Eglot 1.5 (20/10/2019)

** Eglot takes over Company configuration.
Similar to what was already the case with Flymake, Eldoc and Xref, use
just the backend that can do something useful in Eglot,
'company-capf'.  See 'eglot-stay-out-of' to opt out of this.

(github#324)

** New option 'eglot-autoshutdown' added.
This disconnects the server after last managed buffer is killed.

(github#217, github#270)

** Completion support has been fixed.
Among other things, consider LSP's "filterText" cookies, which enable
a kind of poor-man's flex-matching for some backends.

(github#235, github#313, github#311, github#279)

** Supports LSP's "goto declaration/implementation/typeDefinition".

(github#302)

** New option 'eglot-send-changes-idle-time' added.

(github#258)

** Eglot's Eldoc no longer flickers when moving around.

(github#198)

** Large docs shown in help buffer instead of echo area by default.
Also add two new customization variables
'eglot-put-doc-in-help-buffer' and 'eglot-auto-display-help-buffer'.

(github#198)

** Built-in support for Go, Elixir and Ada added.

(github#304, github#264, github#316)


* Changes in Eglot 1.4 (5/1/2019)

** Parameter highlighting in the first line of signature corrected.

** Markdown documentation strings are rendered with faces.
Eglot uses 'gfm-view-mode' for this.

** Hard dependencies on Flymake have been removed.
The user can turn Flymake off now in buffers managed by Eglot.

** Connection hooks are run with proper directory local variables.
This fixes issues with suspiciously empty 'didChangeConfiguration'
messages that are supposed to communicate parameters from a
directory-set 'eglot-workspace-configuration'.

(github#196)

** Completion sorting has been fixed.
If the server returns completions in some sensible order, Eglot will
keep it.

(github#190)

** Flymake and Eldoc taken over completely while managing buffers.
No longer try to add Eglot's facilities to existing facilities in
these two domains.


* Changes in Eglot 1.3 (10/12/2018)

** Provide strict checking of incoming LSP messagesp.

(github#144, github#156)

** Add brief context after 'xref-find-references' when available.

(github#52)

** Support 'completionContext' to help servers like 'ccls'.

** Use Flymake from GNU ELPA.

(github#178)


* Changes in Eglot 1.2 (23/11/2018)

** Support snippet completions.
Eglot uses 'yasnippet.el' for this, if it is installed.

(github#50)

** 'workspace/didChangeConfiguration' implemented.

(github#29)

** Handle experimental/unknown server methods gracefully.

(github#39)

** Accept functions as entries in 'eglot-server-programs'.
'CONTACT' in the '(MAJOR-MODE . CONTACT)' association in
'eglot-server-programs' can now be a function of no arguments
producing any value previously valid for a contact.  Functions can be
interactive or non-interactive.

(github#63)

** Improve completion to be snappier and don't hinder typing.

(github#61)

** Consider ':triggerCharacters' in company completion.

(github#80)

** Add support for LSP 'TextEdit' objects in completion.

** Prefer ccls over cquery for C/C++

(github#94)

** 'eglot-ignored-server-capabilites' is more user-friendly.

(github#126)

** Supports asynchronous connections.
If a connection to the server is taking too long, is will continue in
the background.  A new defcustom 'eglot-sync-connect' controls this
feature.

(github#68)

** The 'eglot-shutdown' command prompts for the server to shutdown.

(github#73)

** Add support for the Eclipse JDT language server.

(github#63)

** Add out-of-the-box support for Haskell, Kotlin, Go, Ocaml, R.

** Add the ability to move to LSP-precise columns.
Some servers like 'clangd' follow the UTF-16-based spec very closely
here.

(github#124)

** Fix a potential security issue fontifying LSP doc.

(github#154)

** Fix many, many bugs

(github#44, github#48, github#54, github#58, github#64, github#74,
 github#81, github#82, github#86, github#87, github#83, github#93,
 github#100, github#115, github#120, github#121, github#126,
 github#138, github#144, github#158, github#160, github#167)


* Changes in Eglot 1.1 (9/7/2018)

** Implement TCP autostart/autoconnect (and support Ruby's Solargraph).
The ':autoport' symbol in the server incovation is replaced
dynamically by a local port believed to be vacant, so that the ensuing
TCP connection finds a listening server.

** Eglot now depends on Emacs library 'jsonrpc.el'.


----------------------------------------------------------------------
This file is part of GNU Emacs.

GNU Emacs is free software: you can redistribute it and/or modify
it under the terms of the GNU General Public License as published by
the Free Software Foundation, either version 3 of the License, or
(at your option) any later version.

GNU Emacs is distributed in the hope that it will be useful,
but WITHOUT ANY WARRANTY; without even the implied warranty of
MERCHANTABILITY or FITNESS FOR A PARTICULAR PURPOSE.  See the
GNU General Public License for more details.

You should have received a copy of the GNU General Public License
along with GNU Emacs.  If not, see <https://www.gnu.org/licenses/>.


Local Variables:
bug-reference-bug-regexp: "\\(\\(github\\|bug\\)#\\([0-9]+\\)\\)"
bug-reference-url-format: eglot--debbugs-or-github-bug-uri
paragraph-separate: "[	 ]"
End:
<|MERGE_RESOLUTION|>--- conflicted
+++ resolved
@@ -19,7 +19,6 @@
 
  
-<<<<<<< HEAD
 * Changes in Eglot 1.15 (29/4/2023)
 
 ** Fix LSP "languageId" detection
@@ -102,8 +101,6 @@
 
  
-* Changes in Eglot 1.12 (13/03/2023)
-=======
 * Changes in Eglot 1.12.29 (Eglot bundled with Emacs 29.1)
 
 ** Eglot can upgrade itself to the latest version.
@@ -112,7 +109,10 @@
 existing 'package-install' command and the new 'package-upgrade'
 command which would prevent the user from easily grabbing the latest
 version as usual.
->>>>>>> 79a886ba
+
++
+* Changes in Eglot 1.12 (13/03/2023)
 
 ** LSP inlay hints are now supported.
 Inlay hints are small text annotations not unlike diagnostics, but
