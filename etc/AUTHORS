--- conflicted
+++ resolved
@@ -45,7 +45,7 @@
   progmodes/python.el
 
 Adam Porter: changed tab-line.el cl-macs.el map.el control.texi
-  map-tests.el pcase-tests.el tab-bar.el
+  map-tests.el pcase-tests.el tab-bar.el variables.texi
 
 Adam Sjøgren: changed mml2015.el shr.el spam.el xterm.c blink.xpm
   braindamaged.xpm cry.xpm dead.xpm evil.xpm forced.xpm frown.xpm
@@ -537,7 +537,7 @@
 
 August Feng: changed bookmark.el
 
-Augustin Chéneau: changed treesit.el
+Augustin Chéneau: changed c-ts-mode.el treesit.el
 
 Augusto Stoffel: co-wrote ansi-osc.el
 and changed progmodes/python.el isearch.el eglot.el comint.el eldoc.el
@@ -554,6 +554,8 @@
 Axel Boldt: changed ehelp.el electric.el
 
 Axel Svensson: changed characters.el display.texi x-win.el
+
+Aymeric Agon-Rambosson: changed indent.el
 
 Bahodir Mansurov: changed quail/cyrillic.el
 
@@ -984,7 +986,7 @@
 
 Christophe de Dinechin: co-wrote ns-win.el
 
-Christophe Deleuze: changed icalendar.el image-dired.el
+Christophe Deleuze: changed ange-ftp.el icalendar.el image-dired.el
 
 Christoph Egger: changed configure.ac
 
@@ -1016,7 +1018,8 @@
 Christopher Wellons: changed emacs-lisp/cl-lib.el hashcash.el
   viper-cmd.el viper-ex.el viper-init.el viper.el
 
-Christophe Troestler: changed gnus-icalendar.el epg.el newcomment.el
+Christophe Troestler: changed rust-ts-mode.el gnus-icalendar.el epg.el
+  newcomment.el
 
 Christoph Göttschkes: changed make-mode.el
 
@@ -1186,6 +1189,9 @@
 and co-wrote hideif.el
 and changed cust-print.el mlconvert.el eval-region.el
 
+Daniel Laurens Nicolai: changed doc-view.el facemenu.el files.el
+  misc.texi re-builder.el searching.texi
+
 Daniel Lenski: changed speedbar.el
 
 Daniel Lopez: changed progmodes/compile.el
@@ -1196,7 +1202,7 @@
   simple.el diff-mode-tests.el erc.texi files.el files.texi indent.erts
   msdos-xtra.texi progmodes/python.el search.texi .lldbinit basic.texi
   c-ts-mode-tests.el cmacexp.el compilation.txt compile-tests.el
-  compile.texi configure.ac and 46 other files
+  compile.texi configure.ac and 47 other files
 
 Daniel McClanahan: changed lisp-mode.el
 
@@ -1477,6 +1483,9 @@
 
 Denis Stünkel: changed ibuf-ext.el
 
+Denis Zubarev: changed treesit-tests.el progmodes/python.el
+  python-tests.el treesit.c
+
 Deniz Dogan: changed rcirc.el simple.el css-mode.el TUTORIAL.sv
   commands.texi erc-backend.el erc-log.el erc.el image.el iswitchb.el
   lisp-mode.el process.c progmodes/python.el quickurl.el rcirc.texi
@@ -1566,17 +1575,10 @@
 Dmitry Gutov: wrote elisp-mode-tests.el jit-lock-tests.el json-tests.el
   vc-hg-tests.el xref-tests.el
 and changed xref.el ruby-mode.el project.el vc-git.el ruby-ts-mode.el
-<<<<<<< HEAD
-  elisp-mode.el etags.el ruby-mode-tests.el js.el vc.el package.el
-  vc-hg.el symref/grep.el dired-aux.el ruby-ts-mode-tests.el simple.el
-  progmodes/python.el treesit.el log-edit.el ruby-ts.rb rust-ts-mode.el
-  and 157 other files
-=======
   elisp-mode.el js.el etags.el ruby-mode-tests.el vc.el package.el
   vc-hg.el symref/grep.el treesit.el dired-aux.el progmodes/python.el
   ruby-ts-mode-tests.el simple.el typescript-ts-mode.el log-edit.el
   ruby-ts.rb and 159 other files
->>>>>>> ae8f8156
 
 Dmitry Kurochkin: changed isearch.el
 
@@ -1677,7 +1679,7 @@
 and changed xdisp.c display.texi w32.c msdos.c simple.el w32fns.c
   files.el fileio.c keyboard.c emacs.c configure.ac text.texi w32term.c
   dispnew.c frames.texi w32proc.c files.texi xfaces.c window.c
-  dispextern.h lisp.h and 1334 other files
+  dispextern.h lisp.h and 1341 other files
 
 Eliza Velasquez: changed server.el
 
@@ -2096,6 +2098,8 @@
 
 George Kettleborough: changed org-clock.el org-timer.el
 
+George Kuzler: changed calc.el
+
 George McNinch: changed nnir.el
 
 Georges Brun-Cottan: wrote easy-mmode.el
@@ -2181,7 +2185,7 @@
 
 Gregory Chernov: changed nnslashdot.el
 
-Gregory Heytings: changed xdisp.c editfns.c keyboard.c subr.el buffer.c
+Gregory Heytings: changed xdisp.c editfns.c subr.el keyboard.c buffer.c
   dispextern.h lisp.h buffer.h display.texi efaq.texi files.el isearch.el
   minibuffer.el Makefile.in bytecode.c composite.c positions.texi
   bytecomp.el emake help-fns.el lread.c and 78 other files
@@ -2565,11 +2569,10 @@
 
 Jan Vroonhof: changed gnus-cite.el gnus-msg.el nntp.el
 
-Jared Finder: changed menu-bar.el term.c commands.texi frame.c isearch.el
-  mouse.el tmm.el wid-edit.el xt-mouse.el artist.el dispnew.c
-  ediff-wind.el ediff.el faces.el foldout.el frames.texi keyboard.c
-  lread.c mouse-drag.el progmodes/compile.el ruler-mode.el
-  and 7 other files
+Jared Finder: changed menu-bar.el term.c commands.texi xt-mouse.el
+  frame.c isearch.el mouse.el tmm.el wid-edit.el artist.el dired.el
+  dispnew.c ediff-wind.el ediff.el faces.el foldout.el frames.texi
+  keyboard.c lread.c mouse-drag.el progmodes/compile.el and 9 other files
 
 Jarek Czekalski: changed keyboard.c callproc.c mini.texi minibuf.c
   misc.texi server.el shell.el w32fns.c xgselect.c
@@ -2635,7 +2638,7 @@
 
 Jean Abou Samra: changed scheme.el
 
-Jean-Christophe Helary: changed emacs-lisp-intro.texi ns-win.el
+Jean-Christophe Helary: changed back.texi emacs-lisp-intro.texi ns-win.el
   package-tests.el package.el strings.texi subr-x.el ucs-normalize.el
 
 Jean Forget: changed cal-french.el
@@ -2712,6 +2715,9 @@
 
 Jeremy Bertram Maitin-Shepard: changed erc.el erc-backend.el
   erc-button.el erc-track.el mml.el
+
+Jeremy Bryant: changed abbrev.el cl-extra.el emacs-lisp/cl-lib.el
+  files.texi functions.texi simple.el
 
 Jérémy Compostella: changed tramp-sh.el mml.el battery.el keyboard.c
   windmove.el window.el xdisp.c
@@ -2776,11 +2782,7 @@
   esh-util.el eshell-tests-helpers.el em-pred.el esh-arg.el
   esh-cmd-tests.el tramp.el em-pred-tests.el em-dirs-tests.el server.el
   em-basic.el em-extpipe-tests.el esh-opt-tests.el esh-opt.el
-<<<<<<< HEAD
-  and 92 other files
-=======
   and 94 other files
->>>>>>> ae8f8156
 
 Jim Radford: changed gnus-start.el
 
@@ -3142,7 +3144,7 @@
 and changed isearch.el simple.el info.el replace.el dired.el dired-aux.el
   progmodes/grep.el minibuffer.el window.el subr.el vc.el outline.el
   mouse.el diff-mode.el repeat.el image-mode.el files.el menu-bar.el
-  search.texi startup.el progmodes/compile.el and 473 other files
+  search.texi startup.el display.texi and 473 other files
 
 Jussi Lahdenniemi: changed w32fns.c ms-w32.h msdos.texi w32.c w32.h
   w32console.c w32heap.c w32inevt.c w32term.h
@@ -3660,6 +3662,8 @@
 
 Lynn Slater: wrote help-macro.el
 
+Maciej Kalandyk: changed progmodes/python.el
+
 Maciek Pasternacki: changed nnrss.el
 
 Madan Ramakrishnan: changed org-agenda.el
@@ -3957,6 +3961,8 @@
 Matthew White: changed buffer.c bookmark-tests.el bookmark.el
   test-list.bmk
 
+Matthew Woodcraft: changed eglot.texi
+
 Matthias Dahl: changed faces.el process.c process.h
 
 Matthias Förste: changed files.el
@@ -4003,11 +4009,11 @@
 Matt Swift: changed dired.el editfns.c lisp-mode.el mm-decode.el
   outline.el progmodes/compile.el rx.el simple.el startup.el
 
-Mauro Aranda: changed wid-edit.el cus-edit.el custom.el wid-edit-tests.el
-  widget.texi perl-mode.el custom-tests.el checkdoc-tests.el checkdoc.el
-  cperl-mode-tests.el cus-edit-tests.el cus-theme.el customize.texi
-  files.texi gnus.texi octave.el pong.el align.el auth-source.el
-  autorevert.el base.el and 56 other files
+Mauro Aranda: changed wid-edit.el cus-edit.el widget.texi custom.el
+  wid-edit-tests.el perl-mode.el custom-tests.el checkdoc-tests.el
+  checkdoc.el cperl-mode-tests.el cus-edit-tests.el cus-theme.el
+  customize.texi files.texi gnus.texi octave.el pong.el align.el
+  auth-source.el autorevert.el base.el and 62 other files
 
 Maxime Edouard Robert Froumentin: changed gnus-art.el mml.el
 
@@ -4030,7 +4036,7 @@
 and changed tramp.texi tramp-adb.el trampver.el trampver.texi dbusbind.c
   files.el ange-ftp.el files.texi file-notify-tests.el dbus.texi
   gitlab-ci.yml autorevert.el tramp-fish.el kqueue.c Dockerfile.emba
-  os.texi tramp-gw.el test/Makefile.in README shell.el files-tests.el
+  os.texi tramp-gw.el test/Makefile.in README files-x.el shell.el
   and 309 other files
 
 Michael Ben-Gershon: changed acorn.h configure.ac riscix1-1.h riscix1-2.h
@@ -4214,8 +4220,8 @@
 
 Mike Kupfer: changed mh-comp.el mh-e.el mh-mime.el mh-utils.el files.el
   ftcrfont.c mh-compat.el mh-utils-tests.el emacs-mime.texi files.texi
-  gnus-mh.el gnus.texi mh-acros.el mh-e.texi mh-identity.el mh-scan.el
-  xftfont.c
+  gnus-mh.el gnus.texi mh-acros.el mh-e.texi mh-funcs.el mh-identity.el
+  mh-scan.el xftfont.c
 
 Mike Lamb: changed em-unix.el esh-util.el pcmpl-unix.el
 
@@ -4275,15 +4281,8 @@
 
 Mon Key: changed animate.el imap.el syntax.el
 
-<<<<<<< HEAD
-Morgan J. Smith: changed gnus-group-tests.el
-
-Morgan Smith: changed image-dired.el minibuffer-tests.el minibuffer.el
-  vc-git.el window.el
-=======
 Morgan Smith: changed image-dired.el doc-view.el gnus-group-tests.el
   minibuffer-tests.el minibuffer.el url-vars.el vc-git.el window.el
->>>>>>> ae8f8156
 
 Morten Welinder: wrote [many MS-DOS files] arc-mode.el desktop.el
   dosfns.c internal.el msdos.h pc-win.el
@@ -4364,6 +4363,8 @@
   nnml.el
 
 Nguyen Thai Ngoc Duy: co-wrote vnvni.el
+
+Niall Dooley: changed eglot.el
 
 Niall Mansfield: changed etags.c
 
@@ -4479,7 +4480,8 @@
 
 Noah Lavine: changed tramp.el
 
-Noah Peart: changed treesit.el
+Noah Peart: changed typescript-ts-mode.el indent.erts js.el treesit.el
+  c-ts-mode.el js-tests.el js-ts-indents.erts
 
 Noah Swainland: changed calc.el goto-addr.el misc.texi
 
@@ -4744,7 +4746,8 @@
 
 Peter Oliver: changed emacsclient.desktop emacsclient-mail.desktop
   Makefile.in emacs-mail.desktop server.el configure.ac emacs.desktop
-  emacs.metainfo.xml misc.texi perl-mode.el ruby-mode-tests.el vc-sccs.el
+  emacs.metainfo.xml emacsclient.1 misc.texi perl-mode.el
+  ruby-mode-tests.el vc-sccs.el
 
 Peter Povinec: changed term.el
 
@@ -4784,7 +4787,7 @@
 Petr Salinger: changed configure.ac gnu-kfreebsd.h
 
 Petteri Hintsanen: changed sequences.texi Makefile.in emacs/Makefile.in
-  lispintro/Makefile.in lispref/Makefile.in misc/Makefile.in
+  lispintro/Makefile.in lispref/Makefile.in misc/Makefile.in tab-bar.el
 
 Phil Hagelberg: wrote ert-x-tests.el
 and changed package.el pcmpl-unix.el subr.el
@@ -5521,6 +5524,8 @@
 
 Skip Collins: changed w32fns.c w32term.c w32term.h
 
+Skykanin-: changed eglot.el
+
 Sławomir Nowaczyk: changed emacs.py progmodes/python.el TUTORIAL.pl
   flyspell.el ls-lisp.el w32proc.c
 
@@ -5553,11 +5558,7 @@
 and changed image-dired.el efaq.texi package.el cperl-mode.el help.el
   subr.el checkdoc.el bookmark.el simple.el dired.el files.el gnus.texi
   dired-x.el keymap.c image-mode.el erc.el ediff-util.el speedbar.el
-<<<<<<< HEAD
-  woman.el browse-url.el bytecomp-tests.el and 1678 other files
-=======
   woman.el browse-url.el bytecomp-tests.el and 1690 other files
->>>>>>> ae8f8156
 
 Stefan Merten: co-wrote rst.el
 
@@ -5611,7 +5612,7 @@
   dired.el dired-tests.el doc-view.el files.el info.el minibuffer.el
   outline.el todo-test-1.todo allout.el eww.el find-dired.el frames.texi
   hl-line.el menu-bar.el mouse.el otodo-mode.el simple.el
-  and 63 other files
+  and 64 other files
 
 Stephen C. Gilardi: changed configure.ac
 
@@ -5821,17 +5822,10 @@
 
 Theodor Thornhill: changed typescript-ts-mode.el java-ts-mode.el
   c-ts-mode.el eglot.el csharp-mode.el js.el css-mode.el project.el
-<<<<<<< HEAD
-  json-ts-mode.el treesit.el c-ts-common.el eglot-tests.el EGLOT-NEWS
-  README.md c-ts-mode-tests.el compile-tests.el go-ts-mode.el
-  indent-bsd.erts indent.erts maintaining.texi mwheel.el
-  and 5 other files
-=======
   indent.erts json-ts-mode.el treesit.el c-ts-common.el eglot-tests.el
   EGLOT-NEWS README.md c-ts-mode-tests.el compile-tests.el
   csharp-mode-tests.el go-ts-mode.el indent-bsd.erts
   java-ts-mode-tests.el and 9 other files
->>>>>>> ae8f8156
 
 Theresa O'Connor: wrote json.el
 and changed erc.el erc-viper.el erc-log.el erc-track.el viper.el
@@ -6354,9 +6348,14 @@
 
 Xavier Maillard: changed gnus-faq.texi gnus-score.el mh-utils.el spam.el
 
+Xiaoyue Chen: changed esh-proc.el
+
 Xi Lu: changed etags.c htmlfontify.el ruby-mode.el CTAGS.good_crlf
   CTAGS.good_update Makefile TUTORIAL.cn crlf eww.el shortdoc.el
   tramp-sh.el
+
+Xiyue Deng: changed emacs-lisp-intro.texi functions.texi strings.texi
+  symbols.texi
 
 Xu Chunyang: changed eglot.el eww.el dom.el gud.el netrc.el
 
@@ -6420,11 +6419,11 @@
 Yoshinori Koseki: wrote iimage.el
 and changed fontset.el message.el nnheader.el nnmail.el
 
-Yuan Fu: changed treesit.el treesit.c c-ts-mode.el parsing.texi
+Yuan Fu: changed treesit.el c-ts-mode.el treesit.c parsing.texi
   progmodes/python.el modes.texi js.el treesit-tests.el indent.erts
-  typescript-ts-mode.el css-mode.el treesit.h configure.ac
+  typescript-ts-mode.el treesit.h css-mode.el configure.ac
   java-ts-mode.el print.c sh-script.el c-ts-common.el gdb-mi.el
-  rust-ts-mode.el go-ts-mode.el starter-guide and 54 other files
+  rust-ts-mode.el go-ts-mode.el starter-guide and 55 other files
 
 Yuanle Song: changed rng-xsd.el
 
