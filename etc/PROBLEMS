--- conflicted
+++ resolved
@@ -1049,6 +1049,15 @@
 If you can't modify that file directly, copy it to the directory
 ~/.m17n.d/ (create it if it doesn't exist), and apply the patch.
 
+** On Haiku, some proportionally-spaced fonts display with artifacting.
+
+This is a Haiku bug: https://dev.haiku-os.org/ticket/17229, which can
+be remedied by using a different font that does not exhibit this
+problem, or by configuring Emacs '--with-be-cairo'.
+
+So far, Bitstream Charter and Noto Sans have been known to exhibit
+this problem, while Noto Sans Display is known to not do so.
+
 ** On MS-Windows, some characters display as boxes with hex code.
 
 Also, some characters could display with wrong fonts.
@@ -1062,16 +1071,6 @@
 The solution is to switch to a configuration that uses HarfBuzz as its
 shaping engine, where these problems don't exist.
 
-<<<<<<< HEAD
-** On Haiku, some proportionally-spaced fonts display with artifacting.
-
-This is a Haiku bug: https://dev.haiku-os.org/ticket/17229, which can
-be remedied by using a different font that does not exhibit this
-problem, or by configuring Emacs '--with-be-cairo'.
-
-So far, Bitstream Charter and Noto Sans have been known to exhibit
-this problem, while Noto Sans Display is known to not do so.
-=======
 ** On MS-Windows, selecting some fonts as the default font doesn't work.
 
 This can happen if you select font variants such as "Light" or "Thin"
@@ -1086,7 +1085,6 @@
 
 The only workaround is not to choose such font variants as the default
 font when running Emacs on MS-Windows.
->>>>>>> d53c999b
 
 * Internationalization problems
 
