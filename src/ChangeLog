--- conflicted
+++ resolved
@@ -1,10 +1,7 @@
 2011-10-07  Paul Eggert  <eggert@cs.ucla.edu>
 
-<<<<<<< HEAD
-	* alloc.c (mark_memory): Omit 3rd (offset) arg; caller changed.
-	Don't assume EMACS_INT alignment is the same as pointer alignment.
-	(GC_POINTER_ALIGNMENT): New macro.
-	(pure_bytes_used_lisp, pure_bytes_used_non_lisp):
+	Integer width fixes.
+	* alloc.c (pure_bytes_used_lisp, pure_bytes_used_non_lisp):
 	(allocate_vectorlike, buffer_memory_full, struct sdata, SDATA_SIZE)
 	(string_bytes, check_sblock, allocate_string_data):
 	(compact_small_strings, Fmake_bool_vector, make_string)
@@ -18,9 +15,6 @@
 	Use int, not EMACS_INT, where int is wide enough.
 	(inhibit_garbage_collection, Fgarbage_collect):
 	Use ptrdiff_t, not int, to avoid needless 32-bit limit on 64-bit hosts.
-	(GC_LISP_OBJECT_ARGUMENT):
-	Use offsetof, not __alignof__ or sizeof.  __alignof__ gives
-	the wrong answer on the x86 with GCC.
 	* bidi.c (bidi_mirror_char): Use EMACS_INT, not int, where
 	int might not be wide enough.
 	(bidi_cache_search, bidi_cache_find, bidi_init_it)
@@ -786,7 +780,9 @@
 	(struct scroll_bar): Use struct vectorlike_header
 	rather than rolling our own approximation.
 	(SCROLL_BAR_VEC_SIZE): Remove; not used.
-=======
+
+2011-10-07  Paul Eggert  <eggert@cs.ucla.edu>
+
 	* alloc.c (GC_LISP_OBJECT_ALIGNMENT): Use offsetof, not __alignof__
 	or sizeof.  __alignof__ gives the wrong answer on Fedora x86-64
 	with GCC 4.6.1 when configured with CC='gcc -m32' --with-wide-int;
@@ -796,7 +792,6 @@
 	(GC_POINTER_ALIGNMENT): New macro.
 	(mark_memory): Omit 3rd (offset) arg; caller changed.
 	Don't assume EMACS_INT alignment is the same as pointer alignment.
->>>>>>> 7c5ee88e
 
 2011-10-03  Stefan Monnier  <monnier@iro.umontreal.ca>
 
