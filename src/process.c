--- conflicted
+++ resolved
@@ -2213,12 +2213,6 @@
       inchannel = p->open_fd[READ_FROM_SUBPROCESS];
       forkout = p->open_fd[SUBPROCESS_STDOUT];
 
-<<<<<<< HEAD
-#if (defined (GNU_LINUX) || defined __ANDROID__)	\
-  && defined (F_SETPIPE_SZ)
-      fcntl (inchannel, F_SETPIPE_SZ, read_process_output_max);
-#endif /* (GNU_LINUX || __ANDROID__) && F_SETPIPE_SZ */
-=======
 #if defined(F_SETPIPE_SZ) && defined(F_GETPIPE_SZ)
       /* If they requested larger reads than the default system pipe
          capacity, try enlarging the capacity to match the request.  */
@@ -2228,7 +2222,6 @@
 	  fcntl (inchannel, F_SETPIPE_SZ, readmax);
 	}
 #endif
->>>>>>> a74e51cf
     }
 
   if (!NILP (p->stderrproc))
