--- conflicted
+++ resolved
@@ -56,7 +56,6 @@
 Lisp_Object Qscroll_up, Qscroll_down, Qscroll_command;
 Lisp_Object Qwindow_size_fixed;
 
-<<<<<<< HEAD
 static int displayed_window_lines (struct window *);
 static struct window *decode_window (Lisp_Object);
 static int count_windows (struct window *);
@@ -80,43 +79,13 @@
 static void decode_next_window_args (Lisp_Object *, Lisp_Object *,
                                      Lisp_Object *);
 static void foreach_window (struct frame *,
-                            int (* fn) (struct window *, void *),
+				 int (* fn) (struct window *, void *),
                             void *);
 static int foreach_window_1 (struct window *,
                              int (* fn) (struct window *, void *),
                              void *);
 static Lisp_Object window_list_1 (Lisp_Object, Lisp_Object, Lisp_Object);
-=======
-extern Lisp_Object Qleft_margin, Qright_margin;
-
-static int displayed_window_lines P_ ((struct window *));
-static struct window *decode_window P_ ((Lisp_Object));
-static int count_windows P_ ((struct window *));
-static int get_leaf_windows P_ ((struct window *, struct window **, int));
-static void window_scroll P_ ((Lisp_Object, int, int, int));
-static void window_scroll_pixel_based P_ ((Lisp_Object, int, int, int));
-static void window_scroll_line_based P_ ((Lisp_Object, int, int, int));
-static int window_min_size_1 P_ ((struct window *, int, int));
-static int window_min_size_2 P_ ((struct window *, int, int));
-static int window_min_size P_ ((struct window *, int, int, int, int *));
-static void size_window P_ ((Lisp_Object, int, int, int, int, int));
-static int freeze_window_start P_ ((struct window *, void *));
-static int window_fixed_size_p P_ ((struct window *, int, int));
-static void enlarge_window P_ ((Lisp_Object, int, int));
-static Lisp_Object window_list P_ ((void));
-static int add_window_to_list P_ ((struct window *, void *));
-static int candidate_window_p P_ ((Lisp_Object, Lisp_Object, Lisp_Object,
-				   Lisp_Object));
-static Lisp_Object next_window P_ ((Lisp_Object, Lisp_Object,
-				    Lisp_Object, int));
-static void decode_next_window_args P_ ((Lisp_Object *, Lisp_Object *,
-					 Lisp_Object *));
-static int foreach_window_1 P_ ((struct window *,
-				 int (* fn) (struct window *, void *),
-				 void *));
-static Lisp_Object window_list_1 P_ ((Lisp_Object, Lisp_Object, Lisp_Object));
-static Lisp_Object select_window P_ ((Lisp_Object, Lisp_Object, int));
->>>>>>> bd2a4b24
+static Lisp_Object select_window (Lisp_Object, Lisp_Object, int);
 
 /* This is the window in which the terminal's cursor should
    be left when nothing is being done with it.  This must
@@ -3537,24 +3506,8 @@
    avoid that the display routine is called with selected_window set to
    Qnil causing a subsequent crash.  */
 
-<<<<<<< HEAD
-DEFUN ("select-window", Fselect_window, Sselect_window, 1, 2, 0,
-       doc: /* Select WINDOW.  Most editing will apply to WINDOW's buffer.
-If WINDOW is not already selected, make WINDOW's buffer current
-and make WINDOW the frame's selected window.  Return WINDOW.
-Optional second arg NORECORD non-nil means do not put this buffer
-at the front of the list of recently selected ones and do not
-make this window the most recently selected one.
-
-Note that the main editor command loop selects the buffer of the
-selected window before each command.  */)
-  (register Lisp_Object window, Lisp_Object norecord)
-=======
 static Lisp_Object
-select_window (window, norecord, inhibit_point_swap)
-     Lisp_Object window, norecord;
-     int inhibit_point_swap;
->>>>>>> bd2a4b24
+select_window (Lisp_Object window, Lisp_Object norecord, int inhibit_point_swap)
 {
   register struct window *w;
   register struct window *ow;
@@ -3642,8 +3595,7 @@
 
 Note that the main editor command loop selects the buffer of the
 selected window before each command.  */)
-     (window, norecord)
-     register Lisp_Object window, norecord;
+     (register Lisp_Object window, Lisp_Object norecord)
 {
   select_window (window, norecord, 0);
 }
@@ -7126,13 +7078,7 @@
   window_scroll_preserve_hpos = -1;
   window_scroll_preserve_vpos = -1;
 
-<<<<<<< HEAD
-  inhibit_point_swap = 0;
-
   DEFVAR_LISP ("temp-buffer-show-function", Vtemp_buffer_show_function,
-=======
-  DEFVAR_LISP ("temp-buffer-show-function", &Vtemp_buffer_show_function,
->>>>>>> bd2a4b24
 	       doc: /* Non-nil means call as function to display a help buffer.
 The function is called with one argument, the buffer to be displayed.
 Used by `with-output-to-temp-buffer'.
