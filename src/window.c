--- conflicted
+++ resolved
@@ -4585,48 +4585,6 @@
 				       PVEC_WINDOW);
 }
 
-<<<<<<< HEAD
-/* Make new window, have it replace WINDOW in window-tree, and make
-   WINDOW its only vertical child (HORFLAG means make WINDOW its only
-   horizontal child).   */
-static void
-make_parent_window (Lisp_Object window, bool horflag)
-{
-  Lisp_Object parent;
-  register struct window *o, *p;
-
-  o = XWINDOW (window);
-  p = allocate_window ();
-  memcpy ((char *) p + sizeof (struct vectorlike_header),
-	  (char *) o + sizeof (struct vectorlike_header),
-	  word_size * VECSIZE (struct window));
-  /* P's buffer slot may change from nil to a buffer...  */
-  adjust_window_count (p, 1);
-  XSETWINDOW (parent, p);
-
-  p->sequence_number = ++sequence_number;
-
-  replace_window (window, parent, true);
-
-  wset_next (o, Qnil);
-  wset_prev (o, Qnil);
-  wset_parent (o, parent);
-  /* ...but now P becomes an internal window.  */
-  wset_start (p, Qnil);
-  wset_pointm (p, Qnil);
-  wset_old_pointm (p, Qnil);
-  wset_buffer (p, Qnil);
-  wset_combination (p, horflag, window);
-  wset_combination_limit (p, Qnil);
-  /* Reset any previous and next buffers of p which have been installed
-     by the memcpy above.  */
-  wset_prev_buffers (p, Qnil);
-  wset_next_buffers (p, Qnil);
-  wset_window_parameters (p, Qnil);
-}
-
-=======
->>>>>>> 16c89c5a
 /* Make new window from scratch.  */
 Lisp_Object
 make_window (void)
