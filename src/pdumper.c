/* Copyright (C) 2018-2025 Free Software Foundation, Inc.

This file is part of GNU Emacs.

GNU Emacs is free software: you can redistribute it and/or modify
it under the terms of the GNU General Public License as published by
the Free Software Foundation, either version 3 of the License, or (at
your option) any later version.

GNU Emacs is distributed in the hope that it will be useful,
but WITHOUT ANY WARRANTY; without even the implied warranty of
MERCHANTABILITY or FITNESS FOR A PARTICULAR PURPOSE.  See the
GNU General Public License for more details.

You should have received a copy of the GNU General Public License
along with GNU Emacs.  If not, see <https://www.gnu.org/licenses/>.  */

#include <config.h>

#include <errno.h>
#include <fcntl.h>
#include <limits.h>
#include <math.h>
#include <stdarg.h>
#include <stdint.h>
#include <stdlib.h>
#include <sys/mman.h>
#include <sys/param.h>
#include <sys/stat.h>
#include <sys/types.h>
#include <unistd.h>

#include "blockinput.h"
#include "buffer.h"
#include "charset.h"
#include "coding.h"
#include "fingerprint.h"
#include "frame.h"
#include "intervals.h"
#include "lisp.h"
#include "igc.h"
#include "pdumper.h"
#include "window.h"
#include "sysstdio.h"
#include "systime.h"
#include "thread.h"
#include "bignum.h"
#include "treesit.h"

#ifdef CHECK_STRUCTS
# include "dmpstruct.h"
#endif

/*
  TODO:

  - Two-pass dumping: first assemble object list, then write all.
    This way, we can perform arbitrary reordering or maybe use fancy
    graph algorithms to get better locality.

  - Don't emit relocations that happen to set Emacs memory locations
    to values they will already have.

  - Nullify frame_and_buffer_state.

  - Preferred base address for relocation-free non-PIC startup.

  - Compressed dump support.

*/

#ifdef HAVE_PDUMPER

#if GNUC_PREREQ (4, 7, 0)
# pragma GCC diagnostic error "-Wshadow"
#endif

#define VM_POSIX 1
#define VM_MS_WINDOWS 2

#if defined (HAVE_MMAP) && defined (MAP_FIXED)
# define VM_SUPPORTED VM_POSIX
# if !defined (MAP_POPULATE) && defined (MAP_PREFAULT_READ)
#  define MAP_POPULATE MAP_PREFAULT_READ
# elif !defined (MAP_POPULATE)
#  define MAP_POPULATE 0
# endif
#elif defined (WINDOWSNT)
  /* Use a float infinity, to avoid compiler warnings in comparing vs
     candidates' score.  */
# undef INFINITY
# define INFINITY __builtin_inff ()
# include <windows.h>
# define VM_SUPPORTED VM_MS_WINDOWS
#else
# define VM_SUPPORTED 0
#endif

/* Require an architecture in which pointers, ptrdiff_t and intptr_t
   are the same size and have the same layout, and where bytes have
   eight bits --- that is, a general-purpose computer made after 1990.
   Also require Lisp_Object to be at least as wide as pointers.  */
static_assert (sizeof (ptrdiff_t) == sizeof (void *));
static_assert (sizeof (intptr_t) == sizeof (ptrdiff_t));
static_assert (sizeof (void (*) (void)) == sizeof (void *));
static_assert (sizeof (ptrdiff_t) <= sizeof (Lisp_Object));
static_assert (sizeof (ptrdiff_t) <= sizeof (EMACS_INT));

static size_t
divide_round_up (size_t x, size_t y)
{
  return (x + y - 1) / y;
}

static const char dump_magic[16] = {
  'D', 'U', 'M', 'P', 'E', 'D',
  'G', 'N', 'U',
  'E', 'M', 'A', 'C', 'S'
};

static pdumper_hook dump_hooks[24];
static int nr_dump_hooks = 0;

static pdumper_hook dump_late_hooks[24];
static int nr_dump_late_hooks = 0;

static struct
{
  void *mem;
  int sz;
} remembered_data[32];
static int nr_remembered_data = 0;

typedef int_least32_t dump_off;
#define DUMP_OFF_MIN INT_LEAST32_MIN
#define DUMP_OFF_MAX INT_LEAST32_MAX
#define DUMP_OFF_WIDTH INT_LEAST32_WIDTH
#define PRIdDUMP_OFF PRIdLEAST32

enum { EMACS_INT_XDIGITS = (EMACS_INT_WIDTH + 3) / 4 };

static void ATTRIBUTE_FORMAT_PRINTF (1, 2)
dump_trace (const char *fmt, ...)
{
  if (0)
    {
      va_list args;
      va_start (args, fmt);
      vfprintf (stderr, fmt, args);
      va_end (args);
    }
}

static ssize_t dump_read_all (int fd, void *buf, size_t bytes_to_read);

static dump_off
ptrdiff_t_to_dump_off (ptrdiff_t value)
{
  eassert (DUMP_OFF_MIN <= value);
  eassert (value <= DUMP_OFF_MAX);
  return (dump_off) value;
}

/* Worst-case allocation granularity on any system that might load
   this dump.  */
static int
dump_get_max_page_size (void)
{
  return 64 * 1024;
}

#define dump_offsetof(type, member)                             \
  (ptrdiff_t_to_dump_off (offsetof (type, member)))

enum dump_reloc_type
  {
    /* dump_ptr = dump_ptr + emacs_basis()  */
    RELOC_DUMP_TO_EMACS_PTR_RAW,
    /* dump_ptr = dump_ptr + dump_base  */
    RELOC_DUMP_TO_DUMP_PTR_RAW,
    /* dump_mpz = [rebuild bignum]  */
    RELOC_NATIVE_COMP_UNIT,
    RELOC_NATIVE_SUBR,
    RELOC_BIGNUM,
#ifdef HAVE_MPS
    RELOC_BUFFER,
#endif
    /* dump_lv = make_lisp_ptr (dump_lv + dump_base,
				type - RELOC_DUMP_TO_DUMP_LV)
       (Special case for symbols: make_lisp_symbol)
       Must be second-last.  */
    RELOC_DUMP_TO_DUMP_LV,
    /* dump_lv = make_lisp_ptr (dump_lv + emacs_basis(),
				type - RELOC_DUMP_TO_DUMP_LV)
       (Special case for symbols: make_lisp_symbol.)
       Must be last.  */
    RELOC_DUMP_TO_EMACS_LV = RELOC_DUMP_TO_DUMP_LV + 8,
  };

enum emacs_reloc_type
  {
    /* Copy raw bytes from the dump into Emacs.  The length field in
       the emacs_reloc is the number of bytes to copy.  */
    RELOC_EMACS_COPY_FROM_DUMP,
    /* Set a piece of memory in Emacs to a value we store directly in
       this relocation.  The length field contains the number of bytes
       we actually copy into Emacs.  */
    RELOC_EMACS_IMMEDIATE,
    /* Set an aligned pointer-sized object in Emacs to a pointer into
       the loaded dump at the given offset.  The length field is
       always the machine word size.  */
    RELOC_EMACS_DUMP_PTR_RAW,
    /* Set an aligned pointer-sized object in Emacs to point to
       something also in Emacs.  The length field is always
       the machine word size.  */
    RELOC_EMACS_EMACS_PTR_RAW,
    /* Set an aligned Lisp_Object in Emacs to point to a value in the
       dump.  The length field is the _tag type_ of the Lisp_Object,
       not a byte count!  */
    RELOC_EMACS_DUMP_LV,
    /* Set an aligned Lisp_Object in Emacs to point to a value in the
       Emacs image.  The length field is the _tag type_ of the
       Lisp_Object, not a byte count!  */
    RELOC_EMACS_EMACS_LV,
  };

enum
  {
   EMACS_RELOC_TYPE_BITS = 3,
   EMACS_RELOC_LENGTH_BITS = DUMP_OFF_WIDTH - EMACS_RELOC_TYPE_BITS
  };

struct emacs_reloc
{
  ENUM_BF (emacs_reloc_type) type : EMACS_RELOC_TYPE_BITS;
  dump_off length : EMACS_RELOC_LENGTH_BITS;
  dump_off emacs_offset;
  union
  {
    dump_off dump_offset;
    dump_off emacs_offset2;
    intmax_t immediate;
  } u;
};

/* Set the type of an Emacs relocation.

   Also make sure that the type fits in the bitfield.  */
static void
emacs_reloc_set_type (struct emacs_reloc *reloc,
                      enum emacs_reloc_type type)
{
  reloc->type = type;
  eassert (reloc->type == type);
}

struct dump_table_locator
{
  /* Offset in dump, in bytes, of the first entry in the dump
     table.  */
  dump_off offset;
  /* Number of entries in the dump table.  We need an explicit end
     indicator (as opposed to a special sentinel) so we can efficiently
     binary search over the relocation entries.  */
  dump_off nr_entries;
};

enum
  {
   DUMP_RELOC_TYPE_BITS = 5,
   DUMP_RELOC_ALIGNMENT_BITS = 2,

   /* Minimum alignment required by dump file format.  */
   DUMP_RELOCATION_ALIGNMENT = 1 << DUMP_RELOC_ALIGNMENT_BITS,

   /* The alignment granularity (in bytes) for objects we store in the
      dump.  Always suitable for heap objects; may be more aligned.  */
   DUMP_ALIGNMENT = max (GCALIGNMENT, DUMP_RELOCATION_ALIGNMENT),

   DUMP_RELOC_OFFSET_BITS = DUMP_OFF_WIDTH - DUMP_RELOC_TYPE_BITS
  };

static_assert (RELOC_DUMP_TO_EMACS_LV + 8 < (1 << DUMP_RELOC_TYPE_BITS));
static_assert (DUMP_ALIGNMENT >= GCALIGNMENT);

struct dump_reloc
{
  unsigned int raw_offset : DUMP_RELOC_OFFSET_BITS;
  ENUM_BF (dump_reloc_type) type : DUMP_RELOC_TYPE_BITS;
};
static_assert (sizeof (struct dump_reloc) == sizeof (dump_off));

/* Set the type of a dump relocation.

   Also assert that the type fits in the bitfield.  */
static void
dump_reloc_set_type (struct dump_reloc *reloc, enum dump_reloc_type type)
{
  reloc->type = type;
  eassert (reloc->type == type);
}

static dump_off
dump_reloc_get_offset (struct dump_reloc reloc)
{
  return reloc.raw_offset << DUMP_RELOC_ALIGNMENT_BITS;
}

static void
dump_reloc_set_offset (struct dump_reloc *reloc, dump_off offset)
{
  eassert (offset >= 0);
  reloc->raw_offset = offset >> DUMP_RELOC_ALIGNMENT_BITS;
  if (dump_reloc_get_offset (*reloc) != offset)
    error ("dump relocation out of range");
}

void
dump_fingerprint (FILE *output, char const *label,
		  unsigned char const xfingerprint[sizeof fingerprint])
{
  enum { hexbuf_size = 2 * sizeof fingerprint };
  char hexbuf[hexbuf_size];
  hexbuf_digest (hexbuf, xfingerprint, sizeof fingerprint);
  fprintf (output, "%s%s%.*s\n", label, *label ? ": " : "",
	   hexbuf_size, hexbuf);
}

/* To be used if some order in the relocation process has to be enforced. */
enum reloc_phase
  {
    /* First to run.  Place every relocation with no dependency here.  */
    EARLY_RELOCS,
    /* Late and very late relocs are relocated at the very last after
       all hooks has been run.  All lisp machinery is at disposal
       (memory allocation allowed too).  */
    LATE_RELOCS,
    VERY_LATE_RELOCS,
    /* Fake, must be last.  */
    RELOC_NUM_PHASES
  };

/* Format of an Emacs dump file.  All offsets are relative to
   the beginning of the file.  An Emacs dump file is coupled
   to exactly the Emacs binary that produced it, so details of
   alignment and endianness are unimportant.

   An Emacs dump file contains the contents of the Lisp heap.
   On startup, Emacs can start faster by mapping a dump file into
   memory and using the objects contained inside it instead of
   performing initialization from scratch.

   The dump file can be loaded at arbitrary locations in memory, so it
   includes a table of relocations that let Emacs adjust the pointers
   embedded in the dump file to account for the location where it was
   actually loaded.

   Dump files can contain pointers to other objects in the dump file
   or to parts of the Emacs binary.  */
struct dump_header
{
  /* File type magic.  */
  char magic[sizeof (dump_magic)];

  /* Associated Emacs binary.  */
  unsigned char fingerprint[sizeof fingerprint];

  /* Relocation table for the dump file; each entry is a
     struct dump_reloc.  */
  struct dump_table_locator dump_relocs[RELOC_NUM_PHASES];

  /* "Relocation" table we abuse to hold information about the
     location and type of each lisp object in the dump.  We need for
     pdumper_object_type and ultimately for conservative GC
     correctness.  */
  struct dump_table_locator object_starts;

# ifdef HAVE_MPS
  struct dump_table_locator igc_object_starts;
  dump_off code_space_masks;
  dump_off cold_user_data_start;
  dump_off heap_end;
# endif

  /* Relocation table for Emacs; each entry is a struct
     emacs_reloc.  */
  struct dump_table_locator emacs_relocs;

  /* Start of sub-region of hot region that we can discard after load
     completes.  The discardable region ends at cold_start.

     This region contains objects that we copy into the Emacs image at
     dump-load time.  */
  dump_off discardable_start;

  /* Start of the region that does not require relocations and that we
     expect never to be modified.  This region can be memory-mapped
     directly from the backing dump file with the reasonable
     expectation of taking few copy-on-write faults.

     For correctness, however, this region must be modifible, since in
     rare cases it is possible to see modifications to these bytes.
     For example, this region contains string data, and it's
     technically possible for someone to ASET a string character
     (although nobody tends to do that).

     The start of the cold region is always aligned on a page
     boundary.  */
  dump_off cold_start;

  /* Offset of a vector of the dumped hash tables.  */
  dump_off hash_list;
};

/* Double-ended singly linked list.  */
struct dump_tailq
{
  Lisp_Object head;
  Lisp_Object tail;
  intptr_t length;
};

/* Queue of objects to dump.  */
struct dump_queue
{
  /* Objects with no link weights at all.  Kept in dump order.  */
  struct dump_tailq zero_weight_objects;
  /* Objects with simple link weight: just one entry of type
     WEIGHT_NORMAL.  Score in this special case is non-decreasing as
     position increases, so we can avoid the need to rescan a big list
     for each object by storing these objects in order.  */
  struct dump_tailq one_weight_normal_objects;
  /* Likewise, for objects with one WEIGHT_STRONG weight.  */
  struct dump_tailq one_weight_strong_objects;
  /* List of objects with complex link weights --- i.e., not one of
     the above cases.  Order is irrelevant, since we scan the whole
     list every time.  Relatively few objects end up here.  */
  struct dump_tailq fancy_weight_objects;
  /* Hash table of link weights: maps an object to a list of zero or
     more (BASIS . WEIGHT) pairs.  As a special case, an object with
     zero weight is marked by Qt in the hash table --- this way, we
     can distinguish objects we've seen but that have no weight from
     ones that we haven't seen at all.  */
  Lisp_Object link_weights;
  /* Hash table mapping object to a sequence number --- used to
     resolve ties.  */
  Lisp_Object sequence_numbers;
  dump_off next_sequence_number;
};

enum cold_op
  {
    COLD_OP_OBJECT,
    COLD_OP_STRING,
    COLD_OP_CHARSET,
    COLD_OP_BUFFER,
    COLD_OP_BIGNUM,
    COLD_OP_NATIVE_SUBR,
  };

/* This structure controls what operations we perform inside
   dump_object.  */
struct dump_flags
{
  /* Actually write object contents to the dump.  Without this flag
     set, we still scan objects and enqueue pointed-to objects; making
     this flag false is useful when we want to process an object's
     referents normally, but dump an object itself separately,
     later.  */
  bool_bf dump_object_contents : 1;
  /* Record object starts. We turn this flag off when writing to the
     discardable section so that we don't trick conservative GC into
     thinking we have objects there.  Ignored (we never record object
     starts) if dump_object_contents is false.  */
  bool_bf record_object_starts : 1;
  /* Pack objects tighter than GC memory alignment would normally
     require.  Useful for objects copied into the Emacs image instead
     of used directly from the loaded dump.
  */
  bool_bf pack_objects : 1;
  /* Sometimes we dump objects that we've already scanned for outbound
     references to other objects.  These objects should not cause new
     objects to enter the object dumping queue.  This flag causes Emacs
     to assert that no new objects are enqueued while dumping.  */
  bool_bf assert_already_seen : 1;
  /* Punt on unstable hash tables: defer them to ctx->deferred_hash_tables.  */
  bool_bf defer_hash_tables : 1;
  /* Punt on symbols: defer them to ctx->deferred_symbols.  */
  bool_bf defer_symbols : 1;
  /* Punt on cold objects: defer them to ctx->cold_queue.  */
  bool_bf defer_cold_objects : 1;
  /* Punt on copied objects: defer them to ctx->copied_queue.  */
  bool_bf defer_copied_objects : 1;
};

/* Information we use while we dump.  Note that we're not the garbage
   collector and can operate under looser constraints: specifically,
   we allocate memory during the dumping process.  */
struct dump_context
{
  /* Header we'll write to the dump file when done.  */
  struct dump_header header;
  /* Data that will be written to the dump file.  */
  void *buf;
  dump_off buf_size;
  dump_off max_offset;

  Lisp_Object old_purify_flag;
  Lisp_Object old_post_gc_hook;
  Lisp_Object old_process_environment;

#ifdef REL_ALLOC
  bool blocked_ralloc;
#endif

  /* File descriptor for dumpfile; < 0 if closed.  */
  int fd;
  /* Name of dump file --- used for error reporting.  */
  Lisp_Object dump_filename;
  /* Current offset in dump file.  */
  dump_off offset;

  /* Starting offset of current object.  */
  dump_off obj_offset;

  /* Flags currently in effect for dumping.  */
  struct dump_flags flags;

  dump_off end_heap;

  /* Hash mapping objects we've already dumped to their offsets.  */
  Lisp_Object objects_dumped;

  /* Hash mapping objects to where we got them.  Used for debugging.  */
  Lisp_Object referrers;
  Lisp_Object current_referrer;
  bool have_current_referrer;

  /* Queue of objects to dump.  */
  struct dump_queue dump_queue;

  /* Deferred object lists.  */
  Lisp_Object deferred_hash_tables;
  Lisp_Object deferred_symbols;

  /* Fixups in the dump file.  */
  Lisp_Object fixups;

  /* Hash table of staticpro values: avoids double relocations.  */
  Lisp_Object staticpro_table;

  /* Hash table mapping symbols to their pre-copy-queue fwd or blv
     structures (which we dump immediately before the start of the
     discardable section). */
  Lisp_Object symbol_aux;
  /* Queue of copied objects for special treatment.  */
  Lisp_Object copied_queue;
  /* Queue of cold objects to dump.  */
  Lisp_Object cold_queue;

  /* Relocations in the dump.  */
  Lisp_Object dump_relocs[RELOC_NUM_PHASES];

  /* Object starts.  */
  Lisp_Object object_starts;

  /* Relocations in Emacs.  */
  Lisp_Object emacs_relocs;

  /* Hash table mapping bignums to their _data_ blobs, which we store
     in the cold section.  The actual Lisp_Bignum objects are normal
     heap objects.  */
  Lisp_Object bignum_data;

  /* List of hash tables that have been dumped.  */
  Lisp_Object hash_tables;
#ifdef HAVE_MPS
  /* List of weak hash tables that have been dumped.  */
  Lisp_Object weak_hash_tables;
#endif

  dump_off number_hot_relocations;
  dump_off number_discardable_relocations;

# ifdef HAVE_MPS
  Lisp_Object igc_object_starts;
  dump_off igc_base_offset;
  void *igc_obj_dumped;
  enum igc_obj_type igc_type;
# endif
};

/* These special values for use as offsets in dump_remember_object and
   dump_recall_object indicate that the corresponding object isn't in
   the dump yet (and so it has no valid offset), but that it's on one
   of our to-be-dumped-later object queues (or that we haven't seen it
   at all).  All values must be non-positive, since positive values
   are physical dump offsets.  */
enum dump_object_special_offset
  {
   DUMP_OBJECT_IS_RUNTIME_MAGIC = -6,
   DUMP_OBJECT_ON_COPIED_QUEUE = -5,
   DUMP_OBJECT_ON_HASH_TABLE_QUEUE = -4,
   DUMP_OBJECT_ON_SYMBOL_QUEUE = -3,
   DUMP_OBJECT_ON_COLD_QUEUE = -2,
   DUMP_OBJECT_ON_NORMAL_QUEUE = -1,
   DUMP_OBJECT_NOT_SEEN = 0,
  };

/* Weights for score scores for object non-locality.  */

struct link_weight
{
  /* Wrapped in a struct to break unwanted implicit conversion.  */
  int value;
};

static struct link_weight const
  WEIGHT_NONE = { .value = 0 },
  WEIGHT_NORMAL = { .value = 1000 },
  WEIGHT_STRONG = { .value = 1200 };


/* Dump file creation */

static void dump_grow_buffer (struct dump_context *ctx)
{
  ctx->buf = xrealloc (ctx->buf, ctx->buf_size = (ctx->buf_size ?
						  (ctx->buf_size * 2)
						  : 8 * 1024 * 1024));
}

static dump_off dump_object (struct dump_context *ctx, Lisp_Object object);
static dump_off dump_object_for_offset (struct dump_context *ctx,
					Lisp_Object object);

/* Like the Lisp function `push'.  Return NEWELT.  */
static Lisp_Object
dump_push (Lisp_Object *where, Lisp_Object newelt)
{
  *where = Fcons (newelt, *where);
  return newelt;
}

/* Like the Lisp function `pop'.  */
static Lisp_Object
dump_pop (Lisp_Object *where)
{
  Lisp_Object ret = XCAR (*where);
  *where = XCDR (*where);
  return ret;
}

static bool
dump_tracking_referrers_p (struct dump_context *ctx)
{
  return !NILP (ctx->referrers);
}

static void
dump_set_have_current_referrer (struct dump_context *ctx, bool have)
{
#ifdef ENABLE_CHECKING
  ctx->have_current_referrer = have;
#endif
}

/* Return true if objects should be enqueued in CTX to refer to an
   object that the caller should store into CTX->current_referrer.

   Until dump_clear_referrer is called, any objects enqueued are being
   enqueued because the object refers to them.  It is not valid to
   enqueue objects without a referrer set.  We check this constraint
   at runtime.

   It is invalid to call dump_set_referrer twice without an
   intervening call to dump_clear_referrer.  */
static bool
dump_set_referrer (struct dump_context *ctx)
{
  eassert (!ctx->have_current_referrer);
  dump_set_have_current_referrer (ctx, true);
  return dump_tracking_referrers_p (ctx);
}

/* Unset the referrer that dump_set_referrer prepared for.  */
static void
dump_clear_referrer (struct dump_context *ctx)
{
  eassert (ctx->have_current_referrer);
  dump_set_have_current_referrer (ctx, false);
  if (dump_tracking_referrers_p (ctx))
    ctx->current_referrer = Qnil;
}

static Lisp_Object
dump_ptr_referrer (const char *label, void const *address)
{
  char buf[128];
  buf[0] = '\0';
  sprintf (buf, "%s @ %p", label, address);
  return build_string (buf);
}

static void
print_paths_to_root (struct dump_context *ctx, Lisp_Object object);

static void dump_remember_cold_op (struct dump_context *ctx,
                                   enum cold_op op,
                                   Lisp_Object arg);

static AVOID
error_unsupported_dump_object (struct dump_context *ctx,
                               Lisp_Object object,
			       const char *msg)
{
  if (dump_tracking_referrers_p (ctx))
    print_paths_to_root (ctx, object);
  error ("unsupported object type in dump: %s", msg);
}

static uintptr_t
emacs_basis (void)
{
  return (uintptr_t) &Vpurify_flag;
}

static void *
emacs_ptr_at (const ptrdiff_t offset)
{
  /* TODO: assert somehow that the result is actually in the Emacs
     image.  */
  return (void *) (emacs_basis () + offset);
}

static dump_off
emacs_offset (const void *emacs_ptr)
{
  /* TODO: assert that EMACS_PTR is actually in the Emacs image.  */
  eassert (emacs_ptr != NULL);
  intptr_t emacs_ptr_value = (intptr_t) emacs_ptr;
  ptrdiff_t emacs_ptr_relative = emacs_ptr_value - (intptr_t) emacs_basis ();
  return ptrdiff_t_to_dump_off (emacs_ptr_relative);
}

/* Return whether OBJECT is a symbol the storage of which is built
   into Emacs (and so is invariant across ASLR).  */
static bool
dump_builtin_symbol_p (Lisp_Object object)
{
  return SYMBOLP (object) && c_symbol_p (XSYMBOL (object));
}

/* Return whether OBJECT has the same bit pattern in all Emacs
   invocations --- i.e., is invariant across a dump.  Note that some
   self-representing objects still need to be dumped!
*/
static bool
dump_object_self_representing_p (Lisp_Object object)
{
  return FIXNUMP (object) || dump_builtin_symbol_p (object);
}

static intmax_t
intmax_t_from_lisp (Lisp_Object value)
{
  intmax_t n;
  bool ok = integer_to_intmax (value, &n);
  eassert (ok);
  return n;
}

static Lisp_Object
intmax_t_to_lisp (intmax_t value)
{
  return INT_TO_INTEGER (value);
}

static dump_off
dump_off_from_lisp (Lisp_Object value)
{
  intmax_t n = intmax_t_from_lisp (value);
  eassert (DUMP_OFF_MIN <= n && n <= DUMP_OFF_MAX);
  return n;
}

static Lisp_Object
dump_off_to_lisp (dump_off value)
{
  return INT_TO_INTEGER (value);
}

static void
dump_write (struct dump_context *ctx, const void *buf, dump_off nbyte)
{
  eassert (nbyte == 0 || buf != NULL);
  eassert (ctx->obj_offset == 0);
  eassert (ctx->flags.dump_object_contents);
  while (ctx->offset + nbyte > ctx->buf_size)
    dump_grow_buffer (ctx);
  memcpy ((char *)ctx->buf + ctx->offset, buf, nbyte);
  ctx->offset += nbyte;
}

static Lisp_Object
make_eq_hash_table (void)
{
  return CALLN (Fmake_hash_table, QCtest, Qeq);
}

static void
dump_tailq_init (struct dump_tailq *tailq)
{
  tailq->head = tailq->tail = Qnil;
  tailq->length = 0;
}

static intptr_t
dump_tailq_length (const struct dump_tailq *tailq)
{
  return tailq->length;
}

static void
dump_tailq_prepend (struct dump_tailq *tailq, Lisp_Object value)
{
  Lisp_Object link = Fcons (value, tailq->head);
  tailq->head = link;
  if (NILP (tailq->tail))
    tailq->tail = link;
  tailq->length += 1;
}

static bool
dump_tailq_empty_p (struct dump_tailq *tailq)
{
  return NILP (tailq->head);
}

static Lisp_Object
dump_tailq_peek (struct dump_tailq *tailq)
{
  eassert (!dump_tailq_empty_p (tailq));
  return XCAR (tailq->head);
}

static Lisp_Object
dump_tailq_pop (struct dump_tailq *tailq)
{
  eassert (!dump_tailq_empty_p (tailq));
  eassert (tailq->length > 0);
  tailq->length -= 1;
  Lisp_Object value = XCAR (tailq->head);
  tailq->head = XCDR (tailq->head);
  if (NILP (tailq->head))
    tailq->tail = Qnil;
  return value;
}

static void
dump_seek (struct dump_context *ctx, dump_off offset)
{
  if (ctx->max_offset < ctx->offset)
    ctx->max_offset = ctx->offset;
  eassert (ctx->obj_offset == 0);
  ctx->offset = offset;
}

static void
dump_write_zero (struct dump_context *ctx, dump_off nbytes)
{
  while (nbytes > 0)
    {
      uintmax_t zero = 0;
      dump_off to_write = sizeof (zero);
      if (to_write > nbytes)
        to_write = nbytes;
      dump_write (ctx, &zero, to_write);
      nbytes -= to_write;
    }
}

static void
dump_align_output (struct dump_context *ctx, int alignment)
{
  if (ctx->offset % alignment != 0)
    dump_write_zero (ctx, alignment - (ctx->offset % alignment));
}

# ifdef HAVE_MPS
static void
dump_igc_check_object_starts (struct dump_context *ctx)
{
  Lisp_Object relocs = CALLN (Fsort, Freverse (ctx->igc_object_starts),
			      Qdump_emacs_portable__sort_predicate);
  void *dump_base = (uint8_t *) ctx->buf;
  size_t dump_header_size = ROUNDUP (sizeof ctx->header, sizeof (uintptr_t));
  void *hot_start = (uint8_t *) dump_base + dump_header_size;
  void *hot_end = (uint8_t *) dump_base + ctx->header.discardable_start;
  void *cold_start = (uint8_t *) dump_base + ctx->header.cold_start;
  void *heap_end = (uint8_t *) dump_base + ctx->header.heap_end;
  igc_dump_check_object_starts (relocs, dump_base,
				hot_start, hot_end, cold_start, heap_end);
}

static void
dump_igc_start_obj (struct dump_context *ctx, enum igc_obj_type type,
		    const void *in)
{
  eassert (ctx->igc_type == IGC_OBJ_INVALID);
  eassert (ctx->igc_obj_dumped == NULL);
  eassert (ctx->offset % DUMP_ALIGNMENT == 0);
  ctx->igc_obj_dumped = (void *) in;
  ctx->igc_type = type;
  ctx->igc_base_offset = ctx->offset;
  if (ctx->flags.dump_object_contents &&
      (type == IGC_OBJ_DUMPED_BYTES ||
       type == IGC_OBJ_DUMPED_CODE_SPACE_MASKS ||
       type == IGC_OBJ_DUMPED_BIGNUM_DATA))
    {
      /* This saving of obj_offset is because of an assertion in
	 dump_write.  */
      dump_off obj_offset = ctx->obj_offset;
      ctx->obj_offset = 0;
      dump_write_zero (ctx, igc_header_size ());
      ctx->obj_offset = obj_offset;
    }
}

static void
dump_igc_finish_obj (struct dump_context *ctx)
{
  if (ctx->flags.dump_object_contents)
    {
      char *base = (char *) ctx->buf + ctx->igc_base_offset;
      char *end = (char *) ctx->buf + ctx->offset;
      eassert (end > base);
      char *should_end = igc_dump_finish_obj (ctx->igc_obj_dumped, ctx->igc_type, base, end);
      eassert (should_end >= end);
      dump_write_zero (ctx, should_end - end);
      if (ctx->flags.record_object_starts)
	dump_push (&ctx->igc_object_starts,
		   list2 (dump_off_to_lisp (ctx->igc_base_offset),
			  dump_off_to_lisp (ctx->offset)));
    }

  ctx->igc_obj_dumped = NULL;
  ctx->igc_type = IGC_OBJ_INVALID;
  ctx->igc_base_offset = -1;
}
# endif // HAVE_MPS

static dump_off
dump_object_start_1 (struct dump_context *ctx,
		     void *out,
		     dump_off outsz)
{
  /* We dump only one object at a time, so obj_offset should be
     invalid on entry to this function.  */
  eassert (ctx->obj_offset == 0);
  int alignment = ctx->flags.pack_objects ? 1 : DUMP_ALIGNMENT;
  if (ctx->flags.dump_object_contents)
    dump_align_output (ctx, alignment);
  ctx->obj_offset = ctx->offset;
  memset (out, 0, outsz);
  return ctx->offset;
}

static dump_off
dump_object_start (struct dump_context *ctx, const void *in, enum igc_obj_type type,
		   void *out, dump_off outsz)
{
  dump_off offset = dump_object_start_1 (ctx, out, outsz);
# ifdef HAVE_MPS
  dump_igc_start_obj (ctx, type, in);
  ctx->obj_offset = ctx->offset;
  offset = ctx->offset;
# endif
  return offset;
}

static dump_off
dump_object_finish_1 (struct dump_context *ctx,
                    const void *out,
                    dump_off sz)
{
  dump_off offset = ctx->obj_offset;
  eassert (offset > 0);
  eassert (offset == ctx->offset); /* No intervening writes.  */
  ctx->obj_offset = 0;
  if (ctx->flags.dump_object_contents)
    dump_write (ctx, out, sz);
  return offset;
}

static dump_off
dump_object_finish (struct dump_context *ctx,
                    const void *out,
                    dump_off sz)
{
  dump_off offset = dump_object_finish_1 (ctx, out, sz);
# ifdef HAVE_MPS
  dump_igc_finish_obj (ctx);
# endif
  return offset;
}

/* Return offset at which OBJECT has been dumped, or one of the dump_object_special_offset
   negative values, or DUMP_OBJECT_NOT_SEEN.  */
static dump_off
dump_recall_object (struct dump_context *ctx, Lisp_Object object)
{
  Lisp_Object dumped = ctx->objects_dumped;
  return dump_off_from_lisp (Fgethash (object, dumped,
                                       make_fixnum (DUMP_OBJECT_NOT_SEEN)));
}

static void
dump_remember_object (struct dump_context *ctx,
                      Lisp_Object object,
                      dump_off offset)
{
  Fputhash (object,
            dump_off_to_lisp (offset),
            ctx->objects_dumped);
}

static void
dump_note_reachable (struct dump_context *ctx, Lisp_Object object)
{
  eassert (ctx->have_current_referrer);
  if (!dump_tracking_referrers_p (ctx))
    return;
  Lisp_Object referrer = ctx->current_referrer;
  Lisp_Object obj_referrers = Fgethash (object, ctx->referrers, Qnil);
  if (NILP (Fmemq (referrer, obj_referrers)))
    Fputhash (object, Fcons (referrer, obj_referrers), ctx->referrers);
}

/* If this object lives in the Emacs image and not on the heap, return
   a pointer to the object data.  Otherwise, return NULL.  */
static void *
dump_object_emacs_ptr (Lisp_Object lv)
{
  if (SUBRP (lv) && !NATIVE_COMP_FUNCTIONP (lv))
    return XSUBR (lv);
  if (dump_builtin_symbol_p (lv))
    return XSYMBOL (lv);
  if (XTYPE (lv) == Lisp_Vectorlike
      && PSEUDOVECTOR_TYPEP (&XVECTOR (lv)->header, PVEC_THREAD)
      && main_thread_p (XTHREAD (lv)))
    return XTHREAD (lv);
  return NULL;
}

static void
dump_queue_init (struct dump_queue *dump_queue)
{
  dump_tailq_init (&dump_queue->zero_weight_objects);
  dump_tailq_init (&dump_queue->one_weight_normal_objects);
  dump_tailq_init (&dump_queue->one_weight_strong_objects);
  dump_tailq_init (&dump_queue->fancy_weight_objects);
  dump_queue->link_weights = make_eq_hash_table ();
  dump_queue->sequence_numbers = make_eq_hash_table ();
  dump_queue->next_sequence_number = 1;
}

static bool
dump_queue_empty_p (struct dump_queue *dump_queue)
{
  ptrdiff_t count = XHASH_TABLE (dump_queue->sequence_numbers)->count;
  bool is_empty = count == 0;
  eassert (count == XFIXNAT (Fhash_table_count (dump_queue->link_weights)));
  if (!is_empty)
    {
      eassert (!dump_tailq_empty_p (&dump_queue->zero_weight_objects)
	       || !dump_tailq_empty_p (&dump_queue->one_weight_normal_objects)
	       || !dump_tailq_empty_p (&dump_queue->one_weight_strong_objects)
	       || !dump_tailq_empty_p (&dump_queue->fancy_weight_objects));
    }
  else
    {
      /* If we're empty, we can still have a few stragglers on one of
         the above queues.  */
    }

  return is_empty;
}

static void
dump_queue_push_weight (Lisp_Object *weight_list,
                        dump_off basis,
                        struct link_weight weight)
{
  if (EQ (*weight_list, Qt))
    *weight_list = Qnil;
  dump_push (weight_list, Fcons (dump_off_to_lisp (basis),
                                 dump_off_to_lisp (weight.value)));
}

static void
dump_queue_enqueue (struct dump_queue *dump_queue,
                    Lisp_Object object,
                    dump_off basis,
                    struct link_weight weight)
{
  Lisp_Object weights = Fgethash (object, dump_queue->link_weights, Qnil);
  Lisp_Object orig_weights = weights;
  /* N.B. want to find the last item of a given weight in each queue
     due to prepend use.  */
  bool use_single_queues = true;
  if (NILP (weights))
    {
      /* Object is new.  */
      EMACS_UINT uobj = XLI (object);
      dump_trace ("new object %0*"pI"x weight=%d\n", EMACS_INT_XDIGITS, uobj,
		  weight.value);

      if (weight.value == WEIGHT_NONE.value)
        {
          eassert (weight.value == 0);
          dump_tailq_prepend (&dump_queue->zero_weight_objects, object);
          weights = Qt;
        }
      else if (!use_single_queues)
        {
          dump_tailq_prepend (&dump_queue->fancy_weight_objects, object);
          dump_queue_push_weight (&weights, basis, weight);
        }
      else if (weight.value == WEIGHT_NORMAL.value)
        {
          dump_tailq_prepend (&dump_queue->one_weight_normal_objects, object);
          dump_queue_push_weight (&weights, basis, weight);
        }
      else if (weight.value == WEIGHT_STRONG.value)
        {
          dump_tailq_prepend (&dump_queue->one_weight_strong_objects, object);
          dump_queue_push_weight (&weights, basis, weight);
        }
      else
        {
          emacs_abort ();
        }

      Fputhash (object,
                dump_off_to_lisp(dump_queue->next_sequence_number++),
                dump_queue->sequence_numbers);
    }
  else
    {
      /* Object was already on the queue.  It's okay for an object to
         be on multiple queues so long as we maintain order
         invariants: attempting to dump an object multiple times is
         harmless, and most of the time, an object is only referenced
         once before being dumped, making this code path uncommon.  */
      if (weight.value != WEIGHT_NONE.value)
        {
          if (EQ (weights, Qt))
            {
              /* Object previously had a zero weight.  Once we
                 incorporate the link weight attached to this call,
                 the object will have a single weight.  Put the object
                 on the appropriate single-weight queue.  */
              weights = Qnil;
	      struct dump_tailq *tailq;
              if (!use_single_queues)
		tailq = &dump_queue->fancy_weight_objects;
              else if (weight.value == WEIGHT_NORMAL.value)
		tailq = &dump_queue->one_weight_normal_objects;
              else if (weight.value == WEIGHT_STRONG.value)
		tailq = &dump_queue->one_weight_strong_objects;
              else
                emacs_abort ();
	      dump_tailq_prepend (tailq, object);
            }
          else if (use_single_queues && NILP (XCDR (weights)))
            dump_tailq_prepend (&dump_queue->fancy_weight_objects, object);
          dump_queue_push_weight (&weights, basis, weight);
        }
    }

  if (!BASE_EQ (weights, orig_weights))
    Fputhash (object, weights, dump_queue->link_weights);
}

static float
dump_calc_link_score (dump_off basis,
                      dump_off link_basis,
                      dump_off link_weight)
{
  float distance = (float)(basis - link_basis);
  eassert (distance >= 0);
  float link_score = powf (distance, -0.2f);
  return powf (link_score, (float) link_weight / 1000.0f);
}

/* Compute the score for a queued object.

   OBJECT is the object to query, which must currently be queued for
   dumping.  BASIS is the offset at which we would be
   dumping the object; score is computed relative to BASIS and the
   various BASIS values supplied to dump_add_link_weight --- the
   further an object is from its referrers, the greater the
   score.  */
static float
dump_queue_compute_score (struct dump_queue *dump_queue,
                          Lisp_Object object,
                          dump_off basis)
{
  float score = 0;
  Lisp_Object object_link_weights =
    Fgethash (object, dump_queue->link_weights, Qnil);
  if (EQ (object_link_weights, Qt))
    object_link_weights = Qnil;
  while (!NILP (object_link_weights))
    {
      Lisp_Object basis_weight_pair = dump_pop (&object_link_weights);
      dump_off link_basis = dump_off_from_lisp (XCAR (basis_weight_pair));
      dump_off link_weight = dump_off_from_lisp (XCDR (basis_weight_pair));
      score += dump_calc_link_score (basis, link_basis, link_weight);
    }
  return score;
}

/* Scan the fancy part of the dump queue.

   BASIS is the position at which to evaluate the score function,
   usually ctx->offset.

   If we have at least one entry in the queue, return the pointer (in
   the singly-linked list) to the cons containing the object via
   *OUT_HIGHEST_SCORE_CONS_PTR and return its score.

   If the queue is empty, set *OUT_HIGHEST_SCORE_CONS_PTR to NULL
   and return negative infinity.  */
static float
dump_queue_scan_fancy (struct dump_queue *dump_queue,
                       dump_off basis,
                       Lisp_Object **out_highest_score_cons_ptr)
{
  Lisp_Object *cons_ptr = &dump_queue->fancy_weight_objects.head;
  Lisp_Object *highest_score_cons_ptr = NULL;
  float highest_score = -INFINITY;
  bool first = true;

  while (!NILP (*cons_ptr))
    {
      Lisp_Object queued_object = XCAR (*cons_ptr);
      float score = dump_queue_compute_score (dump_queue, queued_object, basis);
      if (first || score >= highest_score)
        {
          highest_score_cons_ptr = cons_ptr;
          highest_score = score;
          if (first)
            first = false;
        }
      cons_ptr = &XCONS (*cons_ptr)->u.s.u.cdr;
    }

  *out_highest_score_cons_ptr = highest_score_cons_ptr;
  return highest_score;
}

/* Return the sequence number of OBJECT.

   Return -1 if object doesn't have a sequence number.  This situation
   can occur when we've double-queued an object.  If this happens, we
   discard the errant object and try again.  */
static dump_off
dump_queue_sequence (struct dump_queue *dump_queue,
                     Lisp_Object object)
{
  Lisp_Object n = Fgethash (object, dump_queue->sequence_numbers, Qnil);
  return NILP (n) ? -1 : dump_off_from_lisp (n);
}

/* Find score and sequence at head of a one-weight object queue.

   Transparently discard stale objects from head of queue.  BASIS
   is the baseness for score computation.

   We organize these queues so that score is strictly decreasing, so
   examining the head is sufficient.  */
static void
dump_queue_find_score_of_one_weight_queue (struct dump_queue *dump_queue,
					   dump_off basis,
					   struct dump_tailq *one_weight_queue,
					   float *out_score,
					   int *out_sequence)
{
  /* Transparently discard stale objects from the head of this queue.  */
  do
    {
      if (dump_tailq_empty_p (one_weight_queue))
        {
          *out_score = -INFINITY;
          *out_sequence = 0;
        }
      else
        {
          Lisp_Object head = dump_tailq_peek (one_weight_queue);
          *out_sequence = dump_queue_sequence (dump_queue, head);
          if (*out_sequence < 0)
            dump_tailq_pop (one_weight_queue);
          else
            *out_score =
              dump_queue_compute_score (dump_queue, head, basis);
        }
    }
  while (*out_sequence < 0);
}

/* Pop the next object to dump from the dump queue.

   BASIS is the dump offset at which to evaluate score.

   The object returned is the queued object with the greatest score;
   by side effect, the object is removed from the dump queue.
   The dump queue must not be empty.  */
static Lisp_Object
dump_queue_dequeue (struct dump_queue *dump_queue, dump_off basis)
{
  eassert (BASE_EQ (Fhash_table_count (dump_queue->sequence_numbers),
		    Fhash_table_count (dump_queue->link_weights)));

  eassert (XFIXNUM (Fhash_table_count (dump_queue->sequence_numbers))
	   <= (dump_tailq_length (&dump_queue->fancy_weight_objects)
	       + dump_tailq_length (&dump_queue->zero_weight_objects)
	       + dump_tailq_length (&dump_queue->one_weight_normal_objects)
	       + dump_tailq_length (&dump_queue->one_weight_strong_objects)));

  dump_trace
    (("dump_queue_dequeue basis=%"PRIdDUMP_OFF" fancy=%"PRIdPTR
      " zero=%"PRIdPTR" normal=%"PRIdPTR" strong=%"PRIdPTR" hash=%td\n"),
     basis,
     dump_tailq_length (&dump_queue->fancy_weight_objects),
     dump_tailq_length (&dump_queue->zero_weight_objects),
     dump_tailq_length (&dump_queue->one_weight_normal_objects),
     dump_tailq_length (&dump_queue->one_weight_strong_objects),
     (ptrdiff_t) XHASH_TABLE (dump_queue->link_weights)->count);

  static const int nr_candidates = 3;
  struct candidate
  {
    float score;
    dump_off sequence;
  } candidates[nr_candidates];

  Lisp_Object *fancy_cons = NULL;
  candidates[0].sequence = 0;
  do
    {
      if (candidates[0].sequence < 0)
        *fancy_cons = XCDR (*fancy_cons);  /* Discard stale object.  */
      candidates[0].score = dump_queue_scan_fancy (dump_queue, basis,
						   &fancy_cons);
      candidates[0].sequence =
        candidates[0].score > -INFINITY
        ? dump_queue_sequence (dump_queue, XCAR (*fancy_cons))
        : 0;
    }
  while (candidates[0].sequence < 0);

  dump_queue_find_score_of_one_weight_queue
    (dump_queue, basis,
     &dump_queue->one_weight_normal_objects,
     &candidates[1].score,
     &candidates[1].sequence);

  dump_queue_find_score_of_one_weight_queue
    (dump_queue, basis,
     &dump_queue->one_weight_strong_objects,
     &candidates[2].score,
     &candidates[2].sequence);

  int best = -1;
  for (int i = 0; i < nr_candidates; ++i)
    {
      eassert (candidates[i].sequence >= 0);
      if (candidates[i].score > -INFINITY
	  && (best < 0
	      || candidates[i].score > candidates[best].score
	      || (candidates[i].score == candidates[best].score
		  && candidates[i].sequence < candidates[best].sequence)))
        best = i;
    }

  Lisp_Object result;
  const char *src;
  if (best < 0)
    {
      src = "zero";
      result = dump_tailq_pop (&dump_queue->zero_weight_objects);
    }
  else if (best == 0)
    {
      src = "fancy";
      result = dump_tailq_pop (&dump_queue->fancy_weight_objects);
    }
  else if (best == 1)
    {
      src = "normal";
      result = dump_tailq_pop (&dump_queue->one_weight_normal_objects);
    }
  else if (best == 2)
    {
      src = "strong";
      result = dump_tailq_pop (&dump_queue->one_weight_strong_objects);
    }
  else
    emacs_abort ();

  EMACS_UINT uresult = XLI (result);
  dump_trace ("  result score=%f src=%s object=%0*"pI"x\n",
              best < 0 ? -1.0 : (double) candidates[best].score,
	      src, EMACS_INT_XDIGITS, uresult);

  {
    Lisp_Object weights = Fgethash (result, dump_queue->link_weights, Qnil);
    while (!NILP (weights) && CONSP (weights))
      {
        Lisp_Object basis_weight_pair = dump_pop (&weights);
        dump_off link_basis =
          dump_off_from_lisp (XCAR (basis_weight_pair));
        dump_off link_weight =
          dump_off_from_lisp (XCDR (basis_weight_pair));
	dump_trace
	  ("    link_basis=%d distance=%d weight=%d contrib=%f\n",
	   link_basis,
	   basis - link_basis,
	   link_weight,
	   (double) dump_calc_link_score (basis, link_basis, link_weight));
      }
  }

  Fremhash (result, dump_queue->link_weights);
  Fremhash (result, dump_queue->sequence_numbers);
  return result;
}

/* Return whether we need to write OBJECT to the dump file.  */
static bool
dump_object_needs_dumping_p (Lisp_Object object)
{
  return !(FIXNUMP (object));
}

static void
dump_enqueue_object (struct dump_context *ctx,
                     Lisp_Object object,
                     struct link_weight weight)
{
  if (dump_object_needs_dumping_p (object))
    {
      dump_off state = dump_recall_object (ctx, object);
      bool already_dumped_object = state > DUMP_OBJECT_NOT_SEEN;
      if (ctx->flags.assert_already_seen)
        eassert (already_dumped_object);
      if (!already_dumped_object)
        {
          if (state == DUMP_OBJECT_NOT_SEEN)
            {
              state = DUMP_OBJECT_ON_NORMAL_QUEUE;
              dump_remember_object (ctx, object, state);
            }
          /* Note that we call dump_queue_enqueue even if the object
             is already on the normal queue: multiple enqueue calls
             can increase the object's weight.  */
	  if (state == DUMP_OBJECT_ON_NORMAL_QUEUE)
	    dump_queue_enqueue (&ctx->dump_queue, object, ctx->offset,
				weight);
        }
    }
  /* Always remember the path to this object.  */
  dump_note_reachable (ctx, object);
}

static void
print_paths_to_root_1 (struct dump_context *ctx,
                       Lisp_Object object,
                       int level)
{
  Lisp_Object referrers = Fgethash (object, ctx->referrers, Qnil);
  while (!NILP (referrers))
    {
      Lisp_Object referrer = XCAR (referrers);
      referrers = XCDR (referrers);
      Lisp_Object repr = Fprin1_to_string (referrer, Qnil, Qnil);
      for (int i = 0; i < level; ++i)
	putc (' ', stderr);
      fwrite (SDATA (repr), 1, SBYTES (repr), stderr);
      putc ('\n', stderr);
      print_paths_to_root_1 (ctx, referrer, level + 1);
    }
}

static void
print_paths_to_root (struct dump_context *ctx, Lisp_Object object)
{
  print_paths_to_root_1 (ctx, object, 0);
}

static void
dump_remember_cold_op (struct dump_context *ctx,
                       enum cold_op op,
                       Lisp_Object arg)
{
  if (ctx->flags.dump_object_contents)
    dump_push (&ctx->cold_queue, Fcons (make_fixnum (op), arg));
}

/* Add a dump relocation that points into Emacs.

   Add a relocation that updates the pointer stored at DUMP_OFFSET to
   point into the Emacs binary upon dump load.  The pointer-sized
   value at DUMP_OFFSET in the dump file should contain a number
   relative to emacs_basis().  */
static void
dump_reloc_dump_to_emacs_ptr_raw (struct dump_context *ctx,
                                  dump_off dump_offset)
{
  if (ctx->flags.dump_object_contents)
    dump_push (&ctx->dump_relocs[EARLY_RELOCS],
               list2 (make_fixnum (RELOC_DUMP_TO_EMACS_PTR_RAW),
                      dump_off_to_lisp (dump_offset)));
}

/* Add a dump relocation that points a Lisp_Object back at the dump.

   Add a relocation that updates the Lisp_Object at DUMP_OFFSET in the
   dump to point to another object in the dump.  The Lisp_Object-sized
   value at DUMP_OFFSET in the dump file should contain the offset of
   the target object relative to the start of the dump.  */
static void
dump_reloc_dump_to_dump_lv (struct dump_context *ctx,
                            dump_off dump_offset,
                            enum Lisp_Type type)
{
  if (!ctx->flags.dump_object_contents)
    return;

  int reloc_type;
  switch (type)
    {
    case Lisp_Symbol:
    case Lisp_String:
    case Lisp_Vectorlike:
    case Lisp_Cons:
    case Lisp_Float:
      reloc_type = RELOC_DUMP_TO_DUMP_LV + type;
      break;
    default:
      emacs_abort ();
    }

  dump_push (&ctx->dump_relocs[EARLY_RELOCS],
             list2 (make_fixnum (reloc_type),
                    dump_off_to_lisp (dump_offset)));
}

/* Add a dump relocation that points a raw pointer back at the dump.

   Add a relocation that updates the raw pointer at DUMP_OFFSET in the
   dump to point to another object in the dump.  The pointer-sized
   value at DUMP_OFFSET in the dump file should contain the offset of
   the target object relative to the start of the dump.  */
static void
dump_reloc_dump_to_dump_ptr_raw (struct dump_context *ctx,
                                 dump_off dump_offset)
{
  if (ctx->flags.dump_object_contents)
    dump_push (&ctx->dump_relocs[EARLY_RELOCS],
               list2 (make_fixnum (RELOC_DUMP_TO_DUMP_PTR_RAW),
                      dump_off_to_lisp (dump_offset)));
}

/* Add a dump relocation that points to a Lisp object in Emacs.

   Add a relocation that updates the Lisp_Object at DUMP_OFFSET in the
   dump to point to a lisp object in Emacs.  The Lisp_Object-sized
   value at DUMP_OFFSET in the dump file should contain the offset of
   the target object relative to emacs_basis().  TYPE is the type of
   Lisp value.  */
static void
dump_reloc_dump_to_emacs_lv (struct dump_context *ctx,
                             dump_off dump_offset,
                             enum Lisp_Type type)
{
  if (!ctx->flags.dump_object_contents)
    return;

  int reloc_type;
  switch (type)
    {
    case Lisp_String:
    case Lisp_Vectorlike:
    case Lisp_Cons:
    case Lisp_Float:
      reloc_type = RELOC_DUMP_TO_EMACS_LV + type;
      break;
    default:
      emacs_abort ();
    }

  dump_push (&ctx->dump_relocs[EARLY_RELOCS],
             list2 (make_fixnum (reloc_type),
                    dump_off_to_lisp (dump_offset)));
}

/* Add an Emacs relocation that copies arbitrary bytes from the dump.

   When the dump is loaded, Emacs copies SIZE bytes from OFFSET in
   dump to LOCATION in the Emacs data section.  This copying happens
   after other relocations, so it's all right to, say, copy a
   Lisp_Object (since by the time we copy the Lisp_Object, it'll have
   been adjusted to account for the location of the running Emacs and
   dump file).  */
static void
dump_emacs_reloc_copy_from_dump (struct dump_context *ctx, dump_off dump_offset,
				 void *emacs_ptr, dump_off size)
{
  eassert (size >= 0);
  eassert (size < (1 << EMACS_RELOC_LENGTH_BITS));

  if (!ctx->flags.dump_object_contents)
    return;

  if (size == 0)
    return;

  eassert (dump_offset >= 0);
  dump_push (&ctx->emacs_relocs,
             list4 (make_fixnum (RELOC_EMACS_COPY_FROM_DUMP),
                    dump_off_to_lisp (emacs_offset (emacs_ptr)),
                    dump_off_to_lisp (dump_offset),
                    dump_off_to_lisp (size)));
}

/* Add an Emacs relocation that sets values to arbitrary bytes.

   When the dump is loaded, Emacs copies SIZE bytes from the
   relocation itself to the adjusted location inside Emacs EMACS_PTR.
   SIZE is the number of bytes to copy.  See struct emacs_reloc for
   the maximum size that this mechanism can support.  The value comes
   from VALUE_PTR.
 */
static void
dump_emacs_reloc_immediate (struct dump_context *ctx,
                            const void *emacs_ptr,
                            const void *value_ptr,
                            dump_off size)
{
  if (!ctx->flags.dump_object_contents)
    return;

  intmax_t value = 0;
  eassert (size <= sizeof (value));
  memcpy (&value, value_ptr, size);
  dump_push (&ctx->emacs_relocs,
             list4 (make_fixnum (RELOC_EMACS_IMMEDIATE),
                    dump_off_to_lisp (emacs_offset (emacs_ptr)),
                    intmax_t_to_lisp (value),
                    dump_off_to_lisp (size)));
}

#define DEFINE_EMACS_IMMEDIATE_FN(fnname, type)                         \
  static void                                                           \
  fnname (struct dump_context *ctx,                                     \
          const type *emacs_ptr,                                        \
          type value)                                                   \
  {                                                                     \
    dump_emacs_reloc_immediate (                                        \
      ctx, emacs_ptr, &value, sizeof (value));                          \
  }

DEFINE_EMACS_IMMEDIATE_FN (dump_emacs_reloc_immediate_lv, Lisp_Object)
DEFINE_EMACS_IMMEDIATE_FN (dump_emacs_reloc_immediate_ptrdiff_t, ptrdiff_t)
DEFINE_EMACS_IMMEDIATE_FN (dump_emacs_reloc_immediate_intmax_t, intmax_t)
DEFINE_EMACS_IMMEDIATE_FN (dump_emacs_reloc_immediate_int, int)
DEFINE_EMACS_IMMEDIATE_FN (dump_emacs_reloc_immediate_bool, bool)

/* Add an emacs relocation that makes a raw pointer in Emacs point
   into the dump.  */
static void
dump_emacs_reloc_to_dump_ptr_raw (struct dump_context *ctx,
				  const void *emacs_ptr, dump_off dump_offset)
{
  if (!ctx->flags.dump_object_contents)
    return;

  dump_push (&ctx->emacs_relocs,
             list3 (make_fixnum (RELOC_EMACS_DUMP_PTR_RAW),
                    dump_off_to_lisp (emacs_offset (emacs_ptr)),
                    dump_off_to_lisp (dump_offset)));
}

/* Add an emacs relocation that points into the dump.

   When the dump is loaded, the Lisp_Object at EMACS_ROOT in Emacs to
   point to VALUE.  VALUE can be any Lisp value; this function
   automatically queues the value for dumping if necessary.  */
static void
dump_emacs_reloc_to_lv (struct dump_context *ctx,
			Lisp_Object const *emacs_ptr,
                        Lisp_Object value)
{
  if (dump_object_self_representing_p (value))
    dump_emacs_reloc_immediate_lv (ctx, emacs_ptr, value);
  else
    {
      if (ctx->flags.dump_object_contents)
        /* Conditionally use RELOC_EMACS_EMACS_LV or
           RELOC_EMACS_DUMP_LV depending on where the target object
           lives.  We could just have decode_emacs_reloc pick the
           right type, but we might as well maintain the invariant
           that the types on ctx->emacs_relocs correspond to the types
           of emacs_relocs we actually emit.  */
	dump_push (&ctx->emacs_relocs,
		   list3 (make_fixnum (dump_object_emacs_ptr (value)
				       ? RELOC_EMACS_EMACS_LV
				       : RELOC_EMACS_DUMP_LV),
			  dump_off_to_lisp (emacs_offset (emacs_ptr)),
			  value));
      dump_enqueue_object (ctx, value, WEIGHT_NONE);
    }
}

/* Add an emacs relocation that makes a raw pointer in Emacs point
   back into the Emacs image.  */
static void
dump_emacs_reloc_to_emacs_ptr_raw (struct dump_context *ctx, void *emacs_ptr,
				   void const *target_emacs_ptr)
{
  if (!ctx->flags.dump_object_contents)
    return;

  dump_push (&ctx->emacs_relocs,
             list3 (make_fixnum (RELOC_EMACS_EMACS_PTR_RAW),
                    dump_off_to_lisp (emacs_offset (emacs_ptr)),
                    dump_off_to_lisp (emacs_offset (target_emacs_ptr))));
}

/* Add an Emacs relocation that makes a raw pointer in Emacs point to
   a different part of Emacs.  */

enum dump_fixup_type
  {
    DUMP_FIXUP_LISP_OBJECT,
    DUMP_FIXUP_LISP_OBJECT_RAW,
    DUMP_FIXUP_PTR_DUMP_RAW,
    DUMP_FIXUP_BIGNUM_DATA,
  };

enum dump_lv_fixup_type
  {
    LV_FIXUP_LISP_OBJECT,
    LV_FIXUP_RAW_POINTER,
  };

/* Make something in the dump point to a lisp object.

   CTX is a dump context.  DUMP_OFFSET is the location in the dump to
   fix.  VALUE is the object to which the location in the dump
   should point.

   If FIXUP_SUBTYPE is LV_FIXUP_LISP_OBJECT, we expect a Lisp_Object
   at DUMP_OFFSET.  If it's LV_FIXUP_RAW_POINTER, we expect a pointer.
 */
static void
dump_remember_fixup_lv (struct dump_context *ctx,
                        dump_off dump_offset,
                        Lisp_Object value,
                        enum dump_lv_fixup_type fixup_subtype)
{
  if (!ctx->flags.dump_object_contents)
    return;

  dump_push (&ctx->fixups,
	     list3 (make_fixnum (fixup_subtype == LV_FIXUP_LISP_OBJECT
				 ? DUMP_FIXUP_LISP_OBJECT
				 : DUMP_FIXUP_LISP_OBJECT_RAW),
		    dump_off_to_lisp (dump_offset),
		    value));
}

/* Remember to fix up the dump file such that the pointer-sized value
   at DUMP_OFFSET points to NEW_DUMP_OFFSET in the dump file and to
   its absolute address at runtime.  */
static void
dump_remember_fixup_ptr_raw (struct dump_context *ctx,
                             dump_off dump_offset,
                             dump_off new_dump_offset)
{
  if (!ctx->flags.dump_object_contents)
    return;

  /* We should not be generating relocations into the
     to-be-copied-into-Emacs dump region.  */
  eassert (ctx->header.discardable_start == 0
	   || new_dump_offset < ctx->header.discardable_start
	   || (ctx->header.cold_start != 0
	       && new_dump_offset >= ctx->header.cold_start));

  dump_push (&ctx->fixups,
	     list3 (make_fixnum (DUMP_FIXUP_PTR_DUMP_RAW),
		    dump_off_to_lisp (dump_offset),
		    dump_off_to_lisp (new_dump_offset)));
}

static void
dump_root_visitor (Lisp_Object const *root_ptr, enum gc_root_type type,
		   void *data)
{
  struct dump_context *ctx = data;
  Lisp_Object value = *root_ptr;
  if (type == GC_ROOT_C_SYMBOL)
    {
      eassert (dump_builtin_symbol_p (value));
      /* Remember to dump the object itself later along with all the
         rest of the copied-to-Emacs objects.  */
      if (dump_set_referrer (ctx))
	ctx->current_referrer = build_string ("built-in symbol list");
      dump_enqueue_object (ctx, value, WEIGHT_NONE);
      dump_clear_referrer (ctx);
    }
  else
    {
      if (type == GC_ROOT_STATICPRO)
        Fputhash (dump_off_to_lisp (emacs_offset (root_ptr)),
                  Qt,
                  ctx->staticpro_table);
      if (root_ptr != &Vinternal_interpreter_environment)
        {
	  if (dump_set_referrer (ctx))
	    ctx->current_referrer
	      = dump_ptr_referrer ("emacs root", root_ptr);
          dump_emacs_reloc_to_lv (ctx, root_ptr, *root_ptr);
          dump_clear_referrer (ctx);
        }
    }
}

/* Kick off the dump process by queuing up the static GC roots.  */
static void
dump_roots (struct dump_context *ctx)
{
  struct gc_root_visitor visitor = { .visit = dump_root_visitor,
				     .data = ctx };
  visit_static_gc_roots (visitor);
}

enum { PDUMPER_MAX_OBJECT_SIZE = 2048 };

static dump_off
field_relpos (const void *in_start, const void *in_field)
{
  ptrdiff_t in_start_val = (ptrdiff_t) in_start;
  ptrdiff_t in_field_val = (ptrdiff_t) in_field;
  eassert (in_start_val <= in_field_val);
  ptrdiff_t relpos = in_field_val - in_start_val;
  /* The following assertion attempts to detect bugs whereby IN_START
     and IN_FIELD don't point to the same object/structure, on the
     assumption that a too-large difference between them is
     suspicious.  As of Apr 2019 the largest object we dump -- 'struct
     buffer' -- is slightly smaller than 1KB, and we want to leave
     some margin for future extensions.  If the assertion below is
     ever violated, make sure the two pointers indeed point into the
     same object, and if so, enlarge the value of PDUMPER_MAX_OBJECT_SIZE.  */
  eassert (relpos < PDUMPER_MAX_OBJECT_SIZE);
  return (dump_off) relpos;
}

static void
cpyptr (void *out, const void *in)
{
  memcpy (out, in, sizeof (void *));
}

/* Convenience macro for regular assignment.  */
#define DUMP_FIELD_COPY(out, in, name) \
  ((out)->name = (in)->name)

static void
dump_field_lv_or_rawptr (struct dump_context *ctx,
                         void *out,
                         const void *in_start,
                         const void *in_field,
                         /* opt */ const enum Lisp_Type *ptr_raw_type,
                         struct link_weight weight)
{
  eassert (ctx->obj_offset > 0);

  Lisp_Object value;
  dump_off relpos = field_relpos (in_start, in_field);
  void *out_field = (char *) out + relpos;
  bool is_ptr_raw = (ptr_raw_type != NULL);

  if (!is_ptr_raw)
    {
      memcpy (&value, in_field, sizeof (value));
      if (dump_object_self_representing_p (value))
        {
          memcpy (out_field, &value, sizeof (value));
          return;
        }
    }
  else
    {
      void *ptrval;
      cpyptr (&ptrval, in_field);
      if (ptrval == NULL)
        return; /* Nothing to do.  */
      switch (*ptr_raw_type)
        {
        case Lisp_Symbol:
          value = make_lisp_symbol (ptrval);
          break;
        case Lisp_String:
        case Lisp_Vectorlike:
        case Lisp_Cons:
        case Lisp_Float:
          value = make_lisp_ptr (ptrval, *ptr_raw_type);
          break;
        default:
          emacs_abort ();
        }
    }

  /* Now value is the Lisp_Object to which we want to point whether or
     not the field is a raw pointer (in which case we just synthesized
     the Lisp_Object ourselves) or a Lisp_Object (in which case we
     just copied the thing).  Add a fixup or relocation.  */

  intptr_t out_value;
  dump_off out_field_offset = ctx->obj_offset + relpos;
  dump_off target_offset = dump_recall_object (ctx, value);
  enum { DANGEROUS = false };
  if (DANGEROUS
      && target_offset > 0 && dump_object_emacs_ptr (value) == NULL)
    {
      /* We've already dumped the referenced object, so we can emit
         the value and a relocation directly instead of indirecting
         through a fixup.  */
      out_value = target_offset;
      if (is_ptr_raw)
        dump_reloc_dump_to_dump_ptr_raw (ctx, out_field_offset);
      else
        dump_reloc_dump_to_dump_lv (ctx, out_field_offset, XTYPE (value));
    }
  else
    {
      /* We don't know about the target object yet, so add a fixup.
         When we process the fixup, we'll have dumped the target
         object.  */
      out_value = (intptr_t) 0xDEADF00D;
      dump_remember_fixup_lv (ctx,
                              out_field_offset,
                              value,
                              ( is_ptr_raw
                                ? LV_FIXUP_RAW_POINTER
                                : LV_FIXUP_LISP_OBJECT ));
      dump_enqueue_object (ctx, value, weight);
    }

  memcpy (out_field, &out_value, sizeof (out_value));
}

/* Set a pointer field on an output object during dump.

   CTX is the dump context.  OUT is a pointer to the dump output
   object.  IN_START is the start of the current Emacs object.
   IN_FIELD is a pointer to the field in that object.  TYPE is the
   type of pointer to which IN_FIELD points.
 */
static void
dump_field_lv_rawptr (struct dump_context *ctx,
                      void *out,
                      const void *in_start,
                      const void *in_field,
                      enum Lisp_Type type,
                      struct link_weight weight)
{
  dump_field_lv_or_rawptr (ctx, out, in_start, in_field, &type, weight);
}

/* Set a Lisp_Object field on an output object during dump.

   CTX is a dump context.  OUT is a pointer to the dump output object.
   IN_START is the start of the current Emacs object.  IN_FIELD is a
   pointer to a Lisp_Object field in that object.

   Arrange for the dump to contain fixups and relocations such that,
   at load time, the given field of the output object contains a valid
   Lisp_Object pointing to the same notional object that *IN_FIELD
   contains now.

   See idomatic usage below.  */
static void
dump_field_lv (struct dump_context *ctx,
               void *out,
               const void *in_start,
               const Lisp_Object *in_field,
               struct link_weight weight)
{
  dump_field_lv_or_rawptr (ctx, out, in_start, in_field, NULL, weight);
}

/* Note that we're going to add a manual fixup for the given field
   later.  */
static void
dump_field_fixup_later (struct dump_context *ctx,
                        void *out,
                        const void *in_start,
                        const void *in_field)
{
  /* TODO: more error checking.  */
  (void) field_relpos (in_start, in_field);
}

/* Mark an output object field, which is as wide as a pointer, as being
   fixed up to point to a specific offset in the dump.  */
static void
dump_field_ptr_to_dump_offset (struct dump_context *ctx,
                               void *out,
                               const void *in_start,
                               const void *in_field,
                               dump_off target_dump_offset)
{
  eassert (ctx->obj_offset > 0);
  if (!ctx->flags.dump_object_contents)
    return;

  dump_off relpos = field_relpos (in_start, in_field);
  dump_reloc_dump_to_dump_ptr_raw (ctx, ctx->obj_offset + relpos);
  intptr_t outval = target_dump_offset;
  memcpy ((char *) out + relpos, &outval, sizeof (outval));
}

/* Mark a field as pointing to a place inside Emacs.

   CTX is the dump context.  OUT points to the out-object for the
   current dump function.  IN_START points to the start of the object
   being dumped.  IN_FIELD points to the field inside the object being
   dumped that we're dumping.  The contents of this field (which
   should be as wide as a pointer) are the Emacs pointer to dump.

 */
static void
dump_field_emacs_ptr (struct dump_context *ctx,
                      void *out,
                      const void *in_start,
                      const void *in_field)
{
  eassert (ctx->obj_offset > 0);
  if (!ctx->flags.dump_object_contents)
    return;

  dump_off relpos = field_relpos (in_start, in_field);
  void *abs_emacs_ptr;
  cpyptr (&abs_emacs_ptr, in_field);
  intptr_t rel_emacs_ptr = 0;
  if (abs_emacs_ptr)
    {
      rel_emacs_ptr = emacs_offset ((void *)abs_emacs_ptr);
      dump_reloc_dump_to_emacs_ptr_raw (ctx, ctx->obj_offset + relpos);
    }
  cpyptr ((char *) out + relpos, &rel_emacs_ptr);
}

static void
_dump_object_start_pseudovector (struct dump_context *ctx,
				 struct vectorlike_header *out_hdr,
				 const struct vectorlike_header *in_hdr)
{
  eassert (in_hdr->size & PSEUDOVECTOR_FLAG);
  ptrdiff_t vec_size = vectorlike_nbytes (in_hdr);
  dump_object_start (ctx, in_hdr, IGC_OBJ_VECTOR, out_hdr, (dump_off) vec_size);
  *out_hdr = *in_hdr;
}

/* Need a macro for alloca.  */
#define START_DUMP_PVEC(ctx, hdr, type, out)                  \
  const struct vectorlike_header *_in_hdr = (hdr);             \
  type *out = alloca (vectorlike_nbytes (_in_hdr));           \
  _dump_object_start_pseudovector (ctx, &out->header, _in_hdr)

static dump_off
finish_dump_pvec (struct dump_context *ctx,
                  struct vectorlike_header *out_hdr)
{
  return dump_object_finish (ctx, out_hdr, vectorlike_nbytes (out_hdr));
}

static void
dump_pseudovector_lisp_fields (struct dump_context *ctx,
			       struct vectorlike_header *out_hdr,
			       const struct vectorlike_header *in_hdr)
{
  const struct Lisp_Vector *in = (const struct Lisp_Vector *) in_hdr;
  struct Lisp_Vector *out = (struct Lisp_Vector *) out_hdr;
  ptrdiff_t size = in->header.size;
  eassert (size & PSEUDOVECTOR_FLAG);
  size &= PSEUDOVECTOR_SIZE_MASK;
  for (ptrdiff_t i = 0; i < size; ++i)
    dump_field_lv (ctx, out, in, &in->contents[i], WEIGHT_STRONG);
}

static dump_off
dump_cons (struct dump_context *ctx, const struct Lisp_Cons *cons)
{
#if CHECK_STRUCTS && !defined (HASH_Lisp_Cons_8E09073155)
# error "Lisp_Cons changed. See CHECK_STRUCTS comment in config.h."
#endif
  struct Lisp_Cons out;
  dump_object_start (ctx, cons, IGC_OBJ_CONS, &out, sizeof (out));
  dump_field_lv (ctx, &out, cons, &cons->u.s.car, WEIGHT_STRONG);
  dump_field_lv (ctx, &out, cons, &cons->u.s.u.cdr, WEIGHT_NORMAL);
  return dump_object_finish (ctx, &out, sizeof (out));
}

static dump_off
dump_interval_tree (struct dump_context *ctx,
                    INTERVAL tree,
                    dump_off parent_offset)
{
#if CHECK_STRUCTS && !defined (HASH_interval_DE36B11AE7)
# error "interval changed. See CHECK_STRUCTS comment in config.h."
#endif
  /* TODO: output tree breadth-first?  */
  struct interval out;
  dump_object_start (ctx, tree, IGC_OBJ_INTERVAL, &out, sizeof (out));
  DUMP_FIELD_COPY (&out, tree, total_length);
  DUMP_FIELD_COPY (&out, tree, position);
  if (tree->left)
    dump_field_fixup_later (ctx, &out, tree, &tree->left);
  if (tree->right)
    dump_field_fixup_later (ctx, &out, tree, &tree->right);
  if (!tree->up_obj)
    {
      eassert (parent_offset != 0);
      dump_field_ptr_to_dump_offset (ctx, &out, tree, &tree->up.interval,
				     parent_offset);
    }
  else
    dump_field_lv (ctx, &out, tree, &tree->up.obj, WEIGHT_STRONG);
  DUMP_FIELD_COPY (&out, tree, up_obj);
  eassert (tree->gcmarkbit == 0);
  DUMP_FIELD_COPY (&out, tree, write_protect);
  DUMP_FIELD_COPY (&out, tree, visible);
  DUMP_FIELD_COPY (&out, tree, front_sticky);
  DUMP_FIELD_COPY (&out, tree, rear_sticky);
  dump_field_lv (ctx, &out, tree, &tree->plist, WEIGHT_STRONG);
  dump_off offset = dump_object_finish (ctx, &out, sizeof (out));
  if (tree->left)
      dump_remember_fixup_ptr_raw
	(ctx,
	 offset + dump_offsetof (struct interval, left),
	 dump_interval_tree (ctx, tree->left, offset));
  if (tree->right)
      dump_remember_fixup_ptr_raw
	(ctx,
	 offset + dump_offsetof (struct interval, right),
	 dump_interval_tree (ctx, tree->right, offset));
  return offset;
}

static dump_off
dump_string (struct dump_context *ctx, const struct Lisp_String *string)
{
#if CHECK_STRUCTS && !defined (HASH_Lisp_String_39D7E563BF)
# error "Lisp_String changed. See CHECK_STRUCTS comment in config.h."
#endif
  /* If we have text properties, write them _after_ the string so that
     at runtime, the prefetcher and cache will DTRT. (We access the
     string before its properties.).

     There's special code to dump string data contiguously later on.
     we seldom write to string data and never relocate it, so lumping
     it together at the end of the dump saves on COW faults.

     If, however, the string's size_byte field is -2, the string data
     is actually a pointer to Emacs data segment, so we can do even
     better by emitting a relocation instead of bothering to copy the
     string data.  */
  struct Lisp_String out;
  dump_object_start (ctx, string, IGC_OBJ_STRING, &out, sizeof (out));
  DUMP_FIELD_COPY (&out, string, u.s.size);
  DUMP_FIELD_COPY (&out, string, u.s.size_byte);
  if (string->u.s.intervals)
    dump_field_fixup_later (ctx, &out, string, &string->u.s.intervals);

  if (string->u.s.size_byte == -2)
    /* String literal in Emacs rodata.  */
    dump_field_emacs_ptr (ctx, &out, string, &string->u.s.data);
  else
    {
      dump_field_fixup_later (ctx, &out, string, &string->u.s.data);
      dump_remember_cold_op (ctx,
                             COLD_OP_STRING,
			     make_lisp_ptr ((void *) string, Lisp_String));
    }

  dump_off offset = dump_object_finish (ctx, &out, sizeof (out));
  if (string->u.s.intervals)
    dump_remember_fixup_ptr_raw
      (ctx,
       offset + dump_offsetof (struct Lisp_String, u.s.intervals),
       dump_interval_tree (ctx, string->u.s.intervals, 0));

  return offset;
}

static dump_off
dump_marker (struct dump_context *ctx, const struct Lisp_Marker *marker)
{
#if CHECK_STRUCTS && !defined HASH_Lisp_Marker_D850433F19
# error "Lisp_Marker changed. See CHECK_STRUCTS comment in config.h."
#endif

  START_DUMP_PVEC (ctx, &marker->header, struct Lisp_Marker, out);
  dump_pseudovector_lisp_fields (ctx, &out->header, &marker->header);
  DUMP_FIELD_COPY (out, marker, need_adjustment);
  DUMP_FIELD_COPY (out, marker, insertion_type);
  if (marker->buffer)
    {
      dump_field_lv_rawptr (ctx, out, marker, &marker->buffer,
			    Lisp_Vectorlike, WEIGHT_NORMAL);
#ifndef HAVE_MPS
      dump_field_lv_rawptr (ctx, out, marker, &marker->next,
			    Lisp_Vectorlike, WEIGHT_STRONG);
#else
      DUMP_FIELD_COPY (out, marker, index);
#endif
      DUMP_FIELD_COPY (out, marker, charpos);
      DUMP_FIELD_COPY (out, marker, bytepos);
    }
  return finish_dump_pvec (ctx, &out->header);
}

static dump_off
dump_interval_node (struct dump_context *ctx, struct itree_node *node)
{
#if CHECK_STRUCTS && !defined (HASH_itree_node_8AF9E94FBA)
# error "itree_node changed. See CHECK_STRUCTS comment in config.h."
#endif
  struct itree_node out;
  dump_object_start (ctx, node, IGC_OBJ_ITREE_NODE, &out, sizeof (out));
  if (node->parent)
    dump_field_fixup_later (ctx, &out, node, &node->parent);
  if (node->left)
    dump_field_fixup_later (ctx, &out, node, &node->left);
  if (node->right)
    dump_field_fixup_later (ctx, &out, node, &node->right);
  DUMP_FIELD_COPY (&out, node, begin);
  DUMP_FIELD_COPY (&out, node, end);
  DUMP_FIELD_COPY (&out, node, limit);
  DUMP_FIELD_COPY (&out, node, offset);
  DUMP_FIELD_COPY (&out, node, otick);
  dump_field_lv (ctx, &out, node, &node->data, WEIGHT_STRONG);
  DUMP_FIELD_COPY (&out, node, red);
  DUMP_FIELD_COPY (&out, node, rear_advance);
  DUMP_FIELD_COPY (&out, node, front_advance);
  dump_off offset = dump_object_finish (ctx, &out, sizeof (out));
  if (node->parent)
      dump_remember_fixup_ptr_raw
	(ctx,
	 offset + dump_offsetof (struct itree_node, parent),
	 dump_interval_node (ctx, node->parent));
  if (node->left)
      dump_remember_fixup_ptr_raw
	(ctx,
	 offset + dump_offsetof (struct itree_node, left),
	 dump_interval_node (ctx, node->left));
  if (node->right)
      dump_remember_fixup_ptr_raw
	(ctx,
	 offset + dump_offsetof (struct itree_node, right),
	 dump_interval_node (ctx, node->right));
  return offset;
}

static dump_off
dump_overlay (struct dump_context *ctx, const struct Lisp_Overlay *overlay)
{
#if CHECK_STRUCTS && !defined (HASH_Lisp_Overlay_AF021DC256)
# error "Lisp_Overlay changed. See CHECK_STRUCTS comment in config.h."
#endif
  START_DUMP_PVEC (ctx, &overlay->header, struct Lisp_Overlay, out);
  dump_pseudovector_lisp_fields (ctx, &out->header, &overlay->header);
  dump_field_fixup_later (ctx, &out, overlay, &overlay->interval);
  dump_off offset = finish_dump_pvec (ctx, &out->header);
  dump_remember_fixup_ptr_raw
    (ctx,
     offset + dump_offsetof (struct Lisp_Overlay, interval),
     dump_interval_node (ctx, overlay->interval));
  return offset;
}

static void
dump_field_finalizer_ref (struct dump_context *ctx,
                          void *out,
                          const struct Lisp_Finalizer *finalizer,
                          struct Lisp_Finalizer *const *field)
{
  if (*field == &finalizers || *field == &doomed_finalizers)
    dump_field_emacs_ptr (ctx, out, finalizer, field);
  else
    dump_field_lv_rawptr (ctx, out, finalizer, field,
                          Lisp_Vectorlike,
                          WEIGHT_NORMAL);
}

static dump_off
dump_finalizer (struct dump_context *ctx,
                const struct Lisp_Finalizer *finalizer)
{
#if CHECK_STRUCTS && !defined (HASH_Lisp_Finalizer_7DACDD23C5)
# error "Lisp_Finalizer changed. See CHECK_STRUCTS comment in config.h."
#endif
  START_DUMP_PVEC (ctx, &finalizer->header, struct Lisp_Finalizer, out);
  /* Do _not_ call dump_pseudovector_lisp_fields here: we dump the
     only Lisp field, finalizer->function, manually, so we can give it
     a low weight.  */
  dump_field_lv (ctx, out, finalizer, &finalizer->function, WEIGHT_NONE);
  dump_field_finalizer_ref (ctx, out, finalizer, &finalizer->prev);
  dump_field_finalizer_ref (ctx, out, finalizer, &finalizer->next);
  return finish_dump_pvec (ctx, &out->header);
}

#ifdef HAVE_TREE_SITTER
static dump_off
dump_treesit_compiled_query (struct dump_context *ctx,
			     struct Lisp_TS_Query *query)
{
  START_DUMP_PVEC (ctx, &query->header, struct Lisp_TS_Query, out);
  dump_field_lv (ctx, &out->language, query, &query->language, WEIGHT_STRONG);
  dump_field_lv (ctx, &out->source, query, &query->source, WEIGHT_STRONG);
  /* These will be recompiled after load from dump.  */
  out->query = NULL;
  out->cursor = NULL;
  return finish_dump_pvec (ctx, &out->header);
}
#endif

struct bignum_reload_info
{
  dump_off data_location;
  dump_off nlimbs;
};

static dump_off
dump_bignum (struct dump_context *ctx, Lisp_Object object)
{
#if CHECK_STRUCTS && !defined (HASH_Lisp_Bignum_8732048B98)
# error "Lisp_Bignum changed. See CHECK_STRUCTS comment in config.h."
#endif
  const struct Lisp_Bignum *bignum = XBIGNUM (object);
  START_DUMP_PVEC (ctx, &bignum->header, struct Lisp_Bignum, out);
  static_assert (sizeof (out->value) >= sizeof (struct bignum_reload_info));
  dump_field_fixup_later (ctx, out, bignum, xbignum_val (object));
  dump_off bignum_offset = finish_dump_pvec (ctx, &out->header);
  if (ctx->flags.dump_object_contents)
    {
      /* Export the bignum into a blob in the cold section.  */
      dump_remember_cold_op (ctx, COLD_OP_BIGNUM, object);

      /* Write the offset of that exported blob here.  */
      dump_off value_offset
	= (bignum_offset
	   + (dump_off) offsetof (struct Lisp_Bignum, value));
      dump_push (&ctx->fixups,
		 list3 (make_fixnum (DUMP_FIXUP_BIGNUM_DATA),
			dump_off_to_lisp (value_offset),
			object));

      /* When we load the dump, slurp the data blob and turn it into a
         real bignum.  Attach the relocation to the start of the
         Lisp_Bignum instead of the actual mpz field so that the
         relocation offset is aligned.  The relocation-application
         code knows to actually advance past the header.  */
      dump_push (&ctx->dump_relocs[EARLY_RELOCS],
                 list2 (make_fixnum (RELOC_BIGNUM),
                        dump_off_to_lisp (bignum_offset)));
    }

  return bignum_offset;
}

static dump_off
dump_float (struct dump_context *ctx, const struct Lisp_Float *lfloat)
{
#if CHECK_STRUCTS && !defined (HASH_Lisp_Float_4F10F019A4)
# error "Lisp_Float changed. See CHECK_STRUCTS comment in config.h."
#endif
  eassert (ctx->header.cold_start);
  struct Lisp_Float out;
  dump_object_start (ctx, lfloat, IGC_OBJ_FLOAT, &out, sizeof (out));
  DUMP_FIELD_COPY (&out, lfloat, u.data);
  return dump_object_finish (ctx, &out, sizeof (out));
}

<<<<<<< HEAD
static void
dump_field_fwd (struct dump_context *ctx, void *out, const void *in_start,
		const lispfwd *in_field)
{
  dump_field_emacs_ptr (ctx, out, in_start, in_field);
  switch (XFWDTYPE (*in_field))
    {
    case Lisp_Fwd_Int:
      {
	const intmax_t *intvar = (*in_field)->u.intvar;
	dump_emacs_reloc_immediate_intmax_t (ctx, intvar, *intvar);
      }
      return;
    case Lisp_Fwd_Bool:
      {
	const bool *boolvar = (*in_field)->u.boolvar;
	dump_emacs_reloc_immediate_bool (ctx, boolvar, *boolvar);
      }
      return;
    case Lisp_Fwd_Obj:
      {
	const Lisp_Object *objvar =  (*in_field)->u.objvar;
	if (NILP (Fgethash (dump_off_to_lisp (emacs_offset (objvar)),
			    ctx->staticpro_table, Qnil)))
	  dump_emacs_reloc_to_lv (ctx, objvar, *objvar);
      }
      return;
    case Lisp_Fwd_Kboard_Obj:
    case Lisp_Fwd_Buffer_Obj:
      return;
    }
  emacs_abort ();
=======
static dump_off
dump_fwd_int (struct dump_context *ctx, const struct Lisp_Intfwd *intfwd)
{
#if CHECK_STRUCTS && !defined HASH_Lisp_Intfwd_4D887A7387
# error "Lisp_Intfwd changed. See CHECK_STRUCTS comment in config.h."
#endif
  dump_emacs_reloc_immediate_intmax_t (ctx, intfwd->intvar, *intfwd->intvar);
  struct Lisp_Intfwd out;
  dump_object_start (ctx, &out, sizeof (out));
  DUMP_FIELD_COPY (&out, intfwd, type);
  dump_field_emacs_ptr (ctx, &out, intfwd, &intfwd->intvar);
  return dump_object_finish (ctx, &out, sizeof (out));
}

static dump_off
dump_fwd_bool (struct dump_context *ctx, const struct Lisp_Boolfwd *boolfwd)
{
#if CHECK_STRUCTS && !defined (HASH_Lisp_Boolfwd_0EA1C7ADCC)
# error "Lisp_Boolfwd changed. See CHECK_STRUCTS comment in config.h."
#endif
  dump_emacs_reloc_immediate_bool (ctx, boolfwd->boolvar, *boolfwd->boolvar);
  struct Lisp_Boolfwd out;
  dump_object_start (ctx, &out, sizeof (out));
  DUMP_FIELD_COPY (&out, boolfwd, type);
  dump_field_emacs_ptr (ctx, &out, boolfwd, &boolfwd->boolvar);
  return dump_object_finish (ctx, &out, sizeof (out));
}

static dump_off
dump_fwd_obj (struct dump_context *ctx, const struct Lisp_Objfwd *objfwd)
{
#if CHECK_STRUCTS && !defined (HASH_Lisp_Objfwd_45D3E513DC)
# error "Lisp_Objfwd changed. See CHECK_STRUCTS comment in config.h."
#endif
  if (NILP (Fgethash (dump_off_to_lisp (emacs_offset (objfwd->objvar)),
                      ctx->staticpro_table,
                      Qnil)))
    dump_emacs_reloc_to_lv (ctx, objfwd->objvar, *objfwd->objvar);
  struct Lisp_Objfwd out;
  dump_object_start (ctx, &out, sizeof (out));
  DUMP_FIELD_COPY (&out, objfwd, type);
  dump_field_emacs_ptr (ctx, &out, objfwd, &objfwd->objvar);
  return dump_object_finish (ctx, &out, sizeof (out));
}

static dump_off
dump_fwd_buffer_obj (struct dump_context *ctx,
                     const struct Lisp_Buffer_Objfwd *buffer_objfwd)
{
#if CHECK_STRUCTS && !defined (HASH_Lisp_Buffer_Objfwd_611EBD13FF)
# error "Lisp_Buffer_Objfwd changed. See CHECK_STRUCTS comment in config.h."
#endif
  struct Lisp_Buffer_Objfwd out;
  dump_object_start (ctx, &out, sizeof (out));
  DUMP_FIELD_COPY (&out, buffer_objfwd, type);
  DUMP_FIELD_COPY (&out, buffer_objfwd, offset);
  dump_field_lv (ctx, &out, buffer_objfwd, &buffer_objfwd->predicate,
                 WEIGHT_NORMAL);
  return dump_object_finish (ctx, &out, sizeof (out));
}

static dump_off
dump_fwd_kboard_obj (struct dump_context *ctx,
                     const struct Lisp_Kboard_Objfwd *kboard_objfwd)
{
#if CHECK_STRUCTS && !defined (HASH_Lisp_Kboard_Objfwd_CAA7E71069)
# error "Lisp_Intfwd changed. See CHECK_STRUCTS comment in config.h."
#endif
  struct Lisp_Kboard_Objfwd out;
  dump_object_start (ctx, &out, sizeof (out));
  DUMP_FIELD_COPY (&out, kboard_objfwd, type);
  DUMP_FIELD_COPY (&out, kboard_objfwd, offset);
  return dump_object_finish (ctx, &out, sizeof (out));
}

static dump_off
dump_fwd (struct dump_context *ctx, lispfwd fwd)
{
#if CHECK_STRUCTS && !defined (HASH_Lisp_Fwd_Type_9CBA6EE55E)
# error "Lisp_Fwd_Type changed. See CHECK_STRUCTS comment in config.h."
#endif
  void const *p = fwd.fwdptr;
  dump_off offset;

  switch (XFWDTYPE (fwd))
    {
    case Lisp_Fwd_Int:
      offset = dump_fwd_int (ctx, p);
      break;
    case Lisp_Fwd_Bool:
      offset = dump_fwd_bool (ctx, p);
      break;
    case Lisp_Fwd_Obj:
      offset = dump_fwd_obj (ctx, p);
      break;
    case Lisp_Fwd_Buffer_Obj:
      offset = dump_fwd_buffer_obj (ctx, p);
      break;
    case Lisp_Fwd_Kboard_Obj:
      offset = dump_fwd_kboard_obj (ctx, p);
      break;
    default:
      emacs_abort ();
    }

  return offset;
>>>>>>> a001202b
}

static dump_off
dump_blv (struct dump_context *ctx,
          const struct Lisp_Buffer_Local_Value *blv)
{
#if CHECK_STRUCTS && !defined HASH_Lisp_Buffer_Local_Value_B1EFDA61AE
# error "Lisp_Buffer_Local_Value changed. See CHECK_STRUCTS comment in config.h."
#endif
  struct Lisp_Buffer_Local_Value out;
  dump_object_start (ctx, blv, IGC_OBJ_BLV, &out, sizeof (out));
  DUMP_FIELD_COPY (&out, blv, local_if_set);
  DUMP_FIELD_COPY (&out, blv, found);
  if (blv->fwd)
    dump_field_fwd (ctx, &out, blv, &blv->fwd);
  dump_field_lv (ctx, &out, blv, &blv->where, WEIGHT_NORMAL);
  dump_field_lv (ctx, &out, blv, &blv->defcell, WEIGHT_STRONG);
  dump_field_lv (ctx, &out, blv, &blv->valcell, WEIGHT_STRONG);
  dump_off offset = dump_object_finish (ctx, &out, sizeof (out));
  return offset;
}

static dump_off
dump_recall_symbol_aux (struct dump_context *ctx, Lisp_Object symbol)
{
  Lisp_Object symbol_aux = ctx->symbol_aux;
  if (NILP (symbol_aux))
    return 0;
  return dump_off_from_lisp (Fgethash (symbol, symbol_aux, make_fixnum (0)));
}

static void
dump_remember_symbol_aux (struct dump_context *ctx,
                          Lisp_Object symbol,
                          dump_off offset)
{
  Fputhash (symbol, dump_off_to_lisp (offset), ctx->symbol_aux);
}

static void
dump_pre_dump_symbol (struct dump_context *ctx, struct Lisp_Symbol *symbol)
{
  Lisp_Object symbol_lv = make_lisp_symbol (symbol);
  eassert (!dump_recall_symbol_aux (ctx, symbol_lv));
  if (dump_set_referrer (ctx))
    ctx->current_referrer = symbol_lv;
  switch (symbol->u.s.redirect)
    {
    case SYMBOL_LOCALIZED:
      dump_remember_symbol_aux (ctx, symbol_lv,
				dump_blv (ctx, symbol->u.s.val.blv));
      break;
    default:
      break;
    }
  dump_clear_referrer (ctx);
}

static dump_off
dump_symbol (struct dump_context *ctx,
             Lisp_Object object,
             dump_off offset)
{
<<<<<<< HEAD
#if CHECK_STRUCTS && !defined HASH_Lisp_Symbol_78773EECA2
=======
#if CHECK_STRUCTS && !defined HASH_Lisp_Symbol_E0ADAF2F24
>>>>>>> a001202b
# error "Lisp_Symbol changed. See CHECK_STRUCTS comment in config.h."
#endif
#if CHECK_STRUCTS && !defined (HASH_symbol_redirect_EA72E4BFF5)
# error "symbol_redirect changed. See CHECK_STRUCTS comment in config.h."
#endif

  if (ctx->flags.defer_symbols)
    {
      if (offset != DUMP_OBJECT_ON_SYMBOL_QUEUE)
        {
	  eassert (offset == DUMP_OBJECT_ON_NORMAL_QUEUE
		   || offset == DUMP_OBJECT_NOT_SEEN);
	  dump_clear_referrer (ctx);
          struct dump_flags old_flags = ctx->flags;
          ctx->flags.dump_object_contents = false;
          ctx->flags.defer_symbols = false;
          dump_object (ctx, object);
          ctx->flags = old_flags;
	  if (dump_set_referrer (ctx))
	    ctx->current_referrer = object;

          offset = DUMP_OBJECT_ON_SYMBOL_QUEUE;
          dump_remember_object (ctx, object, offset);
          dump_push (&ctx->deferred_symbols, object);
        }
      return offset;
    }

  struct Lisp_Symbol *symbol = XSYMBOL (object);
  struct Lisp_Symbol out;
  dump_object_start (ctx, symbol, IGC_OBJ_SYMBOL, &out, sizeof (out));
#ifndef HAVE_MPS
  eassert (symbol->u.s.gcmarkbit == 0);
#endif
  DUMP_FIELD_COPY (&out, symbol, u.s.redirect);
  DUMP_FIELD_COPY (&out, symbol, u.s.trapped_write);
  DUMP_FIELD_COPY (&out, symbol, u.s.interned);
  DUMP_FIELD_COPY (&out, symbol, u.s.declared_special);
  dump_field_lv (ctx, &out, symbol, &symbol->u.s.name, WEIGHT_STRONG);
  switch (symbol->u.s.redirect)
    {
    case SYMBOL_PLAINVAL:
      dump_field_lv (ctx, &out, symbol, &symbol->u.s.val.value,
                     WEIGHT_NORMAL);
      break;
    case SYMBOL_VARALIAS:
      dump_field_lv_rawptr (ctx, &out, symbol,
                            &symbol->u.s.val.alias, Lisp_Symbol,
                            WEIGHT_NORMAL);
      break;
    case SYMBOL_LOCALIZED:
      dump_field_fixup_later (ctx, &out, symbol, &symbol->u.s.val.blv);
      break;
    case SYMBOL_FORWARDED:
      dump_field_fwd (ctx, &out, symbol, &symbol->u.s.val.fwd);
      break;
    default:
      emacs_abort ();
    }
  dump_field_lv (ctx, &out, symbol, &symbol->u.s.function, WEIGHT_NORMAL);
  dump_field_lv (ctx, &out, symbol, &symbol->u.s.plist, WEIGHT_NORMAL);
  dump_field_lv_rawptr (ctx, &out, symbol, &symbol->u.s.next, Lisp_Symbol,
                        WEIGHT_STRONG);

  offset = dump_object_finish (ctx, &out, sizeof (out));
  dump_off aux_offset;

  switch (symbol->u.s.redirect)
    {
    case SYMBOL_LOCALIZED:
      aux_offset = dump_recall_symbol_aux (ctx, make_lisp_symbol (symbol));
      dump_remember_fixup_ptr_raw
	(ctx,
	 offset + dump_offsetof (struct Lisp_Symbol, u.s.val.blv),
	 (aux_offset
	  ? aux_offset
	  : dump_blv (ctx, symbol->u.s.val.blv)));
      break;
    default:
      break;
    }
  return offset;
}

static dump_off
dump_vectorlike_generic (struct dump_context *ctx,
			 const struct vectorlike_header *header)
{
#if CHECK_STRUCTS && !defined (HASH_vectorlike_header_AF1B22D957)
# error "vectorlike_header changed. See CHECK_STRUCTS comment in config.h."
#endif
  const struct Lisp_Vector *v = (const struct Lisp_Vector *) header;
  ptrdiff_t size = header->size;
  enum pvec_type pvectype = PSEUDOVECTOR_TYPE (v);
  dump_off offset;

  if (size & PSEUDOVECTOR_FLAG)
    {
      /* Assert that the pseudovector contains only Lisp values ---
         but see the PVEC_SUB_CHAR_TABLE special case below.  We allow
         one extra word of non-lisp data when Lisp_Object is shorter
         than GCALIGN (e.g., on 32-bit builds) to account for
         GCALIGN-enforcing struct padding.  We can't distinguish
         between padding and some undumpable data member this way, but
         we'll count on sizeof(Lisp_Object) >= GCALIGN builds to catch
         this class of problem.
         */
      eassert ((size & PSEUDOVECTOR_REST_MASK) >> PSEUDOVECTOR_REST_BITS
	       <= (sizeof (Lisp_Object) < GCALIGNMENT));
      size &= PSEUDOVECTOR_SIZE_MASK;
    }

  dump_align_output (ctx, DUMP_ALIGNMENT);
  dump_off prefix_start_offset;

  dump_off skip;
  if (pvectype == PVEC_SUB_CHAR_TABLE)
    {
      /* PVEC_SUB_CHAR_TABLE has a special case because it's a
         variable-length vector (unlike other pseudovectors, which is
         why we handle it here) and has its non-Lisp data _before_ the
         variable-length Lisp part.  */
      const struct Lisp_Sub_Char_Table *sct =
        (const struct Lisp_Sub_Char_Table *) header;
      struct Lisp_Sub_Char_Table out;
      /* Don't use sizeof(out), since that incorporates unwanted
         padding.  Instead, use the size through the last non-Lisp
         field.  */
      size_t sz = (char *)&out.min_char + sizeof (out.min_char) - (char *)&out;
      eassert (sz < DUMP_OFF_MAX);
      prefix_start_offset = dump_object_start (ctx, sct, IGC_OBJ_VECTOR, &out, (dump_off) sz);
      DUMP_FIELD_COPY (&out, sct, header.size);
      DUMP_FIELD_COPY (&out, sct, depth);
      DUMP_FIELD_COPY (&out, sct, min_char);
      offset = dump_object_finish_1 (ctx, &out, (dump_off) sz);
      skip = SUB_CHAR_TABLE_OFFSET;
    }
  else
    {
      struct vectorlike_header out;
      prefix_start_offset = dump_object_start (ctx, header, IGC_OBJ_VECTOR, &out, sizeof (out));
      DUMP_FIELD_COPY (&out, header, size);
      offset = dump_object_finish_1 (ctx, &out, sizeof (out));
      skip = 0;
    }

  /* We may have written a non-Lisp vector prefix above.  If we have,
     pad to the lisp content start with zero, and make sure we didn't
     scribble beyond that start.  */
  dump_off prefix_size = ctx->offset - prefix_start_offset;
  eassert (prefix_size > 0);
  dump_off skip_start = ptrdiff_t_to_dump_off ((char *) &v->contents[skip]
					       - (char *) v);
  eassert (skip_start >= prefix_size);
  dump_write_zero (ctx, skip_start - prefix_size);

  /* dump_object_start isn't what records conservative-GC object
     starts --- dump_object_1 does --- so the hack below of using
     dump_object_start for each vector word doesn't cause GC problems
     at runtime.  */
  struct dump_flags old_flags = ctx->flags;
  ctx->flags.pack_objects = true;
  for (dump_off i = skip; i < size; ++i)
    {
      Lisp_Object out;
      const Lisp_Object *vslot = &v->contents[i];
      /* In the wide case, we're always misaligned.  */
#if INTPTR_MAX == EMACS_INT_MAX
      eassert (ctx->offset % sizeof (out) == 0);
#endif
      dump_object_start_1 (ctx, &out, sizeof (out));
      dump_field_lv (ctx, &out, vslot, vslot, WEIGHT_STRONG);
      dump_object_finish_1 (ctx, &out, sizeof (out));
    }
  ctx->flags = old_flags;
  dump_align_output (ctx, DUMP_ALIGNMENT);
# ifdef HAVE_MPS
  dump_igc_finish_obj (ctx);
# endif
  return offset;
}

/* Return a vector of KEY, VALUE pairs in the given hash table H.
   No room for growth is included.  */
static void
hash_table_contents (struct Lisp_Hash_Table *h, Lisp_Object **key,
		     Lisp_Object **value)
{
  ptrdiff_t size = h->count;
  *key = hash_table_alloc_kv (h, size);
  *value = hash_table_alloc_kv (h, size);
  ptrdiff_t n = 0;

  DOHASH (h, k, v)
    {
      (*key)[n] = k;
      (*value)[n] = v;
      ++n;
    }
}

static dump_off
dump_hash_table_list (struct dump_context *ctx)
{
  dump_off offset = ctx->offset;
#ifdef HAVE_MPS
  if (!NILP (ctx->hash_tables) || !NILP (ctx->weak_hash_tables))
    offset = dump_object (ctx, CALLN (Fvconcat, ctx->hash_tables, ctx->weak_hash_tables));
#else
  if (!NILP (ctx->hash_tables))
    offset = dump_object (ctx, CALLN (Fvconcat, ctx->hash_tables));
#endif
  return offset;
}

static hash_table_std_test_t
hash_table_std_test (const struct hash_table_test *t)
{
  if (BASE_EQ (t->name, Qeq))
    return Test_eq;
  if (BASE_EQ (t->name, Qeql))
    return Test_eql;
  if (BASE_EQ (t->name, Qequal))
    return Test_equal;
  error ("cannot dump hash tables with user-defined tests");  /* Bug#36769 */
}

/* Compact contents and discard inessential information from a hash table,
   preparing it for dumping.
   See `hash_table_thaw' for the code that restores the object to a usable
   state. */
static void
hash_table_freeze (struct Lisp_Hash_Table *h)
{
  Lisp_Object *key, *value;
  hash_table_contents (h, &key, &value);
  h->key = key;
  h->value = value;
  h->next = NULL;
  h->hash = NULL;
  h->index = NULL;
  h->table_size = 0;
  h->index_bits = 0;
  h->frozen_test = hash_table_std_test (h->test);
  h->test = NULL;
}

static dump_off
dump_hash_vec (struct dump_context *ctx,
	       const Lisp_Object array[], size_t len)
{
#ifdef HAVE_MPS
  struct Lisp_Vector *v = (struct Lisp_Vector *)((char *)array - sizeof (*v));
  return dump_vectorlike_generic (ctx, &v->header) + sizeof (*v);
#endif
  dump_align_output (ctx, DUMP_ALIGNMENT);
  struct dump_flags old_flags = ctx->flags;
  ctx->flags.pack_objects = true;

  dump_off start_offset = ctx->offset;

  for (size_t i = 0; i < len; i++)
    {
      Lisp_Object out;
      const Lisp_Object *slot = &array[i];
      dump_object_start_1 (ctx, &out, sizeof out);
      dump_field_lv (ctx, &out, slot, slot, WEIGHT_STRONG);
      dump_object_finish_1 (ctx, &out, sizeof out);
    }

  ctx->flags = old_flags;
  return start_offset;
}

static dump_off
dump_hash_table_key (struct dump_context *ctx, struct Lisp_Hash_Table *h)
{
  return dump_hash_vec (ctx, h->key, h->count);
}

static dump_off
dump_hash_table_value (struct dump_context *ctx, struct Lisp_Hash_Table *h)
{
  return dump_hash_vec (ctx, h->value, h->count);
}

static dump_off
dump_hash_table (struct dump_context *ctx, Lisp_Object object)
{
#if CHECK_STRUCTS && !defined HASH_Lisp_Hash_Table_C3E7F39721
# error "Lisp_Hash_Table changed. See CHECK_STRUCTS comment in config.h."
#endif
  const struct Lisp_Hash_Table *hash_in = XHASH_TABLE (object);

  START_DUMP_PVEC (ctx, &hash_in->header, struct Lisp_Hash_Table, out);
  dump_push (&ctx->hash_tables, object);

  /* Idea here is to dump a "frozen" hash table which consists of the
     hash table pseudo vector object plus 2 vectors of Lisp_Objects for
     keys and values. Everything else is removed.

     When loading a dump, the hash table is "thawed". This allocs index
     and next vectors, and rehashes all keys. */
  struct Lisp_Hash_Table hash_munged = *hash_in;
  struct Lisp_Hash_Table *hash = &hash_munged;
  hash_table_freeze (hash);

  dump_pseudovector_lisp_fields (ctx, &out->header, &hash->header);
  DUMP_FIELD_COPY (out, hash, count);
  DUMP_FIELD_COPY (out, hash, weakness);
  DUMP_FIELD_COPY (out, hash, mutable);
  DUMP_FIELD_COPY (out, hash, frozen_test);
  if (hash->key)
    dump_field_fixup_later (ctx, out, hash, &hash->key);
  if (hash->value)
    dump_field_fixup_later (ctx, out, hash, &hash->value);
  eassert (hash->next_weak == NULL);
  dump_off offset = finish_dump_pvec (ctx, &out->header);
  if (hash->key)
    dump_remember_fixup_ptr_raw
      (ctx,
       offset + dump_offsetof (struct Lisp_Hash_Table, key),
       dump_hash_table_key (ctx, hash));
  if (hash->value)
    dump_remember_fixup_ptr_raw
      (ctx,
       offset + dump_offsetof (struct Lisp_Hash_Table, value),
       dump_hash_table_value (ctx, hash));
  return offset;
}

#ifdef HAVE_MPS
static dump_off
dump_weak_hash_table (struct dump_context *ctx, Lisp_Object object)
{
  struct Lisp_Weak_Hash_Table *wh_in = XWEAK_HASH_TABLE (object);
  strengthen_hash_table_for_dump (wh_in);

  START_DUMP_PVEC (ctx, &wh_in->header, struct Lisp_Weak_Hash_Table, out);
  dump_push (&ctx->weak_hash_tables, object);

  dump_field_lv (ctx, out, wh_in, &wh_in->dump_replacement,
		 WEIGHT_NORMAL);
  dump_off offset = finish_dump_pvec (ctx, &wh_in->header);
  return offset;
}
#endif

static dump_off
dump_obarray_buckets (struct dump_context *ctx, const struct Lisp_Obarray *o)
{
  return dump_hash_vec (ctx, o->buckets, obarray_size (o));
}

static dump_off
dump_obarray (struct dump_context *ctx, Lisp_Object object)
{
#if CHECK_STRUCTS && !defined HASH_Lisp_Obarray_29CFFD1B74
# error "Lisp_Obarray changed. See CHECK_STRUCTS comment in config.h."
#endif
  const struct Lisp_Obarray *in_oa = XOBARRAY (object);
  struct Lisp_Obarray munged_oa = *in_oa;
  struct Lisp_Obarray *oa = &munged_oa;
  /* FIXME: make sure igc_header is output */
  START_DUMP_PVEC (ctx, &in_oa->header, struct Lisp_Obarray, out);
  dump_pseudovector_lisp_fields (ctx, &out->header, &oa->header);
  DUMP_FIELD_COPY (out, oa, count);
  DUMP_FIELD_COPY (out, oa, size_bits);
  dump_field_fixup_later (ctx, out, oa, &oa->buckets);
  dump_off offset = finish_dump_pvec (ctx, &out->header);
  dump_remember_fixup_ptr_raw
    (ctx,
     offset + dump_offsetof (struct Lisp_Obarray, buckets),
     dump_obarray_buckets (ctx, oa));
  return offset;
}

static dump_off
dump_buffer (struct dump_context *ctx, const struct buffer *in_buffer)
{
#if CHECK_STRUCTS && !defined HASH_buffer_text_07D802E2D4
# error "buffer changed. See CHECK_STRUCTS comment in config.h."
#endif
  struct buffer munged_buffer = *in_buffer;
  struct buffer *buffer = &munged_buffer;

  /* Clear some buffer state for correctness upon load.  */
  if (buffer->base_buffer == NULL)
    buffer->window_count = 0;
  else
    eassert (buffer->window_count == -1);
  buffer->local_minor_modes_ = Qnil;
  buffer->last_name_ = Qnil;
  buffer->last_selected_window_ = Qnil;
  buffer->display_count_ = make_fixnum (0);
  buffer->clip_changed = 0;
  buffer->last_window_start = -1;
  buffer->point_before_scroll_ = Qnil;

  dump_off base_offset = 0;
  if (buffer->base_buffer)
    {
      eassert (buffer->base_buffer->base_buffer == NULL);
      base_offset = dump_object_for_offset
	(ctx,
	 make_lisp_ptr (buffer->base_buffer, Lisp_Vectorlike));
    }

  eassert ((base_offset == 0 && buffer->text == &in_buffer->own_text)
	   || (base_offset > 0 && buffer->text != &in_buffer->own_text));

  START_DUMP_PVEC (ctx, &in_buffer->header, struct buffer, out);
  dump_pseudovector_lisp_fields (ctx, &out->header, &buffer->header);
  if (base_offset == 0)
    base_offset = ctx->obj_offset;
  eassert (base_offset > 0);
  if (buffer->base_buffer == NULL)
    {
      eassert (base_offset == ctx->obj_offset);

      if (BUFFER_LIVE_P (buffer))
        {
          dump_field_fixup_later (ctx, out, buffer, &buffer->own_text.beg);
	  dump_remember_cold_op (ctx, COLD_OP_BUFFER,
				 make_lisp_ptr ((void *) in_buffer,
						Lisp_Vectorlike));
#ifdef HAVE_MPS
	  dump_push (&ctx->dump_relocs[LATE_RELOCS],
		     list2 (make_fixnum (RELOC_BUFFER),
			    dump_off_to_lisp (ctx->obj_offset)));
#endif
        }
      else
        eassert (buffer->own_text.beg == NULL);

      DUMP_FIELD_COPY (out, buffer, own_text.gpt);
      DUMP_FIELD_COPY (out, buffer, own_text.z);
      DUMP_FIELD_COPY (out, buffer, own_text.gpt_byte);
      DUMP_FIELD_COPY (out, buffer, own_text.z_byte);
      DUMP_FIELD_COPY (out, buffer, own_text.gap_size);
      DUMP_FIELD_COPY (out, buffer, own_text.modiff);
      DUMP_FIELD_COPY (out, buffer, own_text.chars_modiff);
      DUMP_FIELD_COPY (out, buffer, own_text.save_modiff);
      DUMP_FIELD_COPY (out, buffer, own_text.overlay_modiff);
      DUMP_FIELD_COPY (out, buffer, own_text.compact);
      DUMP_FIELD_COPY (out, buffer, own_text.beg_unchanged);
      DUMP_FIELD_COPY (out, buffer, own_text.end_unchanged);
      DUMP_FIELD_COPY (out, buffer, own_text.unchanged_modified);
      DUMP_FIELD_COPY (out, buffer, own_text.overlay_unchanged_modified);
      if (buffer->own_text.intervals)
        dump_field_fixup_later (ctx, out, buffer, &buffer->own_text.intervals);
#ifdef HAVE_MPS
      dump_field_lv (ctx, out, buffer, &buffer->own_text.markers,
		     WEIGHT_NORMAL);
#else
      dump_field_lv_rawptr (ctx, out, buffer, &buffer->own_text.markers,
                            Lisp_Vectorlike, WEIGHT_NORMAL);
#endif
      DUMP_FIELD_COPY (out, buffer, own_text.inhibit_shrinking);
      DUMP_FIELD_COPY (out, buffer, own_text.redisplay);
    }

  eassert (ctx->obj_offset > 0);
  dump_remember_fixup_ptr_raw
    (ctx,
     ctx->obj_offset + dump_offsetof (struct buffer, text),
     base_offset + dump_offsetof (struct buffer, own_text));

  DUMP_FIELD_COPY (out, buffer, pt);
  DUMP_FIELD_COPY (out, buffer, pt_byte);
  DUMP_FIELD_COPY (out, buffer, begv);
  DUMP_FIELD_COPY (out, buffer, begv_byte);
  DUMP_FIELD_COPY (out, buffer, zv);
  DUMP_FIELD_COPY (out, buffer, zv_byte);

  if (buffer->base_buffer)
    {
      eassert (ctx->obj_offset != base_offset);
      dump_field_ptr_to_dump_offset (ctx, out, buffer, &buffer->base_buffer,
				     base_offset);
    }

  DUMP_FIELD_COPY (out, buffer, indirections);
  DUMP_FIELD_COPY (out, buffer, window_count);

  memcpy (out->local_flags,
          &buffer->local_flags,
          sizeof (out->local_flags));
  DUMP_FIELD_COPY (out, buffer, modtime);
  DUMP_FIELD_COPY (out, buffer, modtime_size);
  DUMP_FIELD_COPY (out, buffer, auto_save_modified);
  DUMP_FIELD_COPY (out, buffer, display_error_modiff);
  DUMP_FIELD_COPY (out, buffer, auto_save_failure_time);
  DUMP_FIELD_COPY (out, buffer, last_window_start);

  /* Not worth serializing these caches.  TODO: really? */
  out->newline_cache = NULL;
  out->width_run_cache = NULL;
  out->bidi_paragraph_cache = NULL;

  DUMP_FIELD_COPY (out, buffer, prevent_redisplay_optimizations_p);
  DUMP_FIELD_COPY (out, buffer, clip_changed);
  DUMP_FIELD_COPY (out, buffer, inhibit_buffer_hooks);
  DUMP_FIELD_COPY (out, buffer, long_line_optimizations_p);

  if (!itree_empty_p (buffer->overlays))
    {
      /* We haven't implemented the code to dump overlays.  */
      error ("dumping overlays is not yet implemented");
    }
  else
    out->overlays = NULL;

  dump_field_lv (ctx, out, buffer, &buffer->undo_list_,
                 WEIGHT_STRONG);
  dump_off offset = finish_dump_pvec (ctx, &out->header);
  if (!buffer->base_buffer && buffer->own_text.intervals)
    dump_remember_fixup_ptr_raw
      (ctx,
       offset + dump_offsetof (struct buffer, own_text.intervals),
       dump_interval_tree (ctx, buffer->own_text.intervals, 0));

  return offset;
}

static dump_off
dump_bool_vector (struct dump_context *ctx, const struct Lisp_Vector *v)
{
#if CHECK_STRUCTS && !defined (HASH_Lisp_Vector_64AF2E46CE)
# error "Lisp_Vector changed. See CHECK_STRUCTS comment in config.h."
#endif
  /* No relocation needed, so we don't need dump_object_start.  */
  dump_align_output (ctx, DUMP_ALIGNMENT);
# ifdef HAVE_MPS
  dump_igc_start_obj (ctx, IGC_OBJ_VECTOR, v);
# endif
  eassert (ctx->offset >= ctx->header.cold_start);
  dump_off offset = ctx->offset;
  ptrdiff_t nbytes = vector_nbytes ((struct Lisp_Vector *) v);
  if (nbytes > DUMP_OFF_MAX)
    error ("vector too large");
  dump_write (ctx, v, ptrdiff_t_to_dump_off (nbytes));
# ifdef HAVE_MPS
  dump_igc_finish_obj (ctx);
# endif
  return offset;
}

static dump_off
dump_subr (struct dump_context *ctx, const struct Lisp_Subr *subr)
{
#if CHECK_STRUCTS && !defined (HASH_Lisp_Subr_730FE7C038)
# error "Lisp_Subr changed. See CHECK_STRUCTS comment in config.h."
#endif
  struct Lisp_Subr out;
  dump_object_start (ctx, subr, IGC_OBJ_VECTOR, &out, sizeof (out));
  DUMP_FIELD_COPY (&out, subr, header.size);
#ifdef HAVE_NATIVE_COMP
  bool non_primitive = !NILP (subr->native_comp_u);
#else
  bool non_primitive = false;
#endif
  if (non_primitive)
    out.function.a0 = NULL;
  else
    dump_field_emacs_ptr (ctx, &out, subr, &subr->function.a0);
  DUMP_FIELD_COPY (&out, subr, min_args);
  DUMP_FIELD_COPY (&out, subr, max_args);
  if (non_primitive)
    {
      dump_field_fixup_later (ctx, &out, subr, &subr->symbol_name);
      dump_remember_cold_op (ctx,
                             COLD_OP_NATIVE_SUBR,
			     make_lisp_ptr ((void *) subr, Lisp_Vectorlike));
      dump_field_lv (ctx, &out, subr, &subr->intspec.native, WEIGHT_NORMAL);
      dump_field_lv (ctx, &out, subr, &subr->command_modes, WEIGHT_NORMAL);
    }
  else
    {
      dump_field_emacs_ptr (ctx, &out, subr, &subr->symbol_name);
      dump_field_emacs_ptr (ctx, &out, subr, &subr->intspec.string);
      eassert (NILP (subr->command_modes));
      dump_field_lv (ctx, &out, subr, &subr->command_modes, WEIGHT_NORMAL);
    }
  DUMP_FIELD_COPY (&out, subr, doc);
#ifdef HAVE_NATIVE_COMP
  dump_field_lv (ctx, &out, subr, &subr->native_comp_u, WEIGHT_NORMAL);
  if (!NILP (subr->native_comp_u))
    dump_field_fixup_later (ctx, &out, subr, &subr->native_c_name);

  dump_field_lv (ctx, &out, subr, &subr->lambda_list, WEIGHT_NORMAL);
  dump_field_lv (ctx, &out, subr, &subr->type, WEIGHT_NORMAL);
#endif
  dump_off subr_off = dump_object_finish (ctx, &out, sizeof (out));
  if (non_primitive && ctx->flags.dump_object_contents)
    /* We'll do the final addr relocation during VERY_LATE_RELOCS time
       after the compilation units has been loaded. */
    dump_push (&ctx->dump_relocs[VERY_LATE_RELOCS],
	       list2 (make_fixnum (RELOC_NATIVE_SUBR),
		      dump_off_to_lisp (subr_off)));
  return subr_off;
}

#ifdef HAVE_NATIVE_COMP
static dump_off
dump_native_comp_unit (struct dump_context *ctx,
		       struct Lisp_Native_Comp_Unit *comp_u)
{
  if (!CONSP (comp_u->file))
    error ("trying to dump non fixed-up eln file");

  /* Have function documentation always lazy loaded to optimize load-time.  */
  comp_u->data_fdoc_v = Qnil;
  START_DUMP_PVEC (ctx, &comp_u->header, struct Lisp_Native_Comp_Unit, out);
  dump_pseudovector_lisp_fields (ctx, &out->header, &comp_u->header);
  out->handle = NULL;

  dump_off comp_u_off = finish_dump_pvec (ctx, &out->header);
  if (ctx->flags.dump_object_contents)
    /* We'll do the real elf load during LATE_RELOCS relocation time. */
    dump_push (&ctx->dump_relocs[LATE_RELOCS],
	       list2 (make_fixnum (RELOC_NATIVE_COMP_UNIT),
		      dump_off_to_lisp (comp_u_off)));
  return comp_u_off;
}
#endif

static void
fill_pseudovec (struct vectorlike_header *header, Lisp_Object item)
{
  struct Lisp_Vector *v = (struct Lisp_Vector *) header;
  eassert (v->header.size & PSEUDOVECTOR_FLAG);
  ptrdiff_t size = v->header.size & PSEUDOVECTOR_SIZE_MASK;
  for (ptrdiff_t idx = 0; idx < size; idx++)
    v->contents[idx] = item;
}

static dump_off
dump_nilled_pseudovec (struct dump_context *ctx,
                       const struct vectorlike_header *in)
{
  START_DUMP_PVEC (ctx, in, struct Lisp_Vector, out);
  fill_pseudovec (&out->header, Qnil);
  return finish_dump_pvec (ctx, &out->header);
}

static dump_off
dump_vectorlike (struct dump_context *ctx,
                 Lisp_Object lv,
                 dump_off offset)
{
#if CHECK_STRUCTS && !defined HASH_pvec_type_1C9DBCD69F
# error "pvec_type changed. See CHECK_STRUCTS comment in config.h."
#endif
  const struct Lisp_Vector *v = XVECTOR (lv);
  enum pvec_type ptype = PSEUDOVECTOR_TYPE (v);
  switch (ptype)
    {
    case PVEC_FONT:
      /* There are three kinds of font objects that all use PVEC_FONT,
         distinguished by their size.  Font specs and entities are
         harmless data carriers that we can dump like other Lisp
         objects.  Fonts themselves are window-system-specific and
         need to be recreated on each startup.  */
      if ((v->header.size & PSEUDOVECTOR_SIZE_MASK) != FONT_SPEC_MAX
	  && (v->header.size & PSEUDOVECTOR_SIZE_MASK) != FONT_ENTITY_MAX)
        error_unsupported_dump_object(ctx, lv, "font");
      FALLTHROUGH;
    case PVEC_NORMAL_VECTOR:
    case PVEC_CLOSURE:
    case PVEC_CHAR_TABLE:
    case PVEC_SUB_CHAR_TABLE:
    case PVEC_RECORD:
      return dump_vectorlike_generic (ctx, &v->header);
    case PVEC_BOOL_VECTOR:
      return dump_bool_vector(ctx, v);
#ifdef HAVE_MPS
    case PVEC_WEAK_HASH_TABLE:
      return dump_weak_hash_table (ctx, lv);
#endif
    case PVEC_HASH_TABLE:
      return dump_hash_table (ctx, lv);
    case PVEC_OBARRAY:
      return dump_obarray (ctx, lv);
    case PVEC_BUFFER:
      return dump_buffer (ctx, XBUFFER (lv));
    case PVEC_SUBR:
      return dump_subr (ctx, XSUBR (lv));
    case PVEC_FRAME:
    case PVEC_WINDOW:
    case PVEC_PROCESS:
    case PVEC_TERMINAL:
      return dump_nilled_pseudovec (ctx, &v->header);
    case PVEC_MARKER:
      return dump_marker (ctx, XMARKER (lv));
    case PVEC_OVERLAY:
      return dump_overlay (ctx, XOVERLAY (lv));
    case PVEC_FINALIZER:
      return dump_finalizer (ctx, XFINALIZER (lv));
    case PVEC_BIGNUM:
      return dump_bignum (ctx, lv);
    case PVEC_NATIVE_COMP_UNIT:
#ifdef HAVE_NATIVE_COMP
      return dump_native_comp_unit (ctx, XNATIVE_COMP_UNIT (lv));
#endif
      break;
    case PVEC_THREAD:
      if (main_thread_p (v))
        {
          eassert (dump_object_emacs_ptr (lv));
          return DUMP_OBJECT_IS_RUNTIME_MAGIC;
        }
      break;
    case PVEC_TS_COMPILED_QUERY:
#ifdef HAVE_TREE_SITTER
      return dump_treesit_compiled_query (ctx, XTS_COMPILED_QUERY (lv));
#endif
    case PVEC_WINDOW_CONFIGURATION:
    case PVEC_OTHER:
    case PVEC_XWIDGET:
    case PVEC_XWIDGET_VIEW:
    case PVEC_MISC_PTR:
    case PVEC_USER_PTR:
    case PVEC_MUTEX:
    case PVEC_CONDVAR:
    case PVEC_SQLITE:
    case PVEC_MODULE_FUNCTION:
    case PVEC_MODULE_GLOBAL_REFERENCE:
    case PVEC_SYMBOL_WITH_POS:
    case PVEC_FREE:
    case PVEC_TS_PARSER:
    case PVEC_TS_NODE:
      break;
    }
  char msg[60];
  snprintf (msg, sizeof msg, "pseudovector type %d", (int) ptype);
  error_unsupported_dump_object (ctx, lv, msg);
}

/* Add an object to the dump.

   CTX is the dump context; OBJECT is the object to add.  Normally,
   return OFFSET, the location (in bytes, from the start of the dump
   file) where we wrote the object.  Valid OFFSETs are always greater
   than zero.

   If we've already dumped an object, return the location where we put
   it: dump_object is idempotent.

   The object must refer to an actual pointer-ish object of some sort.
   Some self-representing objects are immediate values rather than
   tagged pointers to Lisp heap structures and so have no individual
   representation in the Lisp heap dump.

   May also return one of the DUMP_OBJECT_ON_*_QUEUE constants if we
   "dumped" the object by remembering to process it specially later.
   In this case, we don't have a valid offset.
   Call dump_object_for_offset if you need a valid offset for
   an object.
 */
static dump_off
dump_object (struct dump_context *ctx, Lisp_Object object)
{
#if CHECK_STRUCTS && !defined (HASH_Lisp_Type_45F0582FD7)
# error "Lisp_Type changed. See CHECK_STRUCTS comment in config.h."
#endif
  eassert (!EQ (object, dead_object ()));

  dump_off offset = dump_recall_object (ctx, object);
  if (offset > 0)
    return offset;  /* Object already dumped.  */

  bool cold = BOOL_VECTOR_P (object) || FLOATP (object);
  if (cold && ctx->flags.defer_cold_objects)
    {
      if (offset != DUMP_OBJECT_ON_COLD_QUEUE)
        {
	  eassert (offset == DUMP_OBJECT_ON_NORMAL_QUEUE
		   || offset == DUMP_OBJECT_NOT_SEEN);
          offset = DUMP_OBJECT_ON_COLD_QUEUE;
          dump_remember_object (ctx, object, offset);
          dump_remember_cold_op (ctx, COLD_OP_OBJECT, object);
        }
      return offset;
    }

  void *obj_in_emacs = dump_object_emacs_ptr (object);
  if (obj_in_emacs && ctx->flags.defer_copied_objects)
    {
      if (offset != DUMP_OBJECT_ON_COPIED_QUEUE)
        {
	  eassert (offset == DUMP_OBJECT_ON_NORMAL_QUEUE
		   || offset == DUMP_OBJECT_NOT_SEEN);
          /* Even though we're not going to dump this object right
             away, we still want to scan and enqueue its
             referents.  */
          struct dump_flags old_flags = ctx->flags;
          ctx->flags.dump_object_contents = false;
          ctx->flags.defer_copied_objects = false;
          dump_object (ctx, object);
          ctx->flags = old_flags;

          offset = DUMP_OBJECT_ON_COPIED_QUEUE;
          dump_remember_object (ctx, object, offset);
          dump_push (&ctx->copied_queue, object);
        }
      return offset;
    }

  /* Object needs to be dumped.  */
  if (dump_set_referrer (ctx))
    ctx->current_referrer = object;
  switch (XTYPE (object))
    {
    case Lisp_String:
      offset = dump_string (ctx, XSTRING (object));
      break;
    case Lisp_Vectorlike:
      offset = dump_vectorlike (ctx, object, offset);
      break;
    case Lisp_Symbol:
      offset = dump_symbol (ctx, object, offset);
      break;
    case Lisp_Cons:
      offset = dump_cons (ctx, XCONS (object));
      break;
    case Lisp_Float:
      offset = dump_float (ctx, XFLOAT (object));
      break;
    case Lisp_Int0:
    case Lisp_Int1:
      eassert ("should not be dumping int: is self-representing" && 0);
      abort ();
    default:
      emacs_abort ();
    }
  dump_clear_referrer (ctx);

  /* offset can be < 0 if we've deferred an object.  */
  if (ctx->flags.dump_object_contents && offset > DUMP_OBJECT_NOT_SEEN)
    {
      eassert (offset % DUMP_ALIGNMENT == 0);
      dump_remember_object (ctx, object, offset);
      if (ctx->flags.record_object_starts)
        {
          eassert (!ctx->flags.pack_objects);
          dump_push (&ctx->object_starts,
                     list2 (dump_off_to_lisp (XTYPE (object)),
                            dump_off_to_lisp (offset)));
        }
    }

  return offset;
}

/* Like dump_object(), but assert that we get a valid offset.  */
static dump_off
dump_object_for_offset (struct dump_context *ctx, Lisp_Object object)
{
  dump_off offset = dump_object (ctx, object);
  eassert (offset > 0);
  return offset;
}

static dump_off
dump_charset (struct dump_context *ctx, int cs_i)
{
#if CHECK_STRUCTS && !defined (HASH_charset_84DCEA663B)
# error "charset changed. See CHECK_STRUCTS comment in config.h."
#endif
  /* We can't change the alignment here, because ctx->offset is what
     will be used for the whole array.  */
  eassert (ctx->offset % alignof (struct charset) == 0);
  const struct charset *cs = charset_table + cs_i;
  struct charset out;
  dump_object_start_1 (ctx, &out, sizeof (out));
  if (cs_i < charset_table_used) /* Don't look at uninitialized data.  */
    {
      DUMP_FIELD_COPY (&out, cs, id);
      dump_field_lv (ctx, &out, cs, &cs->attributes, WEIGHT_NORMAL);
      DUMP_FIELD_COPY (&out, cs, dimension);
      memcpy (out.code_space, &cs->code_space, sizeof (cs->code_space));
      if (cs->code_space_mask)
        dump_field_fixup_later (ctx, &out, cs, &cs->code_space_mask);
      DUMP_FIELD_COPY (&out, cs, code_linear_p);
      DUMP_FIELD_COPY (&out, cs, iso_chars_96);
      DUMP_FIELD_COPY (&out, cs, ascii_compatible_p);
      DUMP_FIELD_COPY (&out, cs, supplementary_p);
      DUMP_FIELD_COPY (&out, cs, compact_codes_p);
      DUMP_FIELD_COPY (&out, cs, unified_p);
      DUMP_FIELD_COPY (&out, cs, iso_final);
      DUMP_FIELD_COPY (&out, cs, iso_revision);
      DUMP_FIELD_COPY (&out, cs, emacs_mule_id);
      DUMP_FIELD_COPY (&out, cs, method);
      DUMP_FIELD_COPY (&out, cs, min_code);
      DUMP_FIELD_COPY (&out, cs, max_code);
      DUMP_FIELD_COPY (&out, cs, char_index_offset);
      DUMP_FIELD_COPY (&out, cs, min_char);
      DUMP_FIELD_COPY (&out, cs, max_char);
      DUMP_FIELD_COPY (&out, cs, invalid_code);
      memcpy (out.fast_map, &cs->fast_map, sizeof (cs->fast_map));
      DUMP_FIELD_COPY (&out, cs, code_offset);
    }
  dump_off offset = dump_object_finish_1 (ctx, &out, sizeof (out));
  if (cs_i < charset_table_used && cs->code_space_mask)
    dump_remember_cold_op (ctx, COLD_OP_CHARSET,
                           Fcons (dump_off_to_lisp (cs_i),
                                  dump_off_to_lisp (offset)));
  return offset;
}

static dump_off
dump_charset_table (struct dump_context *ctx)
{
  struct dump_flags old_flags = ctx->flags;
  ctx->flags.pack_objects = true;
  dump_align_output (ctx, alignof (struct charset));
# ifdef HAVE_MPS
  gc_init_header (&charset_table->gc_header, IGC_OBJ_DUMPED_CHARSET_TABLE);
  dump_igc_start_obj (ctx, IGC_OBJ_DUMPED_CHARSET_TABLE, charset_table);
# endif
  dump_off offset = ctx->offset;
  if (dump_set_referrer (ctx))
    ctx->current_referrer = build_string ("charset_table");
  /* We are dumping the entire table, not just the used slots, because
     otherwise when we restore from the pdump file, the actual size of
     the table will be smaller than charset_table_size, and we will
     crash if/when a new charset is defined.  */
  for (int i = 0; i < charset_table_size; ++i)
    dump_charset (ctx, i);
  dump_clear_referrer (ctx);
  dump_emacs_reloc_to_dump_ptr_raw (ctx, &charset_table, offset);
  ctx->flags = old_flags;
# ifdef HAVE_MPS
  dump_igc_finish_obj (ctx);
# endif
  return offset;
}

static void
dump_finalizer_list_head_ptr (struct dump_context *ctx,
                              struct Lisp_Finalizer **ptr)
{
  struct Lisp_Finalizer *value = *ptr;
  if (value != &finalizers && value != &doomed_finalizers)
    dump_emacs_reloc_to_dump_ptr_raw
      (ctx, ptr,
       dump_object_for_offset (ctx,
			       make_lisp_ptr (value, Lisp_Vectorlike)));
}

static void
dump_metadata_for_pdumper (struct dump_context *ctx)
{
  for (int i = 0; i < nr_dump_hooks; ++i)
    dump_emacs_reloc_to_emacs_ptr_raw (ctx, &dump_hooks[i],
				       (void const *) dump_hooks[i]);
  dump_emacs_reloc_immediate_int (ctx, &nr_dump_hooks, nr_dump_hooks);

  for (int i = 0; i < nr_dump_late_hooks; ++i)
    dump_emacs_reloc_to_emacs_ptr_raw (ctx, &dump_late_hooks[i],
				       (void const *) dump_late_hooks[i]);
  dump_emacs_reloc_immediate_int (ctx, &nr_dump_late_hooks,
				  nr_dump_late_hooks);

  for (int i = 0; i < nr_remembered_data; ++i)
    {
      dump_emacs_reloc_to_emacs_ptr_raw (ctx, &remembered_data[i].mem,
					 remembered_data[i].mem);
      dump_emacs_reloc_immediate_int (ctx, &remembered_data[i].sz,
				      remembered_data[i].sz);
    }
  dump_emacs_reloc_immediate_int (ctx, &nr_remembered_data,
				  nr_remembered_data);
}

/* Sort the list of copied objects in CTX.  */
static void
dump_sort_copied_objects (struct dump_context *ctx)
{
  /* Sort the objects into the order in which they'll appear in the
     Emacs: this way, on startup, we'll do both the IO from the dump
     file and the copy into Emacs in-order, where prefetch will be
     most effective.  */
  ctx->copied_queue =
    CALLN (Fsort, Fnreverse (ctx->copied_queue),
           Qdump_emacs_portable__sort_predicate_copied);
}

/* Dump parts of copied objects we need at runtime.  */
static void
dump_hot_parts_of_discardable_objects (struct dump_context *ctx)
{
  Lisp_Object copied_queue = ctx->copied_queue;
  while (!NILP (copied_queue))
    {
      Lisp_Object copied = dump_pop (&copied_queue);
      if (SYMBOLP (copied))
        {
          eassert (dump_builtin_symbol_p (copied));
          dump_pre_dump_symbol (ctx, XSYMBOL (copied));
        }
    }
}

static void
dump_drain_copied_objects (struct dump_context *ctx)
{
  Lisp_Object copied_queue = ctx->copied_queue;
  ctx->copied_queue = Qnil;

  struct dump_flags old_flags = ctx->flags;

  /* We should have already fully scanned these objects, so assert
     that we're not adding more entries to the dump queue.  */
  ctx->flags.assert_already_seen = true;

  /* Now we want to actually dump the copied objects, not just record
     them.  */
  ctx->flags.defer_copied_objects = false;

  /* Objects that we memcpy into Emacs shouldn't get object-start
     records (which conservative GC looks at): we usually discard this
     memory after we're finished memcpying, and even if we don't, the
     "real" objects in this section all live in the Emacs image, not
     in the dump.  */
  ctx->flags.record_object_starts = false;

  /* Dump the objects and generate a copy relocation for each.  Don't
     bother trying to reduce the number of copy relocations we
     generate: we'll merge adjacent copy relocations upon output.
     The overall result is that to the greatest extent possible while
     maintaining strictly increasing address order, we copy into Emacs
     in nice big chunks.  */
  while (!NILP (copied_queue))
    {
      Lisp_Object copied = dump_pop (&copied_queue);
      void *optr = dump_object_emacs_ptr (copied);
      eassert (optr != NULL);
      /* N.B. start_offset is beyond any padding we insert.  */
      dump_off start_offset = dump_object (ctx, copied);
      if (start_offset != DUMP_OBJECT_IS_RUNTIME_MAGIC)
        {
          dump_off size = ctx->offset - start_offset;
          dump_emacs_reloc_copy_from_dump (ctx, start_offset, optr, size);
        }
    }

  ctx->flags = old_flags;
}

static void
dump_cold_string (struct dump_context *ctx, Lisp_Object string)
{
  /* Dump string contents.  */
  dump_off string_offset = dump_recall_object (ctx, string);
  eassert (string_offset > 0);
  if (SBYTES (string) > DUMP_OFF_MAX - 1)
    error ("string too large");
  dump_off total_size = ptrdiff_t_to_dump_off (SBYTES (string) + 1);
  eassert (total_size > 0);

# ifdef HAVE_MPS
  struct Lisp_String_Data *data = (struct Lisp_String_Data *)
    (XSTRING (string)->u.s.data - sizeof (*data));
  dump_align_output (ctx, DUMP_ALIGNMENT);
  dump_igc_start_obj (ctx, IGC_OBJ_STRING_DATA, data);
  dump_remember_fixup_ptr_raw
    (ctx,
     string_offset + dump_offsetof (struct Lisp_String, u.s.data),
     ctx->offset + sizeof (*data));
  dump_write (ctx, data, sizeof (*data) + total_size);
# else
  dump_remember_fixup_ptr_raw
    (ctx,
     string_offset + dump_offsetof (struct Lisp_String, u.s.data),
     ctx->offset);
  dump_write (ctx, XSTRING (string)->u.s.data, total_size);
# endif
# ifdef HAVE_MPS
  dump_igc_finish_obj (ctx);
# endif
}

static void
dump_cold_charset (struct dump_context *ctx, Lisp_Object data)
{
  /* Dump charset lookup tables.  */
  int cs_i = XFIXNUM (XCAR (data));
  dump_off cs_dump_offset = dump_off_from_lisp (XCDR (data));
  dump_remember_fixup_ptr_raw
    (ctx,
     cs_dump_offset + dump_offsetof (struct charset, code_space_mask),
     ctx->offset);
  struct charset *cs = charset_table + cs_i;
  dump_write (ctx, cs->code_space_mask, 256);
}

#ifdef HAVE_MPS
/* The charsets come all from the charset_table. Combine them to
   a single IGC_OBJ_DUMPED_CODE_SPACE_MASKS object.
 */
static void
dump_cold_charsets (struct dump_context *ctx, Lisp_Object *cold_queue,
		    Lisp_Object data)
{
  dump_align_output (ctx, DUMP_ALIGNMENT);
  dump_igc_start_obj (ctx, IGC_OBJ_DUMPED_CODE_SPACE_MASKS, charset_table);
  eassert (!ctx->header.code_space_masks);
  ctx->header.code_space_masks = ctx->offset;
  for (;;)
    {
      dump_cold_charset (ctx, data);
      Lisp_Object next = XCAR (*cold_queue);
      enum cold_op op = (enum cold_op)XFIXNUM (XCAR (next));
      if (op != COLD_OP_CHARSET)
	break;
      data = XCDR (next);
      *cold_queue = XCDR (*cold_queue);
    }
  dump_igc_finish_obj (ctx);
}
#endif

static void
dump_cold_buffer (struct dump_context *ctx, Lisp_Object data)
{
  /* Dump buffer text.  */
  dump_off buffer_offset = dump_recall_object (ctx, data);
  eassert (buffer_offset > 0);
  struct buffer *b = XBUFFER (data);
  eassert (b->text == &b->own_text);
  /* Zero the gap so we don't dump uninitialized bytes.  */
  memset (BUF_GPT_ADDR (b), 0, BUF_GAP_SIZE (b));
  /* See buffer.c for this calculation.  */
  ptrdiff_t nbytes =
    BUF_Z_BYTE (b)
    - BUF_BEG_BYTE (b)
    + BUF_GAP_SIZE (b)
    + 1;
  if (nbytes > DUMP_OFF_MAX)
    error ("buffer too large");
# ifdef HAVE_MPS
  dump_igc_start_obj (ctx, IGC_OBJ_DUMPED_BUFFER_TEXT, b->own_text.beg);
# endif
  dump_remember_fixup_ptr_raw
    (ctx,
     buffer_offset + dump_offsetof (struct buffer, own_text.beg),
     ctx->offset);
  dump_write (ctx, b->own_text.beg, ptrdiff_t_to_dump_off (nbytes));
# ifdef HAVE_MPS
  dump_igc_finish_obj (ctx);
# endif
}

static void
dump_cold_bignum (struct dump_context *ctx, Lisp_Object object)
{
  mpz_t const *n = xbignum_val (object);
  size_t sz_nlimbs = mpz_size (*n);
  eassert (sz_nlimbs < DUMP_OFF_MAX);
  dump_align_output (ctx, alignof (mp_limb_t));
  dump_off nlimbs = (dump_off) sz_nlimbs;
# ifdef HAVE_MPS
  char *dummy = (void *)igc_alloc_bytes (nlimbs * sizeof (mp_limb_t));
  dump_igc_start_obj (ctx, IGC_OBJ_DUMPED_BIGNUM_DATA, dummy - sizeof (uint64_t));
# endif
  Lisp_Object descriptor
    = list2 (dump_off_to_lisp (ctx->offset),
	     dump_off_to_lisp (mpz_sgn (*n) < 0 ? -nlimbs : nlimbs));
  Fputhash (object, descriptor, ctx->bignum_data);
  for (mp_size_t i = 0; i < nlimbs; ++i)
    {
      mp_limb_t limb = mpz_getlimbn (*n, i);
      dump_write (ctx, &limb, sizeof (limb));
    }
# ifdef HAVE_MPS
  dump_igc_finish_obj (ctx);
# endif
}

#ifdef HAVE_NATIVE_COMP
static void
dump_cold_native_subr (struct dump_context *ctx, Lisp_Object subr)
{
  /* Dump subr contents.  */
  dump_off subr_offset = dump_recall_object (ctx, subr);
  eassert (subr_offset > 0);
# ifdef HAVE_MPS
  /* FIXME/igc: more descriptive name? but igc_obj_type has no more free bits */
  dump_igc_start_obj (ctx, IGC_OBJ_DUMPED_BYTES, (void *)~0);
# endif
  dump_remember_fixup_ptr_raw
    (ctx,
     subr_offset + dump_offsetof (struct Lisp_Subr, symbol_name),
     ctx->offset);
  const char *symbol_name = XSUBR (subr)->symbol_name;
  dump_write (ctx, symbol_name, 1 + strlen (symbol_name));

  dump_remember_fixup_ptr_raw
    (ctx,
     subr_offset + dump_offsetof (struct Lisp_Subr, native_c_name),
     ctx->offset);
  const char *c_name = XSUBR (subr)->native_c_name;
  dump_write (ctx, c_name, 1 + strlen (c_name));
# ifdef HAVE_MPS
  dump_igc_finish_obj (ctx);
# endif
}
#endif

static void
dump_drain_cold_data (struct dump_context *ctx)
{
  Lisp_Object cold_queue = Fnreverse (ctx->cold_queue);
  ctx->cold_queue = Qnil;

  struct dump_flags old_flags = ctx->flags;

  /* We should have already scanned all objects to which our cold
     objects refer, so die if an object points to something we haven't
     seen.  */
  ctx->flags.assert_already_seen = true;

  /* Actually dump cold objects instead of deferring them.  */
  ctx->flags.defer_cold_objects = false;

  while (!NILP (cold_queue))
    {
      Lisp_Object item = dump_pop (&cold_queue);
      enum cold_op op = (enum cold_op) XFIXNUM (XCAR (item));
      Lisp_Object data = XCDR (item);
      switch (op)
        {
        case COLD_OP_STRING:
          dump_cold_string (ctx, data);
          break;
        case COLD_OP_CHARSET:
#ifdef HAVE_MPS
	  dump_cold_charsets (ctx, &cold_queue, data);
#else
          dump_cold_charset (ctx, data);
#endif
          break;
        case COLD_OP_BUFFER:
          dump_cold_buffer (ctx, data);
          break;
        case COLD_OP_OBJECT:
          /* Objects that we can put in the cold section
             must not refer to other objects.  */
          eassert (dump_queue_empty_p (&ctx->dump_queue));
          eassert (ctx->flags.dump_object_contents);
          dump_object (ctx, data);
          eassert (dump_queue_empty_p (&ctx->dump_queue));
          break;
        case COLD_OP_BIGNUM:
          dump_cold_bignum (ctx, data);
          break;
#ifdef HAVE_NATIVE_COMP
	case COLD_OP_NATIVE_SUBR:
	  dump_cold_native_subr (ctx, data);
	  break;
#endif
        default:
          emacs_abort ();
        }
    }

  ctx->flags = old_flags;
}

static void
read_ptr_raw_and_lv (const void *mem,
                     enum Lisp_Type type,
                     void **out_ptr,
                     Lisp_Object *out_lv)
{
  memcpy (out_ptr, mem, sizeof (*out_ptr));
  if (*out_ptr != NULL)
    {
      switch (type)
        {
        case Lisp_Symbol:
          *out_lv = make_lisp_symbol (*out_ptr);
          break;
        case Lisp_String:
        case Lisp_Vectorlike:
        case Lisp_Cons:
        case Lisp_Float:
          *out_lv = make_lisp_ptr (*out_ptr, type);
          break;
        default:
          emacs_abort ();
        }
    }
}

/* Enqueue for dumping objects referenced by static non-Lisp_Object
   pointers inside Emacs.  */
static void
dump_drain_user_remembered_data_hot (struct dump_context *ctx)
{
  for (int i = 0; i < nr_remembered_data; ++i)
    {
      void *mem = remembered_data[i].mem;
      int sz = remembered_data[i].sz;
      if (sz <= 0)
        {
          enum Lisp_Type type = -sz;
          void *value;
          Lisp_Object lv;
          read_ptr_raw_and_lv (mem, type, &value, &lv);
          if (value != NULL)
            {
	      if (dump_set_referrer (ctx))
		ctx->current_referrer = dump_ptr_referrer ("user data", mem);
              dump_enqueue_object (ctx, lv, WEIGHT_NONE);
	      dump_clear_referrer (ctx);
            }
        }
    }
}

/* Dump user-specified non-relocated data.  */
static void
dump_drain_user_remembered_data_cold (struct dump_context *ctx)
{
  for (int i = 0; i < nr_remembered_data; ++i)
    {
      void *mem = remembered_data[i].mem;
      int sz = remembered_data[i].sz;
      if (sz > 0)
        {
          /* Scalar: try to inline the value into the relocation if
             it's small enough; if it's bigger than we can fit in a
             relocation, we have to copy the data into the dump proper
             and emit a copy relocation.  */
          if (sz <= sizeof (intmax_t))
            dump_emacs_reloc_immediate (ctx, mem, mem, sz);
          else
            {
              dump_emacs_reloc_copy_from_dump (ctx, ctx->offset, mem, sz);
              dump_write (ctx, mem, sz);
            }
        }
      else
        {
          /* *mem is a raw pointer to a Lisp object of some sort.
             The object to which it points should have already been
             dumped by dump_drain_user_remembered_data_hot.  */
          void *value;
          Lisp_Object lv;
          enum Lisp_Type type = -sz;
          read_ptr_raw_and_lv (mem, type, &value, &lv);
          if (value == NULL)
            /* We can't just ignore NULL: the variable might have
               transitioned from non-NULL to NULL, and we want to
               record this fact.  */
            dump_emacs_reloc_immediate_ptrdiff_t (ctx, mem, 0);
          else
            {
              if (dump_object_emacs_ptr (lv) != NULL)
                {
                  /* We have situation like this:

                     static Lisp_Symbol *foo;
                     ...
                     foo = XSYMBOL(Qt);
                     ...
                     pdumper_remember_lv_ptr_raw (&foo, Lisp_Symbol);

                     Built-in symbols like Qt aren't in the dump!
                     They're actually in Emacs proper.  We need a
                     special case to point this value back at Emacs
                     instead of to something in the dump that
                     isn't there.

                     An analogous situation applies to subrs, since
                     Lisp_Subr structures always live in Emacs, not
                     the dump.
                  */
		  dump_emacs_reloc_to_emacs_ptr_raw
		    (ctx, mem, dump_object_emacs_ptr (lv));
                }
              else
                {
                  eassert (!dump_object_self_representing_p (lv));
                  dump_off dump_offset = dump_recall_object (ctx, lv);
                  if (dump_offset <= 0)
                    error ("raw-pointer object not dumped?!");
                  dump_emacs_reloc_to_dump_ptr_raw (ctx, mem, dump_offset);
                }
            }
        }
    }
}

static void
dump_unwind_cleanup (void *data)
{
  struct dump_context *ctx = data;
  if (ctx->fd >= 0)
    emacs_close (ctx->fd);
#ifdef REL_ALLOC
  if (ctx->blocked_ralloc)
    r_alloc_inhibit_buffer_relocation (0);
#endif
  Vpurify_flag = ctx->old_purify_flag;
  Vpost_gc_hook = ctx->old_post_gc_hook;
  Vprocess_environment = ctx->old_process_environment;
}

/* Check that DUMP_OFFSET is within the heap.  */
static void
dump_check_dump_off (struct dump_context *ctx, dump_off dump_offset)
{
  eassert (dump_offset > 0);
  eassert (!ctx || dump_offset < ctx->end_heap);
}

static void
dump_check_emacs_off (dump_off emacs_off)
{
  eassert (labs (emacs_off) <= 60 * 1024 * 1024);
}

static struct dump_reloc
dump_decode_dump_reloc (Lisp_Object lreloc)
{
  struct dump_reloc reloc;
  dump_reloc_set_type (&reloc,
		       (enum dump_reloc_type) XFIXNUM (dump_pop (&lreloc)));
  eassert (reloc.type <= RELOC_DUMP_TO_EMACS_LV + Lisp_Float);
  dump_reloc_set_offset (&reloc, dump_off_from_lisp (dump_pop (&lreloc)));
  eassert (NILP (lreloc));
  return reloc;
}

static void
dump_emit_dump_reloc (struct dump_context *ctx, Lisp_Object lreloc)
{
  eassert (ctx->flags.pack_objects);
  struct dump_reloc reloc;
  dump_object_start_1 (ctx, &reloc, sizeof (reloc));
  reloc = dump_decode_dump_reloc (lreloc);
  dump_check_dump_off (ctx, dump_reloc_get_offset (reloc));
  dump_object_finish_1 (ctx, &reloc, sizeof (reloc));
  if (dump_reloc_get_offset (reloc) < ctx->header.discardable_start)
    ctx->number_hot_relocations += 1;
  else
    ctx->number_discardable_relocations += 1;
}

#ifdef HAVE_MPS
static struct dump_reloc
dump_decode_igc_dump_reloc (Lisp_Object lreloc)
{
  struct dump_reloc reloc;
  dump_reloc_set_offset (&reloc, dump_off_from_lisp (dump_pop (&lreloc)));
  dump_reloc_set_type (&reloc, (enum dump_reloc_type) 0);
  return reloc;
}

static void
dump_emit_igc_dump_reloc (struct dump_context *ctx, Lisp_Object lreloc)
{
  eassert (ctx->flags.pack_objects);
  struct dump_reloc reloc;
  dump_object_start_1 (ctx, &reloc, sizeof (reloc));
  reloc = dump_decode_igc_dump_reloc (lreloc);
  dump_check_dump_off (ctx, dump_reloc_get_offset (reloc));
  dump_object_finish_1 (ctx, &reloc, sizeof (reloc));
}
#endif

#ifdef ENABLE_CHECKING
static Lisp_Object
dump_check_overlap_dump_reloc (Lisp_Object lreloc_a,
                               Lisp_Object lreloc_b)
{
  struct dump_reloc reloc_a = dump_decode_dump_reloc (lreloc_a);
  struct dump_reloc reloc_b = dump_decode_dump_reloc (lreloc_b);
  eassert (dump_reloc_get_offset (reloc_a) < dump_reloc_get_offset (reloc_b));
  return Qnil;
}
#endif

/* Translate a Lisp Emacs-relocation descriptor (a list whose first
   element is one of the EMACS_RELOC_* values, encoded as a fixnum)
   into an emacs_reloc structure value suitable for writing to the
   dump file.
*/
static struct emacs_reloc
decode_emacs_reloc (struct dump_context *ctx, Lisp_Object lreloc)
{
  struct emacs_reloc reloc = {0};
  int type = XFIXNUM (dump_pop (&lreloc));
  reloc.emacs_offset = dump_off_from_lisp (dump_pop (&lreloc));
  dump_check_emacs_off (reloc.emacs_offset);
  switch (type)
    {
    case RELOC_EMACS_COPY_FROM_DUMP:
      {
        emacs_reloc_set_type (&reloc, type);
        reloc.u.dump_offset = dump_off_from_lisp (dump_pop (&lreloc));
        dump_check_dump_off (ctx, reloc.u.dump_offset);
        dump_off length = dump_off_from_lisp (dump_pop (&lreloc));
        reloc.length = length;
        if (reloc.length != length)
          error ("relocation copy length too large");
      }
      break;
    case RELOC_EMACS_IMMEDIATE:
      {
        emacs_reloc_set_type (&reloc, type);
        intmax_t value = intmax_t_from_lisp (dump_pop (&lreloc));
        dump_off size = dump_off_from_lisp (dump_pop (&lreloc));
        reloc.u.immediate = value;
        reloc.length = size;
        eassert (reloc.length == size);
      }
      break;
    case RELOC_EMACS_EMACS_PTR_RAW:
      emacs_reloc_set_type (&reloc, type);
      reloc.u.emacs_offset2 = dump_off_from_lisp (dump_pop (&lreloc));
      dump_check_emacs_off (reloc.u.emacs_offset2);
      break;
    case RELOC_EMACS_DUMP_PTR_RAW:
      emacs_reloc_set_type (&reloc, type);
      reloc.u.dump_offset = dump_off_from_lisp (dump_pop (&lreloc));
      dump_check_dump_off (ctx, reloc.u.dump_offset);
      break;
    case RELOC_EMACS_DUMP_LV:
    case RELOC_EMACS_EMACS_LV:
      {
        emacs_reloc_set_type (&reloc, type);
        Lisp_Object target_value = dump_pop (&lreloc);
        /* If the object is self-representing,
           dump_emacs_reloc_to_lv didn't do its job.
           dump_emacs_reloc_to_lv should have added a
           RELOC_EMACS_IMMEDIATE relocation instead.  */
        eassert (!dump_object_self_representing_p (target_value));
        int tag_type = XTYPE (target_value);
        reloc.length = tag_type;
        eassert (reloc.length == tag_type);

        if (type == RELOC_EMACS_EMACS_LV)
          {
            void *obj_in_emacs = dump_object_emacs_ptr (target_value);
            eassert (obj_in_emacs);
            reloc.u.emacs_offset2 = emacs_offset (obj_in_emacs);
          }
        else
          {
	    eassume (ctx); /* Pacify GCC 9.2.1 -O3 -Wnull-dereference.  */
            eassert (!dump_object_emacs_ptr (target_value));
            reloc.u.dump_offset = dump_recall_object (ctx, target_value);
            if (reloc.u.dump_offset <= 0)
              {
                Lisp_Object repr = Fprin1_to_string (target_value, Qnil, Qnil);
                error ("relocation target was not dumped: %s", SDATA (repr));
              }
            dump_check_dump_off (ctx, reloc.u.dump_offset);
          }
      }
      break;
    default:
      eassume (!"not reached");
    }

  /* We should have consumed the whole relocation descriptor.  */
  eassert (NILP (lreloc));

  return reloc;
}

static void
dump_emit_emacs_reloc (struct dump_context *ctx, Lisp_Object lreloc)
{
  eassert (ctx->flags.pack_objects);
  struct emacs_reloc reloc;
  dump_object_start_1 (ctx, &reloc, sizeof (reloc));
  reloc = decode_emacs_reloc (ctx, lreloc);
  dump_object_finish_1 (ctx, &reloc, sizeof (reloc));
}

static Lisp_Object
dump_merge_emacs_relocs (Lisp_Object lreloc_a, Lisp_Object lreloc_b)
{
  /* Combine copy relocations together if they're copying from
     adjacent chunks to adjacent chunks.  */

#ifdef ENABLE_CHECKING
  {
    dump_off off_a = dump_off_from_lisp (XCAR (XCDR (lreloc_a)));
    dump_off off_b = dump_off_from_lisp (XCAR (XCDR (lreloc_b)));
    eassert (off_a <= off_b);  /* Catch sort errors.  */
    eassert (off_a < off_b);  /* Catch duplicate relocations.  */
  }
#endif

  if (XFIXNUM (XCAR (lreloc_a)) != RELOC_EMACS_COPY_FROM_DUMP
      || XFIXNUM (XCAR (lreloc_b)) != RELOC_EMACS_COPY_FROM_DUMP)
    return Qnil;

  struct emacs_reloc reloc_a = decode_emacs_reloc (NULL, lreloc_a);
  struct emacs_reloc reloc_b = decode_emacs_reloc (NULL, lreloc_b);

  eassert (reloc_a.type == RELOC_EMACS_COPY_FROM_DUMP);
  eassert (reloc_b.type == RELOC_EMACS_COPY_FROM_DUMP);

  if (reloc_a.emacs_offset + reloc_a.length != reloc_b.emacs_offset)
    return Qnil;

  if (reloc_a.u.dump_offset + reloc_a.length != reloc_b.u.dump_offset)
    return Qnil;

  dump_off new_length = reloc_a.length + reloc_b.length;
  reloc_a.length = new_length;
  if (reloc_a.length != new_length)
    return Qnil; /* Overflow */

  return list4 (make_fixnum (RELOC_EMACS_COPY_FROM_DUMP),
                dump_off_to_lisp (reloc_a.emacs_offset),
                dump_off_to_lisp (reloc_a.u.dump_offset),
                dump_off_to_lisp (reloc_a.length));
}

typedef void (*drain_reloc_handler) (struct dump_context *, Lisp_Object);
typedef Lisp_Object (*drain_reloc_merger) (Lisp_Object a, Lisp_Object b);

static void
drain_reloc_list (struct dump_context *ctx,
                  drain_reloc_handler handler,
                  drain_reloc_merger merger,
                  Lisp_Object *reloc_list,
                  struct dump_table_locator *out_locator)
{
  struct dump_flags old_flags = ctx->flags;
  ctx->flags.pack_objects = true;
  Lisp_Object relocs = CALLN (Fsort, Fnreverse (*reloc_list),
                              Qdump_emacs_portable__sort_predicate);
  *reloc_list = Qnil;
  dump_align_output (ctx, max (alignof (struct dump_reloc),
			       alignof (struct emacs_reloc)));
  struct dump_table_locator locator = {0};
  locator.offset = ctx->offset;
  for (; !NILP (relocs); locator.nr_entries += 1)
    {
      Lisp_Object reloc = dump_pop (&relocs);
      Lisp_Object merged;
      while (merger != NULL
	     && !NILP (relocs)
	     && (merged = merger (reloc, XCAR (relocs)), !NILP (merged)))
        {
          reloc = merged;
          relocs = XCDR (relocs);
        }
      handler (ctx, reloc);
    }
  *out_locator = locator;
  ctx->flags = old_flags;
}

static void
dump_do_fixup (struct dump_context *ctx,
               Lisp_Object fixup,
               Lisp_Object prev_fixup)
{
  enum dump_fixup_type type =
    (enum dump_fixup_type) XFIXNUM (dump_pop (&fixup));
  dump_off dump_fixup_offset = dump_off_from_lisp (dump_pop (&fixup));
#ifdef ENABLE_CHECKING
  if (!NILP (prev_fixup))
    {
      dump_off prev_dump_fixup_offset =
        dump_off_from_lisp (XCAR (XCDR (prev_fixup)));
      eassert (dump_fixup_offset - prev_dump_fixup_offset
	       >= sizeof (void *));
    }
#endif
  Lisp_Object arg = dump_pop (&fixup);
  eassert (NILP (fixup));
  dump_seek (ctx, dump_fixup_offset);
  intptr_t dump_value;
  bool do_write = true;
  switch (type)
    {
    case DUMP_FIXUP_LISP_OBJECT:
    case DUMP_FIXUP_LISP_OBJECT_RAW:
      /* Dump wants a pointer to a Lisp object.
         If DUMP_FIXUP_LISP_OBJECT_RAW, we should stick a C pointer in
         the dump; otherwise, a Lisp_Object.  */
      if (SUBRP (arg) && !NATIVE_COMP_FUNCTIONP (arg))
        {
          dump_value = emacs_offset (XSUBR (arg));
          if (type == DUMP_FIXUP_LISP_OBJECT)
            dump_reloc_dump_to_emacs_lv (ctx, ctx->offset, XTYPE (arg));
          else
            dump_reloc_dump_to_emacs_ptr_raw (ctx, ctx->offset);
        }
      else if (dump_builtin_symbol_p (arg))
        {
          eassert (dump_object_self_representing_p (arg));
          /* These symbols are part of Emacs, so point there.  If we
             want a Lisp_Object, we're set.  If we want a raw pointer,
             we need to emit a relocation.  */
          if (type == DUMP_FIXUP_LISP_OBJECT)
            {
              do_write = false;
              dump_write (ctx, &arg, sizeof (arg));
            }
          else
            {
              dump_value = emacs_offset (XSYMBOL (arg));
              dump_reloc_dump_to_emacs_ptr_raw (ctx, ctx->offset);
            }
        }
      else
        {
          eassert (dump_object_emacs_ptr (arg) == NULL);
          dump_value = dump_recall_object (ctx, arg);
          if (dump_value <= 0)
            error ("fixup object not dumped");
          if (type == DUMP_FIXUP_LISP_OBJECT)
            dump_reloc_dump_to_dump_lv (ctx, ctx->offset, XTYPE (arg));
          else
            dump_reloc_dump_to_dump_ptr_raw (ctx, ctx->offset);
        }
      break;
    case DUMP_FIXUP_PTR_DUMP_RAW:
      /* Dump wants a raw pointer to something that's not a lisp
         object.  It knows the exact location it wants, so just
         believe it.  */
      dump_value = dump_off_from_lisp (arg);
      dump_reloc_dump_to_dump_ptr_raw (ctx, ctx->offset);
      break;
    case DUMP_FIXUP_BIGNUM_DATA:
      {
        eassert (BIGNUMP (arg));
        arg = Fgethash (arg, ctx->bignum_data, Qnil);
        if (NILP (arg))
          error ("bignum not dumped");
        struct bignum_reload_info reload_info = { 0 };
        reload_info.data_location = dump_off_from_lisp (dump_pop (&arg));
        reload_info.nlimbs = dump_off_from_lisp (dump_pop (&arg));
        eassert (NILP (arg));
        dump_write (ctx, &reload_info, sizeof (reload_info));
        do_write = false;
        break;
      }
    default:
      emacs_abort ();
    }
  if (do_write)
    dump_write (ctx, &dump_value, sizeof (dump_value));
}

static void
dump_do_fixups (struct dump_context *ctx)
{
  dump_off saved_offset = ctx->offset;
  Lisp_Object fixups = CALLN (Fsort, Fnreverse (ctx->fixups),
                              Qdump_emacs_portable__sort_predicate);
  Lisp_Object prev_fixup = Qnil;
  ctx->fixups = Qnil;
  while (!NILP (fixups))
    {
      Lisp_Object fixup = dump_pop (&fixups);
      dump_do_fixup (ctx, fixup, prev_fixup);
      prev_fixup = fixup;
    }
  dump_seek (ctx, saved_offset);
}

static void
dump_drain_normal_queue (struct dump_context *ctx)
{
  while (!dump_queue_empty_p (&ctx->dump_queue))
    dump_object (ctx, dump_queue_dequeue (&ctx->dump_queue, ctx->offset));
}

static void
dump_drain_deferred_hash_tables (struct dump_context *ctx)
{
  struct dump_flags old_flags = ctx->flags;

  /* Now we want to actually write the hash tables.  */
  ctx->flags.defer_hash_tables = false;

  Lisp_Object deferred_hash_tables = Fnreverse (ctx->deferred_hash_tables);
  ctx->deferred_hash_tables = Qnil;
  while (!NILP (deferred_hash_tables))
    dump_object (ctx, dump_pop (&deferred_hash_tables));
  ctx->flags = old_flags;
}

static void
dump_drain_deferred_symbols (struct dump_context *ctx)
{
  struct dump_flags old_flags = ctx->flags;

  /* Now we want to actually write the symbols.  */
  ctx->flags.defer_symbols = false;

  Lisp_Object deferred_symbols = Fnreverse (ctx->deferred_symbols);
  ctx->deferred_symbols = Qnil;
  while (!NILP (deferred_symbols))
    dump_object (ctx, dump_pop (&deferred_symbols));
  ctx->flags = old_flags;
}

DEFUN ("dump-emacs-portable",
       Fdump_emacs_portable, Sdump_emacs_portable,
       1, 2, 0,
       doc: /* Dump current state of Emacs into dump file FILENAME.
If TRACK-REFERRERS is non-nil, keep additional debugging information
that can help track down the provenance of unsupported object
types.  */)
     (Lisp_Object filename, Lisp_Object track_referrers)
{
  eassert (initialized);

#ifndef HAVE_ANDROID
  if (! noninteractive)
    error ("Dumping Emacs currently works only in batch mode.  "
           "If you'd like it to work interactively, please consider "
           "contributing a patch to Emacs.");
#endif

  if (!main_thread_p (current_thread))
    error ("This function can be called only in the main thread");

  if (!NILP (XCDR (Fall_threads ())))
    error ("No other Lisp threads can be running when this function is called");

#ifdef HAVE_NATIVE_COMP
  calln (intern_c_string ("load--fixup-all-elns"));
#endif

<<<<<<< HEAD
#ifndef HAVE_MPS
  check_pure_size ();
# endif

# ifndef HAVE_MPS
  /* I don't think this can be guaranteed to work with MPS.
     Finalizers may be kept alive unpredictably. */
=======
>>>>>>> a001202b
  /* Clear out any detritus in memory.  */
  do
    {
      number_finalizers_run = 0;
      garbage_collect ();
    }
  while (number_finalizers_run);
#endif

  specpdl_ref count = SPECPDL_INDEX ();
  Lisp_Object start_time = Ffloat_time (Qnil);
# ifdef HAVE_MPS
  /* Turn off GC while dumping. This turns out to be the fastest option. */
  igc_park_arena ();
#endif

  /* Bind `command-line-processed' to nil before dumping,
     so that the dumped Emacs will process its command line
     and set up to work with X windows if appropriate.  */
  Lisp_Object symbol = Qcommand_line_processed;
  specbind (symbol, Qnil);

  CHECK_STRING (filename);
  filename = Fexpand_file_name (filename, Qnil);
  filename = ENCODE_FILE (filename);

  struct dump_context ctx_buf = {0};
  struct dump_context *ctx = &ctx_buf;
  ctx->fd = -1;

  ctx->objects_dumped = make_eq_hash_table ();
  dump_queue_init (&ctx->dump_queue);
  ctx->deferred_hash_tables = Qnil;
  ctx->deferred_symbols = Qnil;

  ctx->fixups = Qnil;
  ctx->staticpro_table = Fmake_hash_table (0, NULL);
  ctx->symbol_aux = Qnil;
  ctx->copied_queue = Qnil;
  ctx->cold_queue = Qnil;
  for (int i = 0; i < RELOC_NUM_PHASES; ++i)
    ctx->dump_relocs[i] = Qnil;
  ctx->object_starts = Qnil;
# ifdef HAVE_MPS
  ctx->igc_object_starts = Qnil;
# endif
  ctx->emacs_relocs = Qnil;
  ctx->bignum_data = make_eq_hash_table ();

  /* Ordinarily, dump_object should remember where it saw objects and
     actually write the object contents to the dump file.  In special
     circumstances below, we temporarily change this default
     behavior.  */
  ctx->flags.dump_object_contents = true;
  ctx->flags.record_object_starts = true;

  /* We want to consolidate certain object types that we know are very likely
     to be modified.  */
  ctx->flags.defer_hash_tables = true;
  /* ctx->flags.defer_symbols = true; XXX  */

  /* These objects go into special sections.  */
  ctx->flags.defer_cold_objects = true;
  ctx->flags.defer_copied_objects = true;

  ctx->current_referrer = Qnil;
  if (!NILP (track_referrers))
    ctx->referrers = make_eq_hash_table ();

  ctx->dump_filename = filename;

  record_unwind_protect_ptr (dump_unwind_cleanup, ctx);
  block_input ();

#ifdef REL_ALLOC
  r_alloc_inhibit_buffer_relocation (1);
  ctx->blocked_ralloc = true;
#endif

  ctx->old_purify_flag = Vpurify_flag;
  Vpurify_flag = Qnil;

  /* Make sure various weird things are less likely to happen.  */
  ctx->old_post_gc_hook = Vpost_gc_hook;
  Vpost_gc_hook = Qnil;

  /* Reset process-environment -- this is for when they re-dump a
     pdump-restored emacs, since set_initial_environment wants always
     to cons it from scratch.  */
  ctx->old_process_environment = Vprocess_environment;
  Vprocess_environment = Qnil;

  ctx->fd = emacs_open (SSDATA (filename),
                        O_RDWR | O_TRUNC | O_CREAT, 0666);
  if (ctx->fd < 0)
    report_file_error ("Opening dump output", filename);
  static_assert (sizeof (ctx->header.magic) == sizeof (dump_magic));
  memcpy (&ctx->header.magic, dump_magic, sizeof (dump_magic));
  ctx->header.magic[0] = '!'; /* Note that dump is incomplete.  */

  static_assert (sizeof (fingerprint) == sizeof (ctx->header.fingerprint));
  for (int i = 0; i < sizeof fingerprint; i++)
    ctx->header.fingerprint[i] = fingerprint[i];

  const dump_off header_start = ctx->offset;
  dump_fingerprint (stderr, "Dumping fingerprint", ctx->header.fingerprint);
  dump_write (ctx, &ctx->header, sizeof (ctx->header));
  const dump_off header_end = ctx->offset;

  const dump_off hot_start = ctx->offset;
  /* Start the dump process by processing the static roots and
     queuing up the objects to which they refer.   */
  dump_roots (ctx);

  dump_charset_table (ctx);
  dump_finalizer_list_head_ptr (ctx, &finalizers.prev);
  dump_finalizer_list_head_ptr (ctx, &finalizers.next);
  dump_finalizer_list_head_ptr (ctx, &doomed_finalizers.prev);
  dump_finalizer_list_head_ptr (ctx, &doomed_finalizers.next);
  dump_drain_user_remembered_data_hot (ctx);

  /* We've already remembered all the objects to which GC roots point,
     but we have to manually save the list of GC roots itself.  */
  dump_metadata_for_pdumper (ctx);
  for (int i = 0; i < staticidx; ++i)
    dump_emacs_reloc_to_emacs_ptr_raw (ctx, &staticvec[i], staticvec[i]);
  dump_emacs_reloc_immediate_int (ctx, &staticidx, staticidx);

  /* Dump until while we keep finding objects to dump.  We add new
     objects to the queue by side effect during dumping.
     We accumulate some types of objects in special lists to get more
     locality for these object types at runtime.  */
  do
    {
      dump_drain_deferred_hash_tables (ctx);
      dump_drain_deferred_symbols (ctx);
      dump_drain_normal_queue (ctx);
    }
  while (!(dump_queue_empty_p (&ctx->dump_queue)
	   && NILP (ctx->deferred_hash_tables)
	   && NILP (ctx->deferred_symbols)));

  ctx->header.hash_list = dump_hash_table_list (ctx);

  /* dump_hash_table_list just adds a new vector to the dump but all
     its content should already have been in the dump, so it doesn't
     add anything to any queue.  */
  eassert (dump_queue_empty_p (&ctx->dump_queue)
	   && NILP (ctx->deferred_hash_tables)
	   && NILP (ctx->deferred_symbols));

  dump_sort_copied_objects (ctx);

  /* While we copy built-in symbols into the Emacs image, these
     built-in structures refer to non-Lisp heap objects that must live
     in the dump; we stick these auxiliary data structures at the end
     of the hot section and use a special hash table to remember them.
     The actual symbol dump will pick them up below.  */
  ctx->symbol_aux = make_eq_hash_table ();
  dump_hot_parts_of_discardable_objects (ctx);

  /* Emacs, after initial dump loading, can forget about the portion
     of the dump that runs from here to the start of the cold section.
     This section consists of objects that need to be memcpy()ed into
     the Emacs data section instead of just used directly.

     We don't need to align hot_end: the loader knows to actually
     start discarding only at the next page boundary if the loader
     implements discarding using page manipulation.  */
  const dump_off hot_end = ctx->offset;
  ctx->header.discardable_start = hot_end;

  dump_drain_copied_objects (ctx);
  eassert (dump_queue_empty_p (&ctx->dump_queue));

  dump_off discardable_end = ctx->offset;
  dump_align_output (ctx, dump_get_max_page_size ());
  ctx->header.cold_start = ctx->offset;

  /* Start the cold section.  This section contains bytes that should
     never change and so can be direct-mapped from the dump without
     special processing.  */
  dump_drain_cold_data (ctx);
# ifdef HAVE_MPS
  dump_align_output (ctx, DUMP_ALIGNMENT);
  fprintf (stderr, "cold user data: %x\n", (unsigned)ctx->offset);
  ctx->header.cold_user_data_start = ctx->offset;
  union gc_header header = { 0 };
  dump_igc_start_obj (ctx, IGC_OBJ_DUMPED_BYTES, &header);
# endif

   /* dump_drain_user_remembered_data_cold needs to be after
      dump_drain_cold_data in case dump_drain_cold_data dumps a lisp
      object to which C code points.
      dump_drain_user_remembered_data_cold assumes that all lisp
      objects have been dumped.  */
  dump_drain_user_remembered_data_cold (ctx);

# ifdef HAVE_MPS
  dump_align_output (ctx, DUMP_ALIGNMENT);
  dump_igc_finish_obj (ctx);
  fprintf (stderr, "heap end: %x\n", (unsigned)ctx->offset);
# endif
  /* After this point, the dump file contains no data that can be part
     of the Lisp heap.  */
  ctx->end_heap = ctx->offset;

# ifdef HAVE_MPS
  ctx->header.heap_end = ctx->offset;
  dump_igc_check_object_starts (ctx);
  dump_igc_start_obj (ctx, IGC_OBJ_DUMPED_BYTES, &header);
# endif

  /* Make remembered modifications to the dump file itself.  */
  dump_do_fixups (ctx);

  drain_reloc_merger emacs_reloc_merger =
#ifdef ENABLE_CHECKING
    dump_check_overlap_dump_reloc
#else
    NULL
#endif
    ;

  /* Emit instructions for Emacs to execute when loading the dump.
     Note that this relocation information ends up in the cold section
     of the dump.  */
  for (int i = 0; i < RELOC_NUM_PHASES; ++i)
    drain_reloc_list (ctx, dump_emit_dump_reloc, emacs_reloc_merger,
		      &ctx->dump_relocs[i], &ctx->header.dump_relocs[i]);
  dump_off number_hot_relocations = ctx->number_hot_relocations;
  ctx->number_hot_relocations = 0;
  dump_off number_discardable_relocations = ctx->number_discardable_relocations;
  ctx->number_discardable_relocations = 0;
# ifdef HAVE_MPS
  drain_reloc_list (ctx, dump_emit_igc_dump_reloc, NULL,
		    &ctx->igc_object_starts, &ctx->header.igc_object_starts);
# endif
  drain_reloc_list (ctx, dump_emit_dump_reloc, emacs_reloc_merger,
		    &ctx->object_starts, &ctx->header.object_starts);
  drain_reloc_list (ctx, dump_emit_emacs_reloc, dump_merge_emacs_relocs,
		    &ctx->emacs_relocs, &ctx->header.emacs_relocs);

# ifdef HAVE_MPS
  fprintf (stderr, "cold end: %x\n", (unsigned)ctx->offset);
  dump_igc_finish_obj (ctx);
# endif
  const dump_off cold_end = ctx->offset;

  eassert (dump_queue_empty_p (&ctx->dump_queue));
  eassert (NILP (ctx->copied_queue));
  eassert (NILP (ctx->cold_queue));
  eassert (NILP (ctx->deferred_symbols));
  eassert (NILP (ctx->deferred_hash_tables));
  eassert (NILP (ctx->fixups));
  for (int i = 0; i < RELOC_NUM_PHASES; ++i)
    eassert (NILP (ctx->dump_relocs[i]));
  eassert (NILP (ctx->emacs_relocs));

  /* Dump is complete.  Go back to the header and write the magic
     indicating that the dump is complete and can be loaded.  */
  ctx->header.magic[0] = dump_magic[0];
  dump_seek (ctx, 0);
  dump_write (ctx, &ctx->header, sizeof (ctx->header));
  if (emacs_write (ctx->fd, ctx->buf, ctx->max_offset) < ctx->max_offset)
    report_file_error ("Could not write to dump file", ctx->dump_filename);
  xfree (ctx->buf);
  ctx->buf = NULL;
  ctx->buf_size = 0;
  ctx->max_offset = 0;

  Lisp_Object end_time = Ffloat_time (Qnil);
  dump_off
    header_bytes = header_end - header_start,
    hot_bytes = hot_end - hot_start,
    discardable_bytes = discardable_end - ctx->header.discardable_start,
    cold_bytes = cold_end - ctx->header.cold_start;
  fprintf (stderr,
	   ("Dump complete (%.2f seconds)\n"
	    "Byte counts: header=%" PRIdDUMP_OFF " hot=%" PRIdDUMP_OFF
	    " discardable=%" PRIdDUMP_OFF " cold=%" PRIdDUMP_OFF "\n"
	    "Reloc counts: hot=%" PRIdDUMP_OFF
	    " discardable=%" PRIdDUMP_OFF "\n"),
	   XFLOAT_DATA (end_time) - XFLOAT_DATA (start_time),
	   header_bytes, hot_bytes, discardable_bytes, cold_bytes,
	   number_hot_relocations, number_discardable_relocations);

  unblock_input ();
  return unbind_to (count, Qnil);
}

DEFUN ("dump-emacs-portable--sort-predicate",
       Fdump_emacs_portable__sort_predicate,
       Sdump_emacs_portable__sort_predicate,
       2, 2, 0,
       doc: /* Internal relocation sorting function.  */)
     (Lisp_Object a, Lisp_Object b)
{
  dump_off a_offset = dump_off_from_lisp (XCAR (XCDR (a)));
  dump_off b_offset = dump_off_from_lisp (XCAR (XCDR (b)));
  return a_offset < b_offset ? Qt : Qnil;
}

DEFUN ("dump-emacs-portable--sort-predicate-copied",
       Fdump_emacs_portable__sort_predicate_copied,
       Sdump_emacs_portable__sort_predicate_copied,
       2, 2, 0,
       doc: /* Internal relocation sorting function.  */)
     (Lisp_Object a, Lisp_Object b)
{
  eassert (dump_object_emacs_ptr (a));
  eassert (dump_object_emacs_ptr (b));
  return dump_object_emacs_ptr (a) < dump_object_emacs_ptr (b) ? Qt : Qnil;
}

void
pdumper_do_now_and_after_load_impl (pdumper_hook hook)
{
  if (nr_dump_hooks == ARRAYELTS (dump_hooks))
    fatal ("out of dump hooks: make dump_hooks[] bigger");
  dump_hooks[nr_dump_hooks++] = hook;
  hook ();
}

void
pdumper_do_now_and_after_late_load_impl (pdumper_hook hook)
{
  if (nr_dump_late_hooks == ARRAYELTS (dump_late_hooks))
    fatal ("out of dump hooks: make dump_late_hooks[] bigger");
  dump_late_hooks[nr_dump_late_hooks++] = hook;
  hook ();
}

static void
pdumper_remember_user_data_1 (void *mem, int nbytes)
{
  if (nr_remembered_data == ARRAYELTS (remembered_data))
    fatal ("out of remembered data slots: make remembered_data[] bigger");
  remembered_data[nr_remembered_data].mem = mem;
  remembered_data[nr_remembered_data].sz = nbytes;
  nr_remembered_data += 1;
}

void
pdumper_remember_scalar_impl (void *mem, ptrdiff_t nbytes)
{
  eassert (0 <= nbytes && nbytes <= INT_MAX);
  if (nbytes > 0)
    pdumper_remember_user_data_1 (mem, (int) nbytes);
}

void
pdumper_remember_lv_ptr_raw_impl (void *ptr, enum Lisp_Type type)
{
  pdumper_remember_user_data_1 (ptr, -type);
}


#ifdef HAVE_NATIVE_COMP
/* This records the directory where the Emacs executable lives, to be
   used for locating the native-lisp directory from which we need to
   load the preloaded *.eln files.  See pdumper_set_emacs_execdir
   below.  */
static char *emacs_execdir;
static ptrdiff_t execdir_size;
static ptrdiff_t execdir_len;
#endif

/* Dump runtime */
enum dump_memory_protection
{
  DUMP_MEMORY_ACCESS_NONE = 1,
  DUMP_MEMORY_ACCESS_READ = 2,
  DUMP_MEMORY_ACCESS_READWRITE = 3,
};

#if VM_SUPPORTED == VM_MS_WINDOWS && !defined HAVE_MPS
static void *
dump_anonymous_allocate_w32 (void *base,
                             size_t size,
                             enum dump_memory_protection protection)
{
  void *ret;
  DWORD mem_type;
  DWORD mem_prot;

  switch (protection)
    {
    case DUMP_MEMORY_ACCESS_NONE:
      mem_type = MEM_RESERVE;
      mem_prot = PAGE_NOACCESS;
      break;
    case DUMP_MEMORY_ACCESS_READ:
      mem_type = MEM_COMMIT;
      mem_prot = PAGE_READONLY;
      break;
    case DUMP_MEMORY_ACCESS_READWRITE:
      mem_type = MEM_COMMIT;
      mem_prot = PAGE_READWRITE;
      break;
    default:
      emacs_abort ();
    }

  ret = VirtualAlloc (base, size, mem_type, mem_prot);
  if (ret == NULL)
    errno = (base && GetLastError () == ERROR_INVALID_ADDRESS)
      ? EBUSY
      : EPERM;
  return ret;
}
#endif

#if VM_SUPPORTED == VM_POSIX

/* Old versions of macOS only define MAP_ANON, not MAP_ANONYMOUS.
   FIXME: This probably belongs elsewhere (gnulib/autoconf?)  */
# ifndef MAP_ANONYMOUS
#  define MAP_ANONYMOUS MAP_ANON
# endif

<<<<<<< HEAD
#ifndef HAVE_MPS
=======
>>>>>>> a001202b
static void *
dump_anonymous_allocate_posix (void *base,
                               size_t size,
                               enum dump_memory_protection protection)
{
  void *ret;
  int mem_prot;

  switch (protection)
    {
    case DUMP_MEMORY_ACCESS_NONE:
      mem_prot = PROT_NONE;
      break;
    case DUMP_MEMORY_ACCESS_READ:
      mem_prot = PROT_READ;
      break;
    case DUMP_MEMORY_ACCESS_READWRITE:
      mem_prot = PROT_READ | PROT_WRITE;
      break;
    default:
      emacs_abort ();
    }

  int mem_flags = MAP_PRIVATE | MAP_ANONYMOUS;
  if (mem_prot != PROT_NONE)
    mem_flags |= MAP_POPULATE;
  if (base)
    mem_flags |= MAP_FIXED;

  bool retry;
  do
    {
      retry = false;
      ret = mmap (base, size, mem_prot, mem_flags, -1, 0);
      if (ret == MAP_FAILED
	  && errno == EINVAL
	  && (mem_flags & MAP_POPULATE))
        {
          /* This system didn't understand MAP_POPULATE, so try
             again without it.  */
          mem_flags &= ~MAP_POPULATE;
          retry = true;
        }
    }
  while (retry);

  if (ret == MAP_FAILED)
    ret = NULL;
  return ret;
}
#endif
#endif

/* Perform anonymous memory allocation.  */
#ifndef HAVE_MPS
static void *
dump_anonymous_allocate (void *base,
                         const size_t size,
                         enum dump_memory_protection protection)
{
#if VM_SUPPORTED == VM_POSIX
  return dump_anonymous_allocate_posix (base, size, protection);
#elif VM_SUPPORTED == VM_MS_WINDOWS
  return dump_anonymous_allocate_w32 (base, size, protection);
#else
  errno = ENOSYS;
  return NULL;
#endif
}

/* Undo the effect of dump_reserve_address_space().  */
static void
dump_anonymous_release (void *addr, size_t size)
{
  eassert (size >= 0);
#if VM_SUPPORTED == VM_MS_WINDOWS
  (void) size;
  if (!VirtualFree (addr, 0, MEM_RELEASE))
    emacs_abort ();
#elif VM_SUPPORTED == VM_POSIX
  if (munmap (addr, size) < 0)
    emacs_abort ();
#else
  (void) addr;
  (void) size;
  emacs_abort ();
#endif
}

#endif /* no HAVE_MPS */

#if VM_SUPPORTED == VM_MS_WINDOWS && !defined HAVE_MPS
static void *
dump_map_file_w32 (void *base, int fd, off_t offset, size_t size,
		   enum dump_memory_protection protection)
{
  void *ret = NULL;
  HANDLE section = NULL;
  HANDLE file;

  uint64_t full_offset = offset;
  uint32_t offset_high = (uint32_t) (full_offset >> 32);
  uint32_t offset_low = (uint32_t) (full_offset & 0xffffffff);

  int error;
  DWORD protect;
  DWORD map_access;

  file = (HANDLE) _get_osfhandle (fd);
  if (file == INVALID_HANDLE_VALUE)
    goto out;

  switch (protection)
    {
    case DUMP_MEMORY_ACCESS_READWRITE:
      protect = PAGE_WRITECOPY;	/* for Windows 9X */
      break;
    default:
    case DUMP_MEMORY_ACCESS_NONE:
    case DUMP_MEMORY_ACCESS_READ:
      protect = PAGE_READONLY;
      break;
    }

  section = CreateFileMapping (file,
			       /*lpAttributes=*/NULL,
			       protect,
			       /*dwMaximumSizeHigh=*/0,
			       /*dwMaximumSizeLow=*/0,
			       /*lpName=*/NULL);
  if (!section)
    {
      errno = EINVAL;
      goto out;
    }

  switch (protection)
    {
    case DUMP_MEMORY_ACCESS_NONE:
    case DUMP_MEMORY_ACCESS_READ:
      map_access = FILE_MAP_READ;
      break;
    case DUMP_MEMORY_ACCESS_READWRITE:
      map_access = FILE_MAP_COPY;
      break;
    default:
      emacs_abort ();
    }

  ret = MapViewOfFileEx (section,
                         map_access,
                         offset_high,
                         offset_low,
                         size,
                         base);

  error = GetLastError ();
  if (ret == NULL)
    errno = (error == ERROR_INVALID_ADDRESS ? EBUSY : EPERM);
 out:
  if (section && !CloseHandle (section))
    emacs_abort ();
  return ret;
}
#endif

#if VM_SUPPORTED == VM_POSIX && !defined HAVE_MPS
static void *
dump_map_file_posix (void *base, int fd, off_t offset, size_t size,
		     enum dump_memory_protection protection)
{
  void *ret;
  int mem_prot;
  int mem_flags;

  switch (protection)
    {
    case DUMP_MEMORY_ACCESS_NONE:
      mem_prot = PROT_NONE;
      mem_flags = MAP_SHARED;
      break;
    case DUMP_MEMORY_ACCESS_READ:
      mem_prot = PROT_READ;
      mem_flags = MAP_SHARED;
      break;
    case DUMP_MEMORY_ACCESS_READWRITE:
      mem_prot = PROT_READ | PROT_WRITE;
      mem_flags = MAP_PRIVATE;
      break;
    default:
      emacs_abort ();
    }

  if (base)
    mem_flags |= MAP_FIXED;

  ret = mmap (base, size, mem_prot, mem_flags, fd, offset);
  if (ret == MAP_FAILED)
    ret = NULL;
  return ret;
}
#endif

/* Map a file into memory.  */
#ifndef HAVE_MPS
static void *
dump_map_file (void *base, int fd, off_t offset, size_t size,
	       enum dump_memory_protection protection)
{
#if VM_SUPPORTED == VM_POSIX
  return dump_map_file_posix (base, fd, offset, size, protection);
#elif VM_SUPPORTED == VM_MS_WINDOWS
  return dump_map_file_w32 (base, fd, offset, size, protection);
#else
  errno = ENOSYS;
  return NULL;
#endif
}

/* Remove a virtual memory mapping.

   On failure, abort Emacs.  For maximum platform compatibility, ADDR
   and SIZE must match the mapping exactly.  */
static void
dump_unmap_file (void *addr, size_t size)
{
  eassert (size >= 0);
#if !VM_SUPPORTED
  (void) addr;
  (void) size;
  emacs_abort ();
#elif defined (WINDOWSNT)
  (void) size;
  if (!UnmapViewOfFile (addr))
    emacs_abort ();
#else
  if (munmap (addr, size) < 0)
    emacs_abort ();
#endif
}

# endif /* not HAVE_MPS */

struct dump_memory_map_spec
{
  int fd;  /* File to map; anon zero if negative.  */
  size_t size;  /* Number of bytes to map.  */
  off_t offset;  /* Offset within fd.  */
  enum dump_memory_protection protection;
};

struct dump_memory_map
{
  struct dump_memory_map_spec spec;
  void *mapping;  /* Actual mapped memory.  */
  void (*release) (struct dump_memory_map *);
  void *private;
};

/* Mark the pages as unneeded, potentially zeroing them, without
   releasing the address space reservation.  */
void
dump_discard_mem (void *mem, size_t size)
{
      int err = 0;
#if VM_SUPPORTED == VM_MS_WINDOWS
      /* Discard COWed pages.  */
      err = (VirtualFree (mem, size, MEM_DECOMMIT) == 0);
      if (err)
	emacs_abort ();
      /* Release the commit charge for the mapping.  */
      DWORD old_prot;
      err = (VirtualProtect (mem, size, PAGE_NOACCESS, &old_prot) == 0);
#elif VM_SUPPORTED == VM_POSIX
# ifdef HAVE_POSIX_MADVISE
      /* Discard COWed pages.  */
      err = posix_madvise (mem, size, POSIX_MADV_DONTNEED);
# elif defined HAVE_MADVISE
      err = madvise (mem, size, MADV_DONTNEED);
#endif
      if (err)
	emacs_abort ();
      /* Release the commit charge for the mapping.  */
      err = mprotect (mem, size, PROT_NONE);
#endif
      if (err)
	emacs_abort ();
}

static void
dump_mmap_reset (struct dump_memory_map *map)
{
  map->mapping = NULL;
  map->release = NULL;
  map->private = NULL;
}

static void
dump_mmap_release (struct dump_memory_map *map)
{
  if (map->release)
    map->release (map);
  dump_mmap_reset (map);
}

static void
dump_mmap_discard_contents (struct dump_memory_map *map)
{
  if (map->mapping)
    dump_mmap_release (map);
}

/* Allows heap-allocated dump_mmap to "free" maps individually.  */
struct dump_memory_map_heap_control_block
{
  int refcount;
  void *mem;
};

#ifndef HAVE_MPS
static void
dump_mm_heap_cb_release (struct dump_memory_map_heap_control_block *cb)
{
  if (cb)
    {
      eassert (cb->refcount > 0);
      if (--cb->refcount == 0)
	{
	  free (cb->mem);
	  free (cb);
	}
    }
}

static void
dump_mmap_release_heap (struct dump_memory_map *map)
{
  dump_mm_heap_cb_release (map->private);
}

/* Implement dump_mmap using malloc and read.  */
static bool
dump_mmap_contiguous_heap (struct dump_memory_map *maps, int nr_maps,
			   size_t total_size)
{
  bool ret = false;

  /* FIXME: This storage sometimes is never freed.
     Beware: the simple patch 2019-03-11T15:20:54Z!eggert@cs.ucla.edu
     is worse, as it sometimes frees this storage twice.  */
  struct dump_memory_map_heap_control_block *cb = calloc (1, sizeof (*cb));
  if (!cb)
    goto out;
  __lsan_ignore_object (cb);

  cb->refcount = 1;
  cb->mem = malloc (total_size);
  if (!cb->mem)
    goto out;
  char *mem = cb->mem;
  for (int i = 0; i < nr_maps; ++i)
    {
      struct dump_memory_map *map = &maps[i];
      const struct dump_memory_map_spec spec = map->spec;
      if (!spec.size)
        continue;
      map->mapping = mem;
      mem += spec.size;
      map->release = dump_mmap_release_heap;
      map->private = cb;
      cb->refcount += 1;
      if (spec.fd < 0)
        memset (map->mapping, 0, spec.size);
      else
        {
          if (lseek (spec.fd, spec.offset, SEEK_SET) < 0)
            goto out;
          ssize_t nb = dump_read_all (spec.fd,
                                      map->mapping,
                                      spec.size);
          if (nb >= 0 && nb != spec.size)
            errno = EIO;
          if (nb != spec.size)
            goto out;
        }
    }

  ret = true;
 out:
  dump_mm_heap_cb_release (cb);
  if (!ret)
    for (int i = 0; i < nr_maps; ++i)
      dump_mmap_release (&maps[i]);
  return ret;
}
#endif

#ifdef HAVE_MPS

static void
dump_mmap_release_mps (struct dump_memory_map *map)
{
  /* FIXME/igc: igc_on_pdump_loaded "knows" that DS_DISCARDABLE is unused.
     Maybe come up with a nicer API.
   */
}

/* Implement dump_mmap using mps_reserve and read.  */
static bool
dump_mmap_contiguous_mps (struct dump_memory_map *maps, int nr_maps,
			  size_t total_size)
{
  uint8_t *p = igc_alloc_dump (total_size);
  for (size_t i = 0; i < nr_maps; ++i)
    {
      struct dump_memory_map *map = &maps[i];
      const struct dump_memory_map_spec spec = map->spec;
      if (!spec.size)
	continue;
      map->mapping = p;
      map->release = dump_mmap_release_mps;
      map->private = NULL;
      if (spec.fd < 0)
	memset (map->mapping, 0, spec.size);
      else
	{
	  if (lseek (spec.fd, spec.offset, SEEK_SET) < 0)
	    return false;
	  ssize_t nb = dump_read_all (spec.fd, map->mapping, spec.size);
	  if (nb != spec.size)
	    {
	      if (nb >= 0)
		errno = EIO;
	      return false;
	    }
	}
      p += spec.size;
    }
  return true;
}

#else /* not HAVE_MPS */

static void
dump_mmap_release_vm (struct dump_memory_map *map)
{
  if (map->spec.fd < 0)
    dump_anonymous_release (map->mapping, map->spec.size);
  else
    dump_unmap_file (map->mapping, map->spec.size);
}

static bool
needs_mmap_retry_p (void)
{
#if defined CYGWIN || VM_SUPPORTED == VM_MS_WINDOWS || defined _AIX
  return true;
#else
  return false;
#endif
}

static bool
dump_mmap_contiguous_vm (struct dump_memory_map *maps, int nr_maps,
			 size_t total_size)
{
  bool ret = false;
  void *resv = NULL;
  bool retry = false;
  const bool need_retry = needs_mmap_retry_p ();

  do
    {
      if (retry)
        {
          eassert (need_retry);
          retry = false;
          for (int i = 0; i < nr_maps; ++i)
            dump_mmap_release (&maps[i]);
        }

      eassert (resv == NULL);
      resv = dump_anonymous_allocate (NULL,
                                      total_size,
                                      DUMP_MEMORY_ACCESS_NONE);
      if (!resv)
        goto out;

      char *mem = resv;

      if (need_retry)
        {
          /* Windows lacks atomic mapping replace; need to release the
             reservation so we can allocate within it.  Will retry the
             loop if someone squats on our address space before we can
             finish allocation.  On POSIX systems, we leave the
             reservation around for atomicity.  */
          dump_anonymous_release (resv, total_size);
          resv = NULL;
        }

      for (int i = 0; i < nr_maps; ++i)
        {
          struct dump_memory_map *map = &maps[i];
          const struct dump_memory_map_spec spec = map->spec;
          if (!spec.size)
            continue;

          if (spec.fd < 0)
	    map->mapping = dump_anonymous_allocate (mem, spec.size,
						    spec.protection);
          else
	    map->mapping = dump_map_file (mem, spec.fd, spec.offset,
					  spec.size, spec.protection);
          mem += spec.size;
	  if (need_retry && map->mapping == NULL
	      && (errno == EBUSY
#ifdef CYGWIN
		  || errno == EINVAL
#endif
		  ))
            {
              retry = true;
              continue;
            }
          if (map->mapping == NULL)
            goto out;
          map->release = dump_mmap_release_vm;
        }
    }
  while (retry);

  ret = true;
  resv = NULL;
 out:
  if (resv)
    dump_anonymous_release (resv, total_size);
  if (!ret)
    {
      for (int i = 0; i < nr_maps; ++i)
	{
	  if (need_retry)
	    dump_mmap_reset (&maps[i]);
	  else
	    dump_mmap_release (&maps[i]);
	}
    }
  return ret;
}
#endif

/* Map a range of addresses into a chunk of contiguous memory.

   Each dump_memory_map structure describes how to fill the
   corresponding range of memory. On input, all members except MAPPING
   are valid. On output, MAPPING contains the location of the given
   chunk of memory. The MAPPING for MAPS[N] is MAPS[N-1].mapping +
   MAPS[N-1].size.

   Each mapping SIZE must be a multiple of the system page size except
   for the last mapping.

   Return true on success or false on failure with errno set.  */
static bool
dump_mmap_contiguous (struct dump_memory_map *maps, int nr_maps)
{
  if (!nr_maps)
    return true;

  size_t total_size = 0;
  int worst_case_page_size = dump_get_max_page_size ();

  for (int i = 0; i < nr_maps; ++i)
    {
      eassert (maps[i].mapping == NULL);
      eassert (maps[i].release == NULL);
      eassert (maps[i].private == NULL);
      if (i != nr_maps - 1)
	eassert (maps[i].spec.size % worst_case_page_size == 0);
      total_size += maps[i].spec.size;
    }

#ifdef HAVE_MPS
  return dump_mmap_contiguous_mps (maps, nr_maps, total_size);
#else
  return (VM_SUPPORTED
	      ? dump_mmap_contiguous_vm
	      : dump_mmap_contiguous_heap) (maps, nr_maps, total_size);
#endif
}

typedef uint_fast32_t dump_bitset_word;
#define DUMP_BITSET_WORD_WIDTH UINT_FAST32_WIDTH

struct dump_bitset
{
  dump_bitset_word *restrict bits;
  ptrdiff_t number_words;
};

static bool
dump_bitsets_init (struct dump_bitset bitset[2], size_t number_bits)
{
  int xword_size = sizeof (dump_bitset_word);
  ptrdiff_t words_needed = divide_round_up (number_bits,
					    DUMP_BITSET_WORD_WIDTH);
  dump_bitset_word *bits = calloc (words_needed, 2 * xword_size);
  if (!bits)
    return false;
  bitset[0].bits = bits;
  bitset[0].number_words = bitset[1].number_words = words_needed;
  bitset[1].bits = memset (bits + words_needed, UCHAR_MAX,
			   words_needed * xword_size);
  return true;
}

static dump_bitset_word *
dump_bitset__bit_slot (const struct dump_bitset *bitset,
                       size_t bit_number)
{
  ptrdiff_t word_number = bit_number / DUMP_BITSET_WORD_WIDTH;
  eassert (word_number < bitset->number_words);
  return &bitset->bits[word_number];
}

static bool
dump_bitset_bit_set_p (const struct dump_bitset *bitset,
                       size_t bit_number)
{
  dump_bitset_word bit = 1;
  bit <<= bit_number % DUMP_BITSET_WORD_WIDTH;
  return *dump_bitset__bit_slot (bitset, bit_number) & bit;
}

static void
dump_bitset__set_bit_value (struct dump_bitset *bitset,
                            size_t bit_number,
                            bool bit_is_set)
{
  dump_bitset_word *slot = dump_bitset__bit_slot (bitset, bit_number);
  dump_bitset_word bit = 1;
  bit <<= bit_number % DUMP_BITSET_WORD_WIDTH;
  if (bit_is_set)
    *slot = *slot | bit;
  else
    *slot = *slot & ~bit;
}

static void
dump_bitset_set_bit (struct dump_bitset *bitset, size_t bit_number)
{
  dump_bitset__set_bit_value (bitset, bit_number, true);
}

static void
dump_bitset_clear (struct dump_bitset *bitset)
{
  /* Skip the memset if bitset->number_words == 0, because then bitset->bits
     might be NULL and the memset would have undefined behavior.  */
  if (bitset->number_words)
    memset (bitset->bits, 0, bitset->number_words * sizeof bitset->bits[0]);
}

struct pdumper_loaded_dump_private
{
  /* Copy of the header we read from the dump.  */
  struct dump_header header;
  /* Mark bits for objects in the dump; used during GC.  */
  struct dump_bitset mark_bits, last_mark_bits;
  /* Time taken to load the dump.  */
  double load_time;
  /* Dump file name.  */
  char *dump_filename;
};

struct pdumper_loaded_dump dump_public;
static struct pdumper_loaded_dump_private dump_private;

/* Return a pointer to offset OFFSET within the dump, which begins at
   DUMP_BASE. DUMP_BASE must be equal to the current dump load
   location; it's passed as a parameter for efficiency.

   The returned pointer points to the primary memory image of the
   currently-loaded dump file.  The entire dump file is accessible
   using this function.  */
static void *
dump_ptr (uintptr_t dump_base, dump_off offset)
{
  eassert (dump_base == dump_public.start);
  eassert (0 <= offset);
  eassert (dump_public.start + offset < dump_public.end);
  return (char *)dump_base + offset;
}

/* Read a pointer-sized word of memory at OFFSET within the dump,
   which begins at DUMP_BASE. DUMP_BASE must be equal to the current
   dump load location; it's passed as a parameter for efficiency.  */
static uintptr_t
dump_read_word_from_dump (uintptr_t dump_base, dump_off offset)
{
  uintptr_t value;
  /* The compiler optimizes this memcpy into a read.  */
  memcpy (&value, dump_ptr (dump_base, offset), sizeof (value));
  return value;
}

/* Write a word to the dump. DUMP_BASE and OFFSET are as for
   dump_read_word_from_dump; VALUE is the word to write at the given
   offset.  */
static void
dump_write_word_to_dump (uintptr_t dump_base,
                         dump_off offset,
                         uintptr_t value)
{
  /* The compiler optimizes this memcpy into a write.  */
  memcpy (dump_ptr (dump_base, offset), &value, sizeof (value));
}

/* Write a Lisp_Object to the dump. DUMP_BASE and OFFSET are as for
   dump_read_word_from_dump; VALUE is the Lisp_Object to write at the
   given offset.  */
static void
dump_write_lv_to_dump (uintptr_t dump_base,
                       dump_off offset,
                       Lisp_Object value)
{
  /* The compiler optimizes this memcpy into a write.  */
  memcpy (dump_ptr (dump_base, offset), &value, sizeof (value));
}

/* Search for a relocation given a relocation target.

   DUMP is the dump metadata structure.  TABLE is the relocation table
   to search.  KEY is the dump offset to find.  Return the relocation
   RELOC such that RELOC.offset is the smallest RELOC.offset that
   satisfies the constraint KEY <= RELOC.offset --- that is, return
   the first relocation at KEY or after KEY.  Return NULL if no such
   relocation exists.  */
static const struct dump_reloc *
dump_find_relocation (const struct dump_table_locator *const table,
                      const dump_off key)
{
  const struct dump_reloc *const relocs = dump_ptr (dump_public.start,
						    table->offset);
  const struct dump_reloc *found = NULL;
  ptrdiff_t idx_left = 0;
  ptrdiff_t idx_right = table->nr_entries;

  eassert (key >= 0);

  while (idx_left < idx_right)
    {
      const ptrdiff_t idx_mid = idx_left + (idx_right - idx_left) / 2;
      const struct dump_reloc *mid = &relocs[idx_mid];
      if (key > dump_reloc_get_offset (*mid))
        idx_left = idx_mid + 1;
      else
        {
          found = mid;
          idx_right = idx_mid;
	  if (idx_right <= idx_left
	      || key > dump_reloc_get_offset (relocs[idx_right - 1]))
            break;
        }
   }

  return found;
}

#ifdef HAVE_MPS
void *
pdumper_next_object (struct pdumper_object_it *it)
{
  if (it->relocs == NULL)
    {
      const struct dump_table_locator *table
	= &dump_private.header.igc_object_starts;
      it->nrelocs = table->nr_entries;
      it->relocs = dump_ptr (dump_public.start, table->offset);
      it->i = 0;
    }

  if (it->i < it->nrelocs)
    {
      const struct dump_reloc *const relocs = it->relocs;
      return dump_ptr (dump_public.start, dump_reloc_get_offset (relocs[it->i++]));
    }

  return NULL;
}
# endif

bool
dump_loaded_p (void)
{
  return dump_public.start != 0;
}

bool
pdumper_cold_object_p_impl (const void *obj)
{
  eassert (pdumper_object_p (obj));
  eassert (pdumper_object_p_precise (obj));
  dump_off offset = ptrdiff_t_to_dump_off ((uintptr_t) obj - dump_public.start);
  return offset >= dump_private.header.cold_start;
}

int
pdumper_find_object_type_impl (const void *obj)
{
  eassert (pdumper_object_p (obj));
  dump_off offset = ptrdiff_t_to_dump_off ((uintptr_t) obj - dump_public.start);
  if (offset % DUMP_ALIGNMENT != 0)
    return PDUMPER_NO_OBJECT;
  ptrdiff_t bitno = offset / DUMP_ALIGNMENT;
  if (offset < dump_private.header.discardable_start
      && !dump_bitset_bit_set_p (&dump_private.last_mark_bits, bitno))
    return PDUMPER_NO_OBJECT;
  const struct dump_reloc *reloc =
    dump_find_relocation (&dump_private.header.object_starts, offset);
  return (reloc != NULL && dump_reloc_get_offset (*reloc) == offset)
    ? reloc->type
    : PDUMPER_NO_OBJECT;
}

bool
pdumper_marked_p_impl (const void *obj)
{
  eassert (pdumper_object_p (obj));
  ptrdiff_t offset = (uintptr_t) obj - dump_public.start;
  eassert (offset % DUMP_ALIGNMENT == 0);
  eassert (offset < dump_private.header.cold_start);
  eassert (offset < dump_private.header.discardable_start);
  ptrdiff_t bitno = offset / DUMP_ALIGNMENT;
  return dump_bitset_bit_set_p (&dump_private.mark_bits, bitno);
}

void
pdumper_set_marked_impl (const void *obj)
{
  eassert (pdumper_object_p (obj));
  ptrdiff_t offset = (uintptr_t) obj - dump_public.start;
  eassert (offset % DUMP_ALIGNMENT == 0);
  eassert (offset < dump_private.header.cold_start);
  eassert (offset < dump_private.header.discardable_start);
  ptrdiff_t bitno = offset / DUMP_ALIGNMENT;
  eassert (dump_bitset_bit_set_p (&dump_private.last_mark_bits, bitno));
  dump_bitset_set_bit (&dump_private.mark_bits, bitno);
}

void
pdumper_clear_marks_impl (void)
{
  dump_bitset_word *swap = dump_private.last_mark_bits.bits;
  dump_private.last_mark_bits.bits = dump_private.mark_bits.bits;
  dump_private.mark_bits.bits = swap;
  dump_bitset_clear (&dump_private.mark_bits);
}

static ssize_t
dump_read_all (int fd, void *buf, size_t bytes_to_read)
{
  /* We don't want to use emacs_read, since that relies on the lisp
     world, and we're not in the lisp world yet.  */
  size_t bytes_read = 0;
  while (bytes_read < bytes_to_read)
    {
      /* Some platforms accept only int-sized values to read.
         Round this down to a page size (see MAX_RW_COUNT in sysdep.c).  */
      int max_rw_count = INT_MAX >> 18 << 18;
      int chunk_to_read = min (bytes_to_read - bytes_read, max_rw_count);
      ssize_t chunk = read (fd, (char *) buf + bytes_read, chunk_to_read);
      if (chunk < 0)
        return chunk;
      if (chunk == 0)
        break;
      bytes_read += chunk;
    }

  return bytes_read;
}

/* Return the number of bytes written when we perform the given
   relocation.  */
static int
dump_reloc_size (const struct dump_reloc reloc)
{
  if (sizeof (Lisp_Object) == sizeof (void *))
    return sizeof (Lisp_Object);
  if (reloc.type == RELOC_DUMP_TO_EMACS_PTR_RAW
      || reloc.type == RELOC_DUMP_TO_DUMP_PTR_RAW)
    return sizeof (void *);
  return sizeof (Lisp_Object);
}

static Lisp_Object
dump_make_lv_from_reloc (const uintptr_t dump_base,
			 const struct dump_reloc reloc)
{
  const dump_off reloc_offset = dump_reloc_get_offset (reloc);
  uintptr_t value = dump_read_word_from_dump (dump_base, reloc_offset);
  enum Lisp_Type lisp_type;

  if (RELOC_DUMP_TO_DUMP_LV <= reloc.type
      && reloc.type < RELOC_DUMP_TO_EMACS_LV)
    {
      lisp_type = reloc.type - RELOC_DUMP_TO_DUMP_LV;
      value += dump_base;
      eassert (pdumper_object_p ((void *) value));
    }
  else
    {
      eassert (RELOC_DUMP_TO_EMACS_LV <= reloc.type);
      eassert (reloc.type < RELOC_DUMP_TO_EMACS_LV + 8);
      lisp_type = reloc.type - RELOC_DUMP_TO_EMACS_LV;
      value += emacs_basis ();
    }

  eassert (lisp_type != Lisp_Int0 && lisp_type != Lisp_Int1);

  Lisp_Object lv;
  if (lisp_type == Lisp_Symbol)
    lv = make_lisp_symbol ((void *) value);
  else
    lv = make_lisp_ptr ((void *) value, lisp_type);

  return lv;
}

/* Actually apply a dump relocation.  */
static inline void
dump_do_dump_relocation (const uintptr_t dump_base,
			 const struct dump_reloc reloc)
{
  const dump_off reloc_offset = dump_reloc_get_offset (reloc);

  /* We should never generate a relocation in the cold section.  */
  eassert (reloc_offset < dump_private.header.cold_start);

  switch (reloc.type)
    {
    case RELOC_DUMP_TO_EMACS_PTR_RAW:
      {
        uintptr_t value = dump_read_word_from_dump (dump_base, reloc_offset);
        eassert (dump_reloc_size (reloc) == sizeof (value));
        value += emacs_basis ();
        dump_write_word_to_dump (dump_base, reloc_offset, value);
        break;
      }
    case RELOC_DUMP_TO_DUMP_PTR_RAW:
      {
        uintptr_t value = dump_read_word_from_dump (dump_base, reloc_offset);
        eassert (dump_reloc_size (reloc) == sizeof (value));
        value += dump_base;
        dump_write_word_to_dump (dump_base, reloc_offset, value);
        break;
      }
#ifdef HAVE_NATIVE_COMP
    case RELOC_NATIVE_COMP_UNIT:
      {
	static enum { UNKNOWN, LOCAL_BUILD, INSTALLED } installation_state;
	struct Lisp_Native_Comp_Unit *comp_u =
	  dump_ptr (dump_base, reloc_offset);
	comp_u->lambda_gc_guard_h = CALLN (Fmake_hash_table, QCtest, Qeq);
	if (STRINGP (comp_u->file))
	  error ("trying to load incoherent dumped eln file %s",
		 SSDATA (comp_u->file));

	if (!CONSP (comp_u->file))
	  error ("incoherent compilation unit for dump was dumped");

	/* emacs_execdir is always unibyte, but the file names in
	   comp_u->file could be multibyte, so we need to encode
	   them.  */
	Lisp_Object cu_file1 = ENCODE_FILE (XCAR (comp_u->file));
	Lisp_Object cu_file2 = ENCODE_FILE (XCDR (comp_u->file));
	ptrdiff_t fn1_len = SBYTES (cu_file1), fn2_len = SBYTES (cu_file2);
	Lisp_Object eln_fname;
	char *fndata;

	/* Check just once if this is a local build or Emacs was installed.  */
	/* Can't use expand-file-name here, because we are too early
	   in the startup, and we will crash at least on WINDOWSNT.  */
	if (installation_state == UNKNOWN)
	  {
	    eln_fname = make_uninit_string (execdir_len + fn1_len);
	    fndata = SSDATA (eln_fname);
	    memcpy (fndata, emacs_execdir, execdir_len);
	    memcpy (fndata + execdir_len, SSDATA (cu_file1), fn1_len);
	    if (file_access_p (fndata, F_OK))
	      installation_state = INSTALLED;
	    else
	      {
		eln_fname = make_uninit_string (execdir_len + fn2_len);
		fndata = SSDATA (eln_fname);
		memcpy (fndata, emacs_execdir, execdir_len);
		memcpy (fndata + execdir_len, SSDATA (cu_file2), fn2_len);
		installation_state = LOCAL_BUILD;
	      }
	    fixup_eln_load_path (eln_fname);
	  }
	else
	  {
	    ptrdiff_t fn_len =
	      installation_state == INSTALLED ? fn1_len : fn2_len;
	    Lisp_Object cu_file =
	      installation_state == INSTALLED ? cu_file1 : cu_file2;
	    eln_fname = make_uninit_string (execdir_len + fn_len);
	    fndata = SSDATA (eln_fname);
	    memcpy (fndata, emacs_execdir, execdir_len);
	    memcpy (fndata + execdir_len, SSDATA (cu_file), fn_len);
	  }

	/* FIXME: This records the names of the *.eln files in an
	   unexpanded form, with one or more ".." elements (and on
	   Windows with the first part using backslashes).  The file
	   names are also unibyte.  If we care about this, we need to
	   loop in startup.el over all the preloaded modules and run
	   their file names through expand-file-name and
	   decode-coding-string.  */
	comp_u->file = eln_fname;
	comp_u->handle = dynlib_open_for_eln (SSDATA (eln_fname));
	if (!comp_u->handle)
	  {
	    fprintf (stderr, "Error using execdir %s:\n",
		     emacs_execdir);
	    error ("%s", dynlib_error ());
	  }
	load_comp_unit (comp_u, true, false);
	break;
      }
    case RELOC_NATIVE_SUBR:
      {
	/* When resurrecting from a dump given non all the original
	   native compiled subrs may be still around we can't rely on
	   a 'top_level_run' mechanism, we revive them one-by-one
	   here.  */
	struct Lisp_Subr *subr = dump_ptr (dump_base, reloc_offset);
	struct Lisp_Native_Comp_Unit *comp_u =
	  XNATIVE_COMP_UNIT (subr->native_comp_u);
	if (!comp_u->handle)
	  error ("NULL handle in compilation unit %s", SSDATA (comp_u->file));
#ifdef HAVE_MPS
	/* FIXME/igc: needs finalization? */
	subr->symbol_name = xstrdup (subr->symbol_name);
	const char *c_name = xstrdup (subr->native_c_name);
#else
	const char *c_name = subr->native_c_name;
#endif
	eassert (c_name);
	void *func = dynlib_sym (comp_u->handle, c_name);
	if (!func)
	  error ("can't find function \"%s\" in compilation unit %s", c_name,
		 SSDATA (comp_u->file));
	subr->function.a0 = func;
	Lisp_Object lambda_data_idx =
	  Fgethash (build_string (c_name), comp_u->lambda_c_name_idx_h, Qnil);
	if (!NILP (lambda_data_idx))
	  {
	    /* This is an anonymous lambda.
	       We must fixup d_reloc so the lambda can be referenced
	       by code.  */
	    Lisp_Object tem;
	    XSETSUBR (tem, subr);
	    Lisp_Object *fixup =
	      &(comp_u->data_relocs[XFIXNUM (lambda_data_idx)]);
	    eassert (EQ (*fixup, Q__lambda_fixup));
	    *fixup = tem;
	    Fputhash (tem, Qt, comp_u->lambda_gc_guard_h);
	  }
	break;
      }
#endif
    case RELOC_BIGNUM:
      {
        struct Lisp_Bignum *bignum = dump_ptr (dump_base, reloc_offset);
        struct bignum_reload_info reload_info;
	static_assert (sizeof (reload_info) <= sizeof (*bignum_val (bignum)));
        memcpy (&reload_info, bignum_val (bignum), sizeof (reload_info));
        const mp_limb_t *limbs =
          dump_ptr (dump_base, reload_info.data_location);
        mpz_roinit_n (bignum->value, limbs, reload_info.nlimbs);
        break;
      }
#ifdef HAVE_MPS
    case RELOC_BUFFER:
      {
	/* When resurrecting, copy the text out of the dump so that we
	   can collect the dumped text. */
        struct buffer *b = dump_ptr (dump_base, reloc_offset);
	eassert (pdumper_object_p (b->text->beg));
	enlarge_buffer_text (b, 0);
	eassert (!pdumper_object_p (b->text->beg));
	igc_resurrect_markers (b);
      }
      break;
#endif
    default: /* Lisp_Object in the dump; precise type in reloc.type */
      {
        Lisp_Object lv = dump_make_lv_from_reloc (dump_base, reloc);
        eassert (dump_reloc_size (reloc) == sizeof (lv));
        dump_write_lv_to_dump (dump_base, reloc_offset, lv);
        break;
      }
    }
}

static void
dump_do_all_dump_reloc_for_phase (const struct dump_header *const header,
				  const uintptr_t dump_base,
				  const enum reloc_phase phase)
{
  struct dump_reloc *r = dump_ptr (dump_base, header->dump_relocs[phase].offset);
  dump_off nr_entries = header->dump_relocs[phase].nr_entries;
  for (dump_off i = 0; i < nr_entries; ++i)
    dump_do_dump_relocation (dump_base, r[i]);
}

static void
dump_do_emacs_relocation (const uintptr_t dump_base,
			  const struct emacs_reloc reloc)
{
  ptrdiff_t pval;
  Lisp_Object lv;

  switch (reloc.type)
    {
    case RELOC_EMACS_COPY_FROM_DUMP:
      eassume (reloc.length > 0);
      memcpy (emacs_ptr_at (reloc.emacs_offset),
              dump_ptr (dump_base, reloc.u.dump_offset),
              reloc.length);
      break;
    case RELOC_EMACS_IMMEDIATE:
      eassume (reloc.length > 0);
      eassume (reloc.length <= sizeof (reloc.u.immediate));
      memcpy (emacs_ptr_at (reloc.emacs_offset),
              &reloc.u.immediate,
              reloc.length);
      break;
    case RELOC_EMACS_DUMP_PTR_RAW:
      pval = reloc.u.dump_offset + dump_base;
      memcpy (emacs_ptr_at (reloc.emacs_offset), &pval, sizeof (pval));
      break;
    case RELOC_EMACS_EMACS_PTR_RAW:
      pval = reloc.u.emacs_offset2 + emacs_basis ();
      memcpy (emacs_ptr_at (reloc.emacs_offset), &pval, sizeof (pval));
      break;
    case RELOC_EMACS_DUMP_LV:
    case RELOC_EMACS_EMACS_LV:
      {
        /* Lisp_Float is the maximum lisp type.  */
        eassume (reloc.length <= Lisp_Float);
        void *obj_ptr = reloc.type == RELOC_EMACS_DUMP_LV
          ? dump_ptr (dump_base, reloc.u.dump_offset)
          : emacs_ptr_at (reloc.u.emacs_offset2);
        if (reloc.length == Lisp_Symbol)
          lv = make_lisp_symbol (obj_ptr);
        else
          lv = make_lisp_ptr (obj_ptr, reloc.length);
        memcpy (emacs_ptr_at (reloc.emacs_offset), &lv, sizeof (lv));
        break;
      }
    default:
      fatal ("unrecognied relocation type %d", (int) reloc.type);
    }
}

static void
dump_do_all_emacs_relocations (const struct dump_header *const header,
			       const uintptr_t dump_base)
{
  const dump_off nr_entries = header->emacs_relocs.nr_entries;
  struct emacs_reloc *r = dump_ptr (dump_base, header->emacs_relocs.offset);
  for (dump_off i = 0; i < nr_entries; ++i)
    dump_do_emacs_relocation (dump_base, r[i]);
}

#ifdef HAVE_NATIVE_COMP
/* Compute and record the directory of the Emacs executable given the
   file name of that executable.  */
static void
pdumper_set_emacs_execdir (char *emacs_executable)
{
  char *p = emacs_executable + strlen (emacs_executable);

  while (p > emacs_executable
	 && !IS_DIRECTORY_SEP (p[-1]))
    --p;
  eassert (p > emacs_executable);
  emacs_execdir = xpalloc (emacs_execdir, &execdir_size,
			   p - emacs_executable + 1 - execdir_size, -1, 1);
  memcpy (emacs_execdir, emacs_executable, p - emacs_executable);
  execdir_len = p - emacs_executable;
  emacs_execdir[execdir_len] = '\0';
}
#endif

enum dump_section
  {
   DS_HOT,
   DS_DISCARDABLE,
   DS_COLD,
   NUMBER_DUMP_SECTIONS,
  };

/* Pointer to a stack variable to avoid having to staticpro it.  */
static Lisp_Object *pdumper_hashes = &zero_vector;

/* Load a dump from DUMP_FILENAME.  Return an error code.

   N.B. We run very early in initialization, so we can't use lisp,
   unwinding, xmalloc, and so on.  */
int
pdumper_load (const char *dump_filename, char *argv0)
{
  intptr_t dump_size;
  struct stat stat;
  uintptr_t dump_base;
  int dump_page_size;
  dump_off adj_discardable_start;

  struct dump_bitset mark_bits[2];
  size_t mark_bits_needed;

  struct dump_header header_buf = { 0 };
  struct dump_header *header = &header_buf;
  struct dump_memory_map sections[NUMBER_DUMP_SECTIONS] = { 0 };

  const struct timespec start_time = current_timespec ();
  char *dump_filename_copy;

  /* Overwriting an initialized Lisp universe will not go well.  */
  eassert (!initialized);

  /* We can load only one dump.  */
  eassert (!dump_loaded_p ());

  int err;
  int dump_fd = emacs_open_noquit (dump_filename, O_RDONLY, 0);
  if (dump_fd < 0)
    {
      err = (errno == ENOENT || errno == ENOTDIR
	     ? PDUMPER_LOAD_FILE_NOT_FOUND
	     : PDUMPER_LOAD_ERROR + errno);
      goto out;
    }

  err = PDUMPER_LOAD_FILE_NOT_FOUND;
  if (sys_fstat (dump_fd, &stat) < 0)
    goto out;

  err = PDUMPER_LOAD_BAD_FILE_TYPE;
  if (stat.st_size > INTPTR_MAX)
    goto out;
  dump_size = (intptr_t) stat.st_size;

  err = PDUMPER_LOAD_BAD_FILE_TYPE;
  if (dump_size < sizeof (*header))
    goto out;

  err = PDUMPER_LOAD_BAD_FILE_TYPE;
  if (dump_read_all (dump_fd,
                     header,
                     sizeof (*header)) < sizeof (*header))
    goto out;

  if (memcmp (header->magic, dump_magic, sizeof (dump_magic)) != 0)
    {
      if (header->magic[0] == '!'
	  && (header->magic[0] = dump_magic[0],
	      memcmp (header->magic, dump_magic, sizeof (dump_magic)) == 0))
        {
          err = PDUMPER_LOAD_FAILED_DUMP;
          goto out;
        }
      err = PDUMPER_LOAD_BAD_FILE_TYPE;
      goto out;
    }

  err = PDUMPER_LOAD_VERSION_MISMATCH;
  static_assert (sizeof (header->fingerprint) == sizeof (fingerprint));
  unsigned char desired[sizeof fingerprint];
  for (int i = 0; i < sizeof fingerprint; i++)
    desired[i] = fingerprint[i];
  if (memcmp (header->fingerprint, desired, sizeof desired) != 0)
    {
      dump_fingerprint (stderr, "desired fingerprint", desired);
      dump_fingerprint (stderr, "found fingerprint", header->fingerprint);
      goto out;
    }

  /* FIXME: The comment at the start of this function says it should
     not use xmalloc, but xstrdup calls xmalloc.  Either fix the
     comment or fix the following code.  */
  dump_filename_copy = xstrdup (dump_filename);

  err = PDUMPER_LOAD_OOM;

  adj_discardable_start = header->discardable_start;
  dump_page_size = dump_get_max_page_size ();
  /* Snap to next page boundary.  */
  adj_discardable_start = ROUNDUP (adj_discardable_start, dump_page_size);
  eassert (adj_discardable_start % dump_page_size == 0);
  eassert (adj_discardable_start <= header->cold_start);

  sections[DS_HOT].spec = (struct dump_memory_map_spec)
    {
     .fd = dump_fd,
     .size = adj_discardable_start,
     .offset = 0,
     .protection = DUMP_MEMORY_ACCESS_READWRITE,
    };

  sections[DS_DISCARDABLE].spec = (struct dump_memory_map_spec)
    {
     .fd = dump_fd,
     .size = header->cold_start - adj_discardable_start,
     .offset = adj_discardable_start,
     .protection = DUMP_MEMORY_ACCESS_READWRITE,
    };

  sections[DS_COLD].spec = (struct dump_memory_map_spec)
    {
     .fd = dump_fd,
     .size = dump_size - header->cold_start,
     .offset = header->cold_start,
     .protection = DUMP_MEMORY_ACCESS_READWRITE,
    };

  if (!dump_mmap_contiguous (sections, ARRAYELTS (sections)))
    goto out;

  err = PDUMPER_LOAD_ERROR;
  mark_bits_needed =
    divide_round_up (header->discardable_start, DUMP_ALIGNMENT);
  if (!dump_bitsets_init (mark_bits, mark_bits_needed))
    goto out;

  /* Point of no return.  */
  err = PDUMPER_LOAD_SUCCESS;
  dump_base = (uintptr_t) sections[DS_HOT].mapping;
  gflags.dumped_with_pdumper_ = true;
  dump_private.header = *header;
  dump_private.mark_bits = mark_bits[0];
  dump_private.last_mark_bits = mark_bits[1];
  dump_public.start = dump_base;
  dump_public.end = dump_public.start + dump_size;

  dump_do_all_dump_reloc_for_phase (header, dump_base, EARLY_RELOCS);
  dump_do_all_emacs_relocations (header, dump_base);

  dump_mmap_discard_contents (&sections[DS_DISCARDABLE]);
  for (int i = 0; i < ARRAYELTS (sections); ++i)
    dump_mmap_reset (&sections[i]);

  Lisp_Object hashes = zero_vector;
  if (header->hash_list)
    {
      struct Lisp_Vector *hash_tables =
	(struct Lisp_Vector *) (dump_base + header->hash_list);
      hashes = make_lisp_ptr (hash_tables, Lisp_Vectorlike);
    }

  pdumper_hashes = &hashes;
  /* Run the functions Emacs registered for doing post-dump-load
     initialization.  */
  for (int i = 0; i < nr_dump_hooks; ++i)
    dump_hooks[i] ();

#ifdef HAVE_NATIVE_COMP
  pdumper_set_emacs_execdir (argv0);
#else
  (void) argv0;
#endif

  dump_do_all_dump_reloc_for_phase (header, dump_base, LATE_RELOCS);
  dump_do_all_dump_reloc_for_phase (header, dump_base, VERY_LATE_RELOCS);

#ifdef HAVE_MPS
  size_t aligned_header_size
    = ((sizeof (struct dump_header) + DUMP_ALIGNMENT - 1)
       & ~(DUMP_ALIGNMENT - 1));
  void *hot_start = (void *) (dump_base + aligned_header_size);
  void *hot_end = (void *) (dump_base + header->discardable_start);
  void *cold_start = (void *) (dump_base + header->cold_start);
  void *cold_end = (void *) (dump_base + dump_size);
  void *cold_user_data_start = (void *) (dump_base +
					 header->cold_user_data_start);
  void *heap_end = (void *) (dump_base + header->heap_end);
#endif

# ifdef HAVE_MPS
  igc_on_pdump_loaded ((void *)dump_base,
		       hot_start, hot_end,
		       cold_start, cold_end,
		       cold_user_data_start, heap_end);
# endif

  /* Run the functions Emacs registered for doing post-dump-load
     initialization.  */
  for (int i = 0; i < nr_dump_late_hooks; ++i)
    dump_late_hooks[i] ();

#ifdef HAVE_MPS
  dump_public.start = (uintptr_t)cold_user_data_start;
  dump_public.end = (uintptr_t)heap_end;
#endif

  initialized = true;

  struct timespec load_timespec =
    timespec_sub (current_timespec (), start_time);
  dump_private.load_time = timespectod (load_timespec);
  dump_private.dump_filename = dump_filename_copy;

 out:
  for (int i = 0; i < ARRAYELTS (sections); ++i)
    dump_mmap_release (&sections[i]);
  if (dump_fd >= 0)
    emacs_close (dump_fd);

  return err;
}

/* Prepend the Emacs startup directory to dump_filename, if that is
   relative, so that we could later make it absolute correctly.  */
void
pdumper_record_wd (const char *wd)
{
  if (wd && !file_name_absolute_p (dump_private.dump_filename))
    {
      char *dfn = xmalloc (strlen (wd) + 1
			   + strlen (dump_private.dump_filename) + 1);
      splice_dir_file (dfn, wd, dump_private.dump_filename);
      xfree (dump_private.dump_filename);
      dump_private.dump_filename = dfn;
    }
}

DEFUN ("pdumper-stats", Fpdumper_stats, Spdumper_stats, 0, 0, 0,
       doc: /* Return statistics about portable dumping used by this session.
If this Emacs session was started from a dump file,
the return value is an alist of the form:

  ((dumped-with-pdumper . t) (load-time . TIME) (dump-file-name . FILE))

where TIME is the time in seconds it took to restore Emacs state
from the dump file, and FILE is the name of the dump file.
Value is nil if this session was not started using a dump file.*/)
     (void)
{
  if (!dumped_with_pdumper_p ())
    return Qnil;

  Lisp_Object dump_fn;
#ifdef WINDOWSNT
  char dump_fn_utf8[MAX_UTF8_PATH];
  if (filename_from_ansi (dump_private.dump_filename, dump_fn_utf8) == 0)
    dump_fn = DECODE_FILE (build_unibyte_string (dump_fn_utf8));
  else
    dump_fn = build_unibyte_string (dump_private.dump_filename);
#else
  dump_fn = DECODE_FILE (build_unibyte_string (dump_private.dump_filename));
#endif

  dump_fn = Fexpand_file_name (dump_fn, Qnil);

  return list3 (Fcons (Qdumped_with_pdumper, Qt),
		Fcons (Qload_time, make_float (dump_private.load_time)),
		Fcons (Qdump_file_name, dump_fn));
}

static void
thaw_hash_tables (void)
{
  Lisp_Object hash_tables = *pdumper_hashes;
  for (ptrdiff_t i = 0; i < ASIZE (hash_tables); i++)
    {
      Lisp_Object table = AREF (hash_tables, i);
      if (HASH_TABLE_P (table))
	hash_table_thaw (table);
#ifdef HAVE_MPS
      else if (WEAK_HASH_TABLE_P (table))
	weak_hash_table_thaw (table);
#endif
      else
	emacs_abort ();
    }
}

#endif /* HAVE_PDUMPER */


void
init_pdumper_once (void)
{
#ifdef HAVE_PDUMPER
  pdumper_do_now_and_after_load (thaw_hash_tables);
#endif
}

void
syms_of_pdumper (void)
{
#ifdef HAVE_PDUMPER
  unsigned char desired[sizeof fingerprint];
  int i;
  char hexbuf[2 * sizeof fingerprint];

  defsubr (&Sdump_emacs_portable);
  defsubr (&Sdump_emacs_portable__sort_predicate);
  defsubr (&Sdump_emacs_portable__sort_predicate_copied);
  DEFSYM (Qdump_emacs_portable__sort_predicate,
          "dump-emacs-portable--sort-predicate");
  DEFSYM (Qdump_emacs_portable__sort_predicate_copied,
          "dump-emacs-portable--sort-predicate-copied");
  DEFSYM (Qdumped_with_pdumper, "dumped-with-pdumper");
  DEFSYM (Qload_time, "load-time");
  DEFSYM (Qdump_file_name, "dump-file-name");
  DEFSYM (Qafter_pdump_load_hook, "after-pdump-load-hook");
  defsubr (&Spdumper_stats);

  for (i = 0; i < sizeof fingerprint; i++)
    desired[i] = fingerprint[i];

  hexbuf_digest (hexbuf, desired, sizeof desired);

  DEFVAR_LISP ("pdumper-fingerprint", Vpdumper_fingerprint,
	       doc: /* The fingerprint of this Emacs binary.
It is a string that is supposed to be unique to each build of
Emacs.  */);
  Vpdumper_fingerprint = make_unibyte_string ((char *) hexbuf,
					      sizeof hexbuf);
#endif /* HAVE_PDUMPER */
}<|MERGE_RESOLUTION|>--- conflicted
+++ resolved
@@ -2400,7 +2400,6 @@
   return dump_object_finish (ctx, &out, sizeof (out));
 }
 
-<<<<<<< HEAD
 static void
 dump_field_fwd (struct dump_context *ctx, void *out, const void *in_start,
 		const lispfwd *in_field)
@@ -2433,114 +2432,6 @@
       return;
     }
   emacs_abort ();
-=======
-static dump_off
-dump_fwd_int (struct dump_context *ctx, const struct Lisp_Intfwd *intfwd)
-{
-#if CHECK_STRUCTS && !defined HASH_Lisp_Intfwd_4D887A7387
-# error "Lisp_Intfwd changed. See CHECK_STRUCTS comment in config.h."
-#endif
-  dump_emacs_reloc_immediate_intmax_t (ctx, intfwd->intvar, *intfwd->intvar);
-  struct Lisp_Intfwd out;
-  dump_object_start (ctx, &out, sizeof (out));
-  DUMP_FIELD_COPY (&out, intfwd, type);
-  dump_field_emacs_ptr (ctx, &out, intfwd, &intfwd->intvar);
-  return dump_object_finish (ctx, &out, sizeof (out));
-}
-
-static dump_off
-dump_fwd_bool (struct dump_context *ctx, const struct Lisp_Boolfwd *boolfwd)
-{
-#if CHECK_STRUCTS && !defined (HASH_Lisp_Boolfwd_0EA1C7ADCC)
-# error "Lisp_Boolfwd changed. See CHECK_STRUCTS comment in config.h."
-#endif
-  dump_emacs_reloc_immediate_bool (ctx, boolfwd->boolvar, *boolfwd->boolvar);
-  struct Lisp_Boolfwd out;
-  dump_object_start (ctx, &out, sizeof (out));
-  DUMP_FIELD_COPY (&out, boolfwd, type);
-  dump_field_emacs_ptr (ctx, &out, boolfwd, &boolfwd->boolvar);
-  return dump_object_finish (ctx, &out, sizeof (out));
-}
-
-static dump_off
-dump_fwd_obj (struct dump_context *ctx, const struct Lisp_Objfwd *objfwd)
-{
-#if CHECK_STRUCTS && !defined (HASH_Lisp_Objfwd_45D3E513DC)
-# error "Lisp_Objfwd changed. See CHECK_STRUCTS comment in config.h."
-#endif
-  if (NILP (Fgethash (dump_off_to_lisp (emacs_offset (objfwd->objvar)),
-                      ctx->staticpro_table,
-                      Qnil)))
-    dump_emacs_reloc_to_lv (ctx, objfwd->objvar, *objfwd->objvar);
-  struct Lisp_Objfwd out;
-  dump_object_start (ctx, &out, sizeof (out));
-  DUMP_FIELD_COPY (&out, objfwd, type);
-  dump_field_emacs_ptr (ctx, &out, objfwd, &objfwd->objvar);
-  return dump_object_finish (ctx, &out, sizeof (out));
-}
-
-static dump_off
-dump_fwd_buffer_obj (struct dump_context *ctx,
-                     const struct Lisp_Buffer_Objfwd *buffer_objfwd)
-{
-#if CHECK_STRUCTS && !defined (HASH_Lisp_Buffer_Objfwd_611EBD13FF)
-# error "Lisp_Buffer_Objfwd changed. See CHECK_STRUCTS comment in config.h."
-#endif
-  struct Lisp_Buffer_Objfwd out;
-  dump_object_start (ctx, &out, sizeof (out));
-  DUMP_FIELD_COPY (&out, buffer_objfwd, type);
-  DUMP_FIELD_COPY (&out, buffer_objfwd, offset);
-  dump_field_lv (ctx, &out, buffer_objfwd, &buffer_objfwd->predicate,
-                 WEIGHT_NORMAL);
-  return dump_object_finish (ctx, &out, sizeof (out));
-}
-
-static dump_off
-dump_fwd_kboard_obj (struct dump_context *ctx,
-                     const struct Lisp_Kboard_Objfwd *kboard_objfwd)
-{
-#if CHECK_STRUCTS && !defined (HASH_Lisp_Kboard_Objfwd_CAA7E71069)
-# error "Lisp_Intfwd changed. See CHECK_STRUCTS comment in config.h."
-#endif
-  struct Lisp_Kboard_Objfwd out;
-  dump_object_start (ctx, &out, sizeof (out));
-  DUMP_FIELD_COPY (&out, kboard_objfwd, type);
-  DUMP_FIELD_COPY (&out, kboard_objfwd, offset);
-  return dump_object_finish (ctx, &out, sizeof (out));
-}
-
-static dump_off
-dump_fwd (struct dump_context *ctx, lispfwd fwd)
-{
-#if CHECK_STRUCTS && !defined (HASH_Lisp_Fwd_Type_9CBA6EE55E)
-# error "Lisp_Fwd_Type changed. See CHECK_STRUCTS comment in config.h."
-#endif
-  void const *p = fwd.fwdptr;
-  dump_off offset;
-
-  switch (XFWDTYPE (fwd))
-    {
-    case Lisp_Fwd_Int:
-      offset = dump_fwd_int (ctx, p);
-      break;
-    case Lisp_Fwd_Bool:
-      offset = dump_fwd_bool (ctx, p);
-      break;
-    case Lisp_Fwd_Obj:
-      offset = dump_fwd_obj (ctx, p);
-      break;
-    case Lisp_Fwd_Buffer_Obj:
-      offset = dump_fwd_buffer_obj (ctx, p);
-      break;
-    case Lisp_Fwd_Kboard_Obj:
-      offset = dump_fwd_kboard_obj (ctx, p);
-      break;
-    default:
-      emacs_abort ();
-    }
-
-  return offset;
->>>>>>> a001202b
 }
 
 static dump_off
@@ -2604,11 +2495,7 @@
              Lisp_Object object,
              dump_off offset)
 {
-<<<<<<< HEAD
-#if CHECK_STRUCTS && !defined HASH_Lisp_Symbol_78773EECA2
-=======
 #if CHECK_STRUCTS && !defined HASH_Lisp_Symbol_E0ADAF2F24
->>>>>>> a001202b
 # error "Lisp_Symbol changed. See CHECK_STRUCTS comment in config.h."
 #endif
 #if CHECK_STRUCTS && !defined (HASH_symbol_redirect_EA72E4BFF5)
@@ -4449,16 +4336,9 @@
   calln (intern_c_string ("load--fixup-all-elns"));
 #endif
 
-<<<<<<< HEAD
-#ifndef HAVE_MPS
-  check_pure_size ();
-# endif
-
 # ifndef HAVE_MPS
   /* I don't think this can be guaranteed to work with MPS.
      Finalizers may be kept alive unpredictably. */
-=======
->>>>>>> a001202b
   /* Clear out any detritus in memory.  */
   do
     {
@@ -4881,10 +4761,7 @@
 #  define MAP_ANONYMOUS MAP_ANON
 # endif
 
-<<<<<<< HEAD
 #ifndef HAVE_MPS
-=======
->>>>>>> a001202b
 static void *
 dump_anonymous_allocate_posix (void *base,
                                size_t size,
