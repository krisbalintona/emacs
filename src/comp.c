--- conflicted
+++ resolved
@@ -473,11 +473,7 @@
  
 /* Increase this number to force a new Vcomp_abi_hash to be generated.  */
-<<<<<<< HEAD
-#define ABI_VERSION "11"
-=======
-#define ABI_VERSION "10"
->>>>>>> 2ecb3499
+#define ABI_VERSION "12"
 
 /* Length of the hashes used for eln file naming.  */
 #define HASH_LENGTH 8
