/* Code for doing intervals.
   Copyright (C) 1993-1995, 1997-1998, 2001-2011  Free Software Foundation, Inc.

This file is part of GNU Emacs.

GNU Emacs is free software: you can redistribute it and/or modify
it under the terms of the GNU General Public License as published by
the Free Software Foundation, either version 3 of the License, or
(at your option) any later version.

GNU Emacs is distributed in the hope that it will be useful,
but WITHOUT ANY WARRANTY; without even the implied warranty of
MERCHANTABILITY or FITNESS FOR A PARTICULAR PURPOSE.  See the
GNU General Public License for more details.

You should have received a copy of the GNU General Public License
along with GNU Emacs.  If not, see <http://www.gnu.org/licenses/>.  */


/* NOTES:

   Have to ensure that we can't put symbol nil on a plist, or some
   functions may work incorrectly.

   An idea:  Have the owner of the tree keep count of splits and/or
   insertion lengths (in intervals), and balance after every N.

   Need to call *_left_hook when buffer is killed.

   Scan for zero-length, or 0-length to see notes about handling
   zero length interval-markers.

   There are comments around about freeing intervals.  It might be
   faster to explicitly free them (put them on the free list) than
   to GC them.

*/


#include <config.h>
#include <setjmp.h>
#include <intprops.h>
#include "lisp.h"
#include "intervals.h"
#include "buffer.h"
#include "puresize.h"
#include "keyboard.h"
#include "keymap.h"

/* Test for membership, allowing for t (actually any non-cons) to mean the
   universal set.  */

#define TMEM(sym, set) (CONSP (set) ? ! NILP (Fmemq (sym, set)) : ! NILP (set))

static Lisp_Object merge_properties_sticky (Lisp_Object, Lisp_Object);
static INTERVAL merge_interval_right (INTERVAL);
static INTERVAL reproduce_tree (INTERVAL, INTERVAL);
static INTERVAL reproduce_tree_obj (INTERVAL, Lisp_Object);

/* Utility functions for intervals.  */


/* Create the root interval of some object, a buffer or string.  */

INTERVAL
create_root_interval (Lisp_Object parent)
{
  INTERVAL new;

  CHECK_IMPURE (parent);

  new = make_interval ();

  if (BUFFERP (parent))
    {
      new->total_length = (BUF_Z (XBUFFER (parent))
			   - BUF_BEG (XBUFFER (parent)));
      CHECK_TOTAL_LENGTH (new);
      BUF_INTERVALS (XBUFFER (parent)) = new;
      new->position = BEG;
    }
  else if (STRINGP (parent))
    {
      new->total_length = SCHARS (parent);
      CHECK_TOTAL_LENGTH (new);
      STRING_SET_INTERVALS (parent, new);
      new->position = 0;
    }

  SET_INTERVAL_OBJECT (new, parent);

  return new;
}

/* Make the interval TARGET have exactly the properties of SOURCE */

void
copy_properties (register INTERVAL source, register INTERVAL target)
{
  if (DEFAULT_INTERVAL_P (source) && DEFAULT_INTERVAL_P (target))
    return;

  COPY_INTERVAL_CACHE (source, target);
  target->plist = Fcopy_sequence (source->plist);
}

/* Merge the properties of interval SOURCE into the properties
   of interval TARGET.  That is to say, each property in SOURCE
   is added to TARGET if TARGET has no such property as yet.  */

static void
merge_properties (register INTERVAL source, register INTERVAL target)
{
  register Lisp_Object o, sym, val;

  if (DEFAULT_INTERVAL_P (source) && DEFAULT_INTERVAL_P (target))
    return;

  MERGE_INTERVAL_CACHE (source, target);

  o = source->plist;
  while (CONSP (o))
    {
      sym = XCAR (o);
      o = XCDR (o);
      CHECK_CONS (o);

      val = target->plist;
      while (CONSP (val) && !EQ (XCAR (val), sym))
	{
	  val = XCDR (val);
	  if (!CONSP (val))
	    break;
	  val = XCDR (val);
	}

      if (NILP (val))
	{
	  val = XCAR (o);
	  target->plist = Fcons (sym, Fcons (val, target->plist));
	}
      o = XCDR (o);
    }
}

/* Return 1 if the two intervals have the same properties,
   0 otherwise.  */

int
intervals_equal (INTERVAL i0, INTERVAL i1)
{
  register Lisp_Object i0_cdr, i0_sym;
  register Lisp_Object i1_cdr, i1_val;

  if (DEFAULT_INTERVAL_P (i0) && DEFAULT_INTERVAL_P (i1))
    return 1;

  if (DEFAULT_INTERVAL_P (i0) || DEFAULT_INTERVAL_P (i1))
    return 0;

  i0_cdr = i0->plist;
  i1_cdr = i1->plist;
  while (CONSP (i0_cdr) && CONSP (i1_cdr))
    {
      i0_sym = XCAR (i0_cdr);
      i0_cdr = XCDR (i0_cdr);
      if (!CONSP (i0_cdr))
	return 0;		/* abort (); */
      i1_val = i1->plist;
      while (CONSP (i1_val) && !EQ (XCAR (i1_val), i0_sym))
	{
	  i1_val = XCDR (i1_val);
	  if (!CONSP (i1_val))
	    return 0;		/* abort (); */
	  i1_val = XCDR (i1_val);
	}

      /* i0 has something i1 doesn't.  */
      if (EQ (i1_val, Qnil))
	return 0;

      /* i0 and i1 both have sym, but it has different values in each.  */
      if (!CONSP (i1_val)
	  || (i1_val = XCDR (i1_val), !CONSP (i1_val))
	  || !EQ (XCAR (i1_val), XCAR (i0_cdr)))
	return 0;

      i0_cdr = XCDR (i0_cdr);

      i1_cdr = XCDR (i1_cdr);
      if (!CONSP (i1_cdr))
	return 0;		/* abort (); */
      i1_cdr = XCDR (i1_cdr);
    }

  /* Lengths of the two plists were equal.  */
  return (NILP (i0_cdr) && NILP (i1_cdr));
}


/* Traverse an interval tree TREE, performing FUNCTION on each node.
   No guarantee is made about the order of traversal.
   Pass FUNCTION two args: an interval, and ARG.  */

void
traverse_intervals_noorder (INTERVAL tree, void (*function) (INTERVAL, Lisp_Object), Lisp_Object arg)
{
  /* Minimize stack usage.  */
  while (!NULL_INTERVAL_P (tree))
    {
      (*function) (tree, arg);
      if (NULL_INTERVAL_P (tree->right))
	tree = tree->left;
      else
	{
	  traverse_intervals_noorder (tree->left, function, arg);
	  tree = tree->right;
	}
    }
}

/* Traverse an interval tree TREE, performing FUNCTION on each node.
   Pass FUNCTION two args: an interval, and ARG.  */

void
traverse_intervals (INTERVAL tree, ptrdiff_t position,
		    void (*function) (INTERVAL, Lisp_Object), Lisp_Object arg)
{
  while (!NULL_INTERVAL_P (tree))
    {
      traverse_intervals (tree->left, position, function, arg);
      position += LEFT_TOTAL_LENGTH (tree);
      tree->position = position;
      (*function) (tree, arg);
      position += LENGTH (tree); tree = tree->right;
    }
}

#if 0

static int icount;
static int idepth;
static int zero_length;

/* These functions are temporary, for debugging purposes only.  */

INTERVAL search_interval, found_interval;

void
check_for_interval (INTERVAL i)
{
  if (i == search_interval)
    {
      found_interval = i;
      icount++;
    }
}

INTERVAL
search_for_interval (INTERVAL i, INTERVAL tree)
{
  icount = 0;
  search_interval = i;
  found_interval = NULL_INTERVAL;
  traverse_intervals_noorder (tree, &check_for_interval, Qnil);
  return found_interval;
}

static void
inc_interval_count (INTERVAL i)
{
  icount++;
  if (LENGTH (i) == 0)
    zero_length++;
  if (depth > idepth)
    idepth = depth;
}

int
count_intervals (INTERVAL i)
{
  icount = 0;
  idepth = 0;
  zero_length = 0;
  traverse_intervals_noorder (i, &inc_interval_count, Qnil);

  return icount;
}

static INTERVAL
root_interval (INTERVAL interval)
{
  register INTERVAL i = interval;

  while (! ROOT_INTERVAL_P (i))
    i = INTERVAL_PARENT (i);

  return i;
}
#endif

/* Assuming that a left child exists, perform the following operation:

     A		  B
    / \		 / \
   B       =>       A
  / \		   / \
     c		  c
*/

static inline INTERVAL
rotate_right (INTERVAL interval)
{
  INTERVAL i;
  INTERVAL B = interval->left;
  ptrdiff_t old_total = interval->total_length;

  /* Deal with any Parent of A;  make it point to B.  */
  if (! ROOT_INTERVAL_P (interval))
    {
      if (AM_LEFT_CHILD (interval))
	INTERVAL_PARENT (interval)->left = B;
      else
	INTERVAL_PARENT (interval)->right = B;
    }
  COPY_INTERVAL_PARENT (B, interval);

  /* Make B the parent of A */
  i = B->right;
  B->right = interval;
  SET_INTERVAL_PARENT (interval, B);

  /* Make A point to c */
  interval->left = i;
  if (! NULL_INTERVAL_P (i))
    SET_INTERVAL_PARENT (i, interval);

  /* A's total length is decreased by the length of B and its left child.  */
  interval->total_length -= B->total_length - LEFT_TOTAL_LENGTH (interval);
  CHECK_TOTAL_LENGTH (interval);

  /* B must have the same total length of A.  */
  B->total_length = old_total;
  CHECK_TOTAL_LENGTH (B);

  return B;
}

/* Assuming that a right child exists, perform the following operation:

    A               B
   / \	           / \
      B	   =>     A
     / \         / \
    c               c
*/

static inline INTERVAL
rotate_left (INTERVAL interval)
{
  INTERVAL i;
  INTERVAL B = interval->right;
  ptrdiff_t old_total = interval->total_length;

  /* Deal with any parent of A;  make it point to B.  */
  if (! ROOT_INTERVAL_P (interval))
    {
      if (AM_LEFT_CHILD (interval))
	INTERVAL_PARENT (interval)->left = B;
      else
	INTERVAL_PARENT (interval)->right = B;
    }
  COPY_INTERVAL_PARENT (B, interval);

  /* Make B the parent of A */
  i = B->left;
  B->left = interval;
  SET_INTERVAL_PARENT (interval, B);

  /* Make A point to c */
  interval->right = i;
  if (! NULL_INTERVAL_P (i))
    SET_INTERVAL_PARENT (i, interval);

  /* A's total length is decreased by the length of B and its right child.  */
  interval->total_length -= B->total_length - RIGHT_TOTAL_LENGTH (interval);
  CHECK_TOTAL_LENGTH (interval);

  /* B must have the same total length of A.  */
  B->total_length = old_total;
  CHECK_TOTAL_LENGTH (B);

  return B;
}

/* Balance an interval tree with the assumption that the subtrees
   themselves are already balanced.  */

static INTERVAL
balance_an_interval (INTERVAL i)
{
  register ptrdiff_t old_diff, new_diff;

  while (1)
    {
      old_diff = LEFT_TOTAL_LENGTH (i) - RIGHT_TOTAL_LENGTH (i);
      if (old_diff > 0)
	{
	  /* Since the left child is longer, there must be one.  */
	  new_diff = i->total_length - i->left->total_length
	    + RIGHT_TOTAL_LENGTH (i->left) - LEFT_TOTAL_LENGTH (i->left);
	  if (eabs (new_diff) >= old_diff)
	    break;
	  i = rotate_right (i);
	  balance_an_interval (i->right);
	}
      else if (old_diff < 0)
	{
	  /* Since the right child is longer, there must be one.  */
	  new_diff = i->total_length - i->right->total_length
	    + LEFT_TOTAL_LENGTH (i->right) - RIGHT_TOTAL_LENGTH (i->right);
	  if (eabs (new_diff) >= -old_diff)
	    break;
	  i = rotate_left (i);
	  balance_an_interval (i->left);
	}
      else
	break;
    }
  return i;
}

/* Balance INTERVAL, potentially stuffing it back into its parent
   Lisp Object.  */

static inline INTERVAL
balance_possible_root_interval (register INTERVAL interval)
{
  Lisp_Object parent;
  int have_parent = 0;

  if (!INTERVAL_HAS_OBJECT (interval) && !INTERVAL_HAS_PARENT (interval))
    return interval;

  if (INTERVAL_HAS_OBJECT (interval))
    {
      have_parent = 1;
      GET_INTERVAL_OBJECT (parent, interval);
    }
  interval = balance_an_interval (interval);

  if (have_parent)
    {
      if (BUFFERP (parent))
	BUF_INTERVALS (XBUFFER (parent)) = interval;
      else if (STRINGP (parent))
	STRING_SET_INTERVALS (parent, interval);
    }

  return interval;
}

/* Balance the interval tree TREE.  Balancing is by weight
   (the amount of text).  */

static INTERVAL
balance_intervals_internal (register INTERVAL tree)
{
  /* Balance within each side.  */
  if (tree->left)
    balance_intervals_internal (tree->left);
  if (tree->right)
    balance_intervals_internal (tree->right);
  return balance_an_interval (tree);
}

/* Advertised interface to balance intervals.  */

INTERVAL
balance_intervals (INTERVAL tree)
{
  if (tree == NULL_INTERVAL)
    return NULL_INTERVAL;

  return balance_intervals_internal (tree);
}

/* Split INTERVAL into two pieces, starting the second piece at
   character position OFFSET (counting from 0), relative to INTERVAL.
   INTERVAL becomes the left-hand piece, and the right-hand piece
   (second, lexicographically) is returned.

   The size and position fields of the two intervals are set based upon
   those of the original interval.  The property list of the new interval
   is reset, thus it is up to the caller to do the right thing with the
   result.

   Note that this does not change the position of INTERVAL;  if it is a root,
   it is still a root after this operation.  */

INTERVAL
split_interval_right (INTERVAL interval, ptrdiff_t offset)
{
  INTERVAL new = make_interval ();
  ptrdiff_t position = interval->position;
  ptrdiff_t new_length = LENGTH (interval) - offset;

  new->position = position + offset;
  SET_INTERVAL_PARENT (new, interval);

  if (NULL_RIGHT_CHILD (interval))
    {
      interval->right = new;
      new->total_length = new_length;
      CHECK_TOTAL_LENGTH (new);
    }
  else
    {
      /* Insert the new node between INTERVAL and its right child.  */
      new->right = interval->right;
      SET_INTERVAL_PARENT (interval->right, new);
      interval->right = new;
      new->total_length = new_length + new->right->total_length;
      CHECK_TOTAL_LENGTH (new);
      balance_an_interval (new);
    }

  balance_possible_root_interval (interval);

  return new;
}

/* Split INTERVAL into two pieces, starting the second piece at
   character position OFFSET (counting from 0), relative to INTERVAL.
   INTERVAL becomes the right-hand piece, and the left-hand piece
   (first, lexicographically) is returned.

   The size and position fields of the two intervals are set based upon
   those of the original interval.  The property list of the new interval
   is reset, thus it is up to the caller to do the right thing with the
   result.

   Note that this does not change the position of INTERVAL;  if it is a root,
   it is still a root after this operation.  */

INTERVAL
split_interval_left (INTERVAL interval, ptrdiff_t offset)
{
  INTERVAL new = make_interval ();
  ptrdiff_t new_length = offset;

  new->position = interval->position;
  interval->position = interval->position + offset;
  SET_INTERVAL_PARENT (new, interval);

  if (NULL_LEFT_CHILD (interval))
    {
      interval->left = new;
      new->total_length = new_length;
      CHECK_TOTAL_LENGTH (new);
    }
  else
    {
      /* Insert the new node between INTERVAL and its left child.  */
      new->left = interval->left;
      SET_INTERVAL_PARENT (new->left, new);
      interval->left = new;
      new->total_length = new_length + new->left->total_length;
      CHECK_TOTAL_LENGTH (new);
      balance_an_interval (new);
    }

  balance_possible_root_interval (interval);

  return new;
}

/* Return the proper position for the first character
   described by the interval tree SOURCE.
   This is 1 if the parent is a buffer,
   0 if the parent is a string or if there is no parent.

   Don't use this function on an interval which is the child
   of another interval!  */

static int
interval_start_pos (INTERVAL source)
{
  Lisp_Object parent;

  if (NULL_INTERVAL_P (source))
    return 0;

  if (! INTERVAL_HAS_OBJECT (source))
    return 0;
  GET_INTERVAL_OBJECT (parent, source);
  if (BUFFERP (parent))
    return BUF_BEG (XBUFFER (parent));
  return 0;
}

/* Find the interval containing text position POSITION in the text
   represented by the interval tree TREE.  POSITION is a buffer
   position (starting from 1) or a string index (starting from 0).
   If POSITION is at the end of the buffer or string,
   return the interval containing the last character.

   The `position' field, which is a cache of an interval's position,
   is updated in the interval found.  Other functions (e.g., next_interval)
   will update this cache based on the result of find_interval.  */

INTERVAL
find_interval (register INTERVAL tree, register ptrdiff_t position)
{
  /* The distance from the left edge of the subtree at TREE
                    to POSITION.  */
  register ptrdiff_t relative_position;

  if (NULL_INTERVAL_P (tree))
    return NULL_INTERVAL;

  relative_position = position;
  if (INTERVAL_HAS_OBJECT (tree))
    {
      Lisp_Object parent;
      GET_INTERVAL_OBJECT (parent, tree);
      if (BUFFERP (parent))
	relative_position -= BUF_BEG (XBUFFER (parent));
    }

  if (relative_position > TOTAL_LENGTH (tree))
    abort ();			/* Paranoia */

  if (!handling_signal)
    tree = balance_possible_root_interval (tree);

  while (1)
    {
      if (relative_position < LEFT_TOTAL_LENGTH (tree))
	{
	  tree = tree->left;
	}
      else if (! NULL_RIGHT_CHILD (tree)
	       && relative_position >= (TOTAL_LENGTH (tree)
					- RIGHT_TOTAL_LENGTH (tree)))
	{
	  relative_position -= (TOTAL_LENGTH (tree)
				- RIGHT_TOTAL_LENGTH (tree));
	  tree = tree->right;
	}
      else
	{
	  tree->position
	    = (position - relative_position /* left edge of *tree.  */
	       + LEFT_TOTAL_LENGTH (tree)); /* left edge of this interval.  */

	  return tree;
	}
    }
}

/* Find the succeeding interval (lexicographically) to INTERVAL.
   Sets the `position' field based on that of INTERVAL (see
   find_interval).  */

INTERVAL
next_interval (register INTERVAL interval)
{
  register INTERVAL i = interval;
  register ptrdiff_t next_position;

  if (NULL_INTERVAL_P (i))
    return NULL_INTERVAL;
  next_position = interval->position + LENGTH (interval);

  if (! NULL_RIGHT_CHILD (i))
    {
      i = i->right;
      while (! NULL_LEFT_CHILD (i))
	i = i->left;

      i->position = next_position;
      return i;
    }

  while (! NULL_PARENT (i))
    {
      if (AM_LEFT_CHILD (i))
	{
	  i = INTERVAL_PARENT (i);
	  i->position = next_position;
	  return i;
	}

      i = INTERVAL_PARENT (i);
    }

  return NULL_INTERVAL;
}

/* Find the preceding interval (lexicographically) to INTERVAL.
   Sets the `position' field based on that of INTERVAL (see
   find_interval).  */

INTERVAL
previous_interval (register INTERVAL interval)
{
  register INTERVAL i;

  if (NULL_INTERVAL_P (interval))
    return NULL_INTERVAL;

  if (! NULL_LEFT_CHILD (interval))
    {
      i = interval->left;
      while (! NULL_RIGHT_CHILD (i))
	i = i->right;

      i->position = interval->position - LENGTH (i);
      return i;
    }

  i = interval;
  while (! NULL_PARENT (i))
    {
      if (AM_RIGHT_CHILD (i))
	{
	  i = INTERVAL_PARENT (i);

	  i->position = interval->position - LENGTH (i);
	  return i;
	}
      i = INTERVAL_PARENT (i);
    }

  return NULL_INTERVAL;
}

/* Find the interval containing POS given some non-NULL INTERVAL
   in the same tree.  Note that we need to update interval->position
   if we go down the tree.
   To speed up the process, we assume that the ->position of
   I and all its parents is already uptodate.  */
INTERVAL
update_interval (register INTERVAL i, ptrdiff_t pos)
{
  if (NULL_INTERVAL_P (i))
    return NULL_INTERVAL;

  while (1)
    {
      if (pos < i->position)
	{
	  /* Move left. */
	  if (pos >= i->position - TOTAL_LENGTH (i->left))
	    {
	      i->left->position = i->position - TOTAL_LENGTH (i->left)
		+ LEFT_TOTAL_LENGTH (i->left);
	      i = i->left;		/* Move to the left child */
	    }
	  else if (NULL_PARENT (i))
	    error ("Point before start of properties");
	  else
	      i = INTERVAL_PARENT (i);
	  continue;
	}
      else if (pos >= INTERVAL_LAST_POS (i))
	{
	  /* Move right. */
	  if (pos < INTERVAL_LAST_POS (i) + TOTAL_LENGTH (i->right))
	    {
	      i->right->position = INTERVAL_LAST_POS (i)
	        + LEFT_TOTAL_LENGTH (i->right);
	      i = i->right;		/* Move to the right child */
	    }
	  else if (NULL_PARENT (i))
	    error ("Point %"pD"d after end of properties", pos);
	  else
            i = INTERVAL_PARENT (i);
	  continue;
	}
      else
	return i;
    }
}


#if 0
/* Traverse a path down the interval tree TREE to the interval
   containing POSITION, adjusting all nodes on the path for
   an addition of LENGTH characters.  Insertion between two intervals
   (i.e., point == i->position, where i is second interval) means
   text goes into second interval.

   Modifications are needed to handle the hungry bits -- after simply
   finding the interval at position (don't add length going down),
   if it's the beginning of the interval, get the previous interval
   and check the hungry bits of both.  Then add the length going back up
   to the root.  */

static INTERVAL
adjust_intervals_for_insertion (INTERVAL tree, ptrdiff_t position,
				ptrdiff_t length)
{
  register ptrdiff_t relative_position;
  register INTERVAL this;

  if (TOTAL_LENGTH (tree) == 0)	/* Paranoia */
    abort ();

  /* If inserting at point-max of a buffer, that position
     will be out of range */
  if (position > TOTAL_LENGTH (tree))
    position = TOTAL_LENGTH (tree);
  relative_position = position;
  this = tree;

  while (1)
    {
      if (relative_position <= LEFT_TOTAL_LENGTH (this))
	{
	  this->total_length += length;
	  CHECK_TOTAL_LENGTH (this);
	  this = this->left;
	}
      else if (relative_position > (TOTAL_LENGTH (this)
				    - RIGHT_TOTAL_LENGTH (this)))
	{
	  relative_position -= (TOTAL_LENGTH (this)
				- RIGHT_TOTAL_LENGTH (this));
	  this->total_length += length;
	  CHECK_TOTAL_LENGTH (this);
	  this = this->right;
	}
      else
	{
	  /* If we are to use zero-length intervals as buffer pointers,
	     then this code will have to change.  */
	  this->total_length += length;
	  CHECK_TOTAL_LENGTH (this);
	  this->position = LEFT_TOTAL_LENGTH (this)
	                   + position - relative_position + 1;
	  return tree;
	}
    }
}
#endif

/* Effect an adjustment corresponding to the addition of LENGTH characters
   of text.  Do this by finding the interval containing POSITION in the
   interval tree TREE, and then adjusting all of its ancestors by adding
   LENGTH to them.

   If POSITION is the first character of an interval, meaning that point
   is actually between the two intervals, make the new text belong to
   the interval which is "sticky".

   If both intervals are "sticky", then make them belong to the left-most
   interval.  Another possibility would be to create a new interval for
   this text, and make it have the merged properties of both ends.  */

static INTERVAL
adjust_intervals_for_insertion (INTERVAL tree,
				ptrdiff_t position, ptrdiff_t length)
{
  register INTERVAL i;
  register INTERVAL temp;
  int eobp = 0;
  Lisp_Object parent;
  ptrdiff_t offset;

  if (TOTAL_LENGTH (tree) == 0)	/* Paranoia */
    abort ();

  GET_INTERVAL_OBJECT (parent, tree);
  offset = (BUFFERP (parent) ? BUF_BEG (XBUFFER (parent)) : 0);

  /* If inserting at point-max of a buffer, that position will be out
     of range.  Remember that buffer positions are 1-based.  */
  if (position >= TOTAL_LENGTH (tree) + offset)
    {
      position = TOTAL_LENGTH (tree) + offset;
      eobp = 1;
    }

  i = find_interval (tree, position);

  /* If in middle of an interval which is not sticky either way,
     we must not just give its properties to the insertion.
     So split this interval at the insertion point.

     Originally, the if condition here was this:
	(! (position == i->position || eobp)
	 && END_NONSTICKY_P (i)
	 && FRONT_NONSTICKY_P (i))
     But, these macros are now unreliable because of introduction of
     Vtext_property_default_nonsticky.  So, we always check properties
     one by one if POSITION is in middle of an interval.  */
  if (! (position == i->position || eobp))
    {
      Lisp_Object tail;
      Lisp_Object front, rear;

      tail = i->plist;

      /* Properties font-sticky and rear-nonsticky override
         Vtext_property_default_nonsticky.  So, if they are t, we can
         skip one by one checking of properties.  */
      rear = textget (i->plist, Qrear_nonsticky);
      if (! CONSP (rear) && ! NILP (rear))
	{
	  /* All properties are nonsticky.  We split the interval.  */
	  goto check_done;
	}
      front = textget (i->plist, Qfront_sticky);
      if (! CONSP (front) && ! NILP (front))
	{
	  /* All properties are sticky.  We don't split the interval.  */
	  tail = Qnil;
	  goto check_done;
	}

      /* Does any actual property pose an actual problem?  We break
         the loop if we find a nonsticky property.  */
      for (; CONSP (tail); tail = Fcdr (XCDR (tail)))
	{
	  Lisp_Object prop, tmp;
	  prop = XCAR (tail);

	  /* Is this particular property front-sticky?  */
	  if (CONSP (front) && ! NILP (Fmemq (prop, front)))
	    continue;

	  /* Is this particular property rear-nonsticky?  */
	  if (CONSP (rear) && ! NILP (Fmemq (prop, rear)))
	    break;

	  /* Is this particular property recorded as sticky or
             nonsticky in Vtext_property_default_nonsticky?  */
	  tmp = Fassq (prop, Vtext_property_default_nonsticky);
	  if (CONSP (tmp))
	    {
	      if (NILP (tmp))
		continue;
	      break;
	    }

	  /* By default, a text property is rear-sticky, thus we
	     continue the loop.  */
	}

    check_done:
      /* If any property is a real problem, split the interval.  */
      if (! NILP (tail))
	{
	  temp = split_interval_right (i, position - i->position);
	  copy_properties (i, temp);
	  i = temp;
	}
    }

  /* If we are positioned between intervals, check the stickiness of
     both of them.  We have to do this too, if we are at BEG or Z.  */
  if (position == i->position || eobp)
    {
      register INTERVAL prev;

      if (position == BEG)
	prev = 0;
      else if (eobp)
	{
	  prev = i;
	  i = 0;
	}
      else
	prev = previous_interval (i);

      /* Even if we are positioned between intervals, we default
	 to the left one if it exists.  We extend it now and split
	 off a part later, if stickiness demands it.  */
      for (temp = prev ? prev : i; temp; temp = INTERVAL_PARENT_OR_NULL (temp))
	{
	  temp->total_length += length;
	  CHECK_TOTAL_LENGTH (temp);
	  temp = balance_possible_root_interval (temp);
	}

      /* If at least one interval has sticky properties,
	 we check the stickiness property by property.

	 Originally, the if condition here was this:
		(END_NONSTICKY_P (prev) || FRONT_STICKY_P (i))
	 But, these macros are now unreliable because of introduction
	 of Vtext_property_default_nonsticky.  So, we always have to
	 check stickiness of properties one by one.  If cache of
	 stickiness is implemented in the future, we may be able to
	 use those macros again.  */
      if (1)
	{
	  Lisp_Object pleft, pright;
	  struct interval newi;

	  pleft = NULL_INTERVAL_P (prev) ? Qnil : prev->plist;
	  pright = NULL_INTERVAL_P (i) ? Qnil : i->plist;
	  newi.plist = merge_properties_sticky (pleft, pright);

	  if (! prev) /* i.e. position == BEG */
	    {
	      if (! intervals_equal (i, &newi))
		{
		  i = split_interval_left (i, length);
		  i->plist = newi.plist;
		}
	    }
	  else if (! intervals_equal (prev, &newi))
	    {
	      prev = split_interval_right (prev,
					   position - prev->position);
	      prev->plist = newi.plist;
	      if (! NULL_INTERVAL_P (i)
		  && intervals_equal (prev, i))
		merge_interval_right (prev);
	    }

	  /* We will need to update the cache here later.  */
	}
      else if (! prev && ! NILP (i->plist))
        {
	  /* Just split off a new interval at the left.
	     Since I wasn't front-sticky, the empty plist is ok.  */
	  i = split_interval_left (i, length);
        }
    }

  /* Otherwise just extend the interval.  */
  else
    {
      for (temp = i; temp; temp = INTERVAL_PARENT_OR_NULL (temp))
	{
	  temp->total_length += length;
	  CHECK_TOTAL_LENGTH (temp);
	  temp = balance_possible_root_interval (temp);
	}
    }

  return tree;
}

/* Any property might be front-sticky on the left, rear-sticky on the left,
   front-sticky on the right, or rear-sticky on the right; the 16 combinations
   can be arranged in a matrix with rows denoting the left conditions and
   columns denoting the right conditions:
      _  __  _
_     FR FR FR FR
FR__   0  1  2  3
 _FR   4  5  6  7
FR     8  9  A  B
  FR   C  D  E  F

   left-props  = '(front-sticky (p8 p9 pa pb pc pd pe pf)
		   rear-nonsticky (p4 p5 p6 p7 p8 p9 pa pb)
		   p0 L p1 L p2 L p3 L p4 L p5 L p6 L p7 L
		   p8 L p9 L pa L pb L pc L pd L pe L pf L)
   right-props = '(front-sticky (p2 p3 p6 p7 pa pb pe pf)
		   rear-nonsticky (p1 p2 p5 p6 p9 pa pd pe)
		   p0 R p1 R p2 R p3 R p4 R p5 R p6 R p7 R
		   p8 R p9 R pa R pb R pc R pd R pe R pf R)

   We inherit from whoever has a sticky side facing us.  If both sides
   do (cases 2, 3, E, and F), then we inherit from whichever side has a
   non-nil value for the current property.  If both sides do, then we take
   from the left.

   When we inherit a property, we get its stickiness as well as its value.
   So, when we merge the above two lists, we expect to get this:

   result      = '(front-sticky (p6 p7 pa pb pc pd pe pf)
		   rear-nonsticky (p6 pa)
		   p0 L p1 L p2 L p3 L p6 R p7 R
		   pa R pb R pc L pd L pe L pf L)

   The optimizable special cases are:
       left rear-nonsticky = nil, right front-sticky = nil (inherit left)
       left rear-nonsticky = t,   right front-sticky = t   (inherit right)
       left rear-nonsticky = t,   right front-sticky = nil (inherit none)
*/

static Lisp_Object
merge_properties_sticky (Lisp_Object pleft, Lisp_Object pright)
{
  register Lisp_Object props, front, rear;
  Lisp_Object lfront, lrear, rfront, rrear;
  register Lisp_Object tail1, tail2, sym, lval, rval, cat;
  int use_left, use_right;
  int lpresent;

  props = Qnil;
  front = Qnil;
  rear  = Qnil;
  lfront = textget (pleft, Qfront_sticky);
  lrear  = textget (pleft, Qrear_nonsticky);
  rfront = textget (pright, Qfront_sticky);
  rrear  = textget (pright, Qrear_nonsticky);

  /* Go through each element of PRIGHT.  */
  for (tail1 = pright; CONSP (tail1); tail1 = Fcdr (XCDR (tail1)))
    {
      Lisp_Object tmp;

      sym = XCAR (tail1);

      /* Sticky properties get special treatment.  */
      if (EQ (sym, Qrear_nonsticky) || EQ (sym, Qfront_sticky))
	continue;

      rval = Fcar (XCDR (tail1));
      for (tail2 = pleft; CONSP (tail2); tail2 = Fcdr (XCDR (tail2)))
	if (EQ (sym, XCAR (tail2)))
	  break;

      /* Indicate whether the property is explicitly defined on the left.
	 (We know it is defined explicitly on the right
	 because otherwise we don't get here.)  */
      lpresent = ! NILP (tail2);
      lval = (NILP (tail2) ? Qnil : Fcar (Fcdr (tail2)));

      /* Even if lrear or rfront say nothing about the stickiness of
	 SYM, Vtext_property_default_nonsticky may give default
	 stickiness to SYM.  */
      tmp = Fassq (sym, Vtext_property_default_nonsticky);
      use_left = (lpresent
		  && ! (TMEM (sym, lrear)
			|| (CONSP (tmp) && ! NILP (XCDR (tmp)))));
      use_right = (TMEM (sym, rfront)
		   || (CONSP (tmp) && NILP (XCDR (tmp))));
      if (use_left && use_right)
	{
	  if (NILP (lval))
	    use_left = 0;
	  else if (NILP (rval))
	    use_right = 0;
	}
      if (use_left)
	{
	  /* We build props as (value sym ...) rather than (sym value ...)
	     because we plan to nreverse it when we're done.  */
	  props = Fcons (lval, Fcons (sym, props));
	  if (TMEM (sym, lfront))
	    front = Fcons (sym, front);
	  if (TMEM (sym, lrear))
	    rear = Fcons (sym, rear);
	}
      else if (use_right)
	{
	  props = Fcons (rval, Fcons (sym, props));
	  if (TMEM (sym, rfront))
	    front = Fcons (sym, front);
	  if (TMEM (sym, rrear))
	    rear = Fcons (sym, rear);
	}
    }

  /* Now go through each element of PLEFT.  */
  for (tail2 = pleft; CONSP (tail2); tail2 = Fcdr (XCDR (tail2)))
    {
      Lisp_Object tmp;

      sym = XCAR (tail2);

      /* Sticky properties get special treatment.  */
      if (EQ (sym, Qrear_nonsticky) || EQ (sym, Qfront_sticky))
	continue;

      /* If sym is in PRIGHT, we've already considered it.  */
      for (tail1 = pright; CONSP (tail1); tail1 = Fcdr (XCDR (tail1)))
	if (EQ (sym, XCAR (tail1)))
	  break;
      if (! NILP (tail1))
	continue;

      lval = Fcar (XCDR (tail2));

      /* Even if lrear or rfront say nothing about the stickiness of
	 SYM, Vtext_property_default_nonsticky may give default
	 stickiness to SYM.  */
      tmp = Fassq (sym, Vtext_property_default_nonsticky);

      /* Since rval is known to be nil in this loop, the test simplifies.  */
      if (! (TMEM (sym, lrear) || (CONSP (tmp) && ! NILP (XCDR (tmp)))))
	{
	  props = Fcons (lval, Fcons (sym, props));
	  if (TMEM (sym, lfront))
	    front = Fcons (sym, front);
	}
      else if (TMEM (sym, rfront) || (CONSP (tmp) && NILP (XCDR (tmp))))
	{
	  /* The value is nil, but we still inherit the stickiness
	     from the right.  */
	  front = Fcons (sym, front);
	  if (TMEM (sym, rrear))
	    rear = Fcons (sym, rear);
	}
    }
  props = Fnreverse (props);
  if (! NILP (rear))
    props = Fcons (Qrear_nonsticky, Fcons (Fnreverse (rear), props));

  cat = textget (props, Qcategory);
  if (! NILP (front)
      &&
      /* If we have inherited a front-stick category property that is t,
	 we don't need to set up a detailed one.  */
      ! (! NILP (cat) && SYMBOLP (cat)
	 && EQ (Fget (cat, Qfront_sticky), Qt)))
    props = Fcons (Qfront_sticky, Fcons (Fnreverse (front), props));
  return props;
}


/* Delete a node I from its interval tree by merging its subtrees
   into one subtree which is then returned.  Caller is responsible for
   storing the resulting subtree into its parent.  */

static INTERVAL
delete_node (register INTERVAL i)
{
  register INTERVAL migrate, this;
  register ptrdiff_t migrate_amt;

  if (NULL_INTERVAL_P (i->left))
    return i->right;
  if (NULL_INTERVAL_P (i->right))
    return i->left;

  migrate = i->left;
  migrate_amt = i->left->total_length;
  this = i->right;
  this->total_length += migrate_amt;
  while (! NULL_INTERVAL_P (this->left))
    {
      this = this->left;
      this->total_length += migrate_amt;
    }
  CHECK_TOTAL_LENGTH (this);
  this->left = migrate;
  SET_INTERVAL_PARENT (migrate, this);

  return i->right;
}

/* Delete interval I from its tree by calling `delete_node'
   and properly connecting the resultant subtree.

   I is presumed to be empty; that is, no adjustments are made
   for the length of I.  */

static void
delete_interval (register INTERVAL i)
{
  register INTERVAL parent;
  ptrdiff_t amt = LENGTH (i);

  if (amt > 0)			/* Only used on zero-length intervals now.  */
    abort ();

  if (ROOT_INTERVAL_P (i))
    {
      Lisp_Object owner;
      GET_INTERVAL_OBJECT (owner, i);
      parent = delete_node (i);
      if (! NULL_INTERVAL_P (parent))
	SET_INTERVAL_OBJECT (parent, owner);

      if (BUFFERP (owner))
	BUF_INTERVALS (XBUFFER (owner)) = parent;
      else if (STRINGP (owner))
	STRING_SET_INTERVALS (owner, parent);
      else
	abort ();

      return;
    }

  parent = INTERVAL_PARENT (i);
  if (AM_LEFT_CHILD (i))
    {
      parent->left = delete_node (i);
      if (! NULL_INTERVAL_P (parent->left))
	SET_INTERVAL_PARENT (parent->left, parent);
    }
  else
    {
      parent->right = delete_node (i);
      if (! NULL_INTERVAL_P (parent->right))
	SET_INTERVAL_PARENT (parent->right, parent);
    }
}

/* Find the interval in TREE corresponding to the relative position
   FROM and delete as much as possible of AMOUNT from that interval.
   Return the amount actually deleted, and if the interval was
   zeroed-out, delete that interval node from the tree.

   Note that FROM is actually origin zero, aka relative to the
   leftmost edge of tree.  This is appropriate since we call ourselves
   recursively on subtrees.

   Do this by recursing down TREE to the interval in question, and
   deleting the appropriate amount of text.  */

static ptrdiff_t
interval_deletion_adjustment (register INTERVAL tree, register ptrdiff_t from,
			      register ptrdiff_t amount)
{
  register ptrdiff_t relative_position = from;

  if (NULL_INTERVAL_P (tree))
    return 0;

  /* Left branch.  */
  if (relative_position < LEFT_TOTAL_LENGTH (tree))
    {
      ptrdiff_t subtract = interval_deletion_adjustment (tree->left,
							 relative_position,
							 amount);
      tree->total_length -= subtract;
      CHECK_TOTAL_LENGTH (tree);
      return subtract;
    }
  /* Right branch.  */
  else if (relative_position >= (TOTAL_LENGTH (tree)
				 - RIGHT_TOTAL_LENGTH (tree)))
    {
      ptrdiff_t subtract;

      relative_position -= (tree->total_length
			    - RIGHT_TOTAL_LENGTH (tree));
      subtract = interval_deletion_adjustment (tree->right,
					       relative_position,
					       amount);
      tree->total_length -= subtract;
      CHECK_TOTAL_LENGTH (tree);
      return subtract;
    }
  /* Here -- this node.  */
  else
    {
      /* How much can we delete from this interval?  */
      ptrdiff_t my_amount = ((tree->total_length
			       - RIGHT_TOTAL_LENGTH (tree))
			      - relative_position);

      if (amount > my_amount)
	amount = my_amount;

      tree->total_length -= amount;
      CHECK_TOTAL_LENGTH (tree);
      if (LENGTH (tree) == 0)
	delete_interval (tree);

      return amount;
    }

  /* Never reach here.  */
}

/* Effect the adjustments necessary to the interval tree of BUFFER to
   correspond to the deletion of LENGTH characters from that buffer
   text.  The deletion is effected at position START (which is a
   buffer position, i.e. origin 1).  */

static void
adjust_intervals_for_deletion (struct buffer *buffer,
			       ptrdiff_t start, ptrdiff_t length)
{
  register ptrdiff_t left_to_delete = length;
  register INTERVAL tree = BUF_INTERVALS (buffer);
  Lisp_Object parent;
  ptrdiff_t offset;

  GET_INTERVAL_OBJECT (parent, tree);
  offset = (BUFFERP (parent) ? BUF_BEG (XBUFFER (parent)) : 0);

  if (NULL_INTERVAL_P (tree))
    return;

  if (start > offset + TOTAL_LENGTH (tree)
      || start + length > offset + TOTAL_LENGTH (tree))
    abort ();

  if (length == TOTAL_LENGTH (tree))
    {
      BUF_INTERVALS (buffer) = NULL_INTERVAL;
      return;
    }

  if (ONLY_INTERVAL_P (tree))
    {
      tree->total_length -= length;
      CHECK_TOTAL_LENGTH (tree);
      return;
    }

  if (start > offset + TOTAL_LENGTH (tree))
    start = offset + TOTAL_LENGTH (tree);
  while (left_to_delete > 0)
    {
      left_to_delete -= interval_deletion_adjustment (tree, start - offset,
						      left_to_delete);
      tree = BUF_INTERVALS (buffer);
      if (left_to_delete == tree->total_length)
	{
	  BUF_INTERVALS (buffer) = NULL_INTERVAL;
	  return;
	}
    }
}

/* Make the adjustments necessary to the interval tree of BUFFER to
   represent an addition or deletion of LENGTH characters starting
   at position START.  Addition or deletion is indicated by the sign
   of LENGTH.

   The two inline functions (one static) pacify Sun C 5.8, a pre-C99
   compiler that does not allow calling a static function (here,
   adjust_intervals_for_deletion) from a non-static inline function.  */

<<<<<<< HEAD
static inline void
static_offset_intervals (struct buffer *buffer, ptrdiff_t start,
			 ptrdiff_t length)
=======
void
offset_intervals (struct buffer *buffer, EMACS_INT start, EMACS_INT length)
>>>>>>> 2071918e
{
  if (NULL_INTERVAL_P (BUF_INTERVALS (buffer)) || length == 0)
    return;

  if (length > 0)
    adjust_intervals_for_insertion (BUF_INTERVALS (buffer), start, length);
  else
    {
      IF_LINT (if (length < - TYPE_MAXIMUM (ptrdiff_t)) abort ();)
      adjust_intervals_for_deletion (buffer, start, -length);
    }
}
<<<<<<< HEAD

inline void
offset_intervals (struct buffer *buffer, ptrdiff_t start, ptrdiff_t length)
{
  static_offset_intervals (buffer, start, length);
}
=======
>>>>>>> 2071918e

/* Merge interval I with its lexicographic successor. The resulting
   interval is returned, and has the properties of the original
   successor.  The properties of I are lost.  I is removed from the
   interval tree.

   IMPORTANT:
   The caller must verify that this is not the last (rightmost)
   interval.  */

static INTERVAL
merge_interval_right (register INTERVAL i)
{
  register ptrdiff_t absorb = LENGTH (i);
  register INTERVAL successor;

  /* Zero out this interval.  */
  i->total_length -= absorb;
  CHECK_TOTAL_LENGTH (i);

  /* Find the succeeding interval.  */
  if (! NULL_RIGHT_CHILD (i))      /* It's below us.  Add absorb
				      as we descend.  */
    {
      successor = i->right;
      while (! NULL_LEFT_CHILD (successor))
	{
	  successor->total_length += absorb;
	  CHECK_TOTAL_LENGTH (successor);
	  successor = successor->left;
	}

      successor->total_length += absorb;
      CHECK_TOTAL_LENGTH (successor);
      delete_interval (i);
      return successor;
    }

  successor = i;
  while (! NULL_PARENT (successor))	   /* It's above us.  Subtract as
					      we ascend.  */
    {
      if (AM_LEFT_CHILD (successor))
	{
	  successor = INTERVAL_PARENT (successor);
	  delete_interval (i);
	  return successor;
	}

      successor = INTERVAL_PARENT (successor);
      successor->total_length -= absorb;
      CHECK_TOTAL_LENGTH (successor);
    }

  /* This must be the rightmost or last interval and cannot
     be merged right.  The caller should have known.  */
  abort ();
}

/* Merge interval I with its lexicographic predecessor. The resulting
   interval is returned, and has the properties of the original predecessor.
   The properties of I are lost.  Interval node I is removed from the tree.

   IMPORTANT:
   The caller must verify that this is not the first (leftmost) interval.  */

INTERVAL
merge_interval_left (register INTERVAL i)
{
  register ptrdiff_t absorb = LENGTH (i);
  register INTERVAL predecessor;

  /* Zero out this interval.  */
  i->total_length -= absorb;
  CHECK_TOTAL_LENGTH (i);

  /* Find the preceding interval.  */
  if (! NULL_LEFT_CHILD (i))	/* It's below us. Go down,
				   adding ABSORB as we go.  */
    {
      predecessor = i->left;
      while (! NULL_RIGHT_CHILD (predecessor))
	{
	  predecessor->total_length += absorb;
	  CHECK_TOTAL_LENGTH (predecessor);
	  predecessor = predecessor->right;
	}

      predecessor->total_length += absorb;
      CHECK_TOTAL_LENGTH (predecessor);
      delete_interval (i);
      return predecessor;
    }

  predecessor = i;
  while (! NULL_PARENT (predecessor))	/* It's above us.  Go up,
				   subtracting ABSORB.  */
    {
      if (AM_RIGHT_CHILD (predecessor))
	{
	  predecessor = INTERVAL_PARENT (predecessor);
	  delete_interval (i);
	  return predecessor;
	}

      predecessor = INTERVAL_PARENT (predecessor);
      predecessor->total_length -= absorb;
      CHECK_TOTAL_LENGTH (predecessor);
    }

  /* This must be the leftmost or first interval and cannot
     be merged left.  The caller should have known.  */
  abort ();
}

/* Make an exact copy of interval tree SOURCE which descends from
   PARENT.  This is done by recursing through SOURCE, copying
   the current interval and its properties, and then adjusting
   the pointers of the copy.  */

static INTERVAL
reproduce_tree (INTERVAL source, INTERVAL parent)
{
  register INTERVAL t = make_interval ();

  memcpy (t, source, INTERVAL_SIZE);
  copy_properties (source, t);
  SET_INTERVAL_PARENT (t, parent);
  if (! NULL_LEFT_CHILD (source))
    t->left = reproduce_tree (source->left, t);
  if (! NULL_RIGHT_CHILD (source))
    t->right = reproduce_tree (source->right, t);

  return t;
}

static INTERVAL
reproduce_tree_obj (INTERVAL source, Lisp_Object parent)
{
  register INTERVAL t = make_interval ();

  memcpy (t, source, INTERVAL_SIZE);
  copy_properties (source, t);
  SET_INTERVAL_OBJECT (t, parent);
  if (! NULL_LEFT_CHILD (source))
    t->left = reproduce_tree (source->left, t);
  if (! NULL_RIGHT_CHILD (source))
    t->right = reproduce_tree (source->right, t);

  return t;
}

#if 0
/* Nobody calls this.  Perhaps it's a vestige of an earlier design.  */

/* Make a new interval of length LENGTH starting at START in the
   group of intervals INTERVALS, which is actually an interval tree.
   Returns the new interval.

   Generate an error if the new positions would overlap an existing
   interval.  */

static INTERVAL
make_new_interval (INTERVAL intervals, ptrdiff_t start, ptrdiff_t length)
{
  INTERVAL slot;

  slot = find_interval (intervals, start);
  if (start + length > slot->position + LENGTH (slot))
    error ("Interval would overlap");

  if (start == slot->position && length == LENGTH (slot))
    return slot;

  if (slot->position == start)
    {
      /* New right node.  */
      split_interval_right (slot, length);
      return slot;
    }

  if (slot->position + LENGTH (slot) == start + length)
    {
      /* New left node.  */
      split_interval_left (slot, LENGTH (slot) - length);
      return slot;
    }

  /* Convert interval SLOT into three intervals.  */
  split_interval_left (slot, start - slot->position);
  split_interval_right (slot, length);
  return slot;
}
#endif

/* Insert the intervals of SOURCE into BUFFER at POSITION.
   LENGTH is the length of the text in SOURCE.

   The `position' field of the SOURCE intervals is assumed to be
   consistent with its parent; therefore, SOURCE must be an
   interval tree made with copy_interval or must be the whole
   tree of a buffer or a string.

   This is used in insdel.c when inserting Lisp_Strings into the
   buffer.  The text corresponding to SOURCE is already in the buffer
   when this is called.  The intervals of new tree are a copy of those
   belonging to the string being inserted; intervals are never
   shared.

   If the inserted text had no intervals associated, and we don't
   want to inherit the surrounding text's properties, this function
   simply returns -- offset_intervals should handle placing the
   text in the correct interval, depending on the sticky bits.

   If the inserted text had properties (intervals), then there are two
   cases -- either insertion happened in the middle of some interval,
   or between two intervals.

   If the text goes into the middle of an interval, then new
   intervals are created in the middle with only the properties of
   the new text, *unless* the macro MERGE_INSERTIONS is true, in
   which case the new text has the union of its properties and those
   of the text into which it was inserted.

   If the text goes between two intervals, then if neither interval
   had its appropriate sticky property set (front_sticky, rear_sticky),
   the new text has only its properties.  If one of the sticky properties
   is set, then the new text "sticks" to that region and its properties
   depend on merging as above.  If both the preceding and succeeding
   intervals to the new text are "sticky", then the new text retains
   only its properties, as if neither sticky property were set.  Perhaps
   we should consider merging all three sets of properties onto the new
   text...  */

void
graft_intervals_into_buffer (INTERVAL source, ptrdiff_t position,
			     ptrdiff_t length, struct buffer *buffer,
			     int inherit)
{
  register INTERVAL under, over, this;
  register INTERVAL tree;
  ptrdiff_t over_used;

  tree = BUF_INTERVALS (buffer);

  /* If the new text has no properties, then with inheritance it
     becomes part of whatever interval it was inserted into.
     To prevent inheritance, we must clear out the properties
     of the newly inserted text.  */
  if (NULL_INTERVAL_P (source))
    {
      Lisp_Object buf;
      if (!inherit && !NULL_INTERVAL_P (tree) && length > 0)
	{
	  XSETBUFFER (buf, buffer);
	  set_text_properties_1 (make_number (position),
				 make_number (position + length),
				 Qnil, buf, 0);
	}
      if (! NULL_INTERVAL_P (BUF_INTERVALS (buffer)))
	/* Shouldn't be necessary.  --Stef  */
	BUF_INTERVALS (buffer) = balance_an_interval (BUF_INTERVALS (buffer));
      return;
    }

  eassert (length == TOTAL_LENGTH (source));

  if ((BUF_Z (buffer) - BUF_BEG (buffer)) == length)
    {  /* The inserted text constitutes the whole buffer, so
	 simply copy over the interval structure.  */
	  Lisp_Object buf;
	  XSETBUFFER (buf, buffer);
	  BUF_INTERVALS (buffer) = reproduce_tree_obj (source, buf);
      BUF_INTERVALS (buffer)->position = BUF_BEG (buffer);
      eassert (BUF_INTERVALS (buffer)->up_obj == 1);
	  return;
	}
  else if (NULL_INTERVAL_P (tree))
    { /* Create an interval tree in which to place a copy
	 of the intervals of the inserted string.  */
	Lisp_Object buf;
	XSETBUFFER (buf, buffer);
	tree = create_root_interval (buf);
      }
  /* Paranoia -- the text has already been added, so this buffer
     should be of non-zero length.  */
  else if (TOTAL_LENGTH (tree) == 0)
    abort ();

  this = under = find_interval (tree, position);
  if (NULL_INTERVAL_P (under))	/* Paranoia.  */
    abort ();
  over = find_interval (source, interval_start_pos (source));

  /* Here for insertion in the middle of an interval.
     Split off an equivalent interval to the right,
     then don't bother with it any more.  */

  if (position > under->position)
    {
      INTERVAL end_unchanged
	= split_interval_left (this, position - under->position);
      copy_properties (under, end_unchanged);
      under->position = position;
    }
  else
    {
      /* This call may have some effect because previous_interval may
         update `position' fields of intervals.  Thus, don't ignore it
         for the moment.  Someone please tell me the truth (K.Handa).  */
      INTERVAL prev = previous_interval (under);
      (void) prev;
#if 0
      /* But, this code surely has no effect.  And, anyway,
         END_NONSTICKY_P is unreliable now.  */
      if (prev && !END_NONSTICKY_P (prev))
	prev = 0;
#endif /* 0 */
    }

  /* Insertion is now at beginning of UNDER.  */

  /* The inserted text "sticks" to the interval `under',
     which means it gets those properties.
     The properties of under are the result of
     adjust_intervals_for_insertion, so stickiness has
     already been taken care of.  */

  /* OVER is the interval we are copying from next.
     OVER_USED says how many characters' worth of OVER
     have already been copied into target intervals.
     UNDER is the next interval in the target.  */
  over_used = 0;
  while (! NULL_INTERVAL_P (over))
    {
      /* If UNDER is longer than OVER, split it.  */
      if (LENGTH (over) - over_used < LENGTH (under))
	{
	  this = split_interval_left (under, LENGTH (over) - over_used);
	  copy_properties (under, this);
	}
      else
	this = under;

      /* THIS is now the interval to copy or merge into.
	 OVER covers all of it.  */
      if (inherit)
	merge_properties (over, this);
      else
	copy_properties (over, this);

      /* If THIS and OVER end at the same place,
	 advance OVER to a new source interval.  */
      if (LENGTH (this) == LENGTH (over) - over_used)
	{
	  over = next_interval (over);
	  over_used = 0;
	}
      else
	/* Otherwise just record that more of OVER has been used.  */
	over_used += LENGTH (this);

      /* Always advance to a new target interval.  */
      under = next_interval (this);
    }

  if (! NULL_INTERVAL_P (BUF_INTERVALS (buffer)))
    BUF_INTERVALS (buffer) = balance_an_interval (BUF_INTERVALS (buffer));
  return;
}

/* Get the value of property PROP from PLIST,
   which is the plist of an interval.
   We check for direct properties, for categories with property PROP,
   and for PROP appearing on the default-text-properties list.  */

Lisp_Object
textget (Lisp_Object plist, register Lisp_Object prop)
{
  return lookup_char_property (plist, prop, 1);
}

Lisp_Object
lookup_char_property (Lisp_Object plist, register Lisp_Object prop, int textprop)
{
  register Lisp_Object tail, fallback = Qnil;

  for (tail = plist; CONSP (tail); tail = Fcdr (XCDR (tail)))
    {
      register Lisp_Object tem;
      tem = XCAR (tail);
      if (EQ (prop, tem))
	return Fcar (XCDR (tail));
      if (EQ (tem, Qcategory))
	{
	  tem = Fcar (XCDR (tail));
	  if (SYMBOLP (tem))
	    fallback = Fget (tem, prop);
	}
    }

  if (! NILP (fallback))
    return fallback;
  /* Check for alternative properties */
  tail = Fassq (prop, Vchar_property_alias_alist);
  if (! NILP (tail))
    {
      tail = XCDR (tail);
      for (; NILP (fallback) && CONSP (tail); tail = XCDR (tail))
	fallback = Fplist_get (plist, XCAR (tail));
    }

  if (textprop && NILP (fallback) && CONSP (Vdefault_text_properties))
    fallback = Fplist_get (Vdefault_text_properties, prop);
  return fallback;
}


/* Set point in BUFFER "temporarily" to CHARPOS, which corresponds to
   byte position BYTEPOS.  */

void
temp_set_point_both (struct buffer *buffer,
		     ptrdiff_t charpos, ptrdiff_t bytepos)
{
  /* In a single-byte buffer, the two positions must be equal.  */
  if (BUF_ZV (buffer) == BUF_ZV_BYTE (buffer)
      && charpos != bytepos)
    abort ();

  if (charpos > bytepos)
    abort ();

  if (charpos > BUF_ZV (buffer) || charpos < BUF_BEGV (buffer))
    abort ();

  SET_BUF_PT_BOTH (buffer, charpos, bytepos);
}

/* Set point "temporarily", without checking any text properties.  */

<<<<<<< HEAD
inline void
temp_set_point (struct buffer *buffer, ptrdiff_t charpos)
=======
void
temp_set_point (struct buffer *buffer, EMACS_INT charpos)
>>>>>>> 2071918e
{
  temp_set_point_both (buffer, charpos,
		       buf_charpos_to_bytepos (buffer, charpos));
}

/* Set point in BUFFER to CHARPOS.  If the target position is
   before an intangible character, move to an ok place.  */

void
set_point (ptrdiff_t charpos)
{
  set_point_both (charpos, buf_charpos_to_bytepos (current_buffer, charpos));
}

/* If there's an invisible character at position POS + TEST_OFFS in the
   current buffer, and the invisible property has a `stickiness' such that
   inserting a character at position POS would inherit the property it,
   return POS + ADJ, otherwise return POS.  If TEST_INTANG is non-zero,
   then intangibility is required as well as invisibleness.

   TEST_OFFS should be either 0 or -1, and ADJ should be either 1 or -1.

   Note that `stickiness' is determined by overlay marker insertion types,
   if the invisible property comes from an overlay.  */

static ptrdiff_t
adjust_for_invis_intang (ptrdiff_t pos, ptrdiff_t test_offs, ptrdiff_t adj,
			 int test_intang)
{
  Lisp_Object invis_propval, invis_overlay;
  Lisp_Object test_pos;

  if ((adj < 0 && pos + adj < BEGV) || (adj > 0 && pos + adj > ZV))
    /* POS + ADJ would be beyond the buffer bounds, so do no adjustment.  */
    return pos;

  test_pos = make_number (pos + test_offs);

  invis_propval
    = get_char_property_and_overlay (test_pos, Qinvisible, Qnil,
				     &invis_overlay);

  if ((!test_intang
       || ! NILP (Fget_char_property (test_pos, Qintangible, Qnil)))
      && TEXT_PROP_MEANS_INVISIBLE (invis_propval)
      /* This next test is true if the invisible property has a stickiness
	 such that an insertion at POS would inherit it.  */
      && (NILP (invis_overlay)
	  /* Invisible property is from a text-property.  */
	  ? (text_property_stickiness (Qinvisible, make_number (pos), Qnil)
	     == (test_offs == 0 ? 1 : -1))
	  /* Invisible property is from an overlay.  */
	  : (test_offs == 0
	     ? XMARKER (OVERLAY_START (invis_overlay))->insertion_type == 0
	     : XMARKER (OVERLAY_END (invis_overlay))->insertion_type == 1)))
    pos += adj;

  return pos;
}

/* Set point in BUFFER to CHARPOS, which corresponds to byte
   position BYTEPOS.  If the target position is
   before an intangible character, move to an ok place.  */

void
set_point_both (ptrdiff_t charpos, ptrdiff_t bytepos)
{
  register INTERVAL to, from, toprev, fromprev;
  ptrdiff_t buffer_point;
  ptrdiff_t old_position = PT;
  /* This ensures that we move forward past intangible text when the
     initial position is the same as the destination, in the rare
     instances where this is important, e.g. in line-move-finish
     (simple.el).  */
  int backwards = (charpos < old_position ? 1 : 0);
  int have_overlays;
  ptrdiff_t original_position;

  BVAR (current_buffer, point_before_scroll) = Qnil;

  if (charpos == PT)
    return;

  /* In a single-byte buffer, the two positions must be equal.  */
  eassert (ZV != ZV_BYTE || charpos == bytepos);

  /* Check this now, before checking if the buffer has any intervals.
     That way, we can catch conditions which break this sanity check
     whether or not there are intervals in the buffer.  */
  eassert (charpos <= ZV && charpos >= BEGV);

  have_overlays = (current_buffer->overlays_before
		   || current_buffer->overlays_after);

  /* If we have no text properties and overlays,
     then we can do it quickly.  */
  if (NULL_INTERVAL_P (BUF_INTERVALS (current_buffer)) && ! have_overlays)
    {
      temp_set_point_both (current_buffer, charpos, bytepos);
      return;
    }

  /* Set TO to the interval containing the char after CHARPOS,
     and TOPREV to the interval containing the char before CHARPOS.
     Either one may be null.  They may be equal.  */
  to = find_interval (BUF_INTERVALS (current_buffer), charpos);
  if (charpos == BEGV)
    toprev = 0;
  else if (to && to->position == charpos)
    toprev = previous_interval (to);
  else
    toprev = to;

  buffer_point = (PT == ZV ? ZV - 1 : PT);

  /* Set FROM to the interval containing the char after PT,
     and FROMPREV to the interval containing the char before PT.
     Either one may be null.  They may be equal.  */
  /* We could cache this and save time.  */
  from = find_interval (BUF_INTERVALS (current_buffer), buffer_point);
  if (buffer_point == BEGV)
    fromprev = 0;
  else if (from && from->position == PT)
    fromprev = previous_interval (from);
  else if (buffer_point != PT)
    fromprev = from, from = 0;
  else
    fromprev = from;

  /* Moving within an interval.  */
  if (to == from && toprev == fromprev && INTERVAL_VISIBLE_P (to)
      && ! have_overlays)
    {
      temp_set_point_both (current_buffer, charpos, bytepos);
      return;
    }

  original_position = charpos;

  /* If the new position is between two intangible characters
     with the same intangible property value,
     move forward or backward until a change in that property.  */
  if (NILP (Vinhibit_point_motion_hooks)
      && ((! NULL_INTERVAL_P (to) && ! NULL_INTERVAL_P (toprev))
	  || have_overlays)
      /* Intangibility never stops us from positioning at the beginning
	 or end of the buffer, so don't bother checking in that case.  */
      && charpos != BEGV && charpos != ZV)
    {
      Lisp_Object pos;
      Lisp_Object intangible_propval;

      if (backwards)
	{
	  /* If the preceding character is both intangible and invisible,
	     and the invisible property is `rear-sticky', perturb it so
	     that the search starts one character earlier -- this ensures
	     that point can never move to the end of an invisible/
	     intangible/rear-sticky region.  */
	  charpos = adjust_for_invis_intang (charpos, -1, -1, 1);

	  XSETINT (pos, charpos);

	  /* If following char is intangible,
	     skip back over all chars with matching intangible property.  */

	  intangible_propval = Fget_char_property (pos, Qintangible, Qnil);

	  if (! NILP (intangible_propval))
	    {
	      while (XINT (pos) > BEGV
		     && EQ (Fget_char_property (make_number (XINT (pos) - 1),
						Qintangible, Qnil),
			    intangible_propval))
		pos = Fprevious_char_property_change (pos, Qnil);

	      /* Set CHARPOS from POS, and if the final intangible character
		 that we skipped over is also invisible, and the invisible
		 property is `front-sticky', perturb it to be one character
		 earlier -- this ensures that point can never move to the
		 beginning of an invisible/intangible/front-sticky region.  */
	      charpos = adjust_for_invis_intang (XINT (pos), 0, -1, 0);
	    }
	}
      else
	{
	  /* If the following character is both intangible and invisible,
	     and the invisible property is `front-sticky', perturb it so
	     that the search starts one character later -- this ensures
	     that point can never move to the beginning of an
	     invisible/intangible/front-sticky region.  */
	  charpos = adjust_for_invis_intang (charpos, 0, 1, 1);

	  XSETINT (pos, charpos);

	  /* If preceding char is intangible,
	     skip forward over all chars with matching intangible property.  */

	  intangible_propval = Fget_char_property (make_number (charpos - 1),
						   Qintangible, Qnil);

	  if (! NILP (intangible_propval))
	    {
	      while (XINT (pos) < ZV
		     && EQ (Fget_char_property (pos, Qintangible, Qnil),
			    intangible_propval))
		pos = Fnext_char_property_change (pos, Qnil);

	      /* Set CHARPOS from POS, and if the final intangible character
		 that we skipped over is also invisible, and the invisible
		 property is `rear-sticky', perturb it to be one character
		 later -- this ensures that point can never move to the
		 end of an invisible/intangible/rear-sticky region.  */
	      charpos = adjust_for_invis_intang (XINT (pos), -1, 1, 0);
	    }
	}

      bytepos = buf_charpos_to_bytepos (current_buffer, charpos);
    }

  if (charpos != original_position)
    {
      /* Set TO to the interval containing the char after CHARPOS,
	 and TOPREV to the interval containing the char before CHARPOS.
	 Either one may be null.  They may be equal.  */
      to = find_interval (BUF_INTERVALS (current_buffer), charpos);
      if (charpos == BEGV)
	toprev = 0;
      else if (to && to->position == charpos)
	toprev = previous_interval (to);
      else
	toprev = to;
    }

  /* Here TO is the interval after the stopping point
     and TOPREV is the interval before the stopping point.
     One or the other may be null.  */

  temp_set_point_both (current_buffer, charpos, bytepos);

  /* We run point-left and point-entered hooks here, if the
     two intervals are not equivalent.  These hooks take
     (old_point, new_point) as arguments.  */
  if (NILP (Vinhibit_point_motion_hooks)
      && (! intervals_equal (from, to)
	  || ! intervals_equal (fromprev, toprev)))
    {
      Lisp_Object leave_after, leave_before, enter_after, enter_before;

      if (fromprev)
	leave_before = textget (fromprev->plist, Qpoint_left);
      else
	leave_before = Qnil;

      if (from)
	leave_after = textget (from->plist, Qpoint_left);
      else
	leave_after = Qnil;

      if (toprev)
	enter_before = textget (toprev->plist, Qpoint_entered);
      else
	enter_before = Qnil;

      if (to)
	enter_after = textget (to->plist, Qpoint_entered);
      else
	enter_after = Qnil;

      if (! EQ (leave_before, enter_before) && !NILP (leave_before))
      	call2 (leave_before, make_number (old_position),
      	       make_number (charpos));
      if (! EQ (leave_after, enter_after) && !NILP (leave_after))
      	call2 (leave_after, make_number (old_position),
      	       make_number (charpos));

      if (! EQ (enter_before, leave_before) && !NILP (enter_before))
      	call2 (enter_before, make_number (old_position),
      	       make_number (charpos));
      if (! EQ (enter_after, leave_after) && !NILP (enter_after))
      	call2 (enter_after, make_number (old_position),
      	       make_number (charpos));
    }
}

/* Move point to POSITION, unless POSITION is inside an intangible
   segment that reaches all the way to point.  */

void
move_if_not_intangible (ptrdiff_t position)
{
  Lisp_Object pos;
  Lisp_Object intangible_propval;

  XSETINT (pos, position);

  if (! NILP (Vinhibit_point_motion_hooks))
    /* If intangible is inhibited, always move point to POSITION.  */
    ;
  else if (PT < position && XINT (pos) < ZV)
    {
      /* We want to move forward, so check the text before POSITION.  */

      intangible_propval = Fget_char_property (pos,
					       Qintangible, Qnil);

      /* If following char is intangible,
	 skip back over all chars with matching intangible property.  */
      if (! NILP (intangible_propval))
	while (XINT (pos) > BEGV
	       && EQ (Fget_char_property (make_number (XINT (pos) - 1),
					  Qintangible, Qnil),
		      intangible_propval))
	  pos = Fprevious_char_property_change (pos, Qnil);
    }
  else if (XINT (pos) > BEGV)
    {
      /* We want to move backward, so check the text after POSITION.  */

      intangible_propval = Fget_char_property (make_number (XINT (pos) - 1),
					       Qintangible, Qnil);

      /* If following char is intangible,
	 skip forward over all chars with matching intangible property.  */
      if (! NILP (intangible_propval))
	while (XINT (pos) < ZV
	       && EQ (Fget_char_property (pos, Qintangible, Qnil),
		      intangible_propval))
	  pos = Fnext_char_property_change (pos, Qnil);

    }
  else if (position < BEGV)
    position = BEGV;
  else if (position > ZV)
    position = ZV;

  /* If the whole stretch between PT and POSITION isn't intangible,
     try moving to POSITION (which means we actually move farther
     if POSITION is inside of intangible text).  */

  if (XINT (pos) != PT)
    SET_PT (position);
}

/* If text at position POS has property PROP, set *VAL to the property
   value, *START and *END to the beginning and end of a region that
   has the same property, and return 1.  Otherwise return 0.

   OBJECT is the string or buffer to look for the property in;
   nil means the current buffer. */

int
get_property_and_range (ptrdiff_t pos, Lisp_Object prop, Lisp_Object *val,
			ptrdiff_t *start, ptrdiff_t *end, Lisp_Object object)
{
  INTERVAL i, prev, next;

  if (NILP (object))
    i = find_interval (BUF_INTERVALS (current_buffer), pos);
  else if (BUFFERP (object))
    i = find_interval (BUF_INTERVALS (XBUFFER (object)), pos);
  else if (STRINGP (object))
    i = find_interval (STRING_INTERVALS (object), pos);
  else
    abort ();

  if (NULL_INTERVAL_P (i) || (i->position + LENGTH (i) <= pos))
    return 0;
  *val = textget (i->plist, prop);
  if (NILP (*val))
    return 0;

  next = i;			/* remember it in advance */
  prev = previous_interval (i);
  while (! NULL_INTERVAL_P (prev)
	 && EQ (*val, textget (prev->plist, prop)))
    i = prev, prev = previous_interval (prev);
  *start = i->position;

  next = next_interval (i);
  while (! NULL_INTERVAL_P (next)
	 && EQ (*val, textget (next->plist, prop)))
    i = next, next = next_interval (next);
  *end = i->position + LENGTH (i);

  return 1;
}

/* Return the proper local keymap TYPE for position POSITION in
   BUFFER; TYPE should be one of `keymap' or `local-map'.  Use the map
   specified by the PROP property, if any.  Otherwise, if TYPE is
   `local-map' use BUFFER's local map.

   POSITION must be in the accessible part of BUFFER.  */

Lisp_Object
get_local_map (register ptrdiff_t position, register struct buffer *buffer,
	       Lisp_Object type)
{
  Lisp_Object prop, lispy_position, lispy_buffer;
  ptrdiff_t old_begv, old_zv, old_begv_byte, old_zv_byte;

  /* Perhaps we should just change `position' to the limit.  */
  if (position > BUF_ZV (buffer) || position < BUF_BEGV (buffer))
    abort ();

  /* Ignore narrowing, so that a local map continues to be valid even if
     the visible region contains no characters and hence no properties.  */
  old_begv = BUF_BEGV (buffer);
  old_zv = BUF_ZV (buffer);
  old_begv_byte = BUF_BEGV_BYTE (buffer);
  old_zv_byte = BUF_ZV_BYTE (buffer);

  SET_BUF_BEGV_BOTH (buffer, BUF_BEG (buffer), BUF_BEG_BYTE (buffer));
  SET_BUF_ZV_BOTH (buffer, BUF_Z (buffer), BUF_Z_BYTE (buffer));

  XSETFASTINT (lispy_position, position);
  XSETBUFFER (lispy_buffer, buffer);
  /* First check if the CHAR has any property.  This is because when
     we click with the mouse, the mouse pointer is really pointing
     to the CHAR after POS.  */
  prop = Fget_char_property (lispy_position, type, lispy_buffer);
  /* If not, look at the POS's properties.  This is necessary because when
     editing a field with a `local-map' property, we want insertion at the end
     to obey the `local-map' property.  */
  if (NILP (prop))
    prop = get_pos_property (lispy_position, type, lispy_buffer);

  SET_BUF_BEGV_BOTH (buffer, old_begv, old_begv_byte);
  SET_BUF_ZV_BOTH (buffer, old_zv, old_zv_byte);

  /* Use the local map only if it is valid.  */
  prop = get_keymap (prop, 0, 0);
  if (CONSP (prop))
    return prop;

  if (EQ (type, Qkeymap))
    return Qnil;
  else
    return BVAR (buffer, keymap);
}

/* Produce an interval tree reflecting the intervals in
   TREE from START to START + LENGTH.
   The new interval tree has no parent and has a starting-position of 0.  */

INTERVAL
copy_intervals (INTERVAL tree, ptrdiff_t start, ptrdiff_t length)
{
  register INTERVAL i, new, t;
  register ptrdiff_t got, prevlen;

  if (NULL_INTERVAL_P (tree) || length <= 0)
    return NULL_INTERVAL;

  i = find_interval (tree, start);
  if (NULL_INTERVAL_P (i) || LENGTH (i) == 0)
    abort ();

  /* If there is only one interval and it's the default, return nil.  */
  if ((start - i->position + 1 + length) < LENGTH (i)
      && DEFAULT_INTERVAL_P (i))
    return NULL_INTERVAL;

  new = make_interval ();
  new->position = 0;
  got = (LENGTH (i) - (start - i->position));
  new->total_length = length;
  CHECK_TOTAL_LENGTH (new);
  copy_properties (i, new);

  t = new;
  prevlen = got;
  while (got < length)
    {
      i = next_interval (i);
      t = split_interval_right (t, prevlen);
      copy_properties (i, t);
      prevlen = LENGTH (i);
      got += prevlen;
    }

  return balance_an_interval (new);
}

/* Give STRING the properties of BUFFER from POSITION to LENGTH.  */

void
copy_intervals_to_string (Lisp_Object string, struct buffer *buffer,
			  ptrdiff_t position, ptrdiff_t length)
{
  INTERVAL interval_copy = copy_intervals (BUF_INTERVALS (buffer),
					   position, length);
  if (NULL_INTERVAL_P (interval_copy))
    return;

  SET_INTERVAL_OBJECT (interval_copy, string);
  STRING_SET_INTERVALS (string, interval_copy);
}

/* Return 1 if strings S1 and S2 have identical properties; 0 otherwise.
   Assume they have identical characters.  */

int
compare_string_intervals (Lisp_Object s1, Lisp_Object s2)
{
  INTERVAL i1, i2;
  ptrdiff_t pos = 0;
  ptrdiff_t end = SCHARS (s1);

  i1 = find_interval (STRING_INTERVALS (s1), 0);
  i2 = find_interval (STRING_INTERVALS (s2), 0);

  while (pos < end)
    {
      /* Determine how far we can go before we reach the end of I1 or I2.  */
      ptrdiff_t len1 = (i1 != 0 ? INTERVAL_LAST_POS (i1) : end) - pos;
      ptrdiff_t len2 = (i2 != 0 ? INTERVAL_LAST_POS (i2) : end) - pos;
      ptrdiff_t distance = min (len1, len2);

      /* If we ever find a mismatch between the strings,
	 they differ.  */
      if (! intervals_equal (i1, i2))
	return 0;

      /* Advance POS till the end of the shorter interval,
	 and advance one or both interval pointers for the new position.  */
      pos += distance;
      if (len1 == distance)
	i1 = next_interval (i1);
      if (len2 == distance)
	i2 = next_interval (i2);
    }
  return 1;
}

/* Recursively adjust interval I in the current buffer
   for setting enable_multibyte_characters to MULTI_FLAG.
   The range of interval I is START ... END in characters,
   START_BYTE ... END_BYTE in bytes.  */

static void
set_intervals_multibyte_1 (INTERVAL i, int multi_flag,
			   ptrdiff_t start, ptrdiff_t start_byte,
			   ptrdiff_t end, ptrdiff_t end_byte)
{
  /* Fix the length of this interval.  */
  if (multi_flag)
    i->total_length = end - start;
  else
    i->total_length = end_byte - start_byte;
  CHECK_TOTAL_LENGTH (i);

  if (TOTAL_LENGTH (i) == 0)
    {
      delete_interval (i);
      return;
    }

  /* Recursively fix the length of the subintervals.  */
  if (i->left)
    {
      ptrdiff_t left_end, left_end_byte;

      if (multi_flag)
	{
	  ptrdiff_t temp;
	  left_end_byte = start_byte + LEFT_TOTAL_LENGTH (i);
	  left_end = BYTE_TO_CHAR (left_end_byte);

	  temp = CHAR_TO_BYTE (left_end);

	  /* If LEFT_END_BYTE is in the middle of a character,
	     adjust it and LEFT_END to a char boundary.  */
	  if (left_end_byte > temp)
	    {
	      left_end_byte = temp;
	    }
	  if (left_end_byte < temp)
	    {
	      left_end--;
	      left_end_byte = CHAR_TO_BYTE (left_end);
	    }
	}
      else
	{
	  left_end = start + LEFT_TOTAL_LENGTH (i);
	  left_end_byte = CHAR_TO_BYTE (left_end);
	}

      set_intervals_multibyte_1 (i->left, multi_flag, start, start_byte,
				 left_end, left_end_byte);
    }
  if (i->right)
    {
      ptrdiff_t right_start_byte, right_start;

      if (multi_flag)
	{
	  ptrdiff_t temp;

	  right_start_byte = end_byte - RIGHT_TOTAL_LENGTH (i);
	  right_start = BYTE_TO_CHAR (right_start_byte);

	  /* If RIGHT_START_BYTE is in the middle of a character,
	     adjust it and RIGHT_START to a char boundary.  */
	  temp = CHAR_TO_BYTE (right_start);

	  if (right_start_byte < temp)
	    {
	      right_start_byte = temp;
	    }
	  if (right_start_byte > temp)
	    {
	      right_start++;
	      right_start_byte = CHAR_TO_BYTE (right_start);
	    }
	}
      else
	{
	  right_start = end - RIGHT_TOTAL_LENGTH (i);
	  right_start_byte = CHAR_TO_BYTE (right_start);
	}

      set_intervals_multibyte_1 (i->right, multi_flag,
				 right_start, right_start_byte,
				 end, end_byte);
    }

  /* Rounding to char boundaries can theoretically ake this interval
     spurious.  If so, delete one child, and copy its property list
     to this interval.  */
  if (LEFT_TOTAL_LENGTH (i) + RIGHT_TOTAL_LENGTH (i) >= TOTAL_LENGTH (i))
    {
      if ((i)->left)
	{
	  (i)->plist = (i)->left->plist;
	  (i)->left->total_length = 0;
	  delete_interval ((i)->left);
	}
      else
	{
	  (i)->plist = (i)->right->plist;
	  (i)->right->total_length = 0;
	  delete_interval ((i)->right);
	}
    }
}

/* Update the intervals of the current buffer
   to fit the contents as multibyte (if MULTI_FLAG is 1)
   or to fit them as non-multibyte (if MULTI_FLAG is 0).  */

void
set_intervals_multibyte (int multi_flag)
{
  if (BUF_INTERVALS (current_buffer))
    set_intervals_multibyte_1 (BUF_INTERVALS (current_buffer), multi_flag,
			       BEG, BEG_BYTE, Z, Z_BYTE);
}<|MERGE_RESOLUTION|>--- conflicted
+++ resolved
@@ -1437,14 +1437,8 @@
    compiler that does not allow calling a static function (here,
    adjust_intervals_for_deletion) from a non-static inline function.  */
 
-<<<<<<< HEAD
-static inline void
-static_offset_intervals (struct buffer *buffer, ptrdiff_t start,
-			 ptrdiff_t length)
-=======
 void
-offset_intervals (struct buffer *buffer, EMACS_INT start, EMACS_INT length)
->>>>>>> 2071918e
+offset_intervals (struct buffer *buffer, ptrdiff_t start, ptrdiff_t length)
 {
   if (NULL_INTERVAL_P (BUF_INTERVALS (buffer)) || length == 0)
     return;
@@ -1457,15 +1451,6 @@
       adjust_intervals_for_deletion (buffer, start, -length);
     }
 }
-<<<<<<< HEAD
-
-inline void
-offset_intervals (struct buffer *buffer, ptrdiff_t start, ptrdiff_t length)
-{
-  static_offset_intervals (buffer, start, length);
-}
-=======
->>>>>>> 2071918e
  
 /* Merge interval I with its lexicographic successor. The resulting
@@ -1912,13 +1897,8 @@
 
 /* Set point "temporarily", without checking any text properties.  */
 
-<<<<<<< HEAD
-inline void
+void
 temp_set_point (struct buffer *buffer, ptrdiff_t charpos)
-=======
-void
-temp_set_point (struct buffer *buffer, EMACS_INT charpos)
->>>>>>> 2071918e
 {
   temp_set_point_both (buffer, charpos,
 		       buf_charpos_to_bytepos (buffer, charpos));
