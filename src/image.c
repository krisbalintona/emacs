/* Functions for image support on window system.

Copyright (C) 1989, 1992-2021 Free Software Foundation, Inc.

This file is part of GNU Emacs.

GNU Emacs is free software: you can redistribute it and/or modify
it under the terms of the GNU General Public License as published by
the Free Software Foundation, either version 3 of the License, or (at
your option) any later version.

GNU Emacs is distributed in the hope that it will be useful,
but WITHOUT ANY WARRANTY; without even the implied warranty of
MERCHANTABILITY or FITNESS FOR A PARTICULAR PURPOSE.  See the
GNU General Public License for more details.

You should have received a copy of the GNU General Public License
along with GNU Emacs.  If not, see <https://www.gnu.org/licenses/>.  */

#include <config.h>

#include <fcntl.h>
#include <math.h>
#include <unistd.h>

/* Include this before including <setjmp.h> to work around bugs with
   older libpng; see Bug#17429.  */
#if defined HAVE_PNG
# include <png.h>
#endif

#include <setjmp.h>

#include <stdint.h>
#include <c-ctype.h>
#include <flexmember.h>

#include "lisp.h"
#include "frame.h"
#include "process.h"
#include "window.h"
#include "buffer.h"
#include "dispextern.h"
#include "blockinput.h"
#include "sysstdio.h"
#include "systime.h"
#include <epaths.h>
#include "coding.h"
#include "termhooks.h"
#include "font.h"
#include "pdumper.h"

#ifdef HAVE_SYS_STAT_H
#include <sys/stat.h>
#endif /* HAVE_SYS_STAT_H */

#ifdef HAVE_SYS_TYPES_H
#include <sys/types.h>
#endif /* HAVE_SYS_TYPES_H */

#ifdef HAVE_WINDOW_SYSTEM
#include TERM_HEADER
#endif /* HAVE_WINDOW_SYSTEM */

/* Work around GCC bug 54561.  */
#if GNUC_PREREQ (4, 3, 0)
# pragma GCC diagnostic ignored "-Wclobbered"
#endif

#ifdef HAVE_X_WINDOWS
typedef struct x_bitmap_record Bitmap_Record;
#ifndef USE_CAIRO
#define GET_PIXEL(ximg, x, y) XGetPixel (ximg, x, y)
#define PUT_PIXEL XPutPixel
#define NO_PIXMAP None

#define PIX_MASK_RETAIN	0
#define PIX_MASK_DRAW	1
#endif	/* !USE_CAIRO */
#endif /* HAVE_X_WINDOWS */

#ifdef USE_CAIRO
#define GET_PIXEL image_pix_context_get_pixel
#define PUT_PIXEL image_pix_container_put_pixel
#define NO_PIXMAP 0

#define PIX_MASK_RETAIN	0
#define PIX_MASK_DRAW	255

#define RGB_TO_ULONG(r, g, b) (((r) << 16) | ((g) << 8) | (b))
#define ARGB_TO_ULONG(a, r, g, b) (((a) << 24) | ((r) << 16) | ((g) << 8) | (b))
#define RED_FROM_ULONG(color)	(((color) >> 16) & 0xff)
#define GREEN_FROM_ULONG(color)	(((color) >> 8) & 0xff)
#define BLUE_FROM_ULONG(color)	((color) & 0xff)
#define RED16_FROM_ULONG(color)		(RED_FROM_ULONG (color) * 0x101)
#define GREEN16_FROM_ULONG(color)	(GREEN_FROM_ULONG (color) * 0x101)
#define BLUE16_FROM_ULONG(color)	(BLUE_FROM_ULONG (color) * 0x101)

static unsigned long image_alloc_image_color (struct frame *, struct image *,
					      Lisp_Object, unsigned long);
#endif	/* USE_CAIRO */

#if defined HAVE_PGTK && defined HAVE_IMAGEMAGICK
/* On pgtk, we don't want to create scaled image.
 * If we create scaled image on scale=2.0 environment,
 * the created image is half size and Gdk scales it back,
 * and the result is blurry.
 * To avoid this, we hold original size image as far as
 * we can, and let Gdk to scale it when it is shown.
 */
# define DONT_CREATE_TRANSFORMED_IMAGEMAGICK_IMAGE
#endif

#ifdef HAVE_NTGUI

/* We need (or want) w32.h only when we're _not_ compiling for Cygwin.  */
#ifdef WINDOWSNT
# include "w32common.h"
# include "w32.h"
#endif

typedef struct w32_bitmap_record Bitmap_Record;
#define GET_PIXEL(ximg, x, y) GetPixel (ximg, x, y)
#define PUT_PIXEL XPutPixel
#define NO_PIXMAP 0

#define PIX_MASK_RETAIN	0
#define PIX_MASK_DRAW	1

#endif /* HAVE_NTGUI */

#ifdef HAVE_NS
typedef struct ns_bitmap_record Bitmap_Record;

#define GET_PIXEL(ximg, x, y) XGetPixel (ximg, x, y)
#define PUT_PIXEL XPutPixel
#define NO_PIXMAP 0

#define PIX_MASK_RETAIN	0
#define PIX_MASK_DRAW	1

#endif /* HAVE_NS */

#ifdef HAVE_PGTK
typedef struct pgtk_bitmap_record Bitmap_Record;
#endif /* HAVE_PGTK */

#if (defined HAVE_X_WINDOWS \
     && ! (defined HAVE_NTGUI || defined USE_CAIRO || defined HAVE_NS))
/* W32_TODO : Color tables on W32.  */
# define COLOR_TABLE_SUPPORT 1
#endif

#ifdef HAVE_HAIKU
#include "haiku_support.h"
typedef struct haiku_bitmap_record Bitmap_Record;

#define GET_PIXEL(ximg, x, y) haiku_get_pixel (ximg, x, y)
#define PUT_PIXEL haiku_put_pixel
#define NO_PIXMAP 0

#define PIX_MASK_RETAIN	0
#define PIX_MASK_DRAW	1

#define RGB_TO_ULONG(r, g, b) (((r) << 16) | ((g) << 8) | (b))
#define RED_FROM_ULONG(color)	(((color) >> 16) & 0xff)
#define GREEN_FROM_ULONG(color)	(((color) >> 8) & 0xff)
#define BLUE_FROM_ULONG(color)	((color) & 0xff)
#define RED16_FROM_ULONG(color)		(RED_FROM_ULONG (color) * 0x101)
#define GREEN16_FROM_ULONG(color)	(GREEN_FROM_ULONG (color) * 0x101)
#define BLUE16_FROM_ULONG(color)	(BLUE_FROM_ULONG (color) * 0x101)

#endif

static void image_disable_image (struct frame *, struct image *);
static void image_edge_detection (struct frame *, struct image *, Lisp_Object,
                                  Lisp_Object);

static void init_color_table (void);
static unsigned long lookup_rgb_color (struct frame *f, int r, int g, int b);
#ifdef COLOR_TABLE_SUPPORT
static void free_color_table (void);
static unsigned long *colors_in_color_table (int *n);
#endif

#ifdef USE_CAIRO

static Emacs_Pix_Container
image_create_pix_container (struct frame *f, unsigned int width,
			    unsigned int height, unsigned int depth)
{
  Emacs_Pix_Container pimg;

  pimg = xmalloc (sizeof (*pimg));
  pimg->width = width;
  pimg->height = height;
  pimg->bits_per_pixel = depth == 1 ? 8 : 32;
  pimg->bytes_per_line = cairo_format_stride_for_width ((depth == 1
							 ? CAIRO_FORMAT_A8
							 : CAIRO_FORMAT_RGB24),
							width);
  pimg->data = xmalloc (pimg->bytes_per_line * height);

  return pimg;
}

static void
image_pix_container_put_pixel (Emacs_Pix_Container image,
			       int x, int y, unsigned long pixel)
{
  if (image->bits_per_pixel == 32)
    ((uint32_t *)(image->data + y * image->bytes_per_line))[x] = pixel;
  else
    ((uint8_t *)(image->data + y * image->bytes_per_line))[x] = pixel;
}

static unsigned long
image_pix_context_get_pixel (Emacs_Pix_Context image, int x, int y)
{
  if (image->bits_per_pixel == 32)
    return ((uint32_t *)(image->data + y * image->bytes_per_line))[x];
  else
    return ((uint8_t *)(image->data + y * image->bytes_per_line))[x];
}

static Emacs_Pix_Container
image_pix_container_create_from_bitmap_data (struct frame *f,
					     char *data, unsigned int width,
					     unsigned int height,
					     unsigned long fg,
					     unsigned long bg)
{
  Emacs_Pix_Container pimg = image_create_pix_container (f, width, height, 0);
  int bytes_per_line = (width + (CHAR_BIT - 1)) / CHAR_BIT;

  for (int y = 0; y < height; y++)
    {
      for (int x = 0; x < width; x++)
	PUT_PIXEL (pimg, x, y,
		   (data[x / CHAR_BIT] >> (x % CHAR_BIT)) & 1 ? fg : bg);
      data += bytes_per_line;
    }

  return pimg;
}

static cairo_surface_t *
cr_create_surface_from_pix_containers (Emacs_Pix_Container pimg,
				       Emacs_Pix_Container mask)
{
  cairo_surface_t *surface;

  if (mask)
    {
      int x, y;

      for (y = 0; y < pimg->height; y++)
	for (x = 0; x < pimg->width; x++)
	  {
	    unsigned long color, alpha;
	    int r, g, b;

	    color = GET_PIXEL (pimg, x, y);
	    alpha = GET_PIXEL (mask, x, y);
	    r = (RED_FROM_ULONG (color) * alpha + 0x7f) / 0xff;
	    g = (GREEN_FROM_ULONG (color) * alpha + 0x7f) / 0xff;
	    b = (BLUE_FROM_ULONG (color) * alpha + 0x7f) / 0xff;
	    PUT_PIXEL (pimg, x, y, ARGB_TO_ULONG (alpha, r, g, b));
	  }
      xfree (mask->data);
      mask->data = NULL;
    }
  surface = cairo_image_surface_create_for_data ((unsigned char *) pimg->data,
						 (mask ? CAIRO_FORMAT_ARGB32
						  : CAIRO_FORMAT_RGB24),
						 pimg->width, pimg->height,
						 pimg->bytes_per_line);
  static const cairo_user_data_key_t key;
  cairo_surface_set_user_data (surface, &key, pimg->data, xfree);
  pimg->data = NULL;

  return surface;
}

static void
cr_put_image_to_cr_data (struct image *img)
{
  cairo_pattern_t *pattern = NULL;
  cairo_surface_t *surface = cr_create_surface_from_pix_containers (img->pixmap,
								    img->mask);
  if (surface)
    {
      pattern = cairo_pattern_create_for_surface (surface);
      if (img->cr_data)
	{
	  cairo_matrix_t matrix;
	  cairo_pattern_get_matrix (img->cr_data, &matrix);
	  cairo_pattern_set_matrix (pattern, &matrix);
          cairo_pattern_set_filter
            (pattern, cairo_pattern_get_filter (img->cr_data));
	  cairo_pattern_destroy (img->cr_data);
	}
      cairo_surface_destroy (surface);
    }

  img->cr_data = pattern;
}

#endif	/* USE_CAIRO */

#ifdef HAVE_NS
/* Use with images created by ns_image_for_XPM.  */
static unsigned long
XGetPixel (Emacs_Pix_Container image, int x, int y)
{
  return ns_get_pixel (image, x, y);
}

/* Use with images created by ns_image_for_XPM; alpha set to 1;
   pixel is assumed to be in RGB form.  */
static void
XPutPixel (Emacs_Pix_Container image, int x, int y, unsigned long pixel)
{
  ns_put_pixel (image, x, y, pixel);
}
#endif /* HAVE_NS */

/* Code to deal with bitmaps.  Bitmaps are referenced by their bitmap
   id, which is just an int that this section returns.  Bitmaps are
   reference counted so they can be shared among frames.

   Bitmap indices are guaranteed to be > 0, so a negative number can
   be used to indicate no bitmap.

   If you use image_create_bitmap_from_data, then you must keep track
   of the bitmaps yourself.  That is, creating a bitmap from the same
   data more than once will not be caught.  */

/* Functions to access the contents of a bitmap, given an id.  */

#ifdef HAVE_X_WINDOWS
static int
x_bitmap_height (struct frame *f, ptrdiff_t id)
{
  return FRAME_DISPLAY_INFO (f)->bitmaps[id - 1].height;
}

static int
x_bitmap_width (struct frame *f, ptrdiff_t id)
{
  return FRAME_DISPLAY_INFO (f)->bitmaps[id - 1].width;
}

#ifdef USE_CAIRO
cairo_pattern_t *
x_bitmap_stipple (struct frame *f, Pixmap pixmap)
{
  Display_Info *dpyinfo = FRAME_DISPLAY_INFO (f);

  for (ptrdiff_t i = 0; i < dpyinfo->bitmaps_last; i++)
    {
      struct x_bitmap_record *bm = dpyinfo->bitmaps + i;

      if (bm->refcount && bm->pixmap == pixmap && bm->depth == 1)
	{
	  if (bm->stipple == NULL)
	    {
	      cairo_surface_t *surface
		= cairo_xlib_surface_create_for_bitmap (FRAME_X_DISPLAY (f),
							pixmap,
							FRAME_X_SCREEN (f),
							bm->width, bm->height);
	      cairo_pattern_t *pattern
		= cairo_pattern_create_for_surface (surface);
	      cairo_surface_destroy (surface);
	      cairo_pattern_set_extend (pattern, CAIRO_EXTEND_REPEAT);
	      bm->stipple = pattern;
	    }

	  return bm->stipple;
	}
    }

  return NULL;
}

#endif	/* USE_CAIRO */
#endif

#if defined (HAVE_X_WINDOWS) || defined (HAVE_NTGUI)
ptrdiff_t
image_bitmap_pixmap (struct frame *f, ptrdiff_t id)
{
  /* HAVE_NTGUI needs the explicit cast here.  */
  return (ptrdiff_t) FRAME_DISPLAY_INFO (f)->bitmaps[id - 1].pixmap;
}
#endif

#ifdef HAVE_X_WINDOWS
int
x_bitmap_mask (struct frame *f, ptrdiff_t id)
{
  return FRAME_DISPLAY_INFO (f)->bitmaps[id - 1].mask;
}
#endif

/* Allocate a new bitmap record.  Returns index of new record.  */

static ptrdiff_t
image_allocate_bitmap_record (struct frame *f)
{
  Display_Info *dpyinfo = FRAME_DISPLAY_INFO (f);
  ptrdiff_t i;

  if (dpyinfo->bitmaps_last < dpyinfo->bitmaps_size)
    return ++dpyinfo->bitmaps_last;

  for (i = 0; i < dpyinfo->bitmaps_size; ++i)
    if (dpyinfo->bitmaps[i].refcount == 0)
      return i + 1;

  dpyinfo->bitmaps =
    xpalloc (dpyinfo->bitmaps, &dpyinfo->bitmaps_size,
	     10, -1, sizeof *dpyinfo->bitmaps);
  return ++dpyinfo->bitmaps_last;
}

/* Add one reference to the reference count of the bitmap with id ID.  */

void
image_reference_bitmap (struct frame *f, ptrdiff_t id)
{
  ++FRAME_DISPLAY_INFO (f)->bitmaps[id - 1].refcount;
}

#ifdef HAVE_PGTK
static cairo_pattern_t *
image_create_pattern_from_pixbuf (struct frame *f, GdkPixbuf * pixbuf)
{
  GdkPixbuf *pb = gdk_pixbuf_add_alpha (pixbuf, TRUE, 255, 255, 255);
  cairo_surface_t *surface =
    cairo_surface_create_similar_image (cairo_get_target
					(f->output_data.pgtk->cr_context),
					CAIRO_FORMAT_A1,
					gdk_pixbuf_get_width (pb),
					gdk_pixbuf_get_height (pb));

  cairo_t *cr = cairo_create (surface);
  gdk_cairo_set_source_pixbuf (cr, pb, 0, 0);
  cairo_set_operator (cr, CAIRO_OPERATOR_SOURCE);
  cairo_paint (cr);
  cairo_destroy (cr);

  cairo_pattern_t *pat = cairo_pattern_create_for_surface (surface);
  cairo_pattern_set_extend (pat, CAIRO_EXTEND_REPEAT);

  cairo_surface_destroy (surface);
  g_object_unref (pb);

  return pat;
}
#endif

/* Create a bitmap for frame F from a HEIGHT x WIDTH array of bits at BITS.  */

ptrdiff_t
image_create_bitmap_from_data (struct frame *f, char *bits,
                               unsigned int width, unsigned int height)
{
  Display_Info *dpyinfo = FRAME_DISPLAY_INFO (f);
  ptrdiff_t id;

#ifdef HAVE_X_WINDOWS
  Pixmap bitmap;
  bitmap = XCreateBitmapFromData (FRAME_X_DISPLAY (f), FRAME_X_DRAWABLE (f),
				  bits, width, height);
  if (! bitmap)
    return -1;
#endif /* HAVE_X_WINDOWS */

#ifdef HAVE_NTGUI
  Lisp_Object frame UNINIT;	/* The value is not used.  */
  Emacs_Pixmap bitmap;
  bitmap = CreateBitmap (width, height,
			 FRAME_DISPLAY_INFO (XFRAME (frame))->n_planes,
			 FRAME_DISPLAY_INFO (XFRAME (frame))->n_cbits,
			 bits);
  if (! bitmap)
    return -1;
#endif /* HAVE_NTGUI */

#ifdef HAVE_NS
  void *bitmap = ns_image_from_XBM (bits, width, height, 0, 0);
  if (!bitmap)
      return -1;
#endif

<<<<<<< HEAD
#ifdef HAVE_PGTK
  GdkPixbuf *pixbuf = gdk_pixbuf_new (GDK_COLORSPACE_RGB,
				      FALSE,
				      8,
				      width,
				      height);
  {
    char *sp = bits;
    int mask = 0x01;
    unsigned char *buf = gdk_pixbuf_get_pixels (pixbuf);
    int rowstride = gdk_pixbuf_get_rowstride (pixbuf);
    for (int y = 0; y < height; y++)
      {
	unsigned char *dp = buf + rowstride * y;
	for (int x = 0; x < width; x++)
	  {
	    if (*sp & mask)
	      {
		*dp++ = 0xff;
		*dp++ = 0xff;
		*dp++ = 0xff;
	      }
	    else
	      {
		*dp++ = 0x00;
		*dp++ = 0x00;
		*dp++ = 0x00;
	      }
	    if ((mask <<= 1) >= 0x100)
	      {
		mask = 0x01;
		sp++;
	      }
	  }
	if (mask != 0x01)
	  {
	    mask = 0x01;
	    sp++;
	  }
      }
  }
=======
#ifdef HAVE_HAIKU
  void *bitmap = BBitmap_new (width, height, 1);
  BBitmap_import_mono_bits (bitmap, bits, width, height);
>>>>>>> d8dd705e
#endif

  id = image_allocate_bitmap_record (f);

#ifdef HAVE_NS
  dpyinfo->bitmaps[id - 1].img = bitmap;
  dpyinfo->bitmaps[id - 1].depth = 1;
#endif

<<<<<<< HEAD
#ifdef HAVE_PGTK
  dpyinfo->bitmaps[id - 1].img = pixbuf;
  dpyinfo->bitmaps[id - 1].depth = 1;
  dpyinfo->bitmaps[id - 1].pattern =
    image_create_pattern_from_pixbuf (f, pixbuf);
=======
#ifdef HAVE_HAIKU
  dpyinfo->bitmaps[id - 1].img = bitmap;
  dpyinfo->bitmaps[id - 1].depth = 1;
>>>>>>> d8dd705e
#endif

  dpyinfo->bitmaps[id - 1].file = NULL;
  dpyinfo->bitmaps[id - 1].height = height;
  dpyinfo->bitmaps[id - 1].width = width;
  dpyinfo->bitmaps[id - 1].refcount = 1;

#ifdef HAVE_X_WINDOWS
  dpyinfo->bitmaps[id - 1].pixmap = bitmap;
  dpyinfo->bitmaps[id - 1].have_mask = false;
  dpyinfo->bitmaps[id - 1].depth = 1;
#ifdef USE_CAIRO
  dpyinfo->bitmaps[id - 1].stipple = NULL;
#endif	/* USE_CAIRO */
#endif /* HAVE_X_WINDOWS */

#ifdef HAVE_NTGUI
  dpyinfo->bitmaps[id - 1].pixmap = bitmap;
  dpyinfo->bitmaps[id - 1].hinst = NULL;
  dpyinfo->bitmaps[id - 1].depth = 1;
#endif /* HAVE_NTGUI */

  return id;
}

/* Create bitmap from file FILE for frame F.  */

ptrdiff_t
image_create_bitmap_from_file (struct frame *f, Lisp_Object file)
{
#if defined (HAVE_NTGUI) || defined (HAVE_HAIKU)
  return -1;  /* W32_TODO : bitmap support */
#else
  Display_Info *dpyinfo = FRAME_DISPLAY_INFO (f);
#endif

#ifdef HAVE_NS
  ptrdiff_t id;
  void *bitmap = ns_image_from_file (file);

  if (!bitmap)
      return -1;


  id = image_allocate_bitmap_record (f);
  dpyinfo->bitmaps[id - 1].img = bitmap;
  dpyinfo->bitmaps[id - 1].refcount = 1;
  dpyinfo->bitmaps[id - 1].file = xlispstrdup (file);
  dpyinfo->bitmaps[id - 1].depth = 1;
  dpyinfo->bitmaps[id - 1].height = ns_image_width (bitmap);
  dpyinfo->bitmaps[id - 1].width = ns_image_height (bitmap);
  return id;
#endif

#ifdef HAVE_PGTK
  GError *err = NULL;
  ptrdiff_t id;
  void * bitmap = gdk_pixbuf_new_from_file (SSDATA (file), &err);

  if (!bitmap)
    {
      g_error_free (err);
      return -1;
    }

  id = image_allocate_bitmap_record (f);

  dpyinfo->bitmaps[id - 1].img = bitmap;
  dpyinfo->bitmaps[id - 1].refcount = 1;
  dpyinfo->bitmaps[id - 1].file = xlispstrdup (file);
  //dpyinfo->bitmaps[id - 1].depth = 1;
  dpyinfo->bitmaps[id - 1].height = gdk_pixbuf_get_width (bitmap);
  dpyinfo->bitmaps[id - 1].width = gdk_pixbuf_get_height (bitmap);
  dpyinfo->bitmaps[id - 1].pattern
    = image_create_pattern_from_pixbuf (f, bitmap);
  return id;
#endif

#ifdef HAVE_X_WINDOWS
  unsigned int width, height;
  Pixmap bitmap;
  int xhot, yhot, result;
  ptrdiff_t id;
  Lisp_Object found;
  char *filename;

  /* Look for an existing bitmap with the same name.  */
  for (id = 0; id < dpyinfo->bitmaps_last; ++id)
    {
      if (dpyinfo->bitmaps[id].refcount
	  && dpyinfo->bitmaps[id].file
	  && !strcmp (dpyinfo->bitmaps[id].file, SSDATA (file)))
	{
	  ++dpyinfo->bitmaps[id].refcount;
	  return id + 1;
	}
    }

  /* Search bitmap-file-path for the file, if appropriate.  */
  if (openp (Vx_bitmap_file_path, file, Qnil, &found,
	     make_fixnum (R_OK), false, false)
      < 0)
    return -1;

  filename = SSDATA (found);

  result = XReadBitmapFile (FRAME_X_DISPLAY (f), FRAME_X_DRAWABLE (f),
			    filename, &width, &height, &bitmap, &xhot, &yhot);
  if (result != BitmapSuccess)
    return -1;

  id = image_allocate_bitmap_record (f);
  dpyinfo->bitmaps[id - 1].pixmap = bitmap;
  dpyinfo->bitmaps[id - 1].have_mask = false;
  dpyinfo->bitmaps[id - 1].refcount = 1;
  dpyinfo->bitmaps[id - 1].file = xlispstrdup (file);
  dpyinfo->bitmaps[id - 1].depth = 1;
  dpyinfo->bitmaps[id - 1].height = height;
  dpyinfo->bitmaps[id - 1].width = width;
#ifdef USE_CAIRO
  dpyinfo->bitmaps[id - 1].stipple = NULL;
#endif	/* USE_CAIRO */

  return id;
#endif /* HAVE_X_WINDOWS */
}

/* Free bitmap B.  */

static void
free_bitmap_record (Display_Info *dpyinfo, Bitmap_Record *bm)
{
#ifdef HAVE_X_WINDOWS
  XFreePixmap (dpyinfo->display, bm->pixmap);
  if (bm->have_mask)
    XFreePixmap (dpyinfo->display, bm->mask);
#ifdef USE_CAIRO
  if (bm->stipple)
    cairo_pattern_destroy (bm->stipple);
#endif	/* USE_CAIRO */
#endif /* HAVE_X_WINDOWS */

#ifdef HAVE_NTGUI
  DeleteObject (bm->pixmap);
#endif /* HAVE_NTGUI */

#ifdef HAVE_NS
  ns_release_object (bm->img);
#endif

<<<<<<< HEAD
#ifdef HAVE_PGTK
  if (bm->pattern != NULL)
    cairo_pattern_destroy (bm->pattern);
=======
#ifdef HAVE_HAIKU
  BBitmap_free (bm->img);
>>>>>>> d8dd705e
#endif

  if (bm->file)
    {
      xfree (bm->file);
      bm->file = NULL;
    }
}

/* Remove reference to bitmap with id number ID.  */

void
image_destroy_bitmap (struct frame *f, ptrdiff_t id)
{
  Display_Info *dpyinfo = FRAME_DISPLAY_INFO (f);

  if (id > 0)
    {
      Bitmap_Record *bm = &dpyinfo->bitmaps[id - 1];

      if (--bm->refcount == 0)
	{
	  block_input ();
	  free_bitmap_record (dpyinfo, bm);
	  unblock_input ();
	}
    }
}

/* Free all the bitmaps for the display specified by DPYINFO.  */

void
image_destroy_all_bitmaps (Display_Info *dpyinfo)
{
  ptrdiff_t i;
  Bitmap_Record *bm = dpyinfo->bitmaps;

  for (i = 0; i < dpyinfo->bitmaps_last; i++, bm++)
    if (bm->refcount > 0)
      free_bitmap_record (dpyinfo, bm);

  dpyinfo->bitmaps_last = 0;
}

#ifndef HAVE_XRENDER
/* Required for the definition of image_create_x_image_and_pixmap_1 below.  */
typedef void Picture;
#endif

static bool image_create_x_image_and_pixmap_1 (struct frame *, int, int, int,
                                               Emacs_Pix_Container *,
                                               Emacs_Pixmap *, Picture *);
static void image_destroy_x_image (Emacs_Pix_Container);

#ifdef HAVE_NTGUI
static HDC image_get_x_image_or_dc (struct frame *, struct image *,
                                    bool, HGDIOBJ *);
static void image_unget_x_image_or_dc (struct image *, bool,
                                       HDC, HGDIOBJ);
#else
static Emacs_Pix_Container image_get_x_image (struct frame *, struct image *,
                                              bool);
static void image_unget_x_image (struct image *, bool, Emacs_Pix_Container);
#define image_get_x_image_or_dc(f, img, mask_p, dummy)	\
  image_get_x_image (f, img, mask_p)
#define image_unget_x_image_or_dc(img, mask_p, ximg, dummy)	\
  image_unget_x_image (img, mask_p, ximg)
#endif

#ifdef HAVE_X_WINDOWS

#ifndef USE_CAIRO
static void image_sync_to_pixmaps (struct frame *, struct image *);
#endif	/* !USE_CAIRO */

/* We are working on X-specific data structures here even with cairo.
   So we use X-specific versions of image construction/destruction
   functions and inline the specific case of four_corners_best.  */

static bool x_create_x_image_and_pixmap (struct frame *, int, int, int,
					 XImage **, Pixmap *);
static void x_destroy_x_image (XImage *);

/* Create a mask of a bitmap. Note is this not a perfect mask.
   It's nicer with some borders in this context */

void
x_create_bitmap_mask (struct frame *f, ptrdiff_t id)
{
  Pixmap pixmap, mask;
  XImage *ximg, *mask_img;
  unsigned long width, height;
  bool result;
  unsigned long bg UNINIT;
  unsigned long x, y, xp, xm, yp, ym;
  GC gc;

  Display_Info *dpyinfo = FRAME_DISPLAY_INFO (f);

  if (!(id > 0))
    return;

  pixmap = image_bitmap_pixmap (f, id);
  width = x_bitmap_width (f, id);
  height = x_bitmap_height (f, id);

  block_input ();
  ximg = XGetImage (FRAME_X_DISPLAY (f), pixmap, 0, 0, width, height,
		    ~0, ZPixmap);

  if (!ximg)
    {
      unblock_input ();
      return;
    }

  result = x_create_x_image_and_pixmap (f, width, height, 1, &mask_img, &mask);

  unblock_input ();
  if (!result)
    {
      XDestroyImage (ximg);
      return;
    }

  unsigned long corner_pixels[4];
  corner_pixels[0] = XGetPixel (ximg, 0, 0);
  corner_pixels[1] = XGetPixel (ximg, width - 1, 0);
  corner_pixels[2] = XGetPixel (ximg, width - 1, height - 1);
  corner_pixels[3] = XGetPixel (ximg, 0, height - 1);
  int i, best_count;
  for (i = best_count = 0; i < 4; ++i)
    {
      int j, n;

      for (j = n = 0; j < 4; ++j)
	if (corner_pixels[i] == corner_pixels[j])
	  ++n;

      if (n > best_count)
	bg = corner_pixels[i], best_count = n;
    }

  for (y = 0; y < ximg->height; ++y)
    {
      for (x = 0; x < ximg->width; ++x)
	{
	  xp = x != ximg->width - 1 ? x + 1 : 0;
	  xm = x != 0 ? x - 1 : ximg->width - 1;
	  yp = y != ximg->height - 1 ? y + 1 : 0;
	  ym = y != 0 ? y - 1 : ximg->height - 1;
	  if (XGetPixel (ximg, x, y) == bg
	      && XGetPixel (ximg, x, yp) == bg
	      && XGetPixel (ximg, x, ym) == bg
	      && XGetPixel (ximg, xp, y) == bg
	      && XGetPixel (ximg, xp, yp) == bg
	      && XGetPixel (ximg, xp, ym) == bg
	      && XGetPixel (ximg, xm, y) == bg
	      && XGetPixel (ximg, xm, yp) == bg
	      && XGetPixel (ximg, xm, ym) == bg)
	    XPutPixel (mask_img, x, y, 0);
	  else
	    XPutPixel (mask_img, x, y, 1);
	}
    }

  eassert (input_blocked_p ());
  gc = XCreateGC (FRAME_X_DISPLAY (f), mask, 0, NULL);
  XPutImage (FRAME_X_DISPLAY (f), mask, gc, mask_img, 0, 0, 0, 0,
	     width, height);
  XFreeGC (FRAME_X_DISPLAY (f), gc);

  dpyinfo->bitmaps[id - 1].have_mask = true;
  dpyinfo->bitmaps[id - 1].mask = mask;

  XDestroyImage (ximg);
  x_destroy_x_image (mask_img);
}

#endif /* HAVE_X_WINDOWS */

/***********************************************************************
			    Image types
 ***********************************************************************/

/* Each image format (JPEG, TIFF, ...) supported is described by
   a structure of the type below.  */

struct image_type
{
  /* Index of a symbol uniquely identifying the image type, e.g., 'jpeg'.  */
  int type;

  /* Check that SPEC is a valid image specification for the given
     image type.  Value is true if SPEC is valid.  */
  bool (*valid_p) (Lisp_Object spec);

  /* Load IMG which is used on frame F from information contained in
     IMG->spec.  Value is true if successful.  */
  bool (*load_img) (struct frame *f, struct image *img);

  /* Free resources of image IMG which is used on frame F.  */
  void (*free_img) (struct frame *f, struct image *img);

#ifdef WINDOWSNT
  /* Initialization function (used for dynamic loading of image
     libraries on Windows), or NULL if none.  */
  bool (*init) (void);
  /* An initializer for the init field.  */
# define IMAGE_TYPE_INIT(f) f
#else
# define IMAGE_TYPE_INIT(f)
#endif
};

/* Forward function prototypes.  */

static struct image_type const *lookup_image_type (Lisp_Object);
static void image_laplace (struct frame *, struct image *);
static void image_emboss (struct frame *, struct image *);
static void image_build_heuristic_mask (struct frame *, struct image *,
                                    Lisp_Object);

static void
add_image_type (Lisp_Object type)
{
  Vimage_types = Fcons (type, Vimage_types);
}


/* Value is true if OBJECT is a valid Lisp image specification.  A
   valid image specification is a list whose car is the symbol
   `image', and whose rest is a property list.  The property list must
   contain a value for key `:type'.  That value must be the name of a
   supported image type.  The rest of the property list depends on the
   image type.  */

bool
valid_image_p (Lisp_Object object)
{
  if (IMAGEP (object))
    {
      Lisp_Object tail = XCDR (object);
      FOR_EACH_TAIL_SAFE (tail)
	{
	  if (EQ (XCAR (tail), QCtype))
	    {
	      tail = XCDR (tail);
	      if (CONSP (tail))
		{
		  struct image_type const *type =
		    lookup_image_type (XCAR (tail));
		  if (type)
		    return type->valid_p (object);
		}
	      break;
	    }
	  tail = XCDR (tail);
	  if (! CONSP (tail))
	    return false;
	}
    }

  return false;
}

/* Log error message with format string FORMAT and trailing arguments.
   Signaling an error, e.g. when an image cannot be loaded, is not a
   good idea because this would interrupt redisplay, and the error
   message display would lead to another redisplay.  This function
   therefore simply displays a message.  */

static void
image_error (const char *format, ...)
{
  va_list ap;
  va_start (ap, format);
  vadd_to_log (format, ap);
  va_end (ap);
}

static void
image_size_error (void)
{
  image_error ("Invalid image size (see `max-image-size')");
}


/***********************************************************************
			 Image specifications
 ***********************************************************************/

enum image_value_type
{
  IMAGE_DONT_CHECK_VALUE_TYPE,
  IMAGE_STRING_VALUE,
  IMAGE_STRING_OR_NIL_VALUE,
  IMAGE_SYMBOL_VALUE,
  IMAGE_POSITIVE_INTEGER_VALUE,
  IMAGE_NON_NEGATIVE_INTEGER_VALUE_OR_PAIR,
  IMAGE_NON_NEGATIVE_INTEGER_VALUE,
  IMAGE_ASCENT_VALUE,
  IMAGE_INTEGER_VALUE,
  IMAGE_FUNCTION_VALUE,
  IMAGE_NUMBER_VALUE,
  IMAGE_BOOL_VALUE
};

/* Structure used when parsing image specifications.  */

struct image_keyword
{
  /* Name of keyword.  */
  const char *name;

  /* The type of value allowed.  */
  enum image_value_type type;

  /* True means key must be present.  */
  bool mandatory_p;

  /* Used to recognize duplicate keywords in a property list.  */
  bool count;

  /* The value that was found.  */
  Lisp_Object value;
};


/* Parse image spec SPEC according to KEYWORDS.  A valid image spec
   has the format (image KEYWORD VALUE ...).  One of the keyword/
   value pairs must be `:type TYPE'.  KEYWORDS is a vector of
   image_keywords structures of size NKEYWORDS describing other
   allowed keyword/value pairs.  Value is true if SPEC is valid.  */

static bool
parse_image_spec (Lisp_Object spec, struct image_keyword *keywords,
		  int nkeywords, Lisp_Object type)
{
  int i;
  Lisp_Object plist;

  if (!IMAGEP (spec))
    return false;

  plist = XCDR (spec);
  FOR_EACH_TAIL_SAFE (plist)
    {
      Lisp_Object key, value;

      /* First element of a pair must be a symbol.  */
      key = XCAR (plist);
      plist = XCDR (plist);
      if (!SYMBOLP (key))
	return false;

      /* There must follow a value.  */
      if (!CONSP (plist))
	return false;
      value = XCAR (plist);

      /* Find key in KEYWORDS.  Error if not found.  */
      for (i = 0; i < nkeywords; ++i)
	if (strcmp (keywords[i].name, SSDATA (SYMBOL_NAME (key))) == 0)
	  break;

      if (i == nkeywords)
	goto maybe_done;

      /* Record that we recognized the keyword.  If a keyword
	 was found more than once, it's an error.  */
      keywords[i].value = value;
      if (keywords[i].count)
	return false;
      keywords[i].count = true;

      /* Check type of value against allowed type.  */
      switch (keywords[i].type)
	{
	case IMAGE_STRING_VALUE:
	  if (!STRINGP (value))
	    return false;
	  break;

	case IMAGE_STRING_OR_NIL_VALUE:
	  if (!STRINGP (value) && !NILP (value))
	    return false;
	  break;

	case IMAGE_SYMBOL_VALUE:
	  if (!SYMBOLP (value))
	    return false;
	  break;

	case IMAGE_POSITIVE_INTEGER_VALUE:
	  if (! RANGED_FIXNUMP (1, value, INT_MAX))
	    return false;
	  break;

	case IMAGE_NON_NEGATIVE_INTEGER_VALUE_OR_PAIR:
	  if (RANGED_FIXNUMP (0, value, INT_MAX))
	    break;
	  if (CONSP (value)
	      && RANGED_FIXNUMP (0, XCAR (value), INT_MAX)
	      && RANGED_FIXNUMP (0, XCDR (value), INT_MAX))
	    break;
	  return false;

	case IMAGE_ASCENT_VALUE:
	  if (SYMBOLP (value) && EQ (value, Qcenter))
	    break;
	  else if (RANGED_FIXNUMP (0, value, 100))
	    break;
	  return false;

	case IMAGE_NON_NEGATIVE_INTEGER_VALUE:
	  /* Unlike the other integer-related cases, this one does not
	     verify that VALUE fits in 'int'.  This is because callers
	     want EMACS_INT.  */
	  if (!FIXNUMP (value) || XFIXNUM (value) < 0)
	    return false;
	  break;

	case IMAGE_DONT_CHECK_VALUE_TYPE:
	  break;

	case IMAGE_FUNCTION_VALUE:
	  value = indirect_function (value);
	  if (FUNCTIONP (value))
	    break;
	  return false;

	case IMAGE_NUMBER_VALUE:
	  if (! NUMBERP (value))
	    return false;
	  break;

	case IMAGE_INTEGER_VALUE:
	  if (! TYPE_RANGED_FIXNUMP (int, value))
	    return false;
	  break;

	case IMAGE_BOOL_VALUE:
	  if (!NILP (value) && !EQ (value, Qt))
	    return false;
	  break;

	default:
	  emacs_abort ();
	  break;
	}

      if (EQ (key, QCtype)
	  && !(EQ (type, value) || EQ (type, Qnative_image)))
	return false;

    maybe_done:
      if (EQ (XCDR (plist), Qnil))
	{
	  /* Check that all mandatory fields are present.  */
	  for (i = 0; i < nkeywords; ++i)
	    if (keywords[i].mandatory_p && keywords[i].count == 0)
	      return false;

	  return true;
	}
    }

  return false;
}


/* Return the value of KEY in image specification SPEC.  Value is nil
   if KEY is not present in SPEC.  Set *FOUND depending on whether KEY
   was found in SPEC.  */

static Lisp_Object
image_spec_value (Lisp_Object spec, Lisp_Object key, bool *found)
{
  Lisp_Object tail;

  eassert (valid_image_p (spec));

  tail = XCDR (spec);
  FOR_EACH_TAIL_SAFE (tail)
    {
      if (EQ (XCAR (tail), key))
	{
	  if (found)
	    *found = 1;
	  return XCAR (XCDR (tail));
	}
      tail = XCDR (tail);
      if (! CONSP (tail))
	break;
    }

  if (found)
    *found = 0;
  return Qnil;
}


DEFUN ("image-size", Fimage_size, Simage_size, 1, 3, 0,
       doc: /* Return the size of image SPEC as pair (WIDTH . HEIGHT).
PIXELS non-nil means return the size in pixels, otherwise return the
size in canonical character units.

FRAME is the frame on which the image will be displayed.  FRAME nil
or omitted means use the selected frame.

Calling this function will result in the image being stored in the
image cache.  If this is not desirable, call `image-flush' after
calling this function.  */)
  (Lisp_Object spec, Lisp_Object pixels, Lisp_Object frame)
{
  Lisp_Object size;

  size = Qnil;
  if (valid_image_p (spec))
    {
      struct frame *f = decode_window_system_frame (frame);
      ptrdiff_t id = lookup_image (f, spec, -1);
      struct image *img = IMAGE_FROM_ID (f, id);
      int width = img->width + 2 * img->hmargin;
      int height = img->height + 2 * img->vmargin;

      if (NILP (pixels))
	size = Fcons (make_float ((double) width / FRAME_COLUMN_WIDTH (f)),
		      make_float ((double) height / FRAME_LINE_HEIGHT (f)));
      else
	size = Fcons (make_fixnum (width), make_fixnum (height));
    }
  else
    error ("Invalid image specification");

  return size;
}


DEFUN ("image-mask-p", Fimage_mask_p, Simage_mask_p, 1, 2, 0,
       doc: /* Return t if image SPEC has a mask bitmap.
FRAME is the frame on which the image will be displayed.  FRAME nil
or omitted means use the selected frame.  */)
  (Lisp_Object spec, Lisp_Object frame)
{
  Lisp_Object mask;

  mask = Qnil;
  if (valid_image_p (spec))
    {
      struct frame *f = decode_window_system_frame (frame);
      ptrdiff_t id = lookup_image (f, spec, -1);
      struct image *img = IMAGE_FROM_ID (f, id);
      if (img->mask)
	mask = Qt;
    }
  else
    error ("Invalid image specification");

  return mask;
}

DEFUN ("image-metadata", Fimage_metadata, Simage_metadata, 1, 2, 0,
       doc: /* Return metadata for image SPEC.
FRAME is the frame on which the image will be displayed.  FRAME nil
or omitted means use the selected frame.  */)
  (Lisp_Object spec, Lisp_Object frame)
{
  Lisp_Object ext;

  ext = Qnil;
  if (valid_image_p (spec))
    {
      struct frame *f = decode_window_system_frame (frame);
      ptrdiff_t id = lookup_image (f, spec, -1);
      struct image *img = IMAGE_FROM_ID (f, id);
      ext = img->lisp_data;
    }

  return ext;
}


/***********************************************************************
		 Image type independent image structures
 ***********************************************************************/

#define MAX_IMAGE_SIZE 10.0
/* Allocate and return a new image structure for image specification
   SPEC.  SPEC has a hash value of HASH.  */

static struct image *
make_image (Lisp_Object spec, EMACS_UINT hash)
{
  struct image *img = xzalloc (sizeof *img);
  Lisp_Object file = image_spec_value (spec, QCfile, NULL);

  eassert (valid_image_p (spec));
  img->dependencies = NILP (file) ? Qnil : list1 (file);
  img->type = lookup_image_type (image_spec_value (spec, QCtype, NULL));
  eassert (img->type != NULL);
  img->spec = spec;
  img->lisp_data = Qnil;
  img->ascent = DEFAULT_IMAGE_ASCENT;
  img->hash = hash;
  img->corners[BOT_CORNER] = -1;  /* Full image */
  return img;
}


/* Free image IMG which was used on frame F, including its resources.  */

static void
free_image (struct frame *f, struct image *img)
{
  if (img)
    {
      struct image_cache *c = FRAME_IMAGE_CACHE (f);

      /* Remove IMG from the hash table of its cache.  */
      if (img->prev)
	img->prev->next = img->next;
      else
	c->buckets[img->hash % IMAGE_CACHE_BUCKETS_SIZE] = img->next;

      if (img->next)
	img->next->prev = img->prev;

      c->images[img->id] = NULL;

#if !defined USE_CAIRO && defined HAVE_XRENDER
      if (img->picture)
        XRenderFreePicture (FRAME_X_DISPLAY (f), img->picture);
      if (img->mask_picture)
        XRenderFreePicture (FRAME_X_DISPLAY (f), img->mask_picture);
#endif

      /* Free resources, then free IMG.  */
      img->type->free_img (f, img);
      xfree (img->face_font_family);
      xfree (img);
    }
}

/* Return true if the given widths and heights are valid for display.  */

static bool
check_image_size (struct frame *f, int width, int height)
{
  int w, h;

  if (width <= 0 || height <= 0)
    return 0;

  if (FIXNUMP (Vmax_image_size))
    return (width <= XFIXNUM (Vmax_image_size)
	    && height <= XFIXNUM (Vmax_image_size));
  else if (FLOATP (Vmax_image_size))
    {
      if (f != NULL)
	{
	  w = FRAME_PIXEL_WIDTH (f);
	  h = FRAME_PIXEL_HEIGHT (f);
	}
      else
	w = h = 1024;  /* Arbitrary size for unknown frame. */
      return (width <= XFLOAT_DATA (Vmax_image_size) * w
	      && height <= XFLOAT_DATA (Vmax_image_size) * h);
    }
  else
    return 1;
}

/* Prepare image IMG for display on frame F.  Must be called before
   drawing an image.  */

void
prepare_image_for_display (struct frame *f, struct image *img)
{
  /* We're about to display IMG, so set its timestamp to `now'.  */
  img->timestamp = current_timespec ();

  /* If IMG doesn't have a pixmap yet, load it now, using the image
     type dependent loader function.  */
  if (img->pixmap == NO_PIXMAP && !img->load_failed_p)
    img->load_failed_p = ! img->type->load_img (f, img);

#ifdef USE_CAIRO
  if (!img->load_failed_p)
    {
      block_input ();
      if (img->cr_data == NULL || (cairo_pattern_get_type (img->cr_data)
				   != CAIRO_PATTERN_TYPE_SURFACE))
	{
	  /* Fill in the background/background_transparent field while
	     we have img->pixmap->data/img->mask->data.  */
	  IMAGE_BACKGROUND (img, f, img->pixmap);
	  IMAGE_BACKGROUND_TRANSPARENT (img, f, img->mask);
	  cr_put_image_to_cr_data (img);
	  if (img->cr_data == NULL)
	    {
	      img->load_failed_p = 1;
	      img->type->free_img (f, img);
	    }
	}
      unblock_input ();
    }
#elif defined HAVE_X_WINDOWS
  if (!img->load_failed_p)
    {
      block_input ();
      image_sync_to_pixmaps (f, img);
      unblock_input ();
    }
#endif
}


/* Value is the number of pixels for the ascent of image IMG when
   drawn in face FACE.  */

int
image_ascent (struct image *img, struct face *face, struct glyph_slice *slice)
{
  int height;
  int ascent;

  if (slice->height == img->height)
    height = img->height + img->vmargin;
  else if (slice->y == 0)
    height = slice->height + img->vmargin;
  else
    height = slice->height;

  if (img->ascent == CENTERED_IMAGE_ASCENT)
    {
      if (face->font)
	{
#ifdef HAVE_NTGUI
	  /* W32 specific version.  Why?. ++kfs  */
	  ascent = height / 2 - (FONT_DESCENT (face->font)
				 - FONT_BASE (face->font)) / 2;
#else
	  /* This expression is arranged so that if the image can't be
	     exactly centered, it will be moved slightly up.  This is
	     because a typical font is `top-heavy' (due to the presence
	     uppercase letters), so the image placement should err towards
	     being top-heavy too.  It also just generally looks better.  */
	  ascent = (height + FONT_BASE (face->font)
                    - FONT_DESCENT (face->font) + 1) / 2;
#endif /* HAVE_NTGUI */
	}
      else
	ascent = height / 2;
    }
  else
    ascent = height * (img->ascent / 100.0);

  return ascent;
}


/* Image background colors.  */

/* Find the "best" corner color of a bitmap.
   On W32, PIMG is assumed to a device context with the bitmap selected.  */

static RGB_PIXEL_COLOR
four_corners_best (Emacs_Pix_Context pimg, int *corners,
		   unsigned long width, unsigned long height)
{
  RGB_PIXEL_COLOR corner_pixels[4];
  RGB_PIXEL_COLOR best UNINIT;
  int i, best_count;

  if (corners && corners[BOT_CORNER] >= 0)
    {
      /* Get the colors at the corner_pixels of pimg.  */
      corner_pixels[0] = GET_PIXEL (pimg, corners[LEFT_CORNER], corners[TOP_CORNER]);
      corner_pixels[1] = GET_PIXEL (pimg, corners[RIGHT_CORNER] - 1, corners[TOP_CORNER]);
      corner_pixels[2] = GET_PIXEL (pimg, corners[RIGHT_CORNER] - 1, corners[BOT_CORNER] - 1);
      corner_pixels[3] = GET_PIXEL (pimg, corners[LEFT_CORNER], corners[BOT_CORNER] - 1);
    }
  else

    {
      /* Get the colors at the corner_pixels of pimg.  */
      corner_pixels[0] = GET_PIXEL (pimg, 0, 0);
      corner_pixels[1] = GET_PIXEL (pimg, width - 1, 0);
      corner_pixels[2] = GET_PIXEL (pimg, width - 1, height - 1);
      corner_pixels[3] = GET_PIXEL (pimg, 0, height - 1);
    }
  /* Choose the most frequently found color as background.  */
  for (i = best_count = 0; i < 4; ++i)
    {
      int j, n;

      for (j = n = 0; j < 4; ++j)
	if (corner_pixels[i] == corner_pixels[j])
	  ++n;

      if (n > best_count)
	best = corner_pixels[i], best_count = n;
    }

  return best;
}

/* Return the `background' field of IMG.  If IMG doesn't have one yet,
   it is guessed heuristically.  If non-zero, XIMG is an existing
   Emacs_Pix_Context object (device context with the image selected on
   W32) to use for the heuristic.  */

RGB_PIXEL_COLOR
image_background (struct image *img, struct frame *f, Emacs_Pix_Context pimg)
{
  if (! img->background_valid)
    /* IMG doesn't have a background yet, try to guess a reasonable value.  */
    {
      bool free_pimg = !pimg;
#ifdef HAVE_NTGUI
      HGDIOBJ prev;
#endif /* HAVE_NTGUI */

      if (free_pimg)
	pimg = image_get_x_image_or_dc (f, img, 0, &prev);

      RGB_PIXEL_COLOR bg
	= four_corners_best (pimg, img->corners, img->width, img->height);
#ifdef USE_CAIRO
      {
	char color_name[30];
	sprintf (color_name, "#%04x%04x%04x",
		 (unsigned int) RED16_FROM_ULONG (bg),
		 (unsigned int) GREEN16_FROM_ULONG (bg),
		 (unsigned int) BLUE16_FROM_ULONG (bg));
	bg = image_alloc_image_color (f, img, build_string (color_name), 0);
      }
#endif
      img->background = bg;

      if (free_pimg)
	image_unget_x_image_or_dc (img, 0, pimg, prev);

      img->background_valid = 1;
    }

  return img->background;
}

/* Return the `background_transparent' field of IMG.  If IMG doesn't
   have one yet, it is guessed heuristically.  If non-zero, MASK is an
   existing Emacs_Pix_Context (XImage* on X) object to use for the
   heuristic.  */

int
image_background_transparent (struct image *img, struct frame *f,
                              Emacs_Pix_Context mask)
{
  if (! img->background_transparent_valid)
    /* IMG doesn't have a background yet, try to guess a reasonable value.  */
    {
      if (img->mask)
	{
	  bool free_mask = !mask;
#ifdef HAVE_NTGUI
	  HGDIOBJ prev;
#endif /* HAVE_NTGUI */

	  if (free_mask)
	    mask = image_get_x_image_or_dc (f, img, 1, &prev);

	  img->background_transparent
	    = (four_corners_best (mask, img->corners, img->width, img->height) == PIX_MASK_RETAIN);

	  if (free_mask)
	    image_unget_x_image_or_dc (img, 1, mask, prev);
	}
      else
	img->background_transparent = 0;

      img->background_transparent_valid = 1;
    }

  return img->background_transparent;
}

/***********************************************************************
		  Helper functions for X image types
 ***********************************************************************/

/* Clear X resources of image IMG on frame F according to FLAGS.
   FLAGS is bitwise-or of the following masks:
   CLEAR_IMAGE_PIXMAP free the pixmap if any.
   CLEAR_IMAGE_MASK means clear the mask pixmap if any.
   CLEAR_IMAGE_COLORS means free colors allocated for the image, if
     any.  */

#define CLEAR_IMAGE_PIXMAP	(1 << 0)
#define CLEAR_IMAGE_MASK	(1 << 1)
#define CLEAR_IMAGE_COLORS	(1 << 2)

static void
image_clear_image_1 (struct frame *f, struct image *img, int flags)
{
  if (flags & CLEAR_IMAGE_PIXMAP)
    {
      if (img->pixmap)
	{
	  FRAME_TERMINAL (f)->free_pixmap (f, img->pixmap);
	  img->pixmap = NO_PIXMAP;
	  /* NOTE (HAVE_NS): background color is NOT an indexed color! */
	  img->background_valid = 0;
	}
#if defined HAVE_X_WINDOWS && !defined USE_CAIRO
      if (img->ximg)
	{
	  image_destroy_x_image (img->ximg);
	  img->ximg = NULL;
	  img->background_valid = 0;
	}
#endif
    }

  if (flags & CLEAR_IMAGE_MASK)
    {
      if (img->mask)
	{
	  FRAME_TERMINAL (f)->free_pixmap (f, img->mask);
	  img->mask = NO_PIXMAP;
	  img->background_transparent_valid = 0;
	}
#if defined HAVE_X_WINDOWS && !defined USE_CAIRO
      if (img->mask_img)
	{
	  image_destroy_x_image (img->mask_img);
	  img->mask_img = NULL;
	  img->background_transparent_valid = 0;
	}
#endif
    }

  if ((flags & CLEAR_IMAGE_COLORS) && img->ncolors)
    {
      /* W32_TODO: color table support.  */
#if defined HAVE_X_WINDOWS && !defined USE_CAIRO
      x_free_colors (f, img->colors, img->ncolors);
#endif /* HAVE_X_WINDOWS && !USE_CAIRO */
      xfree (img->colors);
      img->colors = NULL;
      img->ncolors = 0;
    }

#ifdef USE_CAIRO
  if (img->cr_data)
    {
      cairo_pattern_destroy (img->cr_data);
      img->cr_data = NULL;
    }
#endif	/* USE_CAIRO */
}

/* Free X resources of image IMG which is used on frame F.  */

static void
image_clear_image (struct frame *f, struct image *img)
{
  block_input ();
  image_clear_image_1 (f, img,
		   CLEAR_IMAGE_PIXMAP | CLEAR_IMAGE_MASK | CLEAR_IMAGE_COLORS);
  unblock_input ();
}


/* Allocate color COLOR_NAME for image IMG on frame F.  If color
   cannot be allocated, use DFLT.  Add a newly allocated color to
   IMG->colors, so that it can be freed again.  Value is the pixel
   color.  */

static unsigned long
image_alloc_image_color (struct frame *f, struct image *img,
                         Lisp_Object color_name, unsigned long dflt)
{
  Emacs_Color color;
  unsigned long result;

  eassert (STRINGP (color_name));

  if (FRAME_TERMINAL (f)->defined_color_hook (f,
                                              SSDATA (color_name),
                                              &color,
                                              true,
                                              false)
      && img->ncolors < min (min (PTRDIFF_MAX, SIZE_MAX) / sizeof *img->colors,
			     INT_MAX))
    {
      /* This isn't called frequently so we get away with simply
	 reallocating the color vector to the needed size, here.  */
      ptrdiff_t ncolors = img->ncolors + 1;
      img->colors = xrealloc (img->colors, ncolors * sizeof *img->colors);
      img->colors[ncolors - 1] = color.pixel;
      img->ncolors = ncolors;
      result = color.pixel;
    }
  else
    result = dflt;

  return result;
}



/***********************************************************************
			     Image Cache
 ***********************************************************************/

static void cache_image (struct frame *f, struct image *img);

/* Return a new, initialized image cache that is allocated from the
   heap.  Call free_image_cache to free an image cache.  */

struct image_cache *
make_image_cache (void)
{
  struct image_cache *c = xmalloc (sizeof *c);

  c->size = 50;
  c->used = c->refcount = 0;
  c->images = xmalloc (c->size * sizeof *c->images);
  c->buckets = xzalloc (IMAGE_CACHE_BUCKETS_SIZE * sizeof *c->buckets);
  return c;
}

/* Find an image matching SPEC in the cache, and return it.  If no
   image is found, return NULL.  */
static struct image *
search_image_cache (struct frame *f, Lisp_Object spec, EMACS_UINT hash,
                    unsigned long foreground, unsigned long background,
                    int font_size, char *font_family, bool ignore_colors)
{
  struct image *img;
  struct image_cache *c = FRAME_IMAGE_CACHE (f);
  int i = hash % IMAGE_CACHE_BUCKETS_SIZE;

  if (!c) return NULL;

  /* If the image spec does not specify a background color, the cached
     image must have the same background color as the current frame.
     The foreground color must also match, for the sake of monochrome
     images.

     In fact, we could ignore the foreground color matching condition
     for color images, or if the image spec specifies :foreground;
     similarly we could ignore the background color matching condition
     for formats that don't use transparency (such as jpeg), or if the
     image spec specifies :background.  However, the extra memory
     usage is probably negligible in practice, so we don't bother.  */

  for (img = c->buckets[i]; img; img = img->next)
    if (img->hash == hash
	&& !NILP (Fequal (img->spec, spec))
	&& (ignore_colors || (img->face_foreground == foreground
                              && img->face_background == background
			      && img->face_font_size == font_size
			      && (font_family
				  &&!strcmp (font_family, img->face_font_family)))))
      break;
  return img;
}


/* Search frame F for an image with spec SPEC, and free it.  */

static void
uncache_image (struct frame *f, Lisp_Object spec)
{
  struct image *img;
  EMACS_UINT hash = sxhash (spec);

  /* Because the background colors are based on the current face, we
     can have multiple copies of an image with the same spec. We want
     to remove them all to ensure the user doesn't see an old version
     of the image when the face changes.  */
  while ((img = search_image_cache (f, spec, hash, 0, 0, 0, NULL, true)))
    {
      free_image (f, img);
      /* As display glyphs may still be referring to the image ID, we
	 must garbage the frame (Bug#6426).  */
      SET_FRAME_GARBAGED (f);
    }
}


/* Free image cache of frame F.  Be aware that X frames share images
   caches.  */

void
free_image_cache (struct frame *f)
{
  struct image_cache *c = FRAME_IMAGE_CACHE (f);
  if (c)
    {
      ptrdiff_t i;

      /* Cache should not be referenced by any frame when freed.  */
      eassert (c->refcount == 0);

      for (i = 0; i < c->used; ++i)
	free_image (f, c->images[i]);
      xfree (c->images);
      xfree (c->buckets);
      xfree (c);
      FRAME_IMAGE_CACHE (f) = NULL;
    }
}


/* Clear image cache of frame F.  FILTER=t means free all images.
   FILTER=nil means clear only images that haven't been
   displayed for some time.
   Else, only free the images which have FILTER in their `dependencies'.
   Should be called from time to time to reduce the number of loaded images.
   If image-cache-eviction-delay is non-nil, this frees images in the cache
   which weren't displayed for at least that many seconds.  */

static void
clear_image_cache (struct frame *f, Lisp_Object filter)
{
  struct image_cache *c = FRAME_IMAGE_CACHE (f);

  if (c && !f->inhibit_clear_image_cache)
    {
      ptrdiff_t i, nfreed = 0;

      /* Block input so that we won't be interrupted by a SIGIO
	 while being in an inconsistent state.  */
      block_input ();

      if (!NILP (filter))
	{
	  /* Filter image cache.  */
	  for (i = 0; i < c->used; ++i)
	    {
	      struct image *img = c->images[i];
	      if (img && (EQ (Qt, filter)
			  || !NILP (Fmember (filter, img->dependencies))))
		{
		  free_image (f, img);
		  ++nfreed;
		}
	    }
	}
      else if (FIXNUMP (Vimage_cache_eviction_delay))
	{
	  /* Free cache based on timestamp.  */
	  struct timespec old, t;
	  double delay;
	  ptrdiff_t nimages = 0;

	  for (i = 0; i < c->used; ++i)
	    if (c->images[i])
	      nimages++;

	  /* If the number of cached images has grown unusually large,
	     decrease the cache eviction delay (Bug#6230).  */
	  delay = XFIXNUM (Vimage_cache_eviction_delay);
	  if (nimages > 40)
	    delay = 1600 * delay / nimages / nimages;
	  delay = max (delay, 1);

	  t = current_timespec ();
	  old = timespec_sub (t, dtotimespec (delay));

	  for (i = 0; i < c->used; ++i)
	    {
	      struct image *img = c->images[i];
	      if (img && timespec_cmp (img->timestamp, old) < 0)
		{
		  free_image (f, img);
		  ++nfreed;
		}
	    }
	}

      /* We may be clearing the image cache because, for example,
	 Emacs was iconified for a longer period of time.  In that
	 case, current matrices may still contain references to
	 images freed above.  So, clear these matrices.  */
      if (nfreed)
	{
	  Lisp_Object tail, frame;

	  FOR_EACH_FRAME (tail, frame)
	    {
	      struct frame *fr = XFRAME (frame);
	      if (FRAME_IMAGE_CACHE (fr) == c)
		clear_current_matrices (fr);
	    }

	  windows_or_buffers_changed = 19;
	}

      unblock_input ();
    }
}

void
clear_image_caches (Lisp_Object filter)
{
  /* FIXME: We want to do
   * struct terminal *t;
   * for (t = terminal_list; t; t = t->next_terminal)
   *   clear_image_cache (t, filter); */
  Lisp_Object tail, frame;
  FOR_EACH_FRAME (tail, frame)
    if (FRAME_WINDOW_P (XFRAME (frame)))
      clear_image_cache (XFRAME (frame), filter);
}

DEFUN ("clear-image-cache", Fclear_image_cache, Sclear_image_cache,
       0, 1, 0,
       doc: /* Clear the image cache.
FILTER nil or a frame means clear all images in the selected frame.
FILTER t means clear the image caches of all frames.
Anything else means clear only those images that refer to FILTER,
which is then usually a filename.  */)
  (Lisp_Object filter)
{
  if (! (NILP (filter) || FRAMEP (filter)))
    clear_image_caches (filter);
  else
    clear_image_cache (decode_window_system_frame (filter), Qt);

  return Qnil;
}

static size_t
image_size_in_bytes (struct image *img)
{
  size_t size = 0;

#if defined USE_CAIRO
  Emacs_Pixmap pm = img->pixmap;
  if (pm)
    size += pm->height * pm->bytes_per_line;
  Emacs_Pixmap msk = img->mask;
  if (msk)
    size += msk->height * msk->bytes_per_line;

#elif defined HAVE_X_WINDOWS
  /* Use a nominal depth of 24 bpp for pixmap and 1 bpp for mask,
     to avoid having to query the server. */
  if (img->pixmap != NO_PIXMAP)
    size += img->width * img->height * 3;
  if (img->mask != NO_PIXMAP)
    size += img->width * img->height / 8;

  if (img->ximg && img->ximg->data)
    size += img->ximg->bytes_per_line * img->ximg->height;
  if (img->mask_img && img->mask_img->data)
    size += img->mask_img->bytes_per_line * img->mask_img->height;

#elif defined HAVE_NS
  if (img->pixmap)
    size += ns_image_size_in_bytes (img->pixmap);
  if (img->mask)
    size += ns_image_size_in_bytes (img->mask);

#elif defined HAVE_NTGUI
  if (img->pixmap)
    size += w32_image_size (img->pixmap);
  if (img->mask)
    size += w32_image_size (img->mask);

#elif defined HAVE_HAIKU
  if (img->pixmap)
    size += BBitmap_bytes_length (img->pixmap);
  if (img->mask)
    size += BBitmap_bytes_length (img->mask);
#endif

  return size;
}

static size_t
image_frame_cache_size (struct frame *f)
{
  struct image_cache *c = FRAME_IMAGE_CACHE (f);
  if (!c)
    return 0;

  size_t total = 0;
  for (ptrdiff_t i = 0; i < c->used; ++i)
    {
      struct image *img = c->images[i];
      total += img ? image_size_in_bytes (img) : 0;
    }
  return total;
}

DEFUN ("image-cache-size", Fimage_cache_size, Simage_cache_size, 0, 0, 0,
       doc: /* Return the size of the image cache.  */)
  (void)
{
  Lisp_Object tail, frame;
  size_t total = 0;

  FOR_EACH_FRAME (tail, frame)
    if (FRAME_WINDOW_P (XFRAME (frame)))
      total += image_frame_cache_size (XFRAME (frame));

  return make_int (total);
}


DEFUN ("image-flush", Fimage_flush, Simage_flush,
       1, 2, 0,
       doc: /* Flush the image with specification SPEC on frame FRAME.
This removes the image from the Emacs image cache.  If SPEC specifies
an image file, the next redisplay of this image will read from the
current contents of that file.

FRAME nil or omitted means use the selected frame.
FRAME t means refresh the image on all frames.  */)
  (Lisp_Object spec, Lisp_Object frame)
{
  if (!valid_image_p (spec))
    error ("Invalid image specification");

  if (EQ (frame, Qt))
    {
      Lisp_Object tail;
      FOR_EACH_FRAME (tail, frame)
	{
	  struct frame *f = XFRAME (frame);
	  if (FRAME_WINDOW_P (f))
	    uncache_image (f, spec);
	}
    }
  else
    uncache_image (decode_window_system_frame (frame), spec);

  return Qnil;
}


/* Compute masks and transform image IMG on frame F, as specified
   by the image's specification,  */

static void
postprocess_image (struct frame *f, struct image *img)
{
  /* Manipulation of the image's mask.  */
  if (img->pixmap)
    {
      Lisp_Object conversion, spec;
      Lisp_Object mask;

      spec = img->spec;

      /* `:heuristic-mask t'
	 `:mask heuristic'
	 means build a mask heuristically.
	 `:heuristic-mask (R G B)'
	 `:mask (heuristic (R G B))'
	 means build a mask from color (R G B) in the
	 image.
	 `:mask nil'
	 means remove a mask, if any.  */

      mask = image_spec_value (spec, QCheuristic_mask, NULL);
      if (!NILP (mask))
	image_build_heuristic_mask (f, img, mask);
      else
	{
	  bool found_p;

	  mask = image_spec_value (spec, QCmask, &found_p);

	  if (EQ (mask, Qheuristic))
	    image_build_heuristic_mask (f, img, Qt);
	  else if (CONSP (mask)
		   && EQ (XCAR (mask), Qheuristic))
	    {
	      if (CONSP (XCDR (mask)))
		image_build_heuristic_mask (f, img, XCAR (XCDR (mask)));
	      else
		image_build_heuristic_mask (f, img, XCDR (mask));
	    }
	  else if (NILP (mask) && found_p && img->mask)
	    image_clear_image_1 (f, img, CLEAR_IMAGE_MASK);
	}


      /* Should we apply an image transformation algorithm?  */
      conversion = image_spec_value (spec, QCconversion, NULL);
      if (EQ (conversion, Qdisabled))
	image_disable_image (f, img);
      else if (EQ (conversion, Qlaplace))
	image_laplace (f, img);
      else if (EQ (conversion, Qemboss))
	image_emboss (f, img);
      else if (CONSP (conversion)
	       && EQ (XCAR (conversion), Qedge_detection))
	{
	  Lisp_Object tem;
	  tem = XCDR (conversion);
	  if (CONSP (tem))
	    image_edge_detection (f, img,
                                  Fplist_get (tem, QCmatrix),
                                  Fplist_get (tem, QCcolor_adjustment));
	}
    }
}

#if defined (HAVE_IMAGEMAGICK) || defined (HAVE_NATIVE_TRANSFORMS)
/* Scale an image size by returning SIZE / DIVISOR * MULTIPLIER,
   safely rounded and clipped to int range.  */

static int
scale_image_size (int size, size_t divisor, size_t multiplier)
{
  if (divisor != 0)
    {
      double s = size;
      double scaled = s * multiplier / divisor + 0.5;
      if (scaled < INT_MAX)
	return scaled;
    }
  return INT_MAX;
}

/* Return a size, in pixels, from the value specified by SYMBOL, which
   may be an integer or a pair of the form (VALUE . 'em) where VALUE
   is a float that is multiplied by the font size to get the final
   dimension.

   If the value doesn't exist in the image spec, or is invalid, return
   -1.
*/
static int
image_get_dimension (struct image *img, Lisp_Object symbol)
{
  Lisp_Object value = image_spec_value (img->spec, symbol, NULL);

  if (FIXNATP (value))
    return min (XFIXNAT (value), INT_MAX);
  if (CONSP (value) && NUMBERP (CAR (value)) && EQ (Qem, CDR (value)))
    return min (img->face_font_size * XFLOATINT (CAR (value)), INT_MAX);

  return -1;
}

/* Compute the desired size of an image with native size WIDTH x HEIGHT.
   Use SPEC to deduce the size.  Store the desired size into
   *D_WIDTH x *D_HEIGHT.  Store -1 x -1 if the native size is OK.  */
static void
compute_image_size (size_t width, size_t height,
		    struct image *img,
		    int *d_width, int *d_height)
{
  Lisp_Object value;
  int int_value;
  int desired_width = -1, desired_height = -1, max_width = -1, max_height = -1;
  double scale = 1;

  value = image_spec_value (img->spec, QCscale, NULL);
  if (NUMBERP (value))
    scale = XFLOATINT (value);

  int_value = image_get_dimension (img, QCmax_width);
  if (int_value >= 0)
    max_width = int_value;

  int_value = image_get_dimension (img, QCmax_height);
  if (int_value >= 0)
    max_height = int_value;

  /* If width and/or height is set in the display spec assume we want
     to scale to those values.  If either h or w is unspecified, the
     unspecified should be calculated from the specified to preserve
     aspect ratio.  */
  int_value = image_get_dimension (img, QCwidth);
  if (int_value >= 0)
    {
      desired_width = int_value * scale;
      /* :width overrides :max-width. */
      max_width = -1;
    }

  int_value = image_get_dimension (img, QCheight);
  if (int_value >= 0)
    {
      desired_height = int_value * scale;
      /* :height overrides :max-height. */
      max_height = -1;
    }

  /* If we have both width/height set explicitly, we skip past all the
     aspect ratio-preserving computations below. */
  if (desired_width != -1 && desired_height != -1)
    goto out;

  width = width * scale;
  height = height * scale;

  if (desired_width != -1)
    /* Width known, calculate height. */
    desired_height = scale_image_size (desired_width, width, height);
  else if (desired_height != -1)
    /* Height known, calculate width. */
    desired_width = scale_image_size (desired_height, height, width);
  else
    {
      desired_width = width;
      desired_height = height;
    }

  if (max_width != -1 && desired_width > max_width)
    {
      /* The image is wider than :max-width. */
      desired_width = max_width;
      desired_height = scale_image_size (desired_width, width, height);
    }

  if (max_height != -1 && desired_height > max_height)
    {
      /* The image is higher than :max-height. */
      desired_height = max_height;
      desired_width = scale_image_size (desired_height, height, width);
    }

 out:
  *d_width = desired_width;
  *d_height = desired_height;
}

/* image_set_rotation and image_set_transform use affine
   transformation matrices to perform various transforms on the image.
   The matrix is a 2D array of doubles.  It is laid out like this:

   m[0][0] = m11 | m[1][0] = m12 | m[2][0] = tx
   --------------+---------------+-------------
   m[0][1] = m21 | m[1][1] = m22 | m[2][1] = ty
   --------------+---------------+-------------
   m[0][2] = 0   | m[1][2] = 0   | m[2][2] = 1

   tx and ty represent translations, m11 and m22 represent scaling
   transforms and m21 and m12 represent shear transforms.  Most
   graphics toolkits don't require the third row, however it is
   necessary for multiplication.

   Transforms are done by creating a matrix for each action we wish to
   take, then multiplying the transformation matrix by each of those
   matrices in order (matrix multiplication is not commutative).
   After we've done that we can use our modified transformation matrix
   to transform points.  We take the x and y coordinates and convert
   them into a 3x1 matrix and multiply that by the transformation
   matrix and it gives us a new, transformed, set of coordinates:

       [m11 m12 tx]   [x]   [m11*x+m12*y+tx*1]   [x']
       [m21 m22 ty] X [y] = [m21*x+m22*y+ty*1] = [y']
       [  0   0  1]   [1]   [     0*x+0*y+1*1]   [ 1]

   We don't have to worry about the last step as the graphics toolkit
   will do it for us.

   The three transforms we are concerned with are translation, scaling
   and rotation.  The translation matrix looks like this:

       [1 0 tx]
       [0 1 ty]
       [0 0  1]

   Where tx and ty are the amount to translate the origin in the x and
   y coordinates, respectively.  Since we are translating the origin
   and not the image data itself, it can appear backwards in use, for
   example to move the image 10 pixels to the right, you would set tx
   to -10.

   To scale we use:

       [x 0 0]
       [0 y 0]
       [0 0 1]

   Where x and y are the amounts to scale in the x and y dimensions.
   Values smaller than 1 make the image larger, values larger than 1
   make it smaller.  Negative values flip the image.  For example to
   double the image size set x and y to 0.5.

   To rotate we use:

       [ cos(r) sin(r) 0]
       [-sin(r) cos(r) 0]
       [      0      0 1]

   Where r is the angle of rotation required.  Rotation occurs around
   the origin, not the center of the image.  Note that this is
   normally considered a counter-clockwise rotation, however because
   our y axis is reversed, (0, 0) at the top left, it works as a
   clockwise rotation.

   The full process of rotating an image is to move the origin to the
   center of the image (width/2, height/2), perform the rotation, and
   finally move the origin back to the top left of the image, which
   may now be a different corner.

   Note that different GUI backends (X, Cairo, w32, NS) want the
   transform matrix defined as transform from the original image to
   the transformed image, while others want the matrix to describe the
   transform of the space, which boils down to inverting the matrix.

   It's possible to pre-calculate the matrix multiplications and just
   generate one transform matrix that will do everything we need in a
   single step, but the maths for each element is much more complex
   and performing the steps separately makes for more readable code.  */

#ifndef HAVE_HAIKU
typedef double matrix3x3[3][3];

static void
matrix3x3_mult (matrix3x3 a, matrix3x3 b, matrix3x3 result)
{
  for (int i = 0; i < 3; i++)
    for (int j = 0; j < 3; j++)
      {
	double sum = 0;
	for (int k = 0; k < 3; k++)
	  sum += a[i][k] * b[k][j];
	result[i][j] = sum;
      }
}
#endif /* not HAVE_HAIKU */

static void
compute_image_rotation (struct image *img, double *rotation)
{
  bool foundp = false;
  Lisp_Object value = image_spec_value (img->spec, QCrotation, &foundp);
  if (!foundp)
    return;
  if (! NUMBERP (value))
    {
      image_error ("Invalid image `:rotation' parameter");
      return;
    }

  Lisp_Object reduced_angle = Fmod (value, make_fixnum (360));
  if (FLOATP (reduced_angle))
    *rotation = XFLOAT_DATA (reduced_angle);
  else
    *rotation = XFIXNUM (reduced_angle);
}

static void
image_set_transform (struct frame *f, struct image *img)
{
# if (defined HAVE_IMAGEMAGICK \
      && !defined DONT_CREATE_TRANSFORMED_IMAGEMAGICK_IMAGE)
  /* ImageMagick images already have the correct transform.  */
  if (EQ (image_spec_value (img->spec, QCtype, NULL), Qimagemagick))
    return;
# endif

# if !defined USE_CAIRO && defined HAVE_XRENDER
  if (!img->picture)
    return;

  /* Store the original dimensions as we'll overwrite them later.  */
  img->original_width = img->width;
  img->original_height = img->height;
# endif

  /* Determine size.  */
  int width, height;

#ifdef HAVE_RSVG
  /* SVGs are pre-scaled to the correct size.  */
  if (EQ (image_spec_value (img->spec, QCtype, NULL), Qsvg))
    {
      width = img->width / FRAME_SCALE_FACTOR (f);
      height = img->height / FRAME_SCALE_FACTOR (f);
    }
  else
#endif
    compute_image_size (img->width, img->height, img, &width, &height);

  /* Determine rotation.  */
  double rotation = 0.0;
  compute_image_rotation (img, &rotation);

#ifndef HAVE_HAIKU
# if defined USE_CAIRO || defined HAVE_XRENDER || defined HAVE_NS
  /* We want scale up operations to use a nearest neighbor filter to
     show real pixels instead of munging them, but scale down
     operations to use a blended filter, to avoid aliasing and the like.

     TODO: implement for Windows.  */
  bool smoothing;
  Lisp_Object s = image_spec_value (img->spec, QCtransform_smoothing, NULL);
  if (NILP (s))
    smoothing = (width < img->width) || (height < img->height);
  else
    smoothing = !NILP (s);
# endif

  /* Perform scale transformation.  */

  matrix3x3 matrix
    = {
# if defined USE_CAIRO || defined HAVE_XRENDER
	[0][0] = (!IEEE_FLOATING_POINT && width == 0 ? DBL_MAX
		  : img->width / (double) width),
	[1][1] = (!IEEE_FLOATING_POINT && height == 0 ? DBL_MAX
		  : img->height / (double) height),
# elif defined HAVE_NTGUI || defined HAVE_NS
	[0][0] = (!IEEE_FLOATING_POINT && img->width == 0 ? DBL_MAX
		  : width / (double) img->width),
	[1][1] = (!IEEE_FLOATING_POINT && img->height == 0 ? DBL_MAX
		  : height / (double) img->height),
# else
	[0][0] = 1, [1][1] = 1,
# endif
	[2][2] = 1 };
  img->width = width;
  img->height = height;

  /* Perform rotation transformation.  */

  int rotate_flag = -1;
  if (rotation == 0)
    rotate_flag = 0;
  else
    {
# if (defined USE_CAIRO || defined HAVE_XRENDER \
      || defined HAVE_NTGUI || defined HAVE_NS)
      int cos_r, sin_r;
      if (rotation == 90)
	{
	  width = img->height;
	  height = img->width;
	  cos_r = 0;
	  sin_r = 1;
	  rotate_flag = 1;
	}
      else if (rotation == 180)
	{
	  cos_r = -1;
	  sin_r = 0;
	  rotate_flag = 1;
	}
      else if (rotation == 270)
	{
	  width = img->height;
	  height = img->width;
	  cos_r = 0;
	  sin_r = -1;
	  rotate_flag = 1;
	}

      if (0 < rotate_flag)
	{
#  if defined USE_CAIRO || defined HAVE_XRENDER
	  /* 1. Translate so (0, 0) is in the center of the image.  */
	  matrix3x3 t
	    = { [0][0] = 1,
					[1][1] = 1,
		[2][0] = img->width*.5, [2][1] = img->height*.5, [2][2] = 1 };
	  matrix3x3 u;
	  matrix3x3_mult (t, matrix, u);

	  /* 2. Rotate.  */
	  matrix3x3 rot = { [0][0] = cos_r, [0][1] = -sin_r,
			    [1][0] = sin_r, [1][1] = cos_r,
							     [2][2] = 1 };
	  matrix3x3 v;
	  matrix3x3_mult (rot, u, v);

	  /* 3. Translate back.  */
	  t[2][0] = width * -.5;
	  t[2][1] = height * -.5;
	  matrix3x3_mult (t, v, matrix);
#  else
	  /* 1. Translate so (0, 0) is in the center of the image.  */
	  matrix3x3 t
	    = { [0][0] = 1,
					 [1][1] = 1,
		[2][0] = img->width*-.5, [2][1] = img->height*-.5, [2][2] = 1 };
	  matrix3x3 u;
	  matrix3x3_mult (matrix, t, u);

	  /* 2. Rotate.  */
	  matrix3x3 rot = { [0][0] = cos_r,  [0][1] = sin_r,
			    [1][0] = -sin_r, [1][1] = cos_r,
							     [2][2] = 1 };
	  matrix3x3 v;
	  matrix3x3_mult (u, rot, v);

	  /* 3. Translate back.  */
	  t[2][0] = width * .5;
	  t[2][1] = height * .5;
	  matrix3x3_mult (v, t, matrix);
#  endif
	  img->width = width;
	  img->height = height;
	}
# endif
    }

  if (rotate_flag < 0)
    image_error ("No native support for rotation by %g degrees",
		 make_float (rotation));

# if defined (HAVE_NS)
  /* Under NS the transform is applied to the drawing surface at
     drawing time, so store it for later.  */
  ns_image_set_transform (img->pixmap, matrix);
  ns_image_set_smoothing (img->pixmap, smoothing);
# elif defined USE_CAIRO
  cairo_matrix_t cr_matrix = {matrix[0][0], matrix[0][1], matrix[1][0],
			      matrix[1][1], matrix[2][0], matrix[2][1]};
  cairo_pattern_t *pattern = cairo_pattern_create_rgb (0, 0, 0);
  cairo_pattern_set_matrix (pattern, &cr_matrix);
  cairo_pattern_set_filter (pattern, smoothing
                            ? CAIRO_FILTER_BEST : CAIRO_FILTER_NEAREST);
  /* Dummy solid color pattern just to record pattern matrix.  */
  img->cr_data = pattern;
# elif defined (HAVE_XRENDER)
  if (img->picture)
    {
      XTransform tmat
	= {{{XDoubleToFixed (matrix[0][0]),
             XDoubleToFixed (matrix[1][0]),
             XDoubleToFixed (matrix[2][0])},
	    {XDoubleToFixed (matrix[0][1]),
             XDoubleToFixed (matrix[1][1]),
             XDoubleToFixed (matrix[2][1])},
	    {XDoubleToFixed (matrix[0][2]),
             XDoubleToFixed (matrix[1][2]),
             XDoubleToFixed (matrix[2][2])}}};

      XRenderSetPictureFilter (FRAME_X_DISPLAY (f), img->picture,
                               smoothing ? FilterBest : FilterNearest, 0, 0);
      XRenderSetPictureTransform (FRAME_X_DISPLAY (f), img->picture, &tmat);

      if (img->mask_picture)
        {
          XRenderSetPictureFilter (FRAME_X_DISPLAY (f), img->mask_picture,
                                   smoothing ? FilterBest : FilterNearest, 0, 0);
          XRenderSetPictureTransform (FRAME_X_DISPLAY (f), img->mask_picture,
                                      &tmat);
        }
    }
# elif defined HAVE_NTGUI
  /* Store the transform matrix for application at draw time.  */
  img->xform.eM11 = matrix[0][0];
  img->xform.eM12 = matrix[0][1];
  img->xform.eM21 = matrix[1][0];
  img->xform.eM22 = matrix[1][1];
  img->xform.eDx  = matrix[2][0];
  img->xform.eDy  = matrix[2][1];
# endif
#else
  if (rotation != 0 &&
      rotation != 90 &&
      rotation != 180 &&
      rotation != 270 &&
      rotation != 360)
    {
      image_error ("No native support for rotation by %g degrees",
		   make_float (rotation));
      return;
    }

  rotation = fmod (rotation, 360.0);

  if (rotation == 90 || rotation == 270)
    {
      int w = width;
      width = height;
      height = w;
    }

  img->have_be_transforms_p = rotation != 0 || (img->width != width) || (img->height != height);
  img->be_rotate = rotation;
  img->be_scale_x = 1.0 / (img->width / (double) width);
  img->be_scale_y = 1.0 / (img->height / (double) height);
  img->width = width;
  img->height = height;
#endif /* not HAVE_HAIKU */
}

#endif /* HAVE_IMAGEMAGICK || HAVE_NATIVE_TRANSFORMS */

/* Return the id of image with Lisp specification SPEC on frame F.
   SPEC must be a valid Lisp image specification (see valid_image_p).  */

ptrdiff_t
lookup_image (struct frame *f, Lisp_Object spec, int face_id)
{
  struct image *img;
  EMACS_UINT hash;

  if (FRAME_FACE_CACHE (f) == NULL)
    init_frame_faces (f);
  if (FRAME_FACE_CACHE (f)->used == 0)
    recompute_basic_faces (f);
  if (face_id < 0 || face_id >= FRAME_FACE_CACHE (f)->used)
    face_id = DEFAULT_FACE_ID;

  struct face *face = FACE_FROM_ID (f, face_id);
  unsigned long foreground = FACE_COLOR_TO_PIXEL (face->foreground, f);
  unsigned long background = FACE_COLOR_TO_PIXEL (face->background, f);
  int font_size = face->font->pixel_size;
  char *font_family = SSDATA (face->lface[LFACE_FAMILY_INDEX]);

  /* F must be a window-system frame, and SPEC must be a valid image
     specification.  */
  eassert (FRAME_WINDOW_P (f));
  eassert (valid_image_p (spec));

  /* Look up SPEC in the hash table of the image cache.  */
  hash = sxhash (spec);
  img = search_image_cache (f, spec, hash, foreground, background,
			    font_size, font_family, false);
  if (img && img->load_failed_p)
    {
      free_image (f, img);
      img = NULL;
    }

  /* If not found, create a new image and cache it.  */
  if (img == NULL)
    {
      block_input ();
      img = make_image (spec, hash);
      cache_image (f, img);
      img->face_foreground = foreground;
      img->face_background = background;
      img->face_font_size = font_size;
      img->face_font_family = xmalloc (strlen (font_family) + 1);
      strcpy (img->face_font_family, font_family);
      img->load_failed_p = ! img->type->load_img (f, img);

      /* If we can't load the image, and we don't have a width and
	 height, use some arbitrary width and height so that we can
	 draw a rectangle for it.  */
      if (img->load_failed_p)
	{
	  Lisp_Object value;

	  value = image_spec_value (spec, QCwidth, NULL);
	  img->width = (FIXNUMP (value)
			? XFIXNAT (value) : DEFAULT_IMAGE_WIDTH);
	  value = image_spec_value (spec, QCheight, NULL);
	  img->height = (FIXNUMP (value)
			 ? XFIXNAT (value) : DEFAULT_IMAGE_HEIGHT);
	}
      else
	{
	  /* Handle image type independent image attributes
	     `:ascent ASCENT', `:margin MARGIN', `:relief RELIEF',
	     `:background COLOR'.  */
	  Lisp_Object ascent, margin, relief, bg;
	  int relief_bound;

	  ascent = image_spec_value (spec, QCascent, NULL);
	  if (FIXNUMP (ascent))
	    img->ascent = XFIXNUM (ascent);
	  else if (EQ (ascent, Qcenter))
	    img->ascent = CENTERED_IMAGE_ASCENT;

	  margin = image_spec_value (spec, QCmargin, NULL);
	  if (FIXNUMP (margin))
	    img->vmargin = img->hmargin = XFIXNUM (margin);
	  else if (CONSP (margin))
	    {
	      img->hmargin = XFIXNUM (XCAR (margin));
	      img->vmargin = XFIXNUM (XCDR (margin));
	    }

	  relief = image_spec_value (spec, QCrelief, NULL);
	  relief_bound = INT_MAX - max (img->hmargin, img->vmargin);
	  if (RANGED_FIXNUMP (- relief_bound, relief, relief_bound))
	    {
	      img->relief = XFIXNUM (relief);
	      img->hmargin += eabs (img->relief);
	      img->vmargin += eabs (img->relief);
	    }

	  if (! img->background_valid)
	    {
	      bg = image_spec_value (img->spec, QCbackground, NULL);
	      if (!NILP (bg))
		{
		  img->background
		    = image_alloc_image_color (f, img, bg, background);
		  img->background_valid = 1;
		}
	    }

	  /* Do image transformations and compute masks, unless we
	     don't have the image yet.  */
	  if (!EQ (builtin_lisp_symbol (img->type->type), Qpostscript))
	    postprocess_image (f, img);

          /* postprocess_image above may modify the image or the mask,
             relying on the image's real width and height, so
             image_set_transform must be called after it.  */
#ifdef HAVE_NATIVE_TRANSFORMS
          image_set_transform (f, img);
#endif
	}

      unblock_input ();
    }

  /* We're using IMG, so set its timestamp to `now'.  */
  img->timestamp = current_timespec ();

  /* Value is the image id.  */
  return img->id;
}


/* Cache image IMG in the image cache of frame F.  */

static void
cache_image (struct frame *f, struct image *img)
{
  struct image_cache *c = FRAME_IMAGE_CACHE (f);
  ptrdiff_t i;

  if (!c)
    c = FRAME_IMAGE_CACHE (f) = make_image_cache ();

  /* Find a free slot in c->images.  */
  for (i = 0; i < c->used; ++i)
    if (c->images[i] == NULL)
      break;

  /* If no free slot found, maybe enlarge c->images.  */
  if (i == c->used && c->used == c->size)
    c->images = xpalloc (c->images, &c->size, 1, -1, sizeof *c->images);

  /* Add IMG to c->images, and assign IMG an id.  */
  c->images[i] = img;
  img->id = i;
  if (i == c->used)
    ++c->used;

  /* Add IMG to the cache's hash table.  */
  i = img->hash % IMAGE_CACHE_BUCKETS_SIZE;
  img->next = c->buckets[i];
  if (img->next)
    img->next->prev = img;
  img->prev = NULL;
  c->buckets[i] = img;
}


/* Call FN on every image in the image cache of frame F.  Used to mark
   Lisp Objects in the image cache.  */

/* Mark Lisp objects in image IMG.  */

static void
mark_image (struct image *img)
{
  mark_object (img->spec);
  mark_object (img->dependencies);

  if (!NILP (img->lisp_data))
    mark_object (img->lisp_data);
}


void
mark_image_cache (struct image_cache *c)
{
  if (c)
    {
      ptrdiff_t i;
      for (i = 0; i < c->used; ++i)
	if (c->images[i])
	  mark_image (c->images[i]);
    }
}



/***********************************************************************
			  X / NS / W32 support code
 ***********************************************************************/

#ifdef HAVE_X_WINDOWS
static bool
x_check_image_size (XImage *ximg, int width, int height)
{
  /* Respect Xlib's limits: it cannot deal with images that have more
     than INT_MAX (and/or UINT_MAX) bytes.  And respect Emacs's limits
     of PTRDIFF_MAX (and/or SIZE_MAX) bytes for any object.  */
  enum
  {
    XLIB_BYTES_MAX = min (INT_MAX, UINT_MAX),
    X_IMAGE_BYTES_MAX = min (XLIB_BYTES_MAX, min (PTRDIFF_MAX, SIZE_MAX))
  };

  int bitmap_pad, depth, bytes_per_line;
  if (ximg)
    {
      bitmap_pad = ximg->bitmap_pad;
      depth = ximg->depth;
      bytes_per_line = ximg->bytes_per_line;
    }
  else
    {
      bitmap_pad = 8;
      depth = 1;
      bytes_per_line = (width >> 3) + ((width & 7) != 0);
    }
  return (width <= (INT_MAX - (bitmap_pad - 1)) / depth
	  && height <= X_IMAGE_BYTES_MAX / bytes_per_line);
}

static bool
x_create_x_image_and_pixmap (struct frame *f, int width, int height, int depth,
			     XImage **ximg, Pixmap *pixmap)
{
  Display *display = FRAME_X_DISPLAY (f);
  Drawable drawable = FRAME_X_DRAWABLE (f);
  Screen *screen = FRAME_X_SCREEN (f);

  eassert (input_blocked_p ());

  if (depth <= 0)
    depth = DefaultDepthOfScreen (screen);
  *ximg = XCreateImage (display, DefaultVisualOfScreen (screen),
			depth, ZPixmap, 0, NULL, width, height,
			depth > 16 ? 32 : depth > 8 ? 16 : 8, 0);
  if (*ximg == NULL)
    {
      image_error ("Unable to allocate X image");
      return 0;
    }

  if (! x_check_image_size (*ximg, width, height))
    {
      x_destroy_x_image (*ximg);
      *ximg = NULL;
      image_error ("Image too large (%dx%d)",
		   make_fixnum (width), make_fixnum (height));
      return 0;
    }

  /* Allocate image raster.  */
  (*ximg)->data = xmalloc ((*ximg)->bytes_per_line * height);

  /* Allocate a pixmap of the same size.  */
  *pixmap = XCreatePixmap (display, drawable, width, height, depth);
  if (*pixmap == NO_PIXMAP)
    {
      x_destroy_x_image (*ximg);
      *ximg = NULL;
      image_error ("Unable to create X pixmap");
      return 0;
    }

  return 1;
}

static void
x_destroy_x_image (XImage *ximg)
{
  eassert (input_blocked_p ());
  if (ximg)
    {
      xfree (ximg->data);
      ximg->data = NULL;
    }
}

# if !defined USE_CAIRO && defined HAVE_XRENDER
/* Create and return an XRender Picture for XRender transforms.  */
static Picture
x_create_xrender_picture (struct frame *f, Emacs_Pixmap pixmap, int depth)
{
  Picture p;
  Display *display = FRAME_X_DISPLAY (f);
  int event_basep, error_basep;

  if (XRenderQueryExtension (display, &event_basep, &error_basep))
    {
      if (depth <= 0)
	depth = DefaultDepthOfScreen (FRAME_X_SCREEN (f));
      if (depth == 32 || depth == 24 || depth == 8 || depth == 4 || depth == 1)
        {
          /* FIXME: Do we need to handle all possible bit depths?
             XRenderFindStandardFormat supports PictStandardARGB32,
             PictStandardRGB24, PictStandardA8, PictStandardA4,
             PictStandardA1, and PictStandardNUM (what is this?!).

             XRenderFindFormat may support more, but I don't
             understand the documentation.  */
          XRenderPictFormat *format;
          format = XRenderFindStandardFormat (display,
                                              depth == 32 ? PictStandardARGB32
                                              : depth == 24 ? PictStandardRGB24
                                              : depth == 8 ? PictStandardA8
                                              : depth == 4 ? PictStandardA4
                                              : PictStandardA1);

          /* Set the Picture repeat to "pad".  This means when
             operations look at pixels outside the image area they
             will use the value of the nearest real pixel instead of
             using a transparent black pixel.  */
          XRenderPictureAttributes attr;
          unsigned long attr_mask = CPRepeat;
          attr.repeat = RepeatPad;

          p = XRenderCreatePicture (display, pixmap, format, attr_mask, &attr);
        }
      else
        {
          image_error ("Specified image bit depth is not supported by XRender");
          return 0;
        }
    }
  else
    {
      /* XRender not supported on this display.  */
      return 0;
    }

  return p;
}
# endif /* !defined USE_CAIRO && defined HAVE_XRENDER */
#endif	/* HAVE_X_WINDOWS */

/* Return true if XIMG's size WIDTH x HEIGHT doesn't break the
   windowing system.
   WIDTH and HEIGHT must both be positive.
   If XIMG is null, assume it is a bitmap.  */

static bool
image_check_image_size (Emacs_Pix_Container ximg, int width, int height)
{
#if defined HAVE_X_WINDOWS && !defined USE_CAIRO
  return x_check_image_size (ximg, width, height);
#else
  /* FIXME: Implement this check for the HAVE_NS and HAVE_NTGUI cases.
     For now, assume that every image size is allowed on these systems.  */
  return 1;
#endif
}

/* Create an Emacs_Pix_Container and a pixmap of size WIDTH x
   HEIGHT for use on frame F.  Set *PIMG and *PIXMAP to the
   Emacs_Pix_Container and Emacs_Pixmap created.  Set (*PIMG)->data
   to a raster of WIDTH x HEIGHT pixels allocated via xmalloc.  Print
   error messages via image_error if an error occurs.  Value is true
   if successful.

   On W32, a DEPTH of zero signifies a 24 bit image, otherwise DEPTH
   should indicate the bit depth of the image.  */

static bool
image_create_x_image_and_pixmap_1 (struct frame *f, int width, int height, int depth,
                                   Emacs_Pix_Container *pimg,
                                   Emacs_Pixmap *pixmap, Picture *picture)
{
#ifdef USE_CAIRO
  eassert (input_blocked_p ());

  /* Allocate a pixmap of the same size.  */
  *pixmap = image_create_pix_container (f, width, height, depth);
  if (*pixmap == NO_PIXMAP)
    {
      *pimg = NULL;
      image_error ("Unable to create X pixmap", Qnil, Qnil);
      return 0;
    }

  *pimg = *pixmap;
  return 1;
#elif defined HAVE_X_WINDOWS
  if (!x_create_x_image_and_pixmap (f, width, height, depth, pimg, pixmap))
    return 0;
# ifdef HAVE_XRENDER
  if (picture)
    *picture = x_create_xrender_picture (f, *pixmap, depth);
# endif

  return 1;
#endif /* HAVE_X_WINDOWS */

#ifdef HAVE_HAIKU
  if (depth == 0)
    depth = 24;

  if (depth != 24 && depth != 1)
    {
      *pimg = NULL;
      image_error ("Invalid image bit depth specified");
      return 0;
    }

  *pixmap = BBitmap_new (width, height, depth == 1);

  if (*pixmap == NO_PIXMAP)
    {
      *pimg = NULL;
      image_error ("Unable to create pixmap", Qnil, Qnil);
      return 0;
    }

  *pimg = *pixmap;
  return 1;
#endif

#ifdef HAVE_NTGUI

  BITMAPINFOHEADER *header;
  HDC hdc;
  int scanline_width_bits;
  int remainder;
  int palette_colors = 0;

  if (depth == 0)
    depth = 24;

  if (depth != 1 && depth != 4 && depth != 8
      && depth != 16 && depth != 24 && depth != 32)
    {
      image_error ("Invalid image bit depth specified");
      return 0;
    }

  scanline_width_bits = width * depth;
  remainder = scanline_width_bits % 32;

  if (remainder)
    scanline_width_bits += 32 - remainder;

  /* Bitmaps with a depth less than 16 need a palette.  */
  /* BITMAPINFO structure already contains the first RGBQUAD.  */
  if (depth < 16)
    palette_colors = 1 << (depth - 1);

  *pimg = xmalloc (sizeof (XImage) + palette_colors * sizeof (RGBQUAD));

  header = &(*pimg)->info.bmiHeader;
  memset (&(*pimg)->info, 0, sizeof (BITMAPINFO));
  header->biSize = sizeof (*header);
  header->biWidth = width;
  header->biHeight = -height;  /* negative indicates a top-down bitmap.  */
  header->biPlanes = 1;
  header->biBitCount = depth;
  header->biCompression = BI_RGB;
  header->biClrUsed = palette_colors;

  /* TODO: fill in palette.  */
  if (depth == 1)
    {
      (*pimg)->info.bmiColors[0].rgbBlue = 0;
      (*pimg)->info.bmiColors[0].rgbGreen = 0;
      (*pimg)->info.bmiColors[0].rgbRed = 0;
      (*pimg)->info.bmiColors[0].rgbReserved = 0;
      /* bmiColors is a variable-length array declared by w32api
	 headers as bmiColors[1], which triggers a warning under
	 -Warray-bounds; shut that up.  */
#     if GNUC_PREREQ (4, 4, 0)
#      pragma GCC push_options
#      pragma GCC diagnostic ignored "-Warray-bounds"
#     endif
      (*pimg)->info.bmiColors[1].rgbBlue = 255;
      (*pimg)->info.bmiColors[1].rgbGreen = 255;
      (*pimg)->info.bmiColors[1].rgbRed = 255;
      (*pimg)->info.bmiColors[1].rgbReserved = 0;
#     if GNUC_PREREQ (4, 4, 0)
#      pragma GCC pop_options
#     endif
    }

  hdc = get_frame_dc (f);

  /* Create a DIBSection and raster array for the bitmap,
     and store its handle in *pixmap.  */
  *pixmap = CreateDIBSection (hdc, &(*pimg)->info,
			      (depth < 16) ? DIB_PAL_COLORS : DIB_RGB_COLORS,
			      /* casting avoids a GCC warning */
			      (void **) &(*pimg)->data, NULL, 0);

  /* Realize display palette and garbage all frames. */
  release_frame_dc (f, hdc);

  if (*pixmap == NULL)
    {
      DWORD err = GetLastError ();
      Lisp_Object errcode;
      /* All system errors are < 10000, so the following is safe.  */
      XSETINT (errcode, err);
      image_error ("Unable to create bitmap, error code %d", errcode);
      image_destroy_x_image (*pimg);
      *pimg = NULL;
      return 0;
    }

  return 1;

#endif /* HAVE_NTGUI */

#ifdef HAVE_NS
  *pixmap = ns_image_for_XPM (width, height, depth);
  if (*pixmap == 0)
    {
      *pimg = NULL;
      image_error ("Unable to allocate NSImage for XPM pixmap");
      return 0;
    }
  *pimg = *pixmap;
  return 1;
#endif
}


/* Destroy Emacs_Pix_Container PIMG.  Free data associated with PIMG.  */

static void
image_destroy_x_image (Emacs_Pix_Container pimg)
{
#if defined HAVE_X_WINDOWS && !defined USE_CAIRO
  x_destroy_x_image (pimg);
#else
  eassert (input_blocked_p ());
  if (pimg)
    {
#ifdef USE_CAIRO
#endif	/* USE_CAIRO */
#ifdef HAVE_NTGUI
      /* Data will be freed by DestroyObject.  */
      pimg->data = NULL;
      xfree (pimg);
#endif /* HAVE_NTGUI */
#ifdef HAVE_NS
      ns_release_object (pimg);
#endif /* HAVE_NS */
    }
#endif
}


/* Put Emacs_Pix_Container PIMG into pixmap PIXMAP on frame F.
   WIDTH and HEIGHT are width and height of both the image and
   pixmap.  */

static void
gui_put_x_image (struct frame *f, Emacs_Pix_Container pimg,
                 Emacs_Pixmap pixmap, int width, int height)
{
#if defined USE_CAIRO || defined HAVE_HAIKU
  eassert (pimg == pixmap);
#elif defined HAVE_X_WINDOWS
  GC gc;

  eassert (input_blocked_p ());
  gc = XCreateGC (FRAME_X_DISPLAY (f), pixmap, 0, NULL);
  XPutImage (FRAME_X_DISPLAY (f), pixmap, gc, pimg, 0, 0, 0, 0,
             pimg->width, pimg->height);
  XFreeGC (FRAME_X_DISPLAY (f), gc);
#endif /* HAVE_X_WINDOWS */

#ifdef HAVE_NTGUI
#if 0  /* I don't think this is necessary looking at where it is used.  */
  HDC hdc = get_frame_dc (f);
  SetDIBits (hdc, pixmap, 0, height, pimg->data, &(pimg->info), DIB_RGB_COLORS);
  release_frame_dc (f, hdc);
#endif
#endif /* HAVE_NTGUI */

#ifdef HAVE_NS
  eassert (pimg == pixmap);
  ns_retain_object (pimg);
#endif
}

/* Thin wrapper for image_create_x_image_and_pixmap_1, so that it matches
   with image_put_x_image.  */

static bool
image_create_x_image_and_pixmap (struct frame *f, struct image *img,
				 int width, int height, int depth,
				 Emacs_Pix_Container *ximg, bool mask_p)
{
  eassert ((!mask_p ? img->pixmap : img->mask) == NO_PIXMAP);

  Picture *picture = NULL;
#if !defined USE_CAIRO && defined HAVE_XRENDER
  picture = !mask_p ? &img->picture : &img->mask_picture;
#endif
  return image_create_x_image_and_pixmap_1 (f, width, height, depth, ximg,
                                            !mask_p ? &img->pixmap : &img->mask,
                                            picture);
}

/* Put pixel image PIMG into image IMG on frame F, as a mask if and only
   if MASK_P.  On X, this simply records PIMG on a member of IMG, so
   it can be put into the pixmap afterwards via image_sync_to_pixmaps.
   On the other platforms, it puts PIMG into the pixmap, then frees
   the pixel image and its buffer.  */

static void
image_put_x_image (struct frame *f, struct image *img, Emacs_Pix_Container ximg,
		   bool mask_p)
{
#if defined HAVE_X_WINDOWS && !defined USE_CAIRO
  if (!mask_p)
    {
      eassert (img->ximg == NULL);
      img->ximg = ximg;
    }
  else
    {
      eassert (img->mask_img == NULL);
      img->mask_img = ximg;
    }
#else
  gui_put_x_image (f, ximg, !mask_p ? img->pixmap : img->mask,
                   img->width, img->height);
  image_destroy_x_image (ximg);
#endif
}

#if defined HAVE_X_WINDOWS && !defined USE_CAIRO
/* Put the X images recorded in IMG on frame F into pixmaps, then free
   the X images and their buffers.  */

static void
image_sync_to_pixmaps (struct frame *f, struct image *img)
{
  if (img->ximg)
    {
      gui_put_x_image (f, img->ximg, img->pixmap, img->width, img->height);
      image_destroy_x_image (img->ximg);
      img->ximg = NULL;
    }
  if (img->mask_img)
    {
      gui_put_x_image (f, img->mask_img, img->mask, img->width, img->height);
      image_destroy_x_image (img->mask_img);
      img->mask_img = NULL;
    }
}
#endif

#ifdef HAVE_NTGUI
/* Create a memory device context for IMG on frame F.  It stores the
   currently selected GDI object into *PREV for future restoration by
   image_unget_x_image_or_dc.  */

static HDC
image_get_x_image_or_dc (struct frame *f, struct image *img, bool mask_p,
			 HGDIOBJ *prev)
{
  HDC frame_dc = get_frame_dc (f);
  HDC ximg = CreateCompatibleDC (frame_dc);

  release_frame_dc (f, frame_dc);
  *prev = SelectObject (ximg, !mask_p ? img->pixmap : img->mask);

  return ximg;
}

static void
image_unget_x_image_or_dc (struct image *img, bool mask_p,
			   HDC ximg, HGDIOBJ prev)
{
  SelectObject (ximg, prev);
  DeleteDC (ximg);
}
#else  /* !HAVE_NTGUI */
/* Get the X image for IMG on frame F.  The resulting X image data
   should be treated as read-only at least on X.  */

static Emacs_Pix_Container
image_get_x_image (struct frame *f, struct image *img, bool mask_p)
{
#if defined USE_CAIRO || defined (HAVE_HAIKU)
  return !mask_p ? img->pixmap : img->mask;
#elif defined HAVE_X_WINDOWS
  XImage *ximg_in_img = !mask_p ? img->ximg : img->mask_img;

  if (ximg_in_img)
    return ximg_in_img;
#ifdef HAVE_XRENDER
  else if (img->picture)
    return XGetImage (FRAME_X_DISPLAY (f), !mask_p ? img->pixmap : img->mask,
		      0, 0, img->original_width, img->original_height, ~0, ZPixmap);
#endif
  else
    return XGetImage (FRAME_X_DISPLAY (f), !mask_p ? img->pixmap : img->mask,
		      0, 0, img->width, img->height, ~0, ZPixmap);
#elif defined (HAVE_NS)
  Emacs_Pix_Container pixmap = !mask_p ? img->pixmap : img->mask;

  ns_retain_object (pixmap);
  return pixmap;
#endif
}

static void
image_unget_x_image (struct image *img, bool mask_p, Emacs_Pix_Container ximg)
{
#ifdef USE_CAIRO
#elif defined HAVE_X_WINDOWS
  XImage *ximg_in_img = !mask_p ? img->ximg : img->mask_img;

  if (ximg_in_img)
    eassert (ximg == ximg_in_img);
  else
    XDestroyImage (ximg);
#elif defined (HAVE_NS)
  ns_release_object (ximg);
#endif
}
#endif	/* !HAVE_NTGUI */


/***********************************************************************
			      File Handling
 ***********************************************************************/

/* Find image file FILE.  Look in data-directory/images, then
   x-bitmap-file-path.  Value is the full name of the file
   found, or nil if not found.  If PFD is nonnull store into *PFD a
   readable file descriptor for the file, opened in binary mode.  If
   PFD is null, do not open the file.  */

static Lisp_Object
image_find_image_fd (Lisp_Object file, int *pfd)
{
  Lisp_Object file_found, search_path;
  int fd;

  /* TODO I think this should use something like image-load-path
     instead.  Unfortunately, that can contain non-string elements.  */
  search_path = Fcons (Fexpand_file_name (build_string ("images"),
					  Vdata_directory),
		       Vx_bitmap_file_path);

  /* Try to find FILE in data-directory/images, then x-bitmap-file-path.  */
  fd = openp (search_path, file, Qnil, &file_found,
	      pfd ? Qt : make_fixnum (R_OK), false, false);
  if (fd == -2)
    {
      /* The file exists locally, but has a file name handler.
	 (This happens, e.g., under Auto Image File Mode.)
	 'openp' didn't open the file, so we should, because the
	 caller expects that.  */
      Lisp_Object encoded_name = ENCODE_FILE (file_found);
      fd = emacs_open (SSDATA (encoded_name), O_RDONLY, 0);
    }
  else if (fd < 0)
    return Qnil;
  if (pfd)
    *pfd = fd;
  return file_found;
}

/* Find image file FILE.  Look in data-directory/images, then
   x-bitmap-file-path.  Value is the full name of the file found, or
   nil if not found.  */

Lisp_Object
image_find_image_file (Lisp_Object file)
{
  return image_find_image_fd (file, 0);
}

/* Read FILE into memory.  Value is a pointer to a buffer allocated
   with xmalloc holding FILE's contents.  Value is null if an error
   occurred.  FD is a file descriptor open for reading FILE.  Set
   *SIZE to the size of the file.  */

static char *
slurp_file (int fd, ptrdiff_t *size)
{
  FILE *fp = fdopen (fd, "rb");

  char *buf = NULL;
  struct stat st;

  if (fp)
    {
      ptrdiff_t count = SPECPDL_INDEX ();
      record_unwind_protect_ptr (fclose_unwind, fp);

      if (fstat (fileno (fp), &st) == 0
	  && 0 <= st.st_size && st.st_size < min (PTRDIFF_MAX, SIZE_MAX))
	{
	  /* Report an error if we read past the purported EOF.
	     This can happen if the file grows as we read it.  */
	  ptrdiff_t buflen = st.st_size;
	  buf = xmalloc (buflen + 1);
	  if (fread (buf, 1, buflen + 1, fp) == buflen)
	    *size = buflen;
	  else
	    {
	      xfree (buf);
	      buf = NULL;
	    }
	}

      unbind_to (count, Qnil);
    }

  return buf;
}



/***********************************************************************
			      XBM images
 ***********************************************************************/

static bool xbm_file_p (Lisp_Object);


/* Indices of image specification fields in xbm_format, below.  */

enum xbm_keyword_index
{
  XBM_TYPE,
  XBM_FILE,
  XBM_WIDTH,
  XBM_HEIGHT,
  XBM_STRIDE,
  XBM_DATA,
  XBM_FOREGROUND,
  XBM_BACKGROUND,
  XBM_ASCENT,
  XBM_MARGIN,
  XBM_RELIEF,
  XBM_ALGORITHM,
  XBM_HEURISTIC_MASK,
  XBM_MASK,
  XBM_LAST
};

/* Vector of image_keyword structures describing the format
   of valid XBM image specifications.  */

static const struct image_keyword xbm_format[XBM_LAST] =
{
  {":type",		IMAGE_SYMBOL_VALUE,			1},
  {":file",		IMAGE_STRING_VALUE,			0},
  {":width",		IMAGE_POSITIVE_INTEGER_VALUE,		0},
  {":height",		IMAGE_POSITIVE_INTEGER_VALUE,		0},
  {":stride",		IMAGE_POSITIVE_INTEGER_VALUE,		0},
  {":data",		IMAGE_DONT_CHECK_VALUE_TYPE,		0},
  {":foreground",	IMAGE_STRING_OR_NIL_VALUE,		0},
  {":background",	IMAGE_STRING_OR_NIL_VALUE,		0},
  {":ascent",		IMAGE_ASCENT_VALUE,			0},
  {":margin",		IMAGE_NON_NEGATIVE_INTEGER_VALUE_OR_PAIR, 0},
  {":relief",		IMAGE_INTEGER_VALUE,			0},
  {":conversion",	IMAGE_DONT_CHECK_VALUE_TYPE,		0},
  {":heuristic-mask",	IMAGE_DONT_CHECK_VALUE_TYPE,		0},
  {":mask",		IMAGE_DONT_CHECK_VALUE_TYPE,		0}
};

/* Tokens returned from xbm_scan.  */

enum xbm_token
{
  XBM_TK_IDENT = 256,
  XBM_TK_NUMBER,
  XBM_TK_OVERFLOW
};


/* Return true if OBJECT is a valid XBM-type image specification.
   A valid specification is a list starting with the symbol `image'
   The rest of the list is a property list which must contain an
   entry `:type xbm'.

   If the specification specifies a file to load, it must contain
   an entry `:file FILENAME' where FILENAME is a string.

   If the specification is for a bitmap loaded from memory it must
   contain `:width WIDTH', `:height HEIGHT', and `:data DATA', where
   WIDTH and HEIGHT are integers > 0.  DATA may be:

   1. a string large enough to hold the bitmap data, i.e. it must
   have a size >= (WIDTH + 7) / 8 * HEIGHT

   2. a bool-vector of size >= WIDTH * HEIGHT

   3. a vector of strings or bool-vectors, one for each line of the
   bitmap.

   4. a string containing an in-memory XBM file.  WIDTH and HEIGHT
   may not be specified in this case because they are defined in the
   XBM file.

   Both the file and data forms may contain the additional entries
   `:background COLOR' and `:foreground COLOR'.  If not present,
   foreground and background of the frame on which the image is
   displayed is used.  */

static bool
xbm_image_p (Lisp_Object object)
{
  struct image_keyword kw[XBM_LAST];

  memcpy (kw, xbm_format, sizeof kw);
  if (!parse_image_spec (object, kw, XBM_LAST, Qxbm))
    return 0;

  eassert (EQ (kw[XBM_TYPE].value, Qxbm));

  if (kw[XBM_FILE].count)
    {
      if (kw[XBM_WIDTH].count || kw[XBM_HEIGHT].count || kw[XBM_DATA].count)
	return 0;
    }
  else if (kw[XBM_DATA].count && xbm_file_p (kw[XBM_DATA].value))
    {
      /* In-memory XBM file.  */
      if (kw[XBM_WIDTH].count || kw[XBM_HEIGHT].count || kw[XBM_FILE].count)
	return 0;
    }
  else
    {
      Lisp_Object data;
      int width, height, stride;

      /* Entries for `:width', `:height' and `:data' must be present.  */
      if (!kw[XBM_WIDTH].count
	  || !kw[XBM_HEIGHT].count
	  || !kw[XBM_DATA].count)
	return 0;

      data = kw[XBM_DATA].value;
      width = XFIXNAT (kw[XBM_WIDTH].value);
      height = XFIXNAT (kw[XBM_HEIGHT].value);

      if (!kw[XBM_STRIDE].count)
	stride = width;
      else
	stride = XFIXNAT (kw[XBM_STRIDE].value);

      /* Check type of data, and width and height against contents of
	 data.  */
      if (VECTORP (data))
	{
	  EMACS_INT i;

	  /* Number of elements of the vector must be >= height.  */
	  if (ASIZE (data) < height)
	    return 0;

	  /* Each string or bool-vector in data must be large enough
	     for one line of the image.  */
	  for (i = 0; i < height; ++i)
	    {
	      Lisp_Object elt = AREF (data, i);

	      if (STRINGP (elt))
		{
		  if (SCHARS (elt) < stride / CHAR_BIT)
		    return 0;
		}
	      else if (BOOL_VECTOR_P (elt))
		{
		  if (bool_vector_size (elt) < width)
		    return 0;
		}
	      else
		return 0;
	    }
	}
      else if (STRINGP (data))
	{
	  if (SCHARS (data) < stride / CHAR_BIT * height)
	    return 0;
	}
      else if (BOOL_VECTOR_P (data))
	{
	  if (height > 1 && stride != (width + CHAR_BIT - 1)
	      / CHAR_BIT * CHAR_BIT)
	    return 0;

	  if (bool_vector_size (data) / height < stride)
	    return 0;
	}
      else
	return 0;
    }

  return 1;
}


/* Scan a bitmap file.  FP is the stream to read from.  Value is
   either an enumerator from enum xbm_token, or a character for a
   single-character token, or 0 at end of file.  If scanning an
   identifier, store the lexeme of the identifier in SVAL.  If
   scanning a number, store its value in *IVAL.  */

static int
xbm_scan (char **s, char *end, char *sval, int *ival)
{
  unsigned char c UNINIT;
  char *sval_end = sval + BUFSIZ;

 loop:

  /* Skip white space.  */
  while (*s < end && (c = *(*s)++, c_isspace (c)))
    ;

  if (*s >= end)
    c = 0;
  else if (c_isdigit (c))
    {
      int value = 0, digit;
      bool overflow = false;

      if (c == '0' && *s < end)
	{
	  c = *(*s)++;
	  if (c == 'x' || c == 'X')
	    {
	      while (*s < end)
		{
		  c = *(*s)++;
		  digit = char_hexdigit (c);
		  if (digit < 0)
		    break;
		  overflow |= INT_MULTIPLY_WRAPV (value, 16, &value);
		  value += digit;
		}
	    }
	  else if ('0' <= c && c <= '7')
	    {
	      value = c - '0';
	      while (*s < end
		     && (c = *(*s)++, '0' <= c && c <= '7'))
		{
		  overflow |= INT_MULTIPLY_WRAPV (value, 8, &value);
		  value += c - '0';
		}
	    }
	}
      else
	{
	  value = c - '0';
	  while (*s < end
		 && (c = *(*s)++, c_isdigit (c)))
	    {
	      overflow |= INT_MULTIPLY_WRAPV (value, 10, &value);
	      overflow |= INT_ADD_WRAPV (value, c - '0', &value);
	    }
	}

      if (*s < end)
	*s = *s - 1;
      *ival = value;
      return overflow ? XBM_TK_OVERFLOW : XBM_TK_NUMBER;
    }
  else if (c_isalpha (c) || c == '_')
    {
      *sval++ = c;
      while (*s < end && sval < sval_end
	     && (c = *(*s)++, (c_isalnum (c) || c == '_')))
	*sval++ = c;
      *sval = 0;
      if (*s < end)
	*s = *s - 1;
      return XBM_TK_IDENT;
    }
  else if (c == '/' && **s == '*')
    {
      /* C-style comment.  */
      ++*s;
      while (**s && (**s != '*' || *(*s + 1) != '/'))
	++*s;
      if (**s)
	{
	  *s += 2;
	  goto loop;
	}
    }

  return c;
}

#ifdef HAVE_NTGUI

/* Create a Windows bitmap from X bitmap data.  */
static HBITMAP
w32_create_pixmap_from_bitmap_data (int width, int height, char *data)
{
  static unsigned char swap_nibble[16]
    = { 0x0, 0x8, 0x4, 0xc,    /* 0000 1000 0100 1100 */
	0x2, 0xa, 0x6, 0xe,    /* 0010 1010 0110 1110 */
	0x1, 0x9, 0x5, 0xd,    /* 0001 1001 0101 1101 */
	0x3, 0xb, 0x7, 0xf };  /* 0011 1011 0111 1111 */
  int i, j, w1, w2;
  unsigned char *bits, *p;
  HBITMAP bmp;

  w1 = (width + 7) / 8;         /* nb of 8bits elt in X bitmap */
  w2 = ((width + 15) / 16) * 2; /* nb of 16bits elt in W32 bitmap */
  bits = alloca (height * w2);
  memset (bits, 0, height * w2);
  for (i = 0; i < height; i++)
    {
      p = bits + i*w2;
      for (j = 0; j < w1; j++)
	{
	  /* Bitswap XBM bytes to match how Windows does things.  */
	  unsigned char c = *data++;
	  *p++ = (unsigned char)((swap_nibble[c & 0xf] << 4)
				 | (swap_nibble[(c>>4) & 0xf]));
	}
    }
  bmp = CreateBitmap (width, height, 1, 1, (char *) bits);

  return bmp;
}

static void
convert_mono_to_color_image (struct frame *f, struct image *img,
			     COLORREF foreground, COLORREF background)
{
  HDC hdc, old_img_dc, new_img_dc;
  HGDIOBJ old_prev, new_prev;
  HBITMAP new_pixmap;

  hdc = get_frame_dc (f);
  old_img_dc = CreateCompatibleDC (hdc);
  new_img_dc = CreateCompatibleDC (hdc);
  new_pixmap = CreateCompatibleBitmap (hdc, img->width, img->height);
  release_frame_dc (f, hdc);
  old_prev = SelectObject (old_img_dc, img->pixmap);
  new_prev = SelectObject (new_img_dc, new_pixmap);
  SetTextColor (new_img_dc, foreground);
  SetBkColor (new_img_dc, background);

  BitBlt (new_img_dc, 0, 0, img->width, img->height, old_img_dc,
	  0, 0, SRCCOPY);

  SelectObject (old_img_dc, old_prev);
  SelectObject (new_img_dc, new_prev);
  DeleteDC (old_img_dc);
  DeleteDC (new_img_dc);
  DeleteObject (img->pixmap);
  if (new_pixmap == 0)
    fputs ("Failed to convert image to color.\n", stderr);
  else
    img->pixmap = new_pixmap;
}

#define XBM_BIT_SHUFFLE(b) (~(b))

#else

#define XBM_BIT_SHUFFLE(b) (b)

#endif /* HAVE_NTGUI */


static void
Create_Pixmap_From_Bitmap_Data (struct frame *f, struct image *img, char *data,
				RGB_PIXEL_COLOR fg, RGB_PIXEL_COLOR bg,
				bool non_default_colors)
{
#ifdef USE_CAIRO
  Emacs_Color fgbg[] = {{.pixel = fg}, {.pixel = bg}};
  FRAME_TERMINAL (f)->query_colors (f, fgbg, ARRAYELTS (fgbg));
  fg = lookup_rgb_color (f, fgbg[0].red, fgbg[0].green, fgbg[0].blue);
  bg = lookup_rgb_color (f, fgbg[1].red, fgbg[1].green, fgbg[1].blue);
  img->pixmap
    = image_pix_container_create_from_bitmap_data (f, data, img->width,
						   img->height, fg, bg);
#elif defined HAVE_X_WINDOWS
  img->pixmap
    = XCreatePixmapFromBitmapData (FRAME_X_DISPLAY (f),
				   FRAME_X_DRAWABLE (f),
				   data,
				   img->width, img->height,
				   fg, bg,
				   DefaultDepthOfScreen (FRAME_X_SCREEN (f)));
# if !defined USE_CAIRO && defined HAVE_XRENDER
  if (img->pixmap)
    img->picture = x_create_xrender_picture (f, img->pixmap, 0);
# endif

#elif defined HAVE_NTGUI
  img->pixmap
    = w32_create_pixmap_from_bitmap_data (img->width, img->height, data);

  /* If colors were specified, transfer the bitmap to a color one.  */
  if (non_default_colors)
    convert_mono_to_color_image (f, img, fg, bg);
#elif defined HAVE_NS
  img->pixmap = ns_image_from_XBM (data, img->width, img->height, fg, bg);
#endif
}



/* Replacement for XReadBitmapFileData which isn't available under old
   X versions.  CONTENTS is a pointer to a buffer to parse; END is the
   buffer's end.  Set *WIDTH and *HEIGHT to the width and height of
   the image.  Return in *DATA the bitmap data allocated with xmalloc.
   Value is true if successful.  DATA null means just test if
   CONTENTS looks like an in-memory XBM file.  If INHIBIT_IMAGE_ERROR,
   inhibit the call to image_error when the image size is invalid (the
   bitmap remains unread).  */

static bool
xbm_read_bitmap_data (struct frame *f, char *contents, char *end,
		      int *width, int *height, char **data,
		      bool inhibit_image_error)
{
  char *s = contents;
  char buffer[BUFSIZ];
  bool padding_p = 0;
  bool v10 = 0;
  int bytes_per_line, i, nbytes;
  char *p;
  int value;
  int LA1;

#define match() \
     LA1 = xbm_scan (&s, end, buffer, &value)

#define expect(TOKEN)		\
  do				\
    {				\
      if (LA1 != (TOKEN)) 	\
	goto failure;		\
      match ();			\
    }				\
  while (0)

#define expect_ident(IDENT)					\
     if (LA1 == XBM_TK_IDENT && strcmp (buffer, (IDENT)) == 0)	\
       match ();						\
     else							\
       goto failure

  *width = *height = -1;
  if (data)
    *data = NULL;
  LA1 = xbm_scan (&s, end, buffer, &value);

  /* Parse defines for width, height and hot-spots.  */
  while (LA1 == '#')
    {
      match ();
      expect_ident ("define");
      expect (XBM_TK_IDENT);

      if (LA1 == XBM_TK_NUMBER)
	{
	  char *q = strrchr (buffer, '_');
	  q = q ? q + 1 : buffer;
	  if (strcmp (q, "width") == 0)
	    *width = value;
	  else if (strcmp (q, "height") == 0)
	    *height = value;
	}
      expect (XBM_TK_NUMBER);
    }

  if (!check_image_size (f, *width, *height))
    {
      if (!inhibit_image_error)
	image_size_error ();
      goto failure;
    }
  else if (data == NULL)
    goto success;

  /* Parse bits.  Must start with `static'.  */
  expect_ident ("static");
  if (LA1 == XBM_TK_IDENT)
    {
      if (strcmp (buffer, "unsigned") == 0)
	{
	  match ();
	  expect_ident ("char");
	}
      else if (strcmp (buffer, "short") == 0)
	{
	  match ();
	  v10 = 1;
	  if (*width % 16 && *width % 16 < 9)
	    padding_p = 1;
	}
      else if (strcmp (buffer, "char") == 0)
	match ();
      else
	goto failure;
    }
  else
    goto failure;

  expect (XBM_TK_IDENT);
  expect ('[');
  expect (']');
  expect ('=');
  expect ('{');

  if (! image_check_image_size (0, *width, *height))
    {
      if (!inhibit_image_error)
	image_error ("Image too large (%dx%d)",
		     make_fixnum (*width), make_fixnum (*height));
      goto failure;
    }
  bytes_per_line = (*width + 7) / 8 + padding_p;
  nbytes = bytes_per_line * *height;
  p = *data = xmalloc (nbytes);

  if (v10)
    {
      for (i = 0; i < nbytes; i += 2)
	{
	  int val = value;
	  expect (XBM_TK_NUMBER);

	  *p++ = XBM_BIT_SHUFFLE (val);
	  if (!padding_p || ((i + 2) % bytes_per_line))
	    *p++ = XBM_BIT_SHUFFLE (value >> 8);

	  if (LA1 == ',' || LA1 == '}')
	    match ();
	  else
	    goto failure;
	}
    }
  else
    {
      for (i = 0; i < nbytes; ++i)
	{
	  int val = value;
	  expect (XBM_TK_NUMBER);

	  *p++ = XBM_BIT_SHUFFLE (val);

	  if (LA1 == ',' || LA1 == '}')
	    match ();
	  else
	    goto failure;
	}
    }

 success:
  return 1;

 failure:

  if (data && *data)
    {
      xfree (*data);
      *data = NULL;
    }
  return 0;

#undef match
#undef expect
#undef expect_ident
}


/* Load XBM image IMG which will be displayed on frame F from buffer
   CONTENTS.  END is the end of the buffer.  Value is true if
   successful.  */

static bool
xbm_load_image (struct frame *f, struct image *img, char *contents, char *end)
{
  bool rc;
  char *data;
  bool success_p = 0;

  rc = xbm_read_bitmap_data (f, contents, end, &img->width, &img->height,
			     &data, 0);
  if (rc)
    {
      unsigned long foreground = img->face_foreground;
      unsigned long background = img->face_background;
      bool non_default_colors = 0;
      Lisp_Object value;

      eassert (img->width > 0 && img->height > 0);

      /* Get foreground and background colors, maybe allocate colors.  */
      value = image_spec_value (img->spec, QCforeground, NULL);
      if (!NILP (value))
	{
	  foreground = image_alloc_image_color (f, img, value, foreground);
	  non_default_colors = 1;
	}
      value = image_spec_value (img->spec, QCbackground, NULL);
      if (!NILP (value))
	{
	  background = image_alloc_image_color (f, img, value, background);
	  img->background = background;
	  img->background_valid = 1;
	  non_default_colors = 1;
	}

      if (image_check_image_size (0, img->width, img->height))
	Create_Pixmap_From_Bitmap_Data (f, img, data,
					foreground, background,
					non_default_colors);
      else
	img->pixmap = NO_PIXMAP;
      xfree (data);

      if (img->pixmap == NO_PIXMAP)
	{
	  image_clear_image (f, img);
	  image_error ("Unable to create X pixmap for `%s'", img->spec);
	}
      else
	success_p = 1;
    }
  else
    image_error ("Error loading XBM image `%s'", img->spec);

  return success_p;
}


/* Value is true if DATA looks like an in-memory XBM file.  */

static bool
xbm_file_p (Lisp_Object data)
{
  int w, h;
  return (STRINGP (data)
	  && xbm_read_bitmap_data (NULL, SSDATA (data),
				   SSDATA (data) + SBYTES (data),
				   &w, &h, NULL, 1));
}


/* Fill image IMG which is used on frame F with pixmap data.  Value is
   true if successful.  */

static bool
xbm_load (struct frame *f, struct image *img)
{
  bool success_p = 0;
  Lisp_Object file_name;

  eassert (xbm_image_p (img->spec));

  /* If IMG->spec specifies a file name, create a non-file spec from it.  */
  file_name = image_spec_value (img->spec, QCfile, NULL);
  if (STRINGP (file_name))
    {
      int fd;
      Lisp_Object file = image_find_image_fd (file_name, &fd);
      if (!STRINGP (file))
	{
	  image_error ("Cannot find image file `%s'", file_name);
	  return 0;
	}

      ptrdiff_t size;
      char *contents = slurp_file (fd, &size);
      if (contents == NULL)
	{
	  image_error ("Error loading XBM image `%s'", file);
	  return 0;
	}

      success_p = xbm_load_image (f, img, contents, contents + size);
      xfree (contents);
    }
  else
    {
      struct image_keyword fmt[XBM_LAST];
      Lisp_Object data;
      unsigned long foreground = img->face_foreground;
      unsigned long background = img->face_background;
      bool non_default_colors = 0;
      char *bits;
      bool parsed_p;
      bool in_memory_file_p = 0;

      /* See if data looks like an in-memory XBM file.  */
      data = image_spec_value (img->spec, QCdata, NULL);
      in_memory_file_p = xbm_file_p (data);

      /* Parse the image specification.  */
      memcpy (fmt, xbm_format, sizeof fmt);
      parsed_p = parse_image_spec (img->spec, fmt, XBM_LAST, Qxbm);
      eassert (parsed_p);

      /* Get specified width, and height.  */
      if (!in_memory_file_p)
	{
	  img->width = XFIXNAT (fmt[XBM_WIDTH].value);
	  img->height = XFIXNAT (fmt[XBM_HEIGHT].value);
	  eassert (img->width > 0 && img->height > 0);
	  if (!check_image_size (f, img->width, img->height))
	    {
	      image_size_error ();
	      return 0;
	    }
	}

      /* Get foreground and background colors, maybe allocate colors.  */
      if (fmt[XBM_FOREGROUND].count
	  && STRINGP (fmt[XBM_FOREGROUND].value))
	{
	  foreground = image_alloc_image_color (f,
                                                img,
                                                fmt[XBM_FOREGROUND].value,
                                                foreground);
	  non_default_colors = 1;
	}

      if (fmt[XBM_BACKGROUND].count
	  && STRINGP (fmt[XBM_BACKGROUND].value))
	{
	  background = image_alloc_image_color (f,
                                                img,
                                                fmt[XBM_BACKGROUND].value,
                                                background);
	  non_default_colors = 1;
	}

      if (in_memory_file_p)
	success_p = xbm_load_image (f, img, SSDATA (data),
				    SSDATA (data) + SBYTES (data));
      else
	{
	  USE_SAFE_ALLOCA;

	  if (VECTORP (data))
	    {
	      int i;
	      char *p;
	      int nbytes = (img->width + CHAR_BIT - 1) / CHAR_BIT;

	      SAFE_NALLOCA (bits, nbytes, img->height);
	      p = bits;
	      for (i = 0; i < img->height; ++i, p += nbytes)
		{
		  Lisp_Object line = AREF (data, i);
		  if (STRINGP (line))
		    memcpy (p, SDATA (line), nbytes);
		  else
		    memcpy (p, bool_vector_data (line), nbytes);
		}
	    }
	  else if (STRINGP (data))
	    bits = SSDATA (data);
	  else
	    bits = (char *) bool_vector_data (data);

#ifdef HAVE_NTGUI
          {
            char *invertedBits;
            int nbytes, i;
            /* Windows mono bitmaps are reversed compared with X.  */
            invertedBits = bits;
            nbytes = (img->width + CHAR_BIT - 1) / CHAR_BIT * img->height;
            SAFE_NALLOCA (bits, 1, nbytes);
            for (i = 0; i < nbytes; i++)
              bits[i] = XBM_BIT_SHUFFLE (invertedBits[i]);
          }
#endif
	  /* Create the pixmap.  */

	  if (image_check_image_size (0, img->width, img->height))
	    Create_Pixmap_From_Bitmap_Data (f, img, bits,
					    foreground, background,
					    non_default_colors);
	  else
	    img->pixmap = NO_PIXMAP;

	  if (img->pixmap)
	    success_p = 1;
	  else
	    {
	      image_error ("Unable to create pixmap for XBM image `%s'",
			   img->spec);
	      image_clear_image (f, img);
	    }

	  SAFE_FREE ();
	}
    }

  return success_p;
}



/***********************************************************************
			      XPM images
 ***********************************************************************/

#if defined (HAVE_XPM) || defined (HAVE_NS) || defined (HAVE_PGTK)

static bool xpm_image_p (Lisp_Object object);
static bool xpm_load (struct frame *f, struct image *img);

#endif /* HAVE_XPM || HAVE_NS */

#ifdef HAVE_XPM
#ifdef HAVE_NTGUI
/* Indicate to xpm.h that we don't have Xlib.  */
#define FOR_MSW
/* simx.h in xpm defines XColor and XImage differently than Emacs.  */
/* It also defines Display the same way as Emacs, but gcc 3.3 still barfs.  */
#define XColor xpm_XColor
#define XImage xpm_XImage
#define Display xpm_Display
#ifdef CYGWIN
#include "noX/xpm.h"
#else  /* not CYGWIN */
#include "X11/xpm.h"
#endif	/* not CYGWIN */
#undef FOR_MSW
#undef XColor
#undef XImage
#undef Display
#else  /* not HAVE_NTGUI */
#include "X11/xpm.h"
#endif /* not HAVE_NTGUI */
#endif /* HAVE_XPM */

#if defined HAVE_XPM || defined USE_CAIRO || defined HAVE_NS || defined HAVE_HAIKU

/* Indices of image specification fields in xpm_format, below.  */

enum xpm_keyword_index
{
  XPM_TYPE,
  XPM_FILE,
  XPM_DATA,
  XPM_ASCENT,
  XPM_MARGIN,
  XPM_RELIEF,
  XPM_ALGORITHM,
  XPM_HEURISTIC_MASK,
  XPM_MASK,
  XPM_COLOR_SYMBOLS,
  XPM_BACKGROUND,
  XPM_LAST
};

<<<<<<< HEAD
#if defined HAVE_XPM || defined HAVE_NS || defined HAVE_PGTK
=======
#if defined HAVE_XPM || defined HAVE_NS || defined HAVE_HAIKU
>>>>>>> d8dd705e
/* Vector of image_keyword structures describing the format
   of valid XPM image specifications.  */

static const struct image_keyword xpm_format[XPM_LAST] =
{
  {":type",		IMAGE_SYMBOL_VALUE,			1},
  {":file",		IMAGE_STRING_VALUE,			0},
  {":data",		IMAGE_STRING_VALUE,			0},
  {":ascent",		IMAGE_ASCENT_VALUE,			0},
  {":margin",		IMAGE_NON_NEGATIVE_INTEGER_VALUE_OR_PAIR, 0},
  {":relief",		IMAGE_INTEGER_VALUE,			0},
  {":conversion",	IMAGE_DONT_CHECK_VALUE_TYPE,		0},
  {":heuristic-mask",	IMAGE_DONT_CHECK_VALUE_TYPE,		0},
  {":mask",		IMAGE_DONT_CHECK_VALUE_TYPE,		0},
  {":color-symbols",	IMAGE_DONT_CHECK_VALUE_TYPE,		0},
  {":background",	IMAGE_STRING_OR_NIL_VALUE,		0}
};
#endif	/* HAVE_XPM || HAVE_NS || HAVE_HAIKU */

#if defined HAVE_X_WINDOWS && !defined USE_CAIRO

/* Define ALLOC_XPM_COLORS if we can use Emacs' own color allocation
   functions for allocating image colors.  Our own functions handle
   color allocation failures more gracefully than the ones on the XPM
   lib.  */

#if defined XpmAllocColor && defined XpmFreeColors && defined XpmColorClosure
#define ALLOC_XPM_COLORS
#endif
#endif /* HAVE_X_WINDOWS && !USE_CAIRO */

#ifdef ALLOC_XPM_COLORS

static struct xpm_cached_color *xpm_cache_color (struct frame *, char *,
                                                 XColor *, int);

/* An entry in a hash table used to cache color definitions of named
   colors.  This cache is necessary to speed up XPM image loading in
   case we do color allocations ourselves.  Without it, we would need
   a call to XParseColor per pixel in the image.

   FIXME Now that we're using x_parse_color and its cache, reevaluate
   the need for this caching layer.  */

struct xpm_cached_color
{
  /* Next in collision chain.  */
  struct xpm_cached_color *next;

  /* Color definition (RGB and pixel color).  */
  XColor color;

  /* Color name.  */
  char name[FLEXIBLE_ARRAY_MEMBER];
};

/* The hash table used for the color cache, and its bucket vector
   size (which should be prime).  */

#define XPM_COLOR_CACHE_BUCKETS 1009
static struct xpm_cached_color **xpm_color_cache;

/* Initialize the color cache.  */

static void
xpm_init_color_cache (struct frame *f, XpmAttributes *attrs)
{
  size_t nbytes = XPM_COLOR_CACHE_BUCKETS * sizeof *xpm_color_cache;
  xpm_color_cache = xzalloc (nbytes);
  init_color_table ();

  if (attrs->valuemask & XpmColorSymbols)
    {
      int i;
      XColor color;

      for (i = 0; i < attrs->numsymbols; ++i)
	if (x_parse_color (f, attrs->colorsymbols[i].value, &color))
	  {
	    color.pixel = lookup_rgb_color (f, color.red, color.green,
					    color.blue);
	    xpm_cache_color (f, attrs->colorsymbols[i].name, &color, -1);
	  }
    }
}

/* Free the color cache.  */

static void
xpm_free_color_cache (void)
{
  struct xpm_cached_color *p, *next;
  int i;

  for (i = 0; i < XPM_COLOR_CACHE_BUCKETS; ++i)
    for (p = xpm_color_cache[i]; p; p = next)
      {
	next = p->next;
	xfree (p);
      }

  xfree (xpm_color_cache);
  xpm_color_cache = NULL;
  free_color_table ();
}

/* Return the bucket index for color named COLOR_NAME in the color
   cache.  */

static int
xpm_color_bucket (char *color_name)
{
  EMACS_UINT hash = hash_string (color_name, strlen (color_name));
  return hash % XPM_COLOR_CACHE_BUCKETS;
}


/* On frame F, cache values COLOR for color with name COLOR_NAME.
   BUCKET, if >= 0, is a precomputed bucket index.  Value is the cache
   entry added.  */

static struct xpm_cached_color *
xpm_cache_color (struct frame *f, char *color_name, XColor *color, int bucket)
{
  size_t nbytes;
  struct xpm_cached_color *p;

  if (bucket < 0)
    bucket = xpm_color_bucket (color_name);

  nbytes = FLEXSIZEOF (struct xpm_cached_color, name, strlen (color_name) + 1);
  p = xmalloc (nbytes);
  strcpy (p->name, color_name);
  p->color = *color;
  p->next = xpm_color_cache[bucket];
  xpm_color_cache[bucket] = p;
  return p;
}

/* Look up color COLOR_NAME for frame F in the color cache.  If found,
   return the cached definition in *COLOR.  Otherwise, make a new
   entry in the cache and allocate the color.  Value is false if color
   allocation failed.  */

static bool
xpm_lookup_color (struct frame *f, char *color_name, XColor *color)
{
  struct xpm_cached_color *p;
  int h = xpm_color_bucket (color_name);

  for (p = xpm_color_cache[h]; p; p = p->next)
    if (strcmp (p->name, color_name) == 0)
      break;

  if (p != NULL)
    *color = p->color;
  else if (x_parse_color (f, color_name, color))
    {
      color->pixel = lookup_rgb_color (f, color->red, color->green,
				       color->blue);
      p = xpm_cache_color (f, color_name, color, h);
    }
  /* You get `opaque' at least from ImageMagick converting pbm to xpm
     with transparency, and it's useful.  */
  else if (strcmp ("opaque", color_name) == 0)
    {
      memset (color, 0, sizeof (XColor));  /* Is this necessary/correct?  */
      color->pixel = FRAME_FOREGROUND_PIXEL (f);
      p = xpm_cache_color (f, color_name, color, h);
    }

  return p != NULL;
}


/* Callback for allocating color COLOR_NAME.  Called from the XPM lib.
   CLOSURE is a pointer to the frame on which we allocate the
   color.  Return in *COLOR the allocated color.  Value is non-zero
   if successful.  */

static int
xpm_alloc_color (Display *dpy, Colormap cmap, char *color_name, XColor *color,
		 void *closure)
{
  return xpm_lookup_color (closure, color_name, color);
}


/* Callback for freeing NPIXELS colors contained in PIXELS.  CLOSURE
   is a pointer to the frame on which we allocate the color.  Value is
   non-zero if successful.  */

static int
xpm_free_colors (Display *dpy, Colormap cmap, Pixel *pixels, int npixels, void *closure)
{
  return 1;
}

#endif /* ALLOC_XPM_COLORS */


#ifdef WINDOWSNT

/* XPM library details.  */

DEF_DLL_FN (void, XpmFreeAttributes, (XpmAttributes *));
DEF_DLL_FN (int, XpmCreateImageFromBuffer,
	    (Display *, char *, xpm_XImage **,
	     xpm_XImage **, XpmAttributes *));
DEF_DLL_FN (int, XpmReadFileToImage,
	    (Display *, char *, xpm_XImage **,
	     xpm_XImage **, XpmAttributes *));
DEF_DLL_FN (void, XImageFree, (xpm_XImage *));

static bool
init_xpm_functions (void)
{
  HMODULE library;

  if (!(library = w32_delayed_load (Qxpm)))
    return 0;

  LOAD_DLL_FN (library, XpmFreeAttributes);
  LOAD_DLL_FN (library, XpmCreateImageFromBuffer);
  LOAD_DLL_FN (library, XpmReadFileToImage);
  LOAD_DLL_FN (library, XImageFree);
  return 1;
}

# undef XImageFree
# undef XpmCreateImageFromBuffer
# undef XpmFreeAttributes
# undef XpmReadFileToImage

# define XImageFree fn_XImageFree
# define XpmCreateImageFromBuffer fn_XpmCreateImageFromBuffer
# define XpmFreeAttributes fn_XpmFreeAttributes
# define XpmReadFileToImage fn_XpmReadFileToImage

#endif /* WINDOWSNT */

<<<<<<< HEAD
#if defined HAVE_XPM || defined HAVE_NS || defined HAVE_PGTK
=======
#if defined HAVE_XPM || defined HAVE_NS || defined HAVE_HAIKU
>>>>>>> d8dd705e
/* Value is true if COLOR_SYMBOLS is a valid color symbols list
   for XPM images.  Such a list must consist of conses whose car and
   cdr are strings.  */

static bool
xpm_valid_color_symbols_p (Lisp_Object color_symbols)
{
  while (CONSP (color_symbols))
    {
      Lisp_Object sym = XCAR (color_symbols);
      if (!CONSP (sym)
	  || !STRINGP (XCAR (sym))
	  || !STRINGP (XCDR (sym)))
	break;
      color_symbols = XCDR (color_symbols);
    }

  return NILP (color_symbols);
}

/* Value is true if OBJECT is a valid XPM image specification.  */

static bool
xpm_image_p (Lisp_Object object)
{
  struct image_keyword fmt[XPM_LAST];
  memcpy (fmt, xpm_format, sizeof fmt);
  return (parse_image_spec (object, fmt, XPM_LAST, Qxpm)
	  /* Either `:file' or `:data' must be present.  */
	  && fmt[XPM_FILE].count + fmt[XPM_DATA].count == 1
	  /* Either no `:color-symbols' or it's a list of conses
	     whose car and cdr are strings.  */
	  && (! fmt[XPM_COLOR_SYMBOLS].count
	      || xpm_valid_color_symbols_p (fmt[XPM_COLOR_SYMBOLS].value)));
}
#endif	/* HAVE_XPM || HAVE_NS || HAVE_HAIKU */

#endif /* HAVE_XPM || USE_CAIRO || HAVE_NS || HAVE_HAIKU */

#if defined HAVE_XPM && defined HAVE_X_WINDOWS && !defined USE_GTK
ptrdiff_t
x_create_bitmap_from_xpm_data (struct frame *f, const char **bits)
{
  Display_Info *dpyinfo = FRAME_DISPLAY_INFO (f);
  ptrdiff_t id;
  int rc;
  XpmAttributes attrs;
  Pixmap bitmap, mask;

  memset (&attrs, 0, sizeof attrs);

  attrs.visual = FRAME_X_VISUAL (f);
  attrs.colormap = FRAME_X_COLORMAP (f);
  attrs.valuemask |= XpmVisual;
  attrs.valuemask |= XpmColormap;

#ifdef ALLOC_XPM_COLORS
  attrs.color_closure = f;
  attrs.alloc_color = xpm_alloc_color;
  attrs.free_colors = xpm_free_colors;
  attrs.valuemask |= XpmAllocColor | XpmFreeColors | XpmColorClosure;
  xpm_init_color_cache (f, &attrs);
#endif

  rc = XpmCreatePixmapFromData (FRAME_X_DISPLAY (f), FRAME_X_DRAWABLE (f),
				(char **) bits, &bitmap, &mask, &attrs);
  if (rc != XpmSuccess)
    {
      XpmFreeAttributes (&attrs);
      return -1;
    }

  id = image_allocate_bitmap_record (f);
  dpyinfo->bitmaps[id - 1].pixmap = bitmap;
  dpyinfo->bitmaps[id - 1].have_mask = true;
  dpyinfo->bitmaps[id - 1].mask = mask;
  dpyinfo->bitmaps[id - 1].file = NULL;
  dpyinfo->bitmaps[id - 1].height = attrs.height;
  dpyinfo->bitmaps[id - 1].width = attrs.width;
  dpyinfo->bitmaps[id - 1].depth = attrs.depth;
  dpyinfo->bitmaps[id - 1].refcount = 1;
#ifdef USE_CAIRO
  dpyinfo->bitmaps[id - 1].stipple = NULL;
#endif	/* USE_CAIRO */

#ifdef ALLOC_XPM_COLORS
  xpm_free_color_cache ();
#endif
  XpmFreeAttributes (&attrs);
  return id;
}
#endif /* defined (HAVE_XPM) && defined (HAVE_X_WINDOWS) */

/* Load image IMG which will be displayed on frame F.  Value is
   true if successful.  */

#if defined HAVE_XPM && !defined USE_CAIRO

static bool
xpm_load (struct frame *f, struct image *img)
{
  int rc;
  XpmAttributes attrs;
  Lisp_Object specified_file, color_symbols;
  USE_SAFE_ALLOCA;

#ifdef HAVE_NTGUI
  HDC hdc;
  xpm_XImage * xpm_image = NULL, * xpm_mask = NULL;
#endif /* HAVE_NTGUI */

  /* Configure the XPM lib.  Use the visual of frame F.  Allocate
     close colors.  Return colors allocated.  */
  memset (&attrs, 0, sizeof attrs);

#ifndef HAVE_NTGUI
  attrs.visual = FRAME_X_VISUAL (f);
  attrs.colormap = FRAME_X_COLORMAP (f);
  attrs.valuemask |= XpmVisual;
  attrs.valuemask |= XpmColormap;
#endif /* HAVE_NTGUI */

#ifdef ALLOC_XPM_COLORS
  /* Allocate colors with our own functions which handle
     failing color allocation more gracefully.  */
  attrs.color_closure = f;
  attrs.alloc_color = xpm_alloc_color;
  attrs.free_colors = xpm_free_colors;
  attrs.valuemask |= XpmAllocColor | XpmFreeColors | XpmColorClosure;
#else /* not ALLOC_XPM_COLORS */
  /* Let the XPM lib allocate colors.  */
  attrs.valuemask |= XpmReturnAllocPixels;
#ifdef XpmAllocCloseColors
  attrs.alloc_close_colors = 1;
  attrs.valuemask |= XpmAllocCloseColors;
#else /* not XpmAllocCloseColors */
  attrs.closeness = 600;
  attrs.valuemask |= XpmCloseness;
#endif /* not XpmAllocCloseColors */
#endif /* ALLOC_XPM_COLORS */

  /* If image specification contains symbolic color definitions, add
     these to `attrs'.  */
  color_symbols = image_spec_value (img->spec, QCcolor_symbols, NULL);
  if (CONSP (color_symbols))
    {
      Lisp_Object tail;
      XpmColorSymbol *xpm_syms;
      ptrdiff_t i, size;

      attrs.valuemask |= XpmColorSymbols;

      /* Count number of symbols.  */
      attrs.numsymbols = 0;
      for (tail = color_symbols; CONSP (tail); tail = XCDR (tail))
	++attrs.numsymbols;

      /* Allocate an XpmColorSymbol array.  */
      SAFE_NALLOCA (xpm_syms, 1, attrs.numsymbols);
      size = attrs.numsymbols * sizeof *xpm_syms;
      memset (xpm_syms, 0, size);
      attrs.colorsymbols = xpm_syms;

      /* Fill the color symbol array.  */
      for (tail = color_symbols, i = 0;
	   CONSP (tail);
	   ++i, tail = XCDR (tail))
	{
	  Lisp_Object name;
	  Lisp_Object color;
	  char *empty_string = (char *) "";

	  if (!CONSP (XCAR (tail)))
	    {
	      xpm_syms[i].name = empty_string;
	      xpm_syms[i].value = empty_string;
	      continue;
	    }
	  name = XCAR (XCAR (tail));
	  color = XCDR (XCAR (tail));
	  if (STRINGP (name))
	    SAFE_ALLOCA_STRING (xpm_syms[i].name, name);
	  else
	    xpm_syms[i].name = empty_string;
	  if (STRINGP (color))
	    SAFE_ALLOCA_STRING (xpm_syms[i].value, color);
	  else
	    xpm_syms[i].value = empty_string;
	}
    }

  /* Create a pixmap for the image, either from a file, or from a
     string buffer containing data in the same format as an XPM file.  */
#ifdef ALLOC_XPM_COLORS
  xpm_init_color_cache (f, &attrs);
#endif

  specified_file = image_spec_value (img->spec, QCfile, NULL);

#ifdef HAVE_NTGUI
  {
    HDC frame_dc = get_frame_dc (f);
    hdc = CreateCompatibleDC (frame_dc);
    release_frame_dc (f, frame_dc);
  }
#endif /* HAVE_NTGUI */

  if (STRINGP (specified_file))
    {
      Lisp_Object file = image_find_image_file (specified_file);
      if (!STRINGP (file))
	{
	  image_error ("Cannot find image file `%s'", specified_file);
#ifdef ALLOC_XPM_COLORS
	  xpm_free_color_cache ();
#endif
	  SAFE_FREE ();
	  return 0;
	}

      file = ENCODE_FILE (file);
#ifdef HAVE_NTGUI
#ifdef WINDOWSNT
      /* FILE is encoded in UTF-8, but image libraries on Windows
	 support neither UTF-8 nor UTF-16 encoded file names.  So we
	 need to re-encode it in ANSI.  */
      file = ansi_encode_filename (file);
#endif
      /* XpmReadFileToPixmap is not available in the Windows port of
	 libxpm.  But XpmReadFileToImage almost does what we want.  */
      rc = XpmReadFileToImage (&hdc, SSDATA (file),
			       &xpm_image, &xpm_mask,
			       &attrs);
#else
      rc = XpmReadFileToImage (FRAME_X_DISPLAY (f), SSDATA (file),
			       &img->ximg, &img->mask_img,
			       &attrs);
#endif /* HAVE_NTGUI */
    }
  else
    {
      Lisp_Object buffer = image_spec_value (img->spec, QCdata, NULL);
      if (!STRINGP (buffer))
	{
	  image_error ("Invalid image data `%s'", buffer);
#ifdef ALLOC_XPM_COLORS
	  xpm_free_color_cache ();
#endif
	  SAFE_FREE ();
	  return 0;
	}
#ifdef HAVE_NTGUI
      /* XpmCreatePixmapFromBuffer is not available in the Windows port
	 of libxpm.  But XpmCreateImageFromBuffer almost does what we want.  */
      rc = XpmCreateImageFromBuffer (&hdc, SSDATA (buffer),
				     &xpm_image, &xpm_mask,
				     &attrs);
#else
      rc = XpmCreateImageFromBuffer (FRAME_X_DISPLAY (f), SSDATA (buffer),
				     &img->ximg, &img->mask_img,
				     &attrs);
#endif /* HAVE_NTGUI */
    }

#ifdef HAVE_X_WINDOWS
  if (rc == XpmSuccess)
    {
      img->pixmap = XCreatePixmap (FRAME_X_DISPLAY (f), FRAME_X_DRAWABLE (f),
				   img->ximg->width, img->ximg->height,
				   img->ximg->depth);
      if (img->pixmap == NO_PIXMAP)
	{
	  image_clear_image (f, img);
	  rc = XpmNoMemory;
	}
      else
        {
# if !defined USE_CAIRO && defined HAVE_XRENDER
          img->picture = x_create_xrender_picture (f, img->pixmap,
                                                   img->ximg->depth);
# endif
          if (img->mask_img)
            {
              img->mask = XCreatePixmap (FRAME_X_DISPLAY (f), FRAME_X_DRAWABLE (f),
                                         img->mask_img->width,
                                         img->mask_img->height,
                                         img->mask_img->depth);
              if (img->mask == NO_PIXMAP)
                {
                  image_clear_image (f, img);
                  rc = XpmNoMemory;
                }
# if !defined USE_CAIRO && defined HAVE_XRENDER
              else
                img->mask_picture = x_create_xrender_picture
                  (f, img->mask, img->mask_img->depth);
# endif
            }
        }
    }
#endif

  if (rc == XpmSuccess)
    {
#if defined (COLOR_TABLE_SUPPORT) && defined (ALLOC_XPM_COLORS)
      img->colors = colors_in_color_table (&img->ncolors);
#else /* not ALLOC_XPM_COLORS */
      int i;

#ifdef HAVE_NTGUI
      /* W32 XPM uses XImage to wrap what W32 Emacs calls a Pixmap,
	 plus some duplicate attributes.  */
      if (xpm_image && xpm_image->bitmap)
	{
	  img->pixmap = xpm_image->bitmap;
	  /* XImageFree in libXpm frees XImage struct without destroying
	     the bitmap, which is what we want.  */
	  XImageFree (xpm_image);
	}
      if (xpm_mask && xpm_mask->bitmap)
	{
	  /* The mask appears to be inverted compared with what we expect.
	     TODO: invert our expectations.  See other places where we
	     have to invert bits because our idea of masks is backwards.  */
	  HGDIOBJ old_obj;
	  old_obj = SelectObject (hdc, xpm_mask->bitmap);

	  PatBlt (hdc, 0, 0, xpm_mask->width, xpm_mask->height, DSTINVERT);
	  SelectObject (hdc, old_obj);

	  img->mask = xpm_mask->bitmap;
	  XImageFree (xpm_mask);
	  DeleteDC (hdc);
	}

      DeleteDC (hdc);
#endif /* HAVE_NTGUI */

      /* Remember allocated colors.  */
      img->colors = xnmalloc (attrs.nalloc_pixels, sizeof *img->colors);
      img->ncolors = attrs.nalloc_pixels;
      for (i = 0; i < attrs.nalloc_pixels; ++i)
	{
	  img->colors[i] = attrs.alloc_pixels[i];
#ifdef DEBUG_X_COLORS
	  register_color (img->colors[i]);
#endif
	}
#endif /* not ALLOC_XPM_COLORS */

      img->width = attrs.width;
      img->height = attrs.height;
      eassert (img->width > 0 && img->height > 0);

      /* The call to XpmFreeAttributes below frees attrs.alloc_pixels.  */
      XpmFreeAttributes (&attrs);

#ifdef HAVE_X_WINDOWS
      /* Maybe fill in the background field while we have ximg handy.  */
      IMAGE_BACKGROUND (img, f, img->ximg);
      if (img->mask_img)
	/* Fill in the background_transparent field while we have the
	   mask handy.  */
	image_background_transparent (img, f, img->mask_img);
#endif
    }
  else
    {
#ifdef HAVE_NTGUI
      DeleteDC (hdc);
#endif /* HAVE_NTGUI */

      switch (rc)
	{
	case XpmOpenFailed:
	  image_error ("Error opening XPM file (%s)", img->spec);
	  break;

	case XpmFileInvalid:
	  image_error ("Invalid XPM file (%s)", img->spec);
	  break;

	case XpmNoMemory:
	  image_error ("Out of memory (%s)", img->spec);
	  break;

	case XpmColorFailed:
	  image_error ("Color allocation error (%s)", img->spec);
	  break;

	default:
	  image_error ("Unknown error (%s)", img->spec);
	  break;
	}
    }

#ifdef ALLOC_XPM_COLORS
  xpm_free_color_cache ();
#endif
  SAFE_FREE ();
  return rc == XpmSuccess;
}

#endif /* HAVE_XPM && !USE_CAIRO */

#if (defined USE_CAIRO && defined HAVE_XPM)	\
<<<<<<< HEAD
  || ((defined HAVE_NS || defined HAVE_PGTK) && !defined HAVE_XPM)
=======
  || (defined HAVE_NS && !defined HAVE_XPM)	\
  || (defined HAVE_HAIKU && !defined HAVE_XPM)
>>>>>>> d8dd705e

/* XPM support functions for NS and Haiku where libxpm is not available, and for
   Cairo.  Only XPM version 3 (without any extensions) is supported.  */

static void xpm_put_color_table_v (Lisp_Object, const char *,
                                   int, Lisp_Object);
static Lisp_Object xpm_get_color_table_v (Lisp_Object, const char *, int);
static void xpm_put_color_table_h (Lisp_Object, const char *,
                                   int, Lisp_Object);
static Lisp_Object xpm_get_color_table_h (Lisp_Object, const char *, int);

/* Tokens returned from xpm_scan.  */

enum xpm_token
{
  XPM_TK_IDENT = 256,
  XPM_TK_STRING,
  XPM_TK_EOF
};

/* Scan an XPM data and return a character (< 256) or a token defined
   by enum xpm_token above.  *S and END are the start (inclusive) and
   the end (exclusive) addresses of the data, respectively.  Advance
   *S while scanning.  If token is either XPM_TK_IDENT or
   XPM_TK_STRING, *BEG and *LEN are set to the start address and the
   length of the corresponding token, respectively.  */

static int
xpm_scan (const char **s, const char *end, const char **beg, ptrdiff_t *len)
{
  unsigned char c;

  while (*s < end)
    {
      /* Skip white-space.  */
      do
	c = *(*s)++;
      while (c_isspace (c) && *s < end);

      /* gnus-pointer.xpm uses '-' in its identifier.
	 sb-dir-plus.xpm uses '+' in its identifier.  */
      if (c_isalpha (c) || c == '_' || c == '-' || c == '+')
	{
	  *beg = *s - 1;
	  while (*s < end
		 && (c = **s, c_isalnum (c)
		     || c == '_' || c == '-' || c == '+'))
	      ++*s;
	  *len = *s - *beg;
	  return XPM_TK_IDENT;
	}
      else if (c == '"')
	{
	  *beg = *s;
	  while (*s < end && **s != '"')
	    ++*s;
	  *len = *s - *beg;
	  if (*s < end)
	    ++*s;
	  return XPM_TK_STRING;
	}
      else if (c == '/')
	{
	  if (*s < end && **s == '*')
	    {
	      /* C-style comment.  */
	      ++*s;
	      do
		{
		  while (*s < end && *(*s)++ != '*')
		    ;
		}
	      while (*s < end && **s != '/');
	      if (*s < end)
		++*s;
	    }
	  else
	    return c;
	}
      else
	return c;
    }

  return XPM_TK_EOF;
}

/* Functions for color table lookup in XPM data.  A key is a string
   specifying the color of each pixel in XPM data.  A value is either
   an integer that specifies a pixel color, Qt that specifies
   transparency, or Qnil for the unspecified color.  If the length of
   the key string is one, a vector is used as a table.  Otherwise, a
   hash table is used.  */

static Lisp_Object
xpm_make_color_table_v (void (**put_func) (Lisp_Object, const char *, int,
                                           Lisp_Object),
                        Lisp_Object (**get_func) (Lisp_Object, const char *,
                                                  int))
{
  *put_func = xpm_put_color_table_v;
  *get_func = xpm_get_color_table_v;
  return make_nil_vector (256);
}

static void
xpm_put_color_table_v (Lisp_Object color_table,
                       const char *chars_start,
                       int chars_len,
                       Lisp_Object color)
{
  unsigned char uc = *chars_start;
  ASET (color_table, uc, color);
}

static Lisp_Object
xpm_get_color_table_v (Lisp_Object color_table,
                       const char *chars_start,
                       int chars_len)
{
  unsigned char uc = *chars_start;
  return AREF (color_table, uc);
}

static Lisp_Object
xpm_make_color_table_h (void (**put_func) (Lisp_Object, const char *, int,
                                           Lisp_Object),
                        Lisp_Object (**get_func) (Lisp_Object, const char *,
                                                  int))
{
  *put_func = xpm_put_color_table_h;
  *get_func = xpm_get_color_table_h;
  return make_hash_table (hashtest_equal, DEFAULT_HASH_SIZE,
			  DEFAULT_REHASH_SIZE, DEFAULT_REHASH_THRESHOLD,
			  Qnil, false);
}

static void
xpm_put_color_table_h (Lisp_Object color_table,
                       const char *chars_start,
                       int chars_len,
                       Lisp_Object color)
{
  struct Lisp_Hash_Table *table = XHASH_TABLE (color_table);
  Lisp_Object chars = make_unibyte_string (chars_start, chars_len), hash_code;

  hash_lookup (table, chars, &hash_code);
  hash_put (table, chars, color, hash_code);
}

static Lisp_Object
xpm_get_color_table_h (Lisp_Object color_table,
                       const char *chars_start,
                       int chars_len)
{
  struct Lisp_Hash_Table *table = XHASH_TABLE (color_table);
  ptrdiff_t i =
    hash_lookup (table, make_unibyte_string (chars_start, chars_len), NULL);

  return i >= 0 ? HASH_VALUE (table, i) : Qnil;
}

enum xpm_color_key {
  XPM_COLOR_KEY_S,
  XPM_COLOR_KEY_M,
  XPM_COLOR_KEY_G4,
  XPM_COLOR_KEY_G,
  XPM_COLOR_KEY_C
};

static const char xpm_color_key_strings[][4] = {"s", "m", "g4", "g", "c"};

static int
xpm_str_to_color_key (const char *s)
{
  int i;

  for (i = 0; i < ARRAYELTS (xpm_color_key_strings); i++)
    if (strcmp (xpm_color_key_strings[i], s) == 0)
      return i;
  return -1;
}

static bool
xpm_load_image (struct frame *f,
                struct image *img,
                const char *contents,
                const char *end)
{
  const char *s = contents, *beg, *str;
  char buffer[BUFSIZ];
  int width, height, x, y;
  int num_colors, chars_per_pixel;
  ptrdiff_t len;
  int LA1;
  void (*put_color_table) (Lisp_Object, const char *, int, Lisp_Object);
  Lisp_Object (*get_color_table) (Lisp_Object, const char *, int);
  Lisp_Object frame, color_symbols, color_table;
  int best_key;
#if !defined (HAVE_NS)
  bool have_mask = false;
#endif
  Emacs_Pix_Container ximg = NULL, mask_img = NULL;

#define match() \
     LA1 = xpm_scan (&s, end, &beg, &len)

#define expect(TOKEN)		\
  do				\
    {				\
      if (LA1 != (TOKEN)) 	\
	goto failure;		\
      match ();			\
    }				\
  while (0)

#define expect_ident(IDENT)					\
     if (LA1 == XPM_TK_IDENT \
         && strlen ((IDENT)) == len && memcmp ((IDENT), beg, len) == 0)	\
       match ();						\
     else							\
       goto failure

  if (!(end - s >= 9 && memcmp (s, "/* XPM */", 9) == 0))
    goto failure;
  s += 9;
  match ();
  expect_ident ("static");
  expect_ident ("char");
  expect ('*');
  expect (XPM_TK_IDENT);
  expect ('[');
  expect (']');
  expect ('=');
  expect ('{');
  expect (XPM_TK_STRING);
  if (len >= BUFSIZ)
    goto failure;
  memcpy (buffer, beg, len);
  buffer[len] = '\0';
  if (sscanf (buffer, "%d %d %d %d", &width, &height,
	      &num_colors, &chars_per_pixel) != 4
      || width <= 0 || height <= 0
      || num_colors <= 0 || chars_per_pixel <= 0)
    goto failure;

  if (!check_image_size (f, width, height))
    {
      image_size_error ();
      goto failure;
    }

  if (!image_create_x_image_and_pixmap (f, img, width, height, 0, &ximg, 0)
#ifndef HAVE_NS
      || !image_create_x_image_and_pixmap (f, img, width, height, 1,
					   &mask_img, 1)
#endif
      )
    {
      image_error ("Image too large");
      goto failure;
    }

  expect (',');

  XSETFRAME (frame, f);
  if (!NILP (Fxw_display_color_p (frame)))
    best_key = XPM_COLOR_KEY_C;
  else if (!NILP (Fx_display_grayscale_p (frame)))
    best_key = (XFIXNAT (Fx_display_planes (frame)) > 2
		? XPM_COLOR_KEY_G : XPM_COLOR_KEY_G4);
  else
    best_key = XPM_COLOR_KEY_M;

  color_symbols = image_spec_value (img->spec, QCcolor_symbols, NULL);
  if (chars_per_pixel == 1)
    color_table = xpm_make_color_table_v (&put_color_table,
					  &get_color_table);
  else
    color_table = xpm_make_color_table_h (&put_color_table,
					  &get_color_table);

  while (num_colors-- > 0)
    {
      char *color, *max_color = NULL;
      int key, next_key, max_key = 0;
      Lisp_Object symbol_color = Qnil, color_val;
      Emacs_Color cdef;

      expect (XPM_TK_STRING);
      if (len <= chars_per_pixel || len >= BUFSIZ + chars_per_pixel)
	goto failure;
      memcpy (buffer, beg + chars_per_pixel, len - chars_per_pixel);
      buffer[len - chars_per_pixel] = '\0';

      str = strtok (buffer, " \t");
      if (str == NULL)
	goto failure;
      key = xpm_str_to_color_key (str);
      if (key < 0)
	goto failure;
      do
	{
	  color = strtok (NULL, " \t");
	  if (color == NULL)
	    goto failure;

	  while ((str = strtok (NULL, " \t")) != NULL)
	    {
	      next_key = xpm_str_to_color_key (str);
	      if (next_key >= 0)
		break;
	      color[strlen (color)] = ' ';
	    }

	  if (key == XPM_COLOR_KEY_S)
	    {
	      if (NILP (symbol_color))
		symbol_color = build_string (color);
	    }
	  else if (max_key < key && key <= best_key)
	    {
	      max_key = key;
	      max_color = color;
	    }
	  key = next_key;
	}
      while (str);

      color_val = Qnil;
      if (!NILP (color_symbols) && !NILP (symbol_color))
	{
	  Lisp_Object specified_color = Fassoc (symbol_color, color_symbols, Qnil);

	  if (CONSP (specified_color) && STRINGP (XCDR (specified_color)))
	    {
	      if (xstrcasecmp (SSDATA (XCDR (specified_color)), "None") == 0)
		color_val = Qt;
	      else if (FRAME_TERMINAL (f)->defined_color_hook
                       (f, SSDATA (XCDR (specified_color)), &cdef, false, false))
		color_val
		  = make_fixnum (lookup_rgb_color (f, cdef.red, cdef.green,
						   cdef.blue));
	    }
	}
      if (NILP (color_val) && max_color)
	{
	  if (xstrcasecmp (max_color, "None") == 0)
	    color_val = Qt;
	  else if (FRAME_TERMINAL (f)->defined_color_hook
                   (f, max_color, &cdef, false, false))
	    color_val = make_fixnum (lookup_rgb_color (f, cdef.red, cdef.green,
						       cdef.blue));
	}
      if (!NILP (color_val))
	(*put_color_table) (color_table, beg, chars_per_pixel, color_val);

      expect (',');
    }

  unsigned long frame_fg = FRAME_FOREGROUND_PIXEL (f);
#ifdef USE_CAIRO
  {
    Emacs_Color color = {.pixel = frame_fg};
    FRAME_TERMINAL (f)->query_colors (f, &color, 1);
    frame_fg = lookup_rgb_color (f, color.red, color.green, color.blue);
  }
#endif
  for (y = 0; y < height; y++)
    {
      expect (XPM_TK_STRING);
      str = beg;
      if (len < width * chars_per_pixel)
	goto failure;
      for (x = 0; x < width; x++, str += chars_per_pixel)
	{
	  Lisp_Object color_val =
	    (*get_color_table) (color_table, str, chars_per_pixel);

	  PUT_PIXEL (ximg, x, y,
		     FIXNUMP (color_val) ? XFIXNUM (color_val) : frame_fg);
#ifndef HAVE_NS
	  PUT_PIXEL (mask_img, x, y,
		     (!EQ (color_val, Qt) ? PIX_MASK_DRAW
		      : (have_mask = true, PIX_MASK_RETAIN)));
#else
          if (EQ (color_val, Qt))
            ns_set_alpha (ximg, x, y, 0);
#endif
	}
      if (y + 1 < height)
	expect (',');
    }

  img->width = width;
  img->height = height;

  /* Maybe fill in the background field while we have ximg handy. */
  if (NILP (image_spec_value (img->spec, QCbackground, NULL)))
    IMAGE_BACKGROUND (img, f, ximg);

  image_put_x_image (f, img, ximg, 0);
#ifndef HAVE_NS
  if (have_mask)
    {
      /* Fill in the background_transparent field while we have the
	 mask handy.  */
      image_background_transparent (img, f, mask_img);

      image_put_x_image (f, img, mask_img, 1);
    }
  else
    {
      image_destroy_x_image (mask_img);
      image_clear_image_1 (f, img, CLEAR_IMAGE_MASK);
    }
#endif
  return 1;

 failure:
  image_error ("Invalid XPM3 file (%s)", img->spec);
  image_destroy_x_image (ximg);
  image_destroy_x_image (mask_img);
  image_clear_image (f, img);
  return 0;

#undef match
#undef expect
#undef expect_ident
}

static bool
xpm_load (struct frame *f,
          struct image *img)
{
  bool success_p = 0;
  Lisp_Object file_name;

  /* If IMG->spec specifies a file name, create a non-file spec from it.  */
  file_name = image_spec_value (img->spec, QCfile, NULL);
  if (STRINGP (file_name))
    {
      int fd;
      Lisp_Object file = image_find_image_fd (file_name, &fd);
      if (!STRINGP (file))
	{
	  image_error ("Cannot find image file `%s'", file_name);
	  return 0;
	}

      ptrdiff_t size;
      char *contents = slurp_file (fd, &size);
      if (contents == NULL)
	{
	  image_error ("Error loading XPM image `%s'", file);
	  return 0;
	}

      success_p = xpm_load_image (f, img, contents, contents + size);
      xfree (contents);
    }
  else
    {
      Lisp_Object data;

      data = image_spec_value (img->spec, QCdata, NULL);
      if (!STRINGP (data))
	{
	  image_error ("Invalid image data `%s'", data);
	  return 0;
	}
      success_p = xpm_load_image (f, img, SSDATA (data),
				  SSDATA (data) + SBYTES (data));
    }

  return success_p;
}

#endif /* HAVE_NS && !HAVE_XPM */



/***********************************************************************
			     Color table
 ***********************************************************************/

#ifdef COLOR_TABLE_SUPPORT

/* An entry in the color table mapping an RGB color to a pixel color.  */

struct ct_color
{
  int r, g, b;
  unsigned long pixel;

  /* Next in color table collision list.  */
  struct ct_color *next;
};

/* The bucket vector size to use.  Must be prime.  */

#define CT_SIZE 101

/* Value is a hash of the RGB color given by R, G, and B.  */

static unsigned
ct_hash_rgb (unsigned r, unsigned g, unsigned b)
{
  return (r << 16) ^ (g << 8) ^ b;
}

/* The color hash table.  */

static struct ct_color **ct_table;

/* Number of entries in the color table.  */

static int ct_colors_allocated;
enum
{
  ct_colors_allocated_max =
    min (INT_MAX,
	 min (PTRDIFF_MAX, SIZE_MAX) / sizeof (unsigned long))
};

/* Initialize the color table.  */

static void
init_color_table (void)
{
  int size = CT_SIZE * sizeof (*ct_table);
  ct_table = xzalloc (size);
  ct_colors_allocated = 0;
}


/* Free memory associated with the color table.  */

static void
free_color_table (void)
{
  int i;
  struct ct_color *p, *next;

  for (i = 0; i < CT_SIZE; ++i)
    for (p = ct_table[i]; p; p = next)
      {
	next = p->next;
	xfree (p);
      }

  xfree (ct_table);
  ct_table = NULL;
}


/* Value is a pixel color for RGB color R, G, B on frame F.  If an
   entry for that color already is in the color table, return the
   pixel color of that entry.  Otherwise, allocate a new color for R,
   G, B, and make an entry in the color table.  */

static unsigned long
lookup_rgb_color (struct frame *f, int r, int g, int b)
{
  unsigned hash = ct_hash_rgb (r, g, b);
  int i = hash % CT_SIZE;
  struct ct_color *p;
  Display_Info *dpyinfo;

  /* Handle TrueColor visuals specially, which improves performance by
     two orders of magnitude.  Freeing colors on TrueColor visuals is
     a nop, and pixel colors specify RGB values directly.  See also
     the Xlib spec, chapter 3.1.  */
  dpyinfo = FRAME_DISPLAY_INFO (f);
  if (dpyinfo->red_bits > 0)
    {
      /* Apply gamma-correction like normal color allocation does.  */
      if (f->gamma)
	{
	  XColor color;
	  color.red = r, color.green = g, color.blue = b;
	  gamma_correct (f, &color);
	  r = color.red, g = color.green, b = color.blue;
	}

      return x_make_truecolor_pixel (dpyinfo, r, g, b);
    }

  for (p = ct_table[i]; p; p = p->next)
    if (p->r == r && p->g == g && p->b == b)
      break;

  if (p == NULL)
    {

#ifdef HAVE_X_WINDOWS
      XColor color;
      Colormap cmap;
      bool rc;
#else
      COLORREF color;
#endif

      if (ct_colors_allocated_max <= ct_colors_allocated)
	return FRAME_FOREGROUND_PIXEL (f);

#ifdef HAVE_X_WINDOWS
      color.red = r;
      color.green = g;
      color.blue = b;

      cmap = FRAME_X_COLORMAP (f);
      rc = x_alloc_nearest_color (f, cmap, &color);
      if (rc)
	{
	  ++ct_colors_allocated;
	  p = xmalloc (sizeof *p);
	  p->r = r;
	  p->g = g;
	  p->b = b;
	  p->pixel = color.pixel;
	  p->next = ct_table[i];
	  ct_table[i] = p;
	}
      else
	return FRAME_FOREGROUND_PIXEL (f);

#else
#ifdef HAVE_NTGUI
      color = PALETTERGB (r, g, b);
#else
      color = RGB_TO_ULONG (r, g, b);
#endif /* HAVE_NTGUI */
      ++ct_colors_allocated;
      p = xmalloc (sizeof *p);
      p->r = r;
      p->g = g;
      p->b = b;
      p->pixel = color;
      p->next = ct_table[i];
      ct_table[i] = p;
#endif /* HAVE_X_WINDOWS */

    }

  return p->pixel;
}


/* Look up pixel color PIXEL which is used on frame F in the color
   table.  If not already present, allocate it.  Value is PIXEL.  */

static unsigned long
lookup_pixel_color (struct frame *f, unsigned long pixel)
{
  int i = pixel % CT_SIZE;
  struct ct_color *p;

  for (p = ct_table[i]; p; p = p->next)
    if (p->pixel == pixel)
      break;

  if (p == NULL)
    {
      XColor color;
      Colormap cmap;
      bool rc;

      if (ct_colors_allocated >= ct_colors_allocated_max)
	return FRAME_FOREGROUND_PIXEL (f);

#ifdef HAVE_X_WINDOWS
      cmap = FRAME_X_COLORMAP (f);
      color.pixel = pixel;
      x_query_colors (f, &color, 1);
      rc = x_alloc_nearest_color (f, cmap, &color);
#else
      block_input ();
      cmap = DefaultColormapOfScreen (FRAME_X_SCREEN (f));
      color.pixel = pixel;
      XQueryColor (NULL, cmap, &color);
      rc = x_alloc_nearest_color (f, cmap, &color);
      unblock_input ();
#endif /* HAVE_X_WINDOWS */

      if (rc)
	{
	  ++ct_colors_allocated;

	  p = xmalloc (sizeof *p);
	  p->r = color.red;
	  p->g = color.green;
	  p->b = color.blue;
	  p->pixel = pixel;
	  p->next = ct_table[i];
	  ct_table[i] = p;
	}
      else
	return FRAME_FOREGROUND_PIXEL (f);
    }
  return p->pixel;
}


/* Value is a vector of all pixel colors contained in the color table,
   allocated via xmalloc.  Set *N to the number of colors.  */

static unsigned long *
colors_in_color_table (int *n)
{
  int i, j;
  struct ct_color *p;
  unsigned long *colors;

  if (ct_colors_allocated == 0)
    {
      *n = 0;
      colors = NULL;
    }
  else
    {
      colors = xmalloc (ct_colors_allocated * sizeof *colors);
      *n = ct_colors_allocated;

      for (i = j = 0; i < CT_SIZE; ++i)
	for (p = ct_table[i]; p; p = p->next)
	  colors[j++] = p->pixel;
    }

  return colors;
}

#else /* COLOR_TABLE_SUPPORT */

static unsigned long
lookup_rgb_color (struct frame *f, int r, int g, int b)
{
#ifdef HAVE_NTGUI
  return PALETTERGB (r >> 8, g >> 8, b >> 8);
#elif defined USE_CAIRO || defined HAVE_NS || defined HAVE_HAIKU
  return RGB_TO_ULONG (r >> 8, g >> 8, b >> 8);
#else
  xsignal1 (Qfile_error,
	    build_string ("This Emacs mishandles this image file type"));
#endif
}

static void
init_color_table (void)
{
}
#endif /* COLOR_TABLE_SUPPORT */


/***********************************************************************
			      Algorithms
 ***********************************************************************/

/* Edge detection matrices for different edge-detection
   strategies.  */

static int emboss_matrix[9] = {
   /* x - 1	x	x + 1  */
        2,     -1,  	  0,		/* y - 1 */
       -1,      0,        1,		/* y     */
        0,      1,       -2		/* y + 1 */
};

static int laplace_matrix[9] = {
   /* x - 1	x	x + 1  */
        1,      0,  	  0,		/* y - 1 */
        0,      0,        0,		/* y     */
        0,      0,       -1		/* y + 1 */
};

/* Value is the intensity of the color whose red/green/blue values
   are R, G, and B.  */

#define COLOR_INTENSITY(R, G, B) ((2 * (R) + 3 * (G) + (B)) / 6)


/* On frame F, return an array of Emacs_Color structures describing image
   IMG->pixmap.  Each Emacs_Color structure has its pixel color set.  RGB_P
   means also fill the red/green/blue members of the Emacs_Color
   structures.  Value is a pointer to the array of Emacs_Color structures,
   allocated with xmalloc; it must be freed by the caller.  */

static Emacs_Color *
image_to_emacs_colors (struct frame *f, struct image *img, bool rgb_p)
{
  int x, y;
  Emacs_Color *colors, *p;
  Emacs_Pix_Context ximg;
  ptrdiff_t nbytes;
#ifdef HAVE_NTGUI
  HGDIOBJ prev;
#endif /* HAVE_NTGUI */

  if (INT_MULTIPLY_WRAPV (sizeof *colors, img->width, &nbytes)
      || INT_MULTIPLY_WRAPV (img->height, nbytes, &nbytes)
      || SIZE_MAX < nbytes)
    memory_full (SIZE_MAX);
  colors = xmalloc (nbytes);

  /* Get the X image or create a memory device context for IMG. */
  ximg = image_get_x_image_or_dc (f, img, 0, &prev);

  /* Fill the `pixel' members of the Emacs_Color array.  I wished there
     were an easy and portable way to circumvent XGetPixel.  */
  p = colors;
  for (y = 0; y < img->height; ++y)
    {
#if !defined USE_CAIRO && !defined HAVE_NS && !defined HAVE_HAIKU
      Emacs_Color *row = p;
      for (x = 0; x < img->width; ++x, ++p)
	p->pixel = GET_PIXEL (ximg, x, y);
      if (rgb_p)
        {
          FRAME_TERMINAL (f)->query_colors (f, row, img->width);
        }
#else  /* USE_CAIRO || HAVE_NS || HAVE_HAIKU */
      for (x = 0; x < img->width; ++x, ++p)
	{
	  p->pixel = GET_PIXEL (ximg, x, y);
	  if (rgb_p)
	    {
	      p->red = RED16_FROM_ULONG (p->pixel);
	      p->green = GREEN16_FROM_ULONG (p->pixel);
	      p->blue = BLUE16_FROM_ULONG (p->pixel);
	    }
	}
#endif	/* USE_CAIRO || HAVE_NS */
    }

  image_unget_x_image_or_dc (img, 0, ximg, prev);

  return colors;
}

#ifdef HAVE_NTGUI

/* Put a pixel of COLOR at position X, Y in XIMG.  XIMG must have been
   created with CreateDIBSection, with the pointer to the bit values
   stored in ximg->data.  */

static void
XPutPixel (XImage *ximg, int x, int y, COLORREF color)
{
  int width = ximg->info.bmiHeader.biWidth;
  unsigned char * pixel;

  /* True color images.  */
  if (ximg->info.bmiHeader.biBitCount == 24)
    {
      int rowbytes = width * 3;
      /* Ensure scanlines are aligned on 4 byte boundaries.  */
      if (rowbytes % 4)
	rowbytes += 4 - (rowbytes % 4);

      pixel = ximg->data + y * rowbytes + x * 3;
      /* Windows bitmaps are in BGR order.  */
      *pixel = GetBValue (color);
      *(pixel + 1) = GetGValue (color);
      *(pixel + 2) = GetRValue (color);
    }
  /* Monochrome images.  */
  else if (ximg->info.bmiHeader.biBitCount == 1)
    {
      int rowbytes = width / 8;
      /* Ensure scanlines are aligned on 4 byte boundaries.  */
      if (rowbytes % 4)
	rowbytes += 4 - (rowbytes % 4);
      pixel = ximg->data + y * rowbytes + x / 8;
      /* Filter out palette info.  */
      if (color & 0x00ffffff)
	*pixel = *pixel | (1 << x % 8);
      else
	*pixel = *pixel & ~(1 << x % 8);
    }
  else
    image_error ("XPutPixel: palette image not supported");
}

#endif /* HAVE_NTGUI */

/* Create IMG->pixmap from an array COLORS of Emacs_Color structures, whose
   RGB members are set.  F is the frame on which this all happens.
   COLORS will be freed; an existing IMG->pixmap will be freed, too.  */

static void
image_from_emacs_colors (struct frame *f, struct image *img, Emacs_Color *colors)
{
  int x, y;
  Emacs_Pix_Container oimg = NULL;
  Emacs_Color *p;

  init_color_table ();

  image_clear_image_1 (f, img, CLEAR_IMAGE_PIXMAP | CLEAR_IMAGE_COLORS);
  image_create_x_image_and_pixmap (f, img, img->width, img->height, 0,
				   &oimg, 0);
  p = colors;
  for (y = 0; y < img->height; ++y)
    for (x = 0; x < img->width; ++x, ++p)
      {
	unsigned long pixel;
	pixel = lookup_rgb_color (f, p->red, p->green, p->blue);
	PUT_PIXEL (oimg, x, y, pixel);
      }

  xfree (colors);

  image_put_x_image (f, img, oimg, 0);
#ifdef COLOR_TABLE_SUPPORT
  img->colors = colors_in_color_table (&img->ncolors);
  free_color_table ();
#endif /* COLOR_TABLE_SUPPORT */
}


/* On frame F, perform edge-detection on image IMG.

   MATRIX is a nine-element array specifying the transformation
   matrix.  See emboss_matrix for an example.

   COLOR_ADJUST is a color adjustment added to each pixel of the
   outgoing image.  */

static void
image_detect_edges (struct frame *f, struct image *img,
                    int *matrix, int color_adjust)
{
  Emacs_Color *colors = image_to_emacs_colors (f, img, 1);
  Emacs_Color *new, *p;
  int x, y, i, sum;
  ptrdiff_t nbytes;

  for (i = sum = 0; i < 9; ++i)
    sum += eabs (matrix[i]);

#define COLOR(A, X, Y) ((A) + (Y) * img->width + (X))

  if (INT_MULTIPLY_WRAPV (sizeof *new, img->width, &nbytes)
      || INT_MULTIPLY_WRAPV (img->height, nbytes, &nbytes))
    memory_full (SIZE_MAX);
  new = xmalloc (nbytes);

  for (y = 0; y < img->height; ++y)
    {
      p = COLOR (new, 0, y);
      p->red = p->green = p->blue = 0xffff/2;
      p = COLOR (new, img->width - 1, y);
      p->red = p->green = p->blue = 0xffff/2;
    }

  for (x = 1; x < img->width - 1; ++x)
    {
      p = COLOR (new, x, 0);
      p->red = p->green = p->blue = 0xffff/2;
      p = COLOR (new, x, img->height - 1);
      p->red = p->green = p->blue = 0xffff/2;
    }

  for (y = 1; y < img->height - 1; ++y)
    {
      p = COLOR (new, 1, y);

      for (x = 1; x < img->width - 1; ++x, ++p)
	{
	  int r, g, b, yy, xx;

	  r = g = b = i = 0;
	  for (yy = y - 1; yy < y + 2; ++yy)
	    for (xx = x - 1; xx < x + 2; ++xx, ++i)
	      if (matrix[i])
	        {
	          Emacs_Color *t = COLOR (colors, xx, yy);
		  r += matrix[i] * t->red;
		  g += matrix[i] * t->green;
		  b += matrix[i] * t->blue;
		}

	  r = (r / sum + color_adjust) & 0xffff;
	  g = (g / sum + color_adjust) & 0xffff;
	  b = (b / sum + color_adjust) & 0xffff;
	  p->red = p->green = p->blue = COLOR_INTENSITY (r, g, b);
	}
    }

  xfree (colors);
  image_from_emacs_colors (f, img, new);

#undef COLOR
}


/* Perform the pre-defined `emboss' edge-detection on image IMG
   on frame F.  */

static void
image_emboss (struct frame *f, struct image *img)
{
  image_detect_edges (f, img, emboss_matrix, 0xffff / 2);
}


/* Transform image IMG which is used on frame F with a Laplace
   edge-detection algorithm.  The result is an image that can be used
   to draw disabled buttons, for example.  */

static void
image_laplace (struct frame *f, struct image *img)
{
  image_detect_edges (f, img, laplace_matrix, 45000);
}


/* Perform edge-detection on image IMG on frame F, with specified
   transformation matrix MATRIX and color-adjustment COLOR_ADJUST.

   MATRIX must be either

   - a list of at least 9 numbers in row-major form
   - a vector of at least 9 numbers

   COLOR_ADJUST nil means use a default; otherwise it must be a
   number.  */

static void
image_edge_detection (struct frame *f, struct image *img,
                      Lisp_Object matrix, Lisp_Object color_adjust)
{
  int i = 0;
  int trans[9];

  if (CONSP (matrix))
    {
      for (i = 0;
	   i < 9 && CONSP (matrix) && NUMBERP (XCAR (matrix));
	   ++i, matrix = XCDR (matrix))
	trans[i] = XFLOATINT (XCAR (matrix));
    }
  else if (VECTORP (matrix) && ASIZE (matrix) >= 9)
    {
      for (i = 0; i < 9 && NUMBERP (AREF (matrix, i)); ++i)
	trans[i] = XFLOATINT (AREF (matrix, i));
    }

  if (NILP (color_adjust))
    color_adjust = make_fixnum (0xffff / 2);

  if (i == 9 && NUMBERP (color_adjust))
    image_detect_edges (f, img, trans, XFLOATINT (color_adjust));
}


#if defined HAVE_X_WINDOWS || defined USE_CAIRO
static void
image_pixmap_draw_cross (struct frame *f, Emacs_Pixmap pixmap,
			 int x, int y, unsigned int width, unsigned int height,
			 unsigned long color)
{
#ifdef USE_CAIRO
  cairo_surface_t *surface
    = cairo_image_surface_create_for_data ((unsigned char *) pixmap->data,
					   (pixmap->bits_per_pixel == 32
					    ? CAIRO_FORMAT_RGB24
					    : CAIRO_FORMAT_A8),
					   pixmap->width, pixmap->height,
					   pixmap->bytes_per_line);
  cairo_t *cr = cairo_create (surface);
  cairo_surface_destroy (surface);
  cairo_set_source_rgb (cr, RED_FROM_ULONG (color) / 255.0,
			GREEN_FROM_ULONG (color) / 255.0,
			BLUE_FROM_ULONG (color) / 255.0);
  cairo_move_to (cr, x + 0.5, y + 0.5);
  cairo_rel_line_to (cr, width - 1, height - 1);
  cairo_rel_move_to (cr, 0, - (height - 1));
  cairo_rel_line_to (cr, - (width - 1), height - 1);
  cairo_set_line_width (cr, 1);
  cairo_stroke (cr);
  cairo_destroy (cr);
#elif HAVE_X_WINDOWS
  Display *dpy = FRAME_X_DISPLAY (f);
  GC gc = XCreateGC (dpy, pixmap, 0, NULL);

  XSetForeground (dpy, gc, color);
  XDrawLine (dpy, pixmap, gc, x, y, x + width - 1, y + height - 1);
  XDrawLine (dpy, pixmap, gc, x, y + height - 1, x + width - 1, y);
  XFreeGC (dpy, gc);
#endif	/* HAVE_X_WINDOWS */
}
#endif	/* HAVE_X_WINDOWS || USE_CAIRO */

/* Transform image IMG on frame F so that it looks disabled.  */

static void
image_disable_image (struct frame *f, struct image *img)
{
  Display_Info *dpyinfo = FRAME_DISPLAY_INFO (f);
#ifdef HAVE_NTGUI
  int n_planes = dpyinfo->n_planes * dpyinfo->n_cbits;
#else
  int n_planes = dpyinfo->n_planes;
#endif /* HAVE_NTGUI */

  if (n_planes >= 2)
    {
      /* Color (or grayscale).  Convert to gray, and equalize.  Just
	 drawing such images with a stipple can look very odd, so
	 we're using this method instead.  */
      Emacs_Color *colors = image_to_emacs_colors (f, img, 1);
      Emacs_Color *p, *end;
      const int h = 15000;
      const int l = 30000;

      for (p = colors, end = colors + img->width * img->height;
	   p < end;
	   ++p)
	{
	  int i = COLOR_INTENSITY (p->red, p->green, p->blue);
	  int i2 = (0xffff - h - l) * i / 0xffff + l;
	  p->red = p->green = p->blue = i2;
	}

      image_from_emacs_colors (f, img, colors);
    }

  /* Draw a cross over the disabled image, if we must or if we
     should.  */
  if (n_planes < 2 || cross_disabled_images)
    {
#ifndef HAVE_NTGUI
#ifndef HAVE_NS  /* TODO: NS support, however this not needed for toolbars */
#ifndef HAVE_HAIKU

#ifndef USE_CAIRO
#define CrossForeground(f) BLACK_PIX_DEFAULT (f)
#define MaskForeground(f)  WHITE_PIX_DEFAULT (f)
#else  /* USE_CAIRO */
#define CrossForeground(f) 0
#define MaskForeground(f)  PIX_MASK_DRAW
#endif	/* USE_CAIRO */

#ifndef USE_CAIRO
      image_sync_to_pixmaps (f, img);
#endif	/* !USE_CAIRO */
      image_pixmap_draw_cross (f, img->pixmap, 0, 0, img->width, img->height,
			       CrossForeground (f));
      if (img->mask)
	image_pixmap_draw_cross (f, img->mask, 0, 0, img->width, img->height,
				 MaskForeground (f));
#endif /* !HAVE_HAIKU */
#endif /* !HAVE_NS */
#else
      HDC hdc, bmpdc;
      HGDIOBJ prev;

      hdc = get_frame_dc (f);
      bmpdc = CreateCompatibleDC (hdc);
      release_frame_dc (f, hdc);

      prev = SelectObject (bmpdc, img->pixmap);

      SetTextColor (bmpdc, BLACK_PIX_DEFAULT (f));
      MoveToEx (bmpdc, 0, 0, NULL);
      LineTo (bmpdc, img->width - 1, img->height - 1);
      MoveToEx (bmpdc, 0, img->height - 1, NULL);
      LineTo (bmpdc, img->width - 1, 0);

      if (img->mask)
	{
	  SelectObject (bmpdc, img->mask);
	  SetTextColor (bmpdc, WHITE_PIX_DEFAULT (f));
	  MoveToEx (bmpdc, 0, 0, NULL);
	  LineTo (bmpdc, img->width - 1, img->height - 1);
	  MoveToEx (bmpdc, 0, img->height - 1, NULL);
	  LineTo (bmpdc, img->width - 1, 0);
	}
      SelectObject (bmpdc, prev);
      DeleteDC (bmpdc);
#endif /* HAVE_NTGUI */
    }
}


/* Build a mask for image IMG which is used on frame F.  FILE is the
   name of an image file, for error messages.  HOW determines how to
   determine the background color of IMG.  If it is a list '(R G B)',
   with R, G, and B being integers >= 0, take that as the color of the
   background.  Otherwise, determine the background color of IMG
   heuristically.  */

static void
image_build_heuristic_mask (struct frame *f, struct image *img,
                            Lisp_Object how)
{
  Emacs_Pix_Context ximg;
#ifdef HAVE_NTGUI
  HGDIOBJ prev;
  char *mask_img;
  int row_width;
#elif !defined HAVE_NS
  Emacs_Pix_Container mask_img;
#endif
  int x, y;
  bool use_img_background;
  unsigned long bg = 0;

  if (img->mask)
    image_clear_image_1 (f, img, CLEAR_IMAGE_MASK);

#ifndef HAVE_NTGUI
#ifndef HAVE_NS
  /* Create an image and pixmap serving as mask.  */
  if (! image_create_x_image_and_pixmap (f, img, img->width, img->height, 1,
					 &mask_img, 1))
    return;
#endif /* !HAVE_NS */
#else
  /* Create the bit array serving as mask.  */
  row_width = (img->width + 7) / 8;
  mask_img = xzalloc (row_width * img->height);
#endif /* HAVE_NTGUI */

  /* Get the X image or create a memory device context for IMG.  */
  ximg = image_get_x_image_or_dc (f, img, 0, &prev);

  /* Determine the background color of ximg.  If HOW is `(R G B)'
     take that as color.  Otherwise, use the image's background color. */
  use_img_background = 1;

  if (CONSP (how))
    {
      int rgb[3], i;

      for (i = 0; i < 3 && CONSP (how) && FIXNATP (XCAR (how)); ++i)
	{
	  rgb[i] = XFIXNAT (XCAR (how)) & 0xffff;
	  how = XCDR (how);
	}

      if (i == 3 && NILP (how))
	{
#ifndef USE_CAIRO
	  char color_name[30];
	  sprintf (color_name, "#%04x%04x%04x",
		   rgb[0] + 0u, rgb[1] + 0u, rgb[2] + 0u);
	  bg = (
#ifdef HAVE_NTGUI
		0x00ffffff & /* Filter out palette info.  */
#endif /* HAVE_NTGUI */
		image_alloc_image_color (f, img, build_string (color_name), 0));
#else  /* USE_CAIRO */
	  bg = lookup_rgb_color (f, rgb[0], rgb[1], rgb[2]);
#endif	/* USE_CAIRO */
	  use_img_background = 0;
	}
    }

  if (use_img_background)
    bg = four_corners_best (ximg, img->corners, img->width, img->height);

  /* Set all bits in mask_img to 1 whose color in ximg is different
     from the background color bg.  */
#ifndef HAVE_NTGUI
  for (y = 0; y < img->height; ++y)
    for (x = 0; x < img->width; ++x)
#ifndef HAVE_NS
      PUT_PIXEL (mask_img, x, y, (GET_PIXEL (ximg, x, y) != bg
				  ? PIX_MASK_DRAW : PIX_MASK_RETAIN));
#else
      if (XGetPixel (ximg, x, y) == bg)
        ns_set_alpha (ximg, x, y, 0);
#endif /* HAVE_NS */
#ifndef HAVE_NS
  /* Fill in the background_transparent field while we have the mask handy. */
  image_background_transparent (img, f, mask_img);

  /* Put mask_img into the image.  */
  image_put_x_image (f, img, mask_img, 1);
#endif /* !HAVE_NS */
#else
  for (y = 0; y < img->height; ++y)
    for (x = 0; x < img->width; ++x)
      {
	COLORREF p = GetPixel (ximg, x, y);
	if (p != bg)
	  mask_img[y * row_width + x / 8] |= 1 << (x % 8);
      }

  /* Create the mask image.  */
  img->mask = w32_create_pixmap_from_bitmap_data (img->width, img->height,
						  mask_img);
  /* Fill in the background_transparent field while we have the mask handy. */
  SelectObject (ximg, img->mask);
  image_background_transparent (img, f, ximg);

  /* Was: image_destroy_x_image ((XImagePtr )mask_img); which seems bogus ++kfs */
  xfree (mask_img);
#endif /* HAVE_NTGUI */

  image_unget_x_image_or_dc (img, 0, ximg, prev);
}


/***********************************************************************
		       PBM (mono, gray, color)
 ***********************************************************************/

/* Indices of image specification fields in gs_format, below.  */

enum pbm_keyword_index
{
  PBM_TYPE,
  PBM_FILE,
  PBM_DATA,
  PBM_ASCENT,
  PBM_MARGIN,
  PBM_RELIEF,
  PBM_ALGORITHM,
  PBM_HEURISTIC_MASK,
  PBM_MASK,
  PBM_FOREGROUND,
  PBM_BACKGROUND,
  PBM_LAST
};

/* Vector of image_keyword structures describing the format
   of valid user-defined image specifications.  */

static const struct image_keyword pbm_format[PBM_LAST] =
{
  {":type",		IMAGE_SYMBOL_VALUE,			1},
  {":file",		IMAGE_STRING_VALUE,			0},
  {":data",		IMAGE_STRING_VALUE,			0},
  {":ascent",		IMAGE_ASCENT_VALUE,			0},
  {":margin",		IMAGE_NON_NEGATIVE_INTEGER_VALUE_OR_PAIR, 0},
  {":relief",		IMAGE_INTEGER_VALUE,			0},
  {":conversion",	IMAGE_DONT_CHECK_VALUE_TYPE,		0},
  {":heuristic-mask",	IMAGE_DONT_CHECK_VALUE_TYPE,		0},
  {":mask",		IMAGE_DONT_CHECK_VALUE_TYPE,		0},
  {":foreground",	IMAGE_STRING_OR_NIL_VALUE,		0},
  {":background",	IMAGE_STRING_OR_NIL_VALUE,		0}
};

/* Return true if OBJECT is a valid PBM image specification.  */

static bool
pbm_image_p (Lisp_Object object)
{
  struct image_keyword fmt[PBM_LAST];

  memcpy (fmt, pbm_format, sizeof fmt);

  if (!parse_image_spec (object, fmt, PBM_LAST, Qpbm))
    return 0;

  /* Must specify either :data or :file.  */
  return fmt[PBM_DATA].count + fmt[PBM_FILE].count == 1;
}


/* Get next char skipping comments in Netpbm header.  Returns -1 at
   end of input.  */

static int
pbm_next_char (char **s, char *end)
{
  while (*s < end)
    {
      unsigned char c = *(*s)++;
      if (c != '#')
	return c;
      while (*s < end)
	{
	  c = *(*s)++;
	  if (c == '\n' || c == '\r')
	    break;
	}
    }

  return -1;
}


/* Scan a decimal number from *S and return it.  Advance *S while
   reading the number.  END is the end of the string.  Value is -1 at
   end of input.  */

static int
pbm_scan_number (char **s, char *end)
{
  int c = 0, val = -1;

  /* Skip white-space.  */
  while ((c = pbm_next_char (s, end)) != -1 && c_isspace (c))
    ;

  if (c_isdigit (c))
    {
      /* Read decimal number.  */
      val = c - '0';
      while ((c = pbm_next_char (s, end)) != -1 && c_isdigit (c))
        val = 10 * val + c - '0';
    }

  return val;
}

/* Scan an index from *S and return it.  It is a one-byte unsigned
   index if !TWO_BYTE, and a two-byte big-endian unsigned index if
   TWO_BYTE.  */

static int
pbm_scan_index (char **s, bool two_byte)
{
  char *p = *s;
  unsigned char c0 = *p++;
  int n = c0;
  if (two_byte)
    {
      unsigned char c1 = *p++;
      n = (n << 8) + c1;
    }
  *s = p;
  return n;
}


/* Load PBM image IMG for use on frame F.  */

static bool
pbm_load (struct frame *f, struct image *img)
{
  bool raw_p;
  int x, y;
  int width, height, max_color_idx = 0;
  Lisp_Object specified_file;
  enum {PBM_MONO, PBM_GRAY, PBM_COLOR} type;
  char *contents = NULL;
  char *end, *p;
  Emacs_Pix_Container ximg;

  specified_file = image_spec_value (img->spec, QCfile, NULL);

  if (STRINGP (specified_file))
    {
      int fd;
      Lisp_Object file = image_find_image_fd (specified_file, &fd);
      if (!STRINGP (file))
	{
	  image_error ("Cannot find image file `%s'", specified_file);
	  return 0;
	}

      ptrdiff_t size;
      contents = slurp_file (fd, &size);
      if (contents == NULL)
	{
	  image_error ("Error reading `%s'", file);
	  return 0;
	}

      p = contents;
      end = contents + size;
    }
  else
    {
      Lisp_Object data;
      data = image_spec_value (img->spec, QCdata, NULL);
      if (!STRINGP (data))
	{
	  image_error ("Invalid image data `%s'", data);
	  return 0;
	}
      p = SSDATA (data);
      end = p + SBYTES (data);
    }

  /* Check magic number.  */
  if (end - p < 2 || *p++ != 'P')
    {
      image_error ("Not a PBM image: `%s'", img->spec);
    error:
      xfree (contents);
      img->pixmap = NO_PIXMAP;
      return 0;
    }

  switch (*p++)
    {
    case '1':
      raw_p = 0, type = PBM_MONO;
      break;

    case '2':
      raw_p = 0, type = PBM_GRAY;
      break;

    case '3':
      raw_p = 0, type = PBM_COLOR;
      break;

    case '4':
      raw_p = 1, type = PBM_MONO;
      break;

    case '5':
      raw_p = 1, type = PBM_GRAY;
      break;

    case '6':
      raw_p = 1, type = PBM_COLOR;
      break;

    default:
      image_error ("Not a PBM image: `%s'", img->spec);
      goto error;
    }

  /* Read width, height, maximum color-component.  Characters
     starting with `#' up to the end of a line are ignored.  */
  width = pbm_scan_number (&p, end);
  height = pbm_scan_number (&p, end);

  if (type != PBM_MONO)
    {
      max_color_idx = pbm_scan_number (&p, end);
      if (max_color_idx > 65535 || max_color_idx < 0)
	{
	  image_error ("Unsupported maximum PBM color value");
	  goto error;
	}
    }

  if (!check_image_size (f, width, height))
    {
      image_size_error ();
      goto error;
    }

  if (!image_create_x_image_and_pixmap (f, img, width, height, 0, &ximg, 0))
    goto error;

  /* Initialize the color hash table.  */
  init_color_table ();

  if (type == PBM_MONO)
    {
      unsigned char c = 0;
      int g;
      struct image_keyword fmt[PBM_LAST];
      unsigned long fg = img->face_foreground;
      unsigned long bg = img->face_background;
      /* Parse the image specification.  */
      memcpy (fmt, pbm_format, sizeof fmt);
      parse_image_spec (img->spec, fmt, PBM_LAST, Qpbm);

      /* Get foreground and background colors, maybe allocate colors.  */
      if (fmt[PBM_FOREGROUND].count
	  && STRINGP (fmt[PBM_FOREGROUND].value))
	fg = image_alloc_image_color (f, img, fmt[PBM_FOREGROUND].value, fg);
      if (fmt[PBM_BACKGROUND].count
	  && STRINGP (fmt[PBM_BACKGROUND].value))
	{
	  bg = image_alloc_image_color (f, img, fmt[PBM_BACKGROUND].value, bg);
	  img->background = bg;
	  img->background_valid = 1;
	}

#ifdef USE_CAIRO
      {
	Emacs_Color fgbg[] = {{.pixel = fg}, {.pixel = bg}};
	FRAME_TERMINAL (f)->query_colors (f, fgbg, ARRAYELTS (fgbg));
	fg = lookup_rgb_color (f, fgbg[0].red, fgbg[0].green, fgbg[0].blue);
	bg = lookup_rgb_color (f, fgbg[1].red, fgbg[1].green, fgbg[1].blue);
      }
#endif
      for (y = 0; y < height; ++y)
	for (x = 0; x < width; ++x)
	  {
	    if (raw_p)
	      {
		if ((x & 7) == 0)
		  {
		    if (p >= end)
		      {
			image_destroy_x_image (ximg);
			image_clear_image (f, img);
			image_error ("Invalid image size in image `%s'",
				     img->spec);
			goto error;
		      }
		    c = *p++;
		  }
		g = c & 0x80;
		c <<= 1;
	      }
	    else
	      {
		int c = 0;
		/* Skip white-space and comments.  */
		while ((c = pbm_next_char (&p, end)) != -1 && c_isspace (c))
		  ;

		if (c == '0' || c == '1')
		  g = c - '0';
		else
		  g = 0;
	      }

	    PUT_PIXEL (ximg, x, y, g ? fg : bg);
	  }
    }
  else
    {
      int expected_size = height * width;
      bool two_byte = 255 < max_color_idx;
      if (two_byte)
	expected_size *= 2;
      if (type == PBM_COLOR)
	expected_size *= 3;

      if (raw_p && p + expected_size > end)
	{
	  image_destroy_x_image (ximg);
	  image_clear_image (f, img);
	  image_error ("Invalid image size in image `%s'", img->spec);
	  goto error;
	}

      for (y = 0; y < height; ++y)
	for (x = 0; x < width; ++x)
	  {
	    int r, g, b;

	    if (type == PBM_GRAY && raw_p)
	      r = g = b = pbm_scan_index (&p, two_byte);
	    else if (type == PBM_GRAY)
	      r = g = b = pbm_scan_number (&p, end);
	    else if (raw_p)
	      {
		r = pbm_scan_index (&p, two_byte);
		g = pbm_scan_index (&p, two_byte);
		b = pbm_scan_index (&p, two_byte);
	      }
	    else
	      {
		r = pbm_scan_number (&p, end);
		g = pbm_scan_number (&p, end);
		b = pbm_scan_number (&p, end);
	      }

	    if (r < 0 || g < 0 || b < 0)
	      {
		image_destroy_x_image (ximg);
		image_error ("Invalid pixel value in image `%s'", img->spec);
		goto error;
	      }

	    /* RGB values are now in the range 0..max_color_idx.
	       Scale this to the range 0..0xffff supported by X.  */
	    r = (double) r * 65535 / max_color_idx;
	    g = (double) g * 65535 / max_color_idx;
	    b = (double) b * 65535 / max_color_idx;
	    PUT_PIXEL (ximg, x, y, lookup_rgb_color (f, r, g, b));
	  }
    }

#ifdef COLOR_TABLE_SUPPORT
  /* Store in IMG->colors the colors allocated for the image, and
     free the color table.  */
  img->colors = colors_in_color_table (&img->ncolors);
  free_color_table ();
#endif /* COLOR_TABLE_SUPPORT */

  img->width = width;
  img->height = height;

  /* Maybe fill in the background field while we have ximg handy.  */

  if (NILP (image_spec_value (img->spec, QCbackground, NULL)))
    /* Casting avoids a GCC warning.  */
    IMAGE_BACKGROUND (img, f, (Emacs_Pix_Context)ximg);

  /* Put ximg into the image.  */
  image_put_x_image (f, img, ximg, 0);

  /* X and W32 versions did it here, MAC version above.  ++kfs
     img->width = width;
     img->height = height; */

  xfree (contents);
  return 1;
}


/***********************************************************************
			    NATIVE IMAGE HANDLING
 ***********************************************************************/

#if HAVE_NATIVE_IMAGE_API
static bool
image_can_use_native_api (Lisp_Object type)
{
# ifdef HAVE_NTGUI
  return w32_can_use_native_image_api (type);
# elif defined HAVE_NS
  return ns_can_use_native_image_api (type);
# elif defined HAVE_HAIKU
  return haiku_can_use_native_image_api (type);
# else
  return false;
# endif
}

/*
 * These functions are actually defined in the OS-native implementation file.
 * Currently, for Windows GDI+ interface, w32image.c, and nsimage.m for macOS.
 */

/* Indices of image specification fields in native format, below.  */
enum native_image_keyword_index
{
  NATIVE_IMAGE_TYPE,
  NATIVE_IMAGE_DATA,
  NATIVE_IMAGE_FILE,
  NATIVE_IMAGE_ASCENT,
  NATIVE_IMAGE_MARGIN,
  NATIVE_IMAGE_RELIEF,
  NATIVE_IMAGE_ALGORITHM,
  NATIVE_IMAGE_HEURISTIC_MASK,
  NATIVE_IMAGE_MASK,
  NATIVE_IMAGE_BACKGROUND,
  NATIVE_IMAGE_INDEX,
  NATIVE_IMAGE_LAST
};

/* Vector of image_keyword structures describing the format
   of valid user-defined image specifications.  */
static const struct image_keyword native_image_format[] =
{
  {":type",		IMAGE_SYMBOL_VALUE,			1},
  {":data",		IMAGE_STRING_VALUE,			0},
  {":file",		IMAGE_STRING_VALUE,			0},
  {":ascent",		IMAGE_ASCENT_VALUE,			0},
  {":margin",		IMAGE_NON_NEGATIVE_INTEGER_VALUE_OR_PAIR, 0},
  {":relief",		IMAGE_INTEGER_VALUE,			0},
  {":conversion",	IMAGE_DONT_CHECK_VALUE_TYPE,		0},
  {":heuristic-mask",	IMAGE_DONT_CHECK_VALUE_TYPE,		0},
  {":mask",		IMAGE_DONT_CHECK_VALUE_TYPE,		0},
  {":background",	IMAGE_STRING_OR_NIL_VALUE,		0},
  {":index",		IMAGE_NON_NEGATIVE_INTEGER_VALUE,	0}
};

/* Return true if OBJECT is a valid native API image specification.  */

static bool
native_image_p (Lisp_Object object)
{
  struct image_keyword fmt[NATIVE_IMAGE_LAST];
  memcpy (fmt, native_image_format, sizeof fmt);

  if (!parse_image_spec (object, fmt, 10, Qnative_image))
    return 0;

  /* Must specify either the :data or :file keyword.  */
  return fmt[NATIVE_IMAGE_FILE].count + fmt[NATIVE_IMAGE_DATA].count == 1;
}

static bool
native_image_load (struct frame *f, struct image *img)
{
  Lisp_Object image_file = image_spec_value (img->spec, QCfile, NULL);

  if (STRINGP (image_file))
    image_file = image_find_image_file (image_file);

# ifdef HAVE_NTGUI
  return w32_load_image (f, img, image_file,
                         image_spec_value (img->spec, QCdata, NULL));
# elif defined HAVE_NS
  return ns_load_image (f, img, image_file,
                        image_spec_value (img->spec, QCdata, NULL));
# elif defined HAVE_HAIKU
  return haiku_load_image (f, img, image_file,
			   image_spec_value (img->spec, QCdata, NULL));
# else
  return 0;
# endif
}

#endif	/* HAVE_NATIVE_IMAGE_API */


/***********************************************************************
				 PNG
 ***********************************************************************/

#if defined (HAVE_PNG)

/* Indices of image specification fields in png_format, below.  */

enum png_keyword_index
{
  PNG_TYPE,
  PNG_DATA,
  PNG_FILE,
  PNG_ASCENT,
  PNG_MARGIN,
  PNG_RELIEF,
  PNG_ALGORITHM,
  PNG_HEURISTIC_MASK,
  PNG_MASK,
  PNG_BACKGROUND,
  PNG_LAST
};

/* Vector of image_keyword structures describing the format
   of valid user-defined image specifications.  */

static const struct image_keyword png_format[PNG_LAST] =
{
  {":type",		IMAGE_SYMBOL_VALUE,			1},
  {":data",		IMAGE_STRING_VALUE,			0},
  {":file",		IMAGE_STRING_VALUE,			0},
  {":ascent",		IMAGE_ASCENT_VALUE,			0},
  {":margin",		IMAGE_NON_NEGATIVE_INTEGER_VALUE_OR_PAIR, 0},
  {":relief",		IMAGE_INTEGER_VALUE,			0},
  {":conversion",	IMAGE_DONT_CHECK_VALUE_TYPE,		0},
  {":heuristic-mask",	IMAGE_DONT_CHECK_VALUE_TYPE,		0},
  {":mask",		IMAGE_DONT_CHECK_VALUE_TYPE,		0},
  {":background",	IMAGE_STRING_OR_NIL_VALUE,		0}
};

/* Return true if OBJECT is a valid PNG image specification.  */

static bool
png_image_p (Lisp_Object object)
{
  struct image_keyword fmt[PNG_LAST];
  memcpy (fmt, png_format, sizeof fmt);

  if (!parse_image_spec (object, fmt, PNG_LAST, Qpng))
    return 0;

  /* Must specify either the :data or :file keyword.  */
  return fmt[PNG_FILE].count + fmt[PNG_DATA].count == 1;
}

#endif /* HAVE_PNG */


#ifdef HAVE_PNG

# ifdef WINDOWSNT
/* PNG library details.  */

DEF_DLL_FN (png_voidp, png_get_io_ptr, (png_structp));
DEF_DLL_FN (int, png_sig_cmp, (png_bytep, png_size_t, png_size_t));
DEF_DLL_FN (png_structp, png_create_read_struct,
	    (png_const_charp, png_voidp, png_error_ptr, png_error_ptr));
DEF_DLL_FN (png_infop, png_create_info_struct, (png_structp));
DEF_DLL_FN (void, png_destroy_read_struct,
	    (png_structpp, png_infopp, png_infopp));
DEF_DLL_FN (void, png_set_read_fn, (png_structp, png_voidp, png_rw_ptr));
DEF_DLL_FN (void, png_set_sig_bytes, (png_structp, int));
DEF_DLL_FN (void, png_read_info, (png_structp, png_infop));
DEF_DLL_FN (png_uint_32, png_get_IHDR,
	    (png_structp, png_infop, png_uint_32 *, png_uint_32 *,
	     int *, int *, int *, int *, int *));
#  ifdef PNG_tRNS_SUPPORTED
DEF_DLL_FN (png_uint_32, png_get_tRNS, (png_structp, png_infop, png_bytep *,
					int *, png_color_16p *));
#  endif
DEF_DLL_FN (void, png_set_strip_16, (png_structp));
DEF_DLL_FN (void, png_set_expand, (png_structp));
DEF_DLL_FN (void, png_set_gray_to_rgb, (png_structp));
DEF_DLL_FN (int, png_set_interlace_handling, (png_structp));
DEF_DLL_FN (void, png_set_background,
	    (png_structp, png_color_16p, int, int, double));
DEF_DLL_FN (png_uint_32, png_get_bKGD,
	    (png_structp, png_infop, png_color_16p *));
DEF_DLL_FN (void, png_read_update_info, (png_structp, png_infop));
DEF_DLL_FN (png_byte, png_get_channels, (png_structp, png_infop));
DEF_DLL_FN (png_size_t, png_get_rowbytes, (png_structp, png_infop));
DEF_DLL_FN (void, png_read_image, (png_structp, png_bytepp));
DEF_DLL_FN (void, png_read_end, (png_structp, png_infop));
DEF_DLL_FN (void, png_error, (png_structp, png_const_charp));

#  if (PNG_LIBPNG_VER >= 10500)
DEF_DLL_FN (void, png_longjmp, (png_structp, int) PNG_NORETURN);
DEF_DLL_FN (jmp_buf *, png_set_longjmp_fn,
	    (png_structp, png_longjmp_ptr, size_t));
#  endif /* libpng version >= 1.5 */

static bool
init_png_functions (void)
{
  HMODULE library;

  if (!(library = w32_delayed_load (Qpng)))
    return 0;

  LOAD_DLL_FN (library, png_get_io_ptr);
  LOAD_DLL_FN (library, png_sig_cmp);
  LOAD_DLL_FN (library, png_create_read_struct);
  LOAD_DLL_FN (library, png_create_info_struct);
  LOAD_DLL_FN (library, png_destroy_read_struct);
  LOAD_DLL_FN (library, png_set_read_fn);
  LOAD_DLL_FN (library, png_set_sig_bytes);
  LOAD_DLL_FN (library, png_read_info);
  LOAD_DLL_FN (library, png_get_IHDR);
#  ifdef PNG_tRNS_SUPPORTED
  LOAD_DLL_FN (library, png_get_tRNS);
#  endif
  LOAD_DLL_FN (library, png_set_strip_16);
  LOAD_DLL_FN (library, png_set_expand);
  LOAD_DLL_FN (library, png_set_gray_to_rgb);
  LOAD_DLL_FN (library, png_set_interlace_handling);
  LOAD_DLL_FN (library, png_set_background);
  LOAD_DLL_FN (library, png_get_bKGD);
  LOAD_DLL_FN (library, png_read_update_info);
  LOAD_DLL_FN (library, png_get_channels);
  LOAD_DLL_FN (library, png_get_rowbytes);
  LOAD_DLL_FN (library, png_read_image);
  LOAD_DLL_FN (library, png_read_end);
  LOAD_DLL_FN (library, png_error);

#  if (PNG_LIBPNG_VER >= 10500)
  LOAD_DLL_FN (library, png_longjmp);
  LOAD_DLL_FN (library, png_set_longjmp_fn);
#  endif /* libpng version >= 1.5 */

  return 1;
}

#  undef png_create_info_struct
#  undef png_create_read_struct
#  undef png_destroy_read_struct
#  undef png_error
#  undef png_get_bKGD
#  undef png_get_channels
#  undef png_get_IHDR
#  undef png_get_io_ptr
#  undef png_get_rowbytes
#  undef png_get_tRNS
#  undef png_longjmp
#  undef png_read_end
#  undef png_read_image
#  undef png_read_info
#  undef png_read_update_info
#  undef png_set_background
#  undef png_set_expand
#  undef png_set_gray_to_rgb
#  undef png_set_interlace_handling
#  undef png_set_longjmp_fn
#  undef png_set_read_fn
#  undef png_set_sig_bytes
#  undef png_set_strip_16
#  undef png_sig_cmp

#  define png_create_info_struct fn_png_create_info_struct
#  define png_create_read_struct fn_png_create_read_struct
#  define png_destroy_read_struct fn_png_destroy_read_struct
#  define png_error fn_png_error
#  define png_get_bKGD fn_png_get_bKGD
#  define png_get_channels fn_png_get_channels
#  define png_get_IHDR fn_png_get_IHDR
#  define png_get_io_ptr fn_png_get_io_ptr
#  define png_get_rowbytes fn_png_get_rowbytes
#  define png_get_tRNS fn_png_get_tRNS
#  define png_longjmp fn_png_longjmp
#  define png_read_end fn_png_read_end
#  define png_read_image fn_png_read_image
#  define png_read_info fn_png_read_info
#  define png_read_update_info fn_png_read_update_info
#  define png_set_background fn_png_set_background
#  define png_set_expand fn_png_set_expand
#  define png_set_gray_to_rgb fn_png_set_gray_to_rgb
#  define png_set_interlace_handling fn_png_set_interlace_handling
#  define png_set_longjmp_fn fn_png_set_longjmp_fn
#  define png_set_read_fn fn_png_set_read_fn
#  define png_set_sig_bytes fn_png_set_sig_bytes
#  define png_set_strip_16 fn_png_set_strip_16
#  define png_sig_cmp fn_png_sig_cmp

# endif /* WINDOWSNT */

/* Fast implementations of setjmp and longjmp.  Although setjmp and longjmp
   will do, POSIX _setjmp and _longjmp (if available) are often faster.
   Do not use sys_setjmp, as PNG supports only jmp_buf.
   It's OK if the longjmp substitute restores the signal mask.  */
# ifdef HAVE__SETJMP
#  define FAST_SETJMP(j) _setjmp (j)
#  define FAST_LONGJMP _longjmp
# else
#  define FAST_SETJMP(j) setjmp (j)
#  define FAST_LONGJMP longjmp
# endif

# if PNG_LIBPNG_VER < 10500
#  define PNG_LONGJMP(ptr) FAST_LONGJMP ((ptr)->jmpbuf, 1)
#  define PNG_JMPBUF(ptr) ((ptr)->jmpbuf)
# else
/* In libpng version 1.5, the jmpbuf member is hidden. (Bug#7908)  */
#  define PNG_LONGJMP(ptr) png_longjmp (ptr, 1)
#  define PNG_JMPBUF(ptr) \
     (*png_set_longjmp_fn (ptr, FAST_LONGJMP, sizeof (jmp_buf)))
# endif

/* Error and warning handlers installed when the PNG library
   is initialized.  */

static AVOID
my_png_error (png_struct *png_ptr, const char *msg)
{
  eassert (png_ptr != NULL);
  /* Avoid compiler warning about deprecated direct access to
     png_ptr's fields in libpng versions 1.4.x.  */
  image_error ("PNG error: %s", build_string (msg));
  PNG_LONGJMP (png_ptr);
}


static void
my_png_warning (png_struct *png_ptr, const char *msg)
{
  eassert (png_ptr != NULL);
  image_error ("PNG warning: %s", build_string (msg));
}

/* Memory source for PNG decoding.  */

struct png_memory_storage
{
  unsigned char *bytes;		/* The data       */
  ptrdiff_t len;		/* How big is it? */
  ptrdiff_t index;		/* Where are we?  */
};


/* Function set as reader function when reading PNG image from memory.
   PNG_PTR is a pointer to the PNG control structure.  Copy LENGTH
   bytes from the input to DATA.  */

static void
png_read_from_memory (png_structp png_ptr, png_bytep data, png_size_t length)
{
  struct png_memory_storage *tbr = png_get_io_ptr (png_ptr);

  if (length > tbr->len - tbr->index)
    png_error (png_ptr, "Read error");

  memcpy (data, tbr->bytes + tbr->index, length);
  tbr->index = tbr->index + length;
}


/* Function set as reader function when reading PNG image from a file.
   PNG_PTR is a pointer to the PNG control structure.  Copy LENGTH
   bytes from the input to DATA.  */

static void
png_read_from_file (png_structp png_ptr, png_bytep data, png_size_t length)
{
  FILE *fp = png_get_io_ptr (png_ptr);

  if (fread (data, 1, length, fp) < length)
    png_error (png_ptr, "Read error");
}


/* Load PNG image IMG for use on frame F.  Value is true if
   successful.  */

struct png_load_context
{
  /* These are members so that longjmp doesn't munge local variables.  */
  png_struct *png_ptr;
  png_info *info_ptr;
  png_info *end_info;
  FILE *fp;
  png_byte *pixels;
  png_byte **rows;
};

static bool
png_load_body (struct frame *f, struct image *img, struct png_load_context *c)
{
  Lisp_Object specified_file, specified_data;
  FILE *fp = NULL;
  int x, y;
  ptrdiff_t i;
  png_struct *png_ptr;
  png_info *info_ptr = NULL, *end_info = NULL;
  png_byte sig[8];
  png_byte *pixels = NULL;
  png_byte **rows = NULL;
  png_uint_32 width, height;
  int bit_depth, color_type, interlace_type;
  png_byte channels;
  png_uint_32 row_bytes;
  bool transparent_p;
  struct png_memory_storage tbr;  /* Data to be read */
  ptrdiff_t nbytes;
  Emacs_Pix_Container ximg, mask_img = NULL;

  /* Find out what file to load.  */
  specified_file = image_spec_value (img->spec, QCfile, NULL);
  specified_data = image_spec_value (img->spec, QCdata, NULL);

  if (NILP (specified_data))
    {
      int fd;
      Lisp_Object file = image_find_image_fd (specified_file, &fd);
      if (!STRINGP (file))
	{
	  image_error ("Cannot find image file `%s'", specified_file);
	  return 0;
	}

      /* Open the image file.  */
      fp = fdopen (fd, "rb");
      if (!fp)
	{
	  image_error ("Cannot open image file `%s'", file);
	  return 0;
	}

      /* Check PNG signature.  */
      if (fread (sig, 1, sizeof sig, fp) != sizeof sig
	  || png_sig_cmp (sig, 0, sizeof sig))
	{
	  fclose (fp);
	  image_error ("Not a PNG file: `%s'", file);
	  return 0;
	}
    }
  else
    {
      if (!STRINGP (specified_data))
	{
	  image_error ("Invalid image data `%s'", specified_data);
	  return 0;
	}

      /* Read from memory.  */
      tbr.bytes = SDATA (specified_data);
      tbr.len = SBYTES (specified_data);
      tbr.index = 0;

      /* Check PNG signature.  */
      if (tbr.len < sizeof sig
	  || png_sig_cmp (tbr.bytes, 0, sizeof sig))
	{
	  image_error ("Not a PNG image: `%s'", img->spec);
	  return 0;
	}

      /* Need to skip past the signature.  */
      tbr.bytes += sizeof (sig);
    }

  /* Initialize read and info structs for PNG lib.  */
  png_ptr = png_create_read_struct (PNG_LIBPNG_VER_STRING,
				       NULL, my_png_error,
				       my_png_warning);
  if (png_ptr)
    {
      info_ptr = png_create_info_struct (png_ptr);
      end_info = png_create_info_struct (png_ptr);
    }

  c->png_ptr = png_ptr;
  c->info_ptr = info_ptr;
  c->end_info = end_info;
  c->fp = fp;
  c->pixels = pixels;
  c->rows = rows;

  if (! (info_ptr && end_info))
    {
      png_destroy_read_struct (&c->png_ptr, &c->info_ptr, &c->end_info);
      png_ptr = 0;
    }
  if (! png_ptr)
    {
      if (fp) fclose (fp);
      return 0;
    }

  /* Set error jump-back.  We come back here when the PNG library
     detects an error.  */
  if (FAST_SETJMP (PNG_JMPBUF (png_ptr)))
    {
    error:
      if (c->png_ptr)
	png_destroy_read_struct (&c->png_ptr, &c->info_ptr, &c->end_info);
      xfree (c->pixels);
      xfree (c->rows);
      if (c->fp)
	fclose (c->fp);
      return 0;
    }

  /* Read image info.  */
  if (!NILP (specified_data))
    png_set_read_fn (png_ptr, &tbr, png_read_from_memory);
  else
    png_set_read_fn (png_ptr, fp, png_read_from_file);

  png_set_sig_bytes (png_ptr, sizeof sig);
  png_read_info (png_ptr, info_ptr);
  png_get_IHDR (png_ptr, info_ptr, &width, &height, &bit_depth, &color_type,
		&interlace_type, NULL, NULL);

  if (! (width <= INT_MAX && height <= INT_MAX
	 && check_image_size (f, width, height)))
    {
      image_size_error ();
      goto error;
    }

  /* Create the X image and pixmap now, so that the work below can be
     omitted if the image is too large for X.  */
  if (!image_create_x_image_and_pixmap (f, img, width, height, 0, &ximg, 0))
    goto error;

  /* If image contains simply transparency data, we prefer to
     construct a clipping mask.  */
  transparent_p = false;
# ifdef PNG_tRNS_SUPPORTED
  png_bytep trans_alpha;
  int num_trans;
  if (png_get_tRNS (png_ptr, info_ptr, &trans_alpha, &num_trans, NULL))
    {
      transparent_p = true;
      if (trans_alpha)
	for (int i = 0; i < num_trans; i++)
	  if (0 < trans_alpha[i] && trans_alpha[i] < 255)
	    {
	      transparent_p = false;
	      break;
	    }
    }
# endif

  /* This function is easier to write if we only have to handle
     one data format: RGB or RGBA with 8 bits per channel.  Let's
     transform other formats into that format.  */

  /* Strip more than 8 bits per channel.  */
  if (bit_depth == 16)
    png_set_strip_16 (png_ptr);

  /* Expand data to 24 bit RGB, or 8 bit grayscale, with alpha channel
     if available.  */
  png_set_expand (png_ptr);

  /* Convert grayscale images to RGB.  */
  if (color_type == PNG_COLOR_TYPE_GRAY
      || color_type == PNG_COLOR_TYPE_GRAY_ALPHA)
    png_set_gray_to_rgb (png_ptr);

  /* Handle alpha channel by combining the image with a background
     color.  Do this only if a real alpha channel is supplied.  For
     simple transparency, we prefer a clipping mask.  */
  if (!transparent_p)
    {
      /* png_color_16 *image_bg; */
      Lisp_Object specified_bg
	= image_spec_value (img->spec, QCbackground, NULL);
      Emacs_Color color;

      /* If the user specified a color, try to use it; if not, use the
	 current frame background, ignoring any default background
	 color set by the image.  */
      if (STRINGP (specified_bg)
	  ? FRAME_TERMINAL (f)->defined_color_hook (f,
                                                    SSDATA (specified_bg),
                                                    &color,
                                                    false,
                                                    false)
	  : (FRAME_TERMINAL (f)->query_frame_background_color (f, &color),
             true))
	/* The user specified `:background', use that.  */
	{
	  int shift = bit_depth == 16 ? 0 : 8;
	  png_color_16 bg = { 0 };
	  bg.red = color.red >> shift;
	  bg.green = color.green >> shift;
	  bg.blue = color.blue >> shift;

	  png_set_background (png_ptr, &bg,
			      PNG_BACKGROUND_GAMMA_SCREEN, 0, 1.0);
	}
    }

  png_set_interlace_handling (png_ptr);
  png_read_update_info (png_ptr, info_ptr);

  /* Get number of channels.  Valid values are 1 for grayscale images
     and images with a palette, 2 for grayscale images with transparency
     information (alpha channel), 3 for RGB images, and 4 for RGB
     images with alpha channel, i.e. RGBA.  If conversions above were
     sufficient we should only have 3 or 4 channels here.  */
  channels = png_get_channels (png_ptr, info_ptr);
  eassert (channels == 3 || channels == 4);

  /* Number of bytes needed for one row of the image.  */
  row_bytes = png_get_rowbytes (png_ptr, info_ptr);

  /* Allocate memory for the image.  */
  if (INT_MULTIPLY_WRAPV (row_bytes, sizeof *pixels, &nbytes)
      || INT_MULTIPLY_WRAPV (nbytes, height, &nbytes))
    memory_full (SIZE_MAX);
  c->pixels = pixels = xmalloc (nbytes);
  c->rows = rows = xmalloc (height * sizeof *rows);
  for (i = 0; i < height; ++i)
    rows[i] = pixels + i * row_bytes;

  /* Read the entire image.  */
  png_read_image (png_ptr, rows);
  png_read_end (png_ptr, info_ptr);
  if (fp)
    {
      fclose (fp);
      c->fp = NULL;
    }

  /* Create an image and pixmap serving as mask if the PNG image
     contains an alpha channel.  */
  if (channels == 4
      && transparent_p
      && !image_create_x_image_and_pixmap (f, img, width, height, 1,
					   &mask_img, 1))
    {
      image_destroy_x_image (ximg);
      image_clear_image_1 (f, img, CLEAR_IMAGE_PIXMAP);
      goto error;
    }

  /* Fill the X image and mask from PNG data.  */
  init_color_table ();

  for (y = 0; y < height; ++y)
    {
      png_byte *p = rows[y];

      for (x = 0; x < width; ++x)
	{
	  int r, g, b;

	  r = *p++ << 8;
	  g = *p++ << 8;
	  b = *p++ << 8;
	  PUT_PIXEL (ximg, x, y, lookup_rgb_color (f, r, g, b));
	  /* An alpha channel, aka mask channel, associates variable
	     transparency with an image.  Where other image formats
	     support binary transparency---fully transparent or fully
	     opaque---PNG allows up to 254 levels of partial transparency.
	     The PNG library implements partial transparency by combining
	     the image with a specified background color.

	     I'm not sure how to handle this here nicely: because the
	     background on which the image is displayed may change, for
	     real alpha channel support, it would be necessary to create
	     a new image for each possible background.

	     What I'm doing now is that a mask is created if we have
	     boolean transparency information.  Otherwise I'm using
	     the frame's background color to combine the image with.  */

	  if (channels == 4)
	    {
	      if (mask_img)
		PUT_PIXEL (mask_img, x, y, *p > 0 ? PIX_MASK_DRAW : PIX_MASK_RETAIN);
	      ++p;
	    }
	}
    }

  if (NILP (image_spec_value (img->spec, QCbackground, NULL)))
    /* Set IMG's background color from the PNG image, unless the user
       overrode it.  */
    {
      png_color_16 *bg;
      if (png_get_bKGD (png_ptr, info_ptr, &bg))
	{
#ifndef USE_CAIRO
	  img->background = lookup_rgb_color (f, bg->red, bg->green, bg->blue);
#else  /* USE_CAIRO */
	  char color_name[30];
	  sprintf (color_name, "#%04x%04x%04x", bg->red, bg->green, bg->blue);
	  img->background
	    = image_alloc_image_color (f, img, build_string (color_name), 0);
#endif /* USE_CAIRO */
	  img->background_valid = 1;
	}
    }

# ifdef COLOR_TABLE_SUPPORT
  /* Remember colors allocated for this image.  */
  img->colors = colors_in_color_table (&img->ncolors);
  free_color_table ();
# endif /* COLOR_TABLE_SUPPORT */

  /* Clean up.  */
  png_destroy_read_struct (&c->png_ptr, &c->info_ptr, &c->end_info);
  xfree (rows);
  xfree (pixels);

  img->width = width;
  img->height = height;

  /* Maybe fill in the background field while we have ximg handy.
     Casting avoids a GCC warning.  */
  IMAGE_BACKGROUND (img, f, (Emacs_Pix_Context)ximg);

  /* Put ximg into the image.  */
  image_put_x_image (f, img, ximg, 0);

  /* Same for the mask.  */
  if (mask_img)
    {
      /* Fill in the background_transparent field while we have the
	 mask handy.  Casting avoids a GCC warning.  */
      image_background_transparent (img, f, (Emacs_Pix_Context)mask_img);

      image_put_x_image (f, img, mask_img, 1);
    }

  return 1;
}

static bool
png_load (struct frame *f, struct image *img)
{
  struct png_load_context c;
  return png_load_body (f, img, &c);
}

#endif /* HAVE_PNG */



/***********************************************************************
				 JPEG
 ***********************************************************************/

#if defined (HAVE_JPEG)

/* Indices of image specification fields in gs_format, below.  */

enum jpeg_keyword_index
{
  JPEG_TYPE,
  JPEG_DATA,
  JPEG_FILE,
  JPEG_ASCENT,
  JPEG_MARGIN,
  JPEG_RELIEF,
  JPEG_ALGORITHM,
  JPEG_HEURISTIC_MASK,
  JPEG_MASK,
  JPEG_BACKGROUND,
  JPEG_LAST
};

/* Vector of image_keyword structures describing the format
   of valid user-defined image specifications.  */

static const struct image_keyword jpeg_format[JPEG_LAST] =
{
  {":type",		IMAGE_SYMBOL_VALUE,			1},
  {":data",		IMAGE_STRING_VALUE,			0},
  {":file",		IMAGE_STRING_VALUE,			0},
  {":ascent",		IMAGE_ASCENT_VALUE,			0},
  {":margin",		IMAGE_NON_NEGATIVE_INTEGER_VALUE_OR_PAIR, 0},
  {":relief",		IMAGE_INTEGER_VALUE,			0},
  {":conversions",	IMAGE_DONT_CHECK_VALUE_TYPE,		0},
  {":heuristic-mask",	IMAGE_DONT_CHECK_VALUE_TYPE,		0},
  {":mask",		IMAGE_DONT_CHECK_VALUE_TYPE,		0},
  {":background",	IMAGE_STRING_OR_NIL_VALUE,		0}
};

/* Return true if OBJECT is a valid JPEG image specification.  */

static bool
jpeg_image_p (Lisp_Object object)
{
  struct image_keyword fmt[JPEG_LAST];

  memcpy (fmt, jpeg_format, sizeof fmt);

  if (!parse_image_spec (object, fmt, JPEG_LAST, Qjpeg))
    return 0;

  /* Must specify either the :data or :file keyword.  */
  return fmt[JPEG_FILE].count + fmt[JPEG_DATA].count == 1;
}

#endif /* HAVE_JPEG */

#ifdef HAVE_JPEG

/* Work around a warning about HAVE_STDLIB_H being redefined in
   jconfig.h.  */
# ifdef HAVE_STDLIB_H
#  undef HAVE_STDLIB_H
# endif

# if defined (HAVE_NTGUI) && !defined (__WIN32__)
/* In older releases of the jpeg library, jpeglib.h will define boolean
   differently depending on __WIN32__, so make sure it is defined.  */
#  define __WIN32__ 1
# endif

/* rpcndr.h (via windows.h) and jpeglib.h both define boolean types.
   Some versions of jpeglib try to detect whether rpcndr.h is loaded,
   using the Windows boolean type instead of the jpeglib boolean type
   if so.  Cygwin jpeglib, however, doesn't try to detect whether its
   headers are included along with windows.h, so under Cygwin, jpeglib
   attempts to define a conflicting boolean type.  Worse, forcing
   Cygwin jpeglib headers to use the Windows boolean type doesn't work
   because it created an ABI incompatibility between the
   already-compiled jpeg library and the header interface definition.

   The best we can do is to define jpeglib's boolean type to a
   different name.  This name, jpeg_boolean, remains in effect through
   the rest of image.c.
*/
# if defined CYGWIN && defined HAVE_NTGUI
#  define boolean jpeg_boolean
# endif
# include <jpeglib.h>
# include <jerror.h>

# ifdef WINDOWSNT

/* JPEG library details.  */
DEF_DLL_FN (void, jpeg_CreateDecompress, (j_decompress_ptr, int, size_t));
DEF_DLL_FN (boolean, jpeg_start_decompress, (j_decompress_ptr));
DEF_DLL_FN (boolean, jpeg_finish_decompress, (j_decompress_ptr));
DEF_DLL_FN (void, jpeg_destroy_decompress, (j_decompress_ptr));
DEF_DLL_FN (int, jpeg_read_header, (j_decompress_ptr, boolean));
DEF_DLL_FN (JDIMENSION, jpeg_read_scanlines,
	    (j_decompress_ptr, JSAMPARRAY, JDIMENSION));
DEF_DLL_FN (struct jpeg_error_mgr *, jpeg_std_error,
	    (struct jpeg_error_mgr *));
DEF_DLL_FN (boolean, jpeg_resync_to_restart, (j_decompress_ptr, int));

static bool
init_jpeg_functions (void)
{
  HMODULE library;

  if (!(library = w32_delayed_load (Qjpeg)))
    return 0;

  LOAD_DLL_FN (library, jpeg_finish_decompress);
  LOAD_DLL_FN (library, jpeg_read_scanlines);
  LOAD_DLL_FN (library, jpeg_start_decompress);
  LOAD_DLL_FN (library, jpeg_read_header);
  LOAD_DLL_FN (library, jpeg_CreateDecompress);
  LOAD_DLL_FN (library, jpeg_destroy_decompress);
  LOAD_DLL_FN (library, jpeg_std_error);
  LOAD_DLL_FN (library, jpeg_resync_to_restart);
  return 1;
}

#  undef jpeg_CreateDecompress
#  undef jpeg_destroy_decompress
#  undef jpeg_finish_decompress
#  undef jpeg_read_header
#  undef jpeg_read_scanlines
#  undef jpeg_resync_to_restart
#  undef jpeg_start_decompress
#  undef jpeg_std_error

#  define jpeg_CreateDecompress fn_jpeg_CreateDecompress
#  define jpeg_destroy_decompress fn_jpeg_destroy_decompress
#  define jpeg_finish_decompress fn_jpeg_finish_decompress
#  define jpeg_read_header fn_jpeg_read_header
#  define jpeg_read_scanlines fn_jpeg_read_scanlines
#  define jpeg_resync_to_restart fn_jpeg_resync_to_restart
#  define jpeg_start_decompress fn_jpeg_start_decompress
#  define jpeg_std_error fn_jpeg_std_error

/* Wrapper since we can't directly assign the function pointer
   to another function pointer that was declared more completely easily.  */
static boolean
jpeg_resync_to_restart_wrapper (j_decompress_ptr cinfo, int desired)
{
  return jpeg_resync_to_restart (cinfo, desired);
}
#  undef jpeg_resync_to_restart
#  define jpeg_resync_to_restart jpeg_resync_to_restart_wrapper

# endif /* WINDOWSNT */

struct my_jpeg_error_mgr
{
  struct jpeg_error_mgr pub;
  sys_jmp_buf setjmp_buffer;

  /* The remaining members are so that longjmp doesn't munge local
     variables.  */
  struct jpeg_decompress_struct cinfo;
  enum
    {
      MY_JPEG_ERROR_EXIT,
      MY_JPEG_INVALID_IMAGE_SIZE,
      MY_JPEG_CANNOT_CREATE_X
    } failure_code;
};


static AVOID
my_error_exit (j_common_ptr cinfo)
{
  struct my_jpeg_error_mgr *mgr = (struct my_jpeg_error_mgr *) cinfo->err;
  mgr->failure_code = MY_JPEG_ERROR_EXIT;
  sys_longjmp (mgr->setjmp_buffer, 1);
}


/* Init source method for JPEG data source manager.  Called by
   jpeg_read_header before any data is actually read.  See
   libjpeg.doc from the JPEG lib distribution.  */

static void
our_common_init_source (j_decompress_ptr cinfo)
{
}


/* Method to terminate data source.  Called by
   jpeg_finish_decompress after all data has been processed.  */

static void
our_common_term_source (j_decompress_ptr cinfo)
{
}


/* Fill input buffer method for JPEG data source manager.  Called
   whenever more data is needed.  We read the whole image in one step,
   so this only adds a fake end of input marker at the end.  */

static JOCTET our_memory_buffer[2];

static boolean
our_memory_fill_input_buffer (j_decompress_ptr cinfo)
{
  /* Insert a fake EOI marker.  */
  struct jpeg_source_mgr *src = cinfo->src;

  our_memory_buffer[0] = (JOCTET) 0xFF;
  our_memory_buffer[1] = (JOCTET) JPEG_EOI;

  src->next_input_byte = our_memory_buffer;
  src->bytes_in_buffer = 2;
  return 1;
}


/* Method to skip over NUM_BYTES bytes in the image data.  CINFO->src
   is the JPEG data source manager.  */

static void
our_memory_skip_input_data (j_decompress_ptr cinfo, long int num_bytes)
{
  struct jpeg_source_mgr *src = cinfo->src;

  if (src)
    {
      if (num_bytes > src->bytes_in_buffer)
	ERREXIT (cinfo, JERR_INPUT_EOF);

      src->bytes_in_buffer -= num_bytes;
      src->next_input_byte += num_bytes;
    }
}


/* Set up the JPEG lib for reading an image from DATA which contains
   LEN bytes.  CINFO is the decompression info structure created for
   reading the image.  */

static void
jpeg_memory_src (j_decompress_ptr cinfo, JOCTET *data, ptrdiff_t len)
{
  struct jpeg_source_mgr *src = cinfo->src;

  if (! src)
    {
      /* First time for this JPEG object?  */
      src = cinfo->mem->alloc_small ((j_common_ptr) cinfo,
				     JPOOL_PERMANENT, sizeof *src);
      cinfo->src = src;
      src->next_input_byte = data;
    }

  src->init_source = our_common_init_source;
  src->fill_input_buffer = our_memory_fill_input_buffer;
  src->skip_input_data = our_memory_skip_input_data;
  src->resync_to_restart = jpeg_resync_to_restart; /* Use default method.  */
  src->term_source = our_common_term_source;
  src->bytes_in_buffer = len;
  src->next_input_byte = data;
}


struct jpeg_stdio_mgr
{
  struct jpeg_source_mgr mgr;
  boolean finished;
  FILE *file;
  JOCTET *buffer;
};


/* Size of buffer to read JPEG from file.
   Not too big, as we want to use alloc_small.  */
#define JPEG_STDIO_BUFFER_SIZE 8192


/* Fill input buffer method for JPEG data source manager.  Called
   whenever more data is needed.  The data is read from a FILE *.  */

static boolean
our_stdio_fill_input_buffer (j_decompress_ptr cinfo)
{
  struct jpeg_stdio_mgr *src;

  src = (struct jpeg_stdio_mgr *) cinfo->src;
  if (!src->finished)
    {
      ptrdiff_t bytes;

      bytes = fread (src->buffer, 1, JPEG_STDIO_BUFFER_SIZE, src->file);
      if (bytes > 0)
        src->mgr.bytes_in_buffer = bytes;
      else
        {
          WARNMS (cinfo, JWRN_JPEG_EOF);
          src->finished = 1;
          src->buffer[0] = (JOCTET) 0xFF;
          src->buffer[1] = (JOCTET) JPEG_EOI;
          src->mgr.bytes_in_buffer = 2;
        }
      src->mgr.next_input_byte = src->buffer;
    }

  return 1;
}


/* Method to skip over NUM_BYTES bytes in the image data.  CINFO->src
   is the JPEG data source manager.  */

static void
our_stdio_skip_input_data (j_decompress_ptr cinfo, long int num_bytes)
{
  struct jpeg_stdio_mgr *src;
  src = (struct jpeg_stdio_mgr *) cinfo->src;

  while (num_bytes > 0 && !src->finished)
    {
      if (num_bytes <= src->mgr.bytes_in_buffer)
        {
          src->mgr.bytes_in_buffer -= num_bytes;
          src->mgr.next_input_byte += num_bytes;
          break;
        }
      else
        {
          num_bytes -= src->mgr.bytes_in_buffer;
          src->mgr.bytes_in_buffer = 0;
          src->mgr.next_input_byte = NULL;

          our_stdio_fill_input_buffer (cinfo);
        }
    }
}


/* Set up the JPEG lib for reading an image from a FILE *.
   CINFO is the decompression info structure created for
   reading the image.  */

static void
jpeg_file_src (j_decompress_ptr cinfo, FILE *fp)
{
  struct jpeg_stdio_mgr *src = (struct jpeg_stdio_mgr *) cinfo->src;

  if (! src)
    {
      /* First time for this JPEG object?  */
      src = cinfo->mem->alloc_small ((j_common_ptr) cinfo,
				     JPOOL_PERMANENT, sizeof *src);
      cinfo->src = (struct jpeg_source_mgr *) src;
      src->buffer = cinfo->mem->alloc_small ((j_common_ptr) cinfo,
					     JPOOL_PERMANENT,
					     JPEG_STDIO_BUFFER_SIZE);
    }

  src->file = fp;
  src->finished = 0;
  src->mgr.init_source = our_common_init_source;
  src->mgr.fill_input_buffer = our_stdio_fill_input_buffer;
  src->mgr.skip_input_data = our_stdio_skip_input_data;
  src->mgr.resync_to_restart = jpeg_resync_to_restart; /* Use default.  */
  src->mgr.term_source = our_common_term_source;
  src->mgr.bytes_in_buffer = 0;
  src->mgr.next_input_byte = NULL;
}

/* Load image IMG for use on frame F.  Patterned after example.c
   from the JPEG lib.  */

static bool
jpeg_load_body (struct frame *f, struct image *img,
		struct my_jpeg_error_mgr *mgr)
{
  Lisp_Object specified_file, specified_data;
  FILE *volatile fp = NULL;
  JSAMPARRAY buffer;
  int row_stride, x, y;
  int width, height;
  int i, ir, ig, ib;
  unsigned long *colors;
  Emacs_Pix_Container ximg = NULL;

  /* Open the JPEG file.  */
  specified_file = image_spec_value (img->spec, QCfile, NULL);
  specified_data = image_spec_value (img->spec, QCdata, NULL);

  if (NILP (specified_data))
    {
      int fd;
      Lisp_Object file = image_find_image_fd (specified_file, &fd);
      if (!STRINGP (file))
	{
	  image_error ("Cannot find image file `%s'", specified_file);
	  return 0;
	}

      fp = fdopen (fd, "rb");
      if (fp == NULL)
	{
	  image_error ("Cannot open `%s'", file);
	  return 0;
	}
    }
  else if (!STRINGP (specified_data))
    {
      image_error ("Invalid image data `%s'", specified_data);
      return 0;
    }

  /* Customize libjpeg's error handling to call my_error_exit when an
     error is detected.  This function will perform a longjmp.  */
  mgr->cinfo.err = jpeg_std_error (&mgr->pub);
  mgr->pub.error_exit = my_error_exit;
  if (sys_setjmp (mgr->setjmp_buffer))
    {
      switch (mgr->failure_code)
	{
	case MY_JPEG_ERROR_EXIT:
	  {
	    char buf[JMSG_LENGTH_MAX];
	    mgr->cinfo.err->format_message ((j_common_ptr) &mgr->cinfo, buf);
	    image_error ("Error reading JPEG image `%s': %s",
			 img->spec, build_string (buf));
	    break;
	  }

	case MY_JPEG_INVALID_IMAGE_SIZE:
	  image_size_error ();
	  break;

	case MY_JPEG_CANNOT_CREATE_X:
	  break;
	}

      /* Close the input file and destroy the JPEG object.  */
      if (fp)
	fclose (fp);
      jpeg_destroy_decompress (&mgr->cinfo);

      /* If we already have an XImage, free that.  */
      image_destroy_x_image (ximg);
      /* Free pixmap and colors.  */
      image_clear_image (f, img);
      return 0;
    }

  /* Create the JPEG decompression object.  Let it read from fp.
	 Read the JPEG image header.  */
  jpeg_CreateDecompress (&mgr->cinfo, JPEG_LIB_VERSION, sizeof *&mgr->cinfo);

  if (NILP (specified_data))
    jpeg_file_src (&mgr->cinfo, fp);
  else
    jpeg_memory_src (&mgr->cinfo, SDATA (specified_data),
		     SBYTES (specified_data));

  jpeg_read_header (&mgr->cinfo, 1);

  /* Customize decompression so that color quantization will be used.
	 Start decompression.  */
  mgr->cinfo.quantize_colors = 1;
  jpeg_start_decompress (&mgr->cinfo);
  width = img->width = mgr->cinfo.output_width;
  height = img->height = mgr->cinfo.output_height;

  if (!check_image_size (f, width, height))
    {
      mgr->failure_code = MY_JPEG_INVALID_IMAGE_SIZE;
      sys_longjmp (mgr->setjmp_buffer, 1);
    }

  /* Create X image and pixmap.  */
  if (!image_create_x_image_and_pixmap (f, img, width, height, 0, &ximg, 0))
    {
      mgr->failure_code = MY_JPEG_CANNOT_CREATE_X;
      sys_longjmp (mgr->setjmp_buffer, 1);
    }

  /* Allocate colors.  When color quantization is used,
     mgr->cinfo.actual_number_of_colors has been set with the number of
     colors generated, and mgr->cinfo.colormap is a two-dimensional array
     of color indices in the range 0..mgr->cinfo.actual_number_of_colors.
     No more than 255 colors will be generated.  */
  USE_SAFE_ALLOCA;
  {
    if (mgr->cinfo.out_color_components > 2)
      ir = 0, ig = 1, ib = 2;
    else if (mgr->cinfo.out_color_components > 1)
      ir = 0, ig = 1, ib = 0;
    else
      ir = 0, ig = 0, ib = 0;

    /* Use the color table mechanism because it handles colors that
       cannot be allocated nicely.  Such colors will be replaced with
       a default color, and we don't have to care about which colors
       can be freed safely, and which can't.  */
    init_color_table ();
    SAFE_NALLOCA (colors, 1, mgr->cinfo.actual_number_of_colors);

    for (i = 0; i < mgr->cinfo.actual_number_of_colors; ++i)
      {
	/* Multiply RGB values with 255 because X expects RGB values
	   in the range 0..0xffff.  */
	int r = mgr->cinfo.colormap[ir][i] << 8;
	int g = mgr->cinfo.colormap[ig][i] << 8;
	int b = mgr->cinfo.colormap[ib][i] << 8;
	colors[i] = lookup_rgb_color (f, r, g, b);
      }

#ifdef COLOR_TABLE_SUPPORT
    /* Remember those colors actually allocated.  */
    img->colors = colors_in_color_table (&img->ncolors);
    free_color_table ();
#endif /* COLOR_TABLE_SUPPORT */
  }

  /* Read pixels.  */
  row_stride = width * mgr->cinfo.output_components;
  buffer = mgr->cinfo.mem->alloc_sarray ((j_common_ptr) &mgr->cinfo,
					 JPOOL_IMAGE, row_stride, 1);
  for (y = 0; y < height; ++y)
    {
      jpeg_read_scanlines (&mgr->cinfo, buffer, 1);
      for (x = 0; x < mgr->cinfo.output_width; ++x)
	PUT_PIXEL (ximg, x, y, colors[buffer[0][x]]);
    }

  /* Clean up.  */
  jpeg_finish_decompress (&mgr->cinfo);
  jpeg_destroy_decompress (&mgr->cinfo);
  if (fp)
    fclose (fp);

  /* Maybe fill in the background field while we have ximg handy. */
  if (NILP (image_spec_value (img->spec, QCbackground, NULL)))
    /* Casting avoids a GCC warning.  */
    IMAGE_BACKGROUND (img, f, (Emacs_Pix_Context)ximg);

  /* Put ximg into the image.  */
  image_put_x_image (f, img, ximg, 0);
  SAFE_FREE ();
  return 1;
}

static bool
jpeg_load (struct frame *f, struct image *img)
{
  struct my_jpeg_error_mgr mgr;
  return jpeg_load_body (f, img, &mgr);
}

#endif /* !HAVE_JPEG */



/***********************************************************************
				 TIFF
 ***********************************************************************/

#if defined (HAVE_TIFF)

/* Indices of image specification fields in tiff_format, below.  */

enum tiff_keyword_index
{
  TIFF_TYPE,
  TIFF_DATA,
  TIFF_FILE,
  TIFF_ASCENT,
  TIFF_MARGIN,
  TIFF_RELIEF,
  TIFF_ALGORITHM,
  TIFF_HEURISTIC_MASK,
  TIFF_MASK,
  TIFF_BACKGROUND,
  TIFF_INDEX,
  TIFF_LAST
};

/* Vector of image_keyword structures describing the format
   of valid user-defined image specifications.  */

static const struct image_keyword tiff_format[TIFF_LAST] =
{
  {":type",		IMAGE_SYMBOL_VALUE,			1},
  {":data",		IMAGE_STRING_VALUE,			0},
  {":file",		IMAGE_STRING_VALUE,			0},
  {":ascent",		IMAGE_ASCENT_VALUE,			0},
  {":margin",		IMAGE_NON_NEGATIVE_INTEGER_VALUE_OR_PAIR, 0},
  {":relief",		IMAGE_INTEGER_VALUE,			0},
  {":conversions",	IMAGE_DONT_CHECK_VALUE_TYPE,		0},
  {":heuristic-mask",	IMAGE_DONT_CHECK_VALUE_TYPE,		0},
  {":mask",		IMAGE_DONT_CHECK_VALUE_TYPE,		0},
  {":background",	IMAGE_STRING_OR_NIL_VALUE,		0},
  {":index",		IMAGE_NON_NEGATIVE_INTEGER_VALUE,	0}
};

/* Return true if OBJECT is a valid TIFF image specification.  */

static bool
tiff_image_p (Lisp_Object object)
{
  struct image_keyword fmt[TIFF_LAST];
  memcpy (fmt, tiff_format, sizeof fmt);

  if (!parse_image_spec (object, fmt, TIFF_LAST, Qtiff))
    return 0;

  /* Must specify either the :data or :file keyword.  */
  return fmt[TIFF_FILE].count + fmt[TIFF_DATA].count == 1;
}

#endif /* HAVE_TIFF */

#ifdef HAVE_TIFF

# include <tiffio.h>

/* libtiff version 4.3.0 deprecated uint32 typedef.  */
#if TIFFLIB_VERSION >= 20210416
# define UINT32 uint32_t
#else
# define UINT32 uint32
#endif

# ifdef WINDOWSNT

/* TIFF library details.  */
DEF_DLL_FN (TIFFErrorHandler, TIFFSetErrorHandler, (TIFFErrorHandler));
DEF_DLL_FN (TIFFErrorHandler, TIFFSetWarningHandler, (TIFFErrorHandler));
DEF_DLL_FN (TIFF *, TIFFOpen, (const char *, const char *));
DEF_DLL_FN (TIFF *, TIFFClientOpen,
	    (const char *, const char *, thandle_t, TIFFReadWriteProc,
	     TIFFReadWriteProc, TIFFSeekProc, TIFFCloseProc, TIFFSizeProc,
	     TIFFMapFileProc, TIFFUnmapFileProc));
DEF_DLL_FN (int, TIFFGetField, (TIFF *, ttag_t, ...));
DEF_DLL_FN (int, TIFFReadRGBAImage, (TIFF *, UINT32, UINT32, UINT32 *, int));
DEF_DLL_FN (void, TIFFClose, (TIFF *));
DEF_DLL_FN (int, TIFFSetDirectory, (TIFF *, tdir_t));

static bool
init_tiff_functions (void)
{
  HMODULE library;

  if (!(library = w32_delayed_load (Qtiff)))
    return 0;

  LOAD_DLL_FN (library, TIFFSetErrorHandler);
  LOAD_DLL_FN (library, TIFFSetWarningHandler);
  LOAD_DLL_FN (library, TIFFOpen);
  LOAD_DLL_FN (library, TIFFClientOpen);
  LOAD_DLL_FN (library, TIFFGetField);
  LOAD_DLL_FN (library, TIFFReadRGBAImage);
  LOAD_DLL_FN (library, TIFFClose);
  LOAD_DLL_FN (library, TIFFSetDirectory);
  return 1;
}

#  undef TIFFClientOpen
#  undef TIFFClose
#  undef TIFFGetField
#  undef TIFFOpen
#  undef TIFFReadRGBAImage
#  undef TIFFSetDirectory
#  undef TIFFSetErrorHandler
#  undef TIFFSetWarningHandler

#  define TIFFClientOpen fn_TIFFClientOpen
#  define TIFFClose fn_TIFFClose
#  define TIFFGetField fn_TIFFGetField
#  define TIFFOpen fn_TIFFOpen
#  define TIFFReadRGBAImage fn_TIFFReadRGBAImage
#  define TIFFSetDirectory fn_TIFFSetDirectory
#  define TIFFSetErrorHandler fn_TIFFSetErrorHandler
#  define TIFFSetWarningHandler fn_TIFFSetWarningHandler

# endif /* WINDOWSNT */


/* Reading from a memory buffer for TIFF images Based on the PNG
   memory source, but we have to provide a lot of extra functions.
   Blah.

   We really only need to implement read and seek, but I am not
   convinced that the TIFF library is smart enough not to destroy
   itself if we only hand it the function pointers we need to
   override.  */

typedef struct
{
  unsigned char *bytes;
  ptrdiff_t len;
  ptrdiff_t index;
}
tiff_memory_source;

static tsize_t
tiff_read_from_memory (thandle_t data, tdata_t buf, tsize_t size)
{
  tiff_memory_source *src = (tiff_memory_source *) data;

  size = min (size, src->len - src->index);
  memcpy (buf, src->bytes + src->index, size);
  src->index += size;
  return size;
}

static tsize_t
tiff_write_from_memory (thandle_t data, tdata_t buf, tsize_t size)
{
  return -1;
}

static toff_t
tiff_seek_in_memory (thandle_t data, toff_t off, int whence)
{
  tiff_memory_source *src = (tiff_memory_source *) data;
  ptrdiff_t idx;

  switch (whence)
    {
    case SEEK_SET:		/* Go from beginning of source.  */
      idx = off;
      break;

    case SEEK_END:		/* Go from end of source.  */
      idx = src->len + off;
      break;

    case SEEK_CUR:		/* Go from current position.  */
      idx = src->index + off;
      break;

    default:			/* Invalid `whence'.   */
      return -1;
    }

  if (idx > src->len || idx < 0)
    return -1;

  src->index = idx;
  return src->index;
}

static int
tiff_close_memory (thandle_t data)
{
  /* NOOP */
  return 0;
}

static int
tiff_mmap_memory (thandle_t data, tdata_t *pbase, toff_t *psize)
{
  /* It is already _IN_ memory. */
  return 0;
}

static void
tiff_unmap_memory (thandle_t data, tdata_t base, toff_t size)
{
  /* We don't need to do this. */
}

static toff_t
tiff_size_of_memory (thandle_t data)
{
  return ((tiff_memory_source *) data)->len;
}

/* GCC 3.x on x86 Windows targets has a bug that triggers an internal
   compiler error compiling tiff_handler, see Bugzilla bug #17406
   (https://gcc.gnu.org/bugzilla/show_bug.cgi?id=17406).  Declaring
   this function as external works around that problem.  */
# if defined (__MINGW32__) && __GNUC__ == 3
#  define MINGW_STATIC
# else
#  define MINGW_STATIC static
# endif

MINGW_STATIC void
tiff_handler (const char *, const char *, const char *, va_list)
  ATTRIBUTE_FORMAT_PRINTF (3, 0);
MINGW_STATIC void
tiff_handler (const char *log_format, const char *title,
	      const char *format, va_list ap)
{
  /* doprnt is not suitable here, as TIFF handlers are called from
     libtiff and are passed arbitrary printf directives.  Instead, use
     vsnprintf, taking care to be portable to nonstandard environments
     where vsnprintf returns -1 on buffer overflow.  Since it's just a
     log entry, it's OK to truncate it.  */
  char buf[4000];
  int len = vsnprintf (buf, sizeof buf, format, ap);
  add_to_log (log_format, build_string (title),
	      make_string (buf, max (0, min (len, sizeof buf - 1))));
}
# undef MINGW_STATIC

static void tiff_error_handler (const char *, const char *, va_list)
  ATTRIBUTE_FORMAT_PRINTF (2, 0);
static void
tiff_error_handler (const char *title, const char *format, va_list ap)
{
  tiff_handler ("TIFF error: %s %s", title, format, ap);
}


static void tiff_warning_handler (const char *, const char *, va_list)
  ATTRIBUTE_FORMAT_PRINTF (2, 0);
static void
tiff_warning_handler (const char *title, const char *format, va_list ap)
{
  tiff_handler ("TIFF warning: %s %s", title, format, ap);
}


/* Load TIFF image IMG for use on frame F.  Value is true if
   successful.  */

static bool
tiff_load (struct frame *f, struct image *img)
{
  Lisp_Object specified_file;
  Lisp_Object specified_data;
  TIFF *tiff;
  int width, height, x, y, count;
  UINT32 *buf;
  int rc;
  Emacs_Pix_Container ximg;
  tiff_memory_source memsrc;
  Lisp_Object image;

  specified_file = image_spec_value (img->spec, QCfile, NULL);
  specified_data = image_spec_value (img->spec, QCdata, NULL);

  TIFFSetErrorHandler ((TIFFErrorHandler) tiff_error_handler);
  TIFFSetWarningHandler ((TIFFErrorHandler) tiff_warning_handler);

  if (NILP (specified_data))
    {
      /* Read from a file */
      Lisp_Object file = image_find_image_file (specified_file);
      if (!STRINGP (file))
	{
	  image_error ("Cannot find image file `%s'", specified_file);
	  return 0;
	}

      Lisp_Object encoded_file = ENCODE_FILE (file);
# ifdef WINDOWSNT
      encoded_file = ansi_encode_filename (encoded_file);
# endif

      /* Try to open the image file.  */
      tiff = TIFFOpen (SSDATA (encoded_file), "r");
      if (tiff == NULL)
	{
	  image_error ("Cannot open `%s'", file);
	  return 0;
	}
    }
  else
    {
      if (!STRINGP (specified_data))
	{
	  image_error ("Invalid image data `%s'", specified_data);
	  return 0;
	}

      /* Memory source! */
      memsrc.bytes = SDATA (specified_data);
      memsrc.len = SBYTES (specified_data);
      memsrc.index = 0;

      tiff = TIFFClientOpen ("memory_source", "r", (thandle_t)&memsrc,
			     tiff_read_from_memory,
			     tiff_write_from_memory,
			     tiff_seek_in_memory,
			     tiff_close_memory,
			     tiff_size_of_memory,
			     tiff_mmap_memory,
			     tiff_unmap_memory);

      if (!tiff)
	{
	  image_error ("Cannot open memory source for `%s'", img->spec);
	  return 0;
	}
    }

  image = image_spec_value (img->spec, QCindex, NULL);
  if (FIXNUMP (image))
    {
      EMACS_INT ino = XFIXNAT (image);
      if (! (TYPE_MINIMUM (tdir_t) <= ino && ino <= TYPE_MAXIMUM (tdir_t)
	     && TIFFSetDirectory (tiff, ino)))
	{
	  image_error ("Invalid image number `%s' in image `%s'",
		       image, img->spec);
	  TIFFClose (tiff);
	  return 0;
	}
    }

  /* Get width and height of the image, and allocate a raster buffer
     of width x height 32-bit values.  */
  TIFFGetField (tiff, TIFFTAG_IMAGEWIDTH, &width);
  TIFFGetField (tiff, TIFFTAG_IMAGELENGTH, &height);

  if (!check_image_size (f, width, height))
    {
      image_size_error ();
      TIFFClose (tiff);
      return 0;
    }

  /* Create the X image and pixmap.  */
  if (! (height <= min (PTRDIFF_MAX, SIZE_MAX) / sizeof *buf / width
	 && image_create_x_image_and_pixmap (f, img, width, height, 0,
					     &ximg, 0)))
    {
      TIFFClose (tiff);
      return 0;
    }

  buf = xmalloc (sizeof *buf * width * height);

  rc = TIFFReadRGBAImage (tiff, width, height, buf, 0);

  /* Count the number of images in the file.  */
  for (count = 1; TIFFSetDirectory (tiff, count); count++)
    continue;

  if (count > 1)
    img->lisp_data = Fcons (Qcount,
			    Fcons (make_fixnum (count),
				   img->lisp_data));

  TIFFClose (tiff);
  if (!rc)
    {
      image_error ("Error reading TIFF image `%s'", img->spec);
      xfree (buf);
      return 0;
    }

  /* Initialize the color table.  */
  init_color_table ();

  /* Process the pixel raster.  Origin is in the lower-left corner.  */
  for (y = 0; y < height; ++y)
    {
      UINT32 *row = buf + y * width;

      for (x = 0; x < width; ++x)
	{
	  UINT32 abgr = row[x];
	  int r = TIFFGetR (abgr) << 8;
	  int g = TIFFGetG (abgr) << 8;
	  int b = TIFFGetB (abgr) << 8;
	  PUT_PIXEL (ximg, x, height - 1 - y, lookup_rgb_color (f, r, g, b));
	}
    }

# ifdef COLOR_TABLE_SUPPORT
  /* Remember the colors allocated for the image.  Free the color table.  */
  img->colors = colors_in_color_table (&img->ncolors);
  free_color_table ();
# endif /* COLOR_TABLE_SUPPORT */

  img->width = width;
  img->height = height;

  /* Maybe fill in the background field while we have ximg handy. */
  if (NILP (image_spec_value (img->spec, QCbackground, NULL)))
    /* Casting avoids a GCC warning on W32.  */
    IMAGE_BACKGROUND (img, f, (Emacs_Pix_Context)ximg);

  /* Put ximg into the image.  */
  image_put_x_image (f, img, ximg, 0);

  xfree (buf);
  return 1;
}

#endif



/***********************************************************************
				 GIF
 ***********************************************************************/

#if defined (HAVE_GIF)

/* Indices of image specification fields in gif_format, below.  */

enum gif_keyword_index
{
  GIF_TYPE,
  GIF_DATA,
  GIF_FILE,
  GIF_ASCENT,
  GIF_MARGIN,
  GIF_RELIEF,
  GIF_ALGORITHM,
  GIF_HEURISTIC_MASK,
  GIF_MASK,
  GIF_IMAGE,
  GIF_BACKGROUND,
  GIF_LAST
};

/* Vector of image_keyword structures describing the format
   of valid user-defined image specifications.  */

static const struct image_keyword gif_format[GIF_LAST] =
{
  {":type",		IMAGE_SYMBOL_VALUE,			1},
  {":data",		IMAGE_STRING_VALUE,			0},
  {":file",		IMAGE_STRING_VALUE,			0},
  {":ascent",		IMAGE_ASCENT_VALUE,			0},
  {":margin",		IMAGE_NON_NEGATIVE_INTEGER_VALUE_OR_PAIR, 0},
  {":relief",		IMAGE_INTEGER_VALUE,			0},
  {":conversion",	IMAGE_DONT_CHECK_VALUE_TYPE,		0},
  {":heuristic-mask",	IMAGE_DONT_CHECK_VALUE_TYPE,		0},
  {":mask",		IMAGE_DONT_CHECK_VALUE_TYPE,		0},
  {":index",		IMAGE_NON_NEGATIVE_INTEGER_VALUE,	0},
  {":background",	IMAGE_STRING_OR_NIL_VALUE,		0}
};

/* Free X resources of GIF image IMG which is used on frame F.  */

static void
gif_clear_image (struct frame *f, struct image *img)
{
  img->lisp_data = Qnil;
  image_clear_image (f, img);
}

/* Return true if OBJECT is a valid GIF image specification.  */

static bool
gif_image_p (Lisp_Object object)
{
  struct image_keyword fmt[GIF_LAST];
  memcpy (fmt, gif_format, sizeof fmt);

  if (!parse_image_spec (object, fmt, GIF_LAST, Qgif))
    return 0;

  /* Must specify either the :data or :file keyword.  */
  return fmt[GIF_FILE].count + fmt[GIF_DATA].count == 1;
}

#endif /* HAVE_GIF */

#ifdef HAVE_GIF

# ifdef HAVE_NTGUI

/* winuser.h might define DrawText to DrawTextA or DrawTextW.
   Undefine before redefining to avoid a preprocessor warning.  */
#  ifdef DrawText
#   undef DrawText
#  endif
/* avoid conflict with QuickdrawText.h */
#  define DrawText gif_DrawText
#  include <gif_lib.h>
/* The bogus ifdef below, which is always true, is to avoid a compiler
   warning about DrawText being unused.  */
#  ifdef DrawText
#   undef DrawText
#  endif

# else /* HAVE_NTGUI */

#  include <gif_lib.h>

# endif /* HAVE_NTGUI */

/* Giflib before 4.1.6 didn't define these macros.  */
# ifndef GIFLIB_MAJOR
#  define GIFLIB_MAJOR 4
# endif
# ifndef GIFLIB_MINOR
#  define GIFLIB_MINOR 0
# endif
# ifndef GIFLIB_RELEASE
#  define GIFLIB_RELEASE 0
# endif
/* Giflib before 5.0 didn't define these macros.  */
# if GIFLIB_MAJOR < 5
#  define DISPOSAL_UNSPECIFIED    0    /* No disposal specified.  */
#  define DISPOSE_DO_NOT          1    /* Leave image in place.  */
#  define DISPOSE_BACKGROUND      2    /* Set area too background color.  */
#  define DISPOSE_PREVIOUS        3    /* Restore to previous content.  */
#  define NO_TRANSPARENT_COLOR    -1
# endif

/* GifErrorString is declared to return char const * when GIFLIB_MAJOR
   and GIFLIB_MINOR indicate 5.1 or later.  Do not bother using it in
   earlier releases, where either it returns char * or GIFLIB_MINOR
   may be incorrect.  */
# define HAVE_GIFERRORSTRING (5 < GIFLIB_MAJOR + (1 <= GIFLIB_MINOR))

# ifdef WINDOWSNT

/* GIF library details.  */
#  if GIFLIB_MAJOR + (GIFLIB_MINOR >= 1) > 5
DEF_DLL_FN (int, DGifCloseFile, (GifFileType *, int *));
#   else
DEF_DLL_FN (int, DGifCloseFile, (GifFileType *));
#  endif
DEF_DLL_FN (int, DGifSlurp, (GifFileType *));
#  if GIFLIB_MAJOR < 5
DEF_DLL_FN (GifFileType *, DGifOpen, (void *, InputFunc));
DEF_DLL_FN (GifFileType *, DGifOpenFileName, (const char *));
#  else
DEF_DLL_FN (GifFileType *, DGifOpen, (void *, InputFunc, int *));
DEF_DLL_FN (GifFileType *, DGifOpenFileName, (const char *, int *));
DEF_DLL_FN (int, DGifSavedExtensionToGCB,
	    (GifFileType *, int, GraphicsControlBlock *));
#  endif
#  if HAVE_GIFERRORSTRING
DEF_DLL_FN (char const *, GifErrorString, (int));
#  endif

static bool
init_gif_functions (void)
{
  HMODULE library;

  if (!(library = w32_delayed_load (Qgif)))
    return 0;

  LOAD_DLL_FN (library, DGifCloseFile);
  LOAD_DLL_FN (library, DGifSlurp);
  LOAD_DLL_FN (library, DGifOpen);
  LOAD_DLL_FN (library, DGifOpenFileName);
#  if GIFLIB_MAJOR >= 5
  LOAD_DLL_FN (library, DGifSavedExtensionToGCB);
#  endif
#  if HAVE_GIFERRORSTRING
  LOAD_DLL_FN (library, GifErrorString);
#  endif
  return 1;
}

#  undef DGifCloseFile
#  undef DGifOpen
#  undef DGifOpenFileName
#  undef DGifSlurp
#  if GIFLIB_MAJOR >= 5
#   undef DGifSavedExtensionToGCB
#  endif
#  undef GifErrorString

#  define DGifCloseFile fn_DGifCloseFile
#  define DGifOpen fn_DGifOpen
#  define DGifOpenFileName fn_DGifOpenFileName
#  define DGifSlurp fn_DGifSlurp
#  if GIFLIB_MAJOR >= 5
#   define DGifSavedExtensionToGCB fn_DGifSavedExtensionToGCB
#  endif
#  define GifErrorString fn_GifErrorString

# endif /* WINDOWSNT */

/* Reading a GIF image from memory
   Based on the PNG memory stuff to a certain extent. */

typedef struct
{
  unsigned char *bytes;
  ptrdiff_t len;
  ptrdiff_t index;
}
gif_memory_source;

/* Make the current memory source available to gif_read_from_memory.
   It's done this way because not all versions of libungif support
   a UserData field in the GifFileType structure.  */
static gif_memory_source *current_gif_memory_src;

static int
gif_read_from_memory (GifFileType *file, GifByteType *buf, int len)
{
  gif_memory_source *src = current_gif_memory_src;

  if (len > src->len - src->index)
    return -1;

  memcpy (buf, src->bytes + src->index, len);
  src->index += len;
  return len;
}

static int
gif_close (GifFileType *gif, int *err)
{
  int retval;

#if GIFLIB_MAJOR + (GIFLIB_MINOR >= 1) > 5
  retval = DGifCloseFile (gif, err);
#else
  retval = DGifCloseFile (gif);
#if GIFLIB_MAJOR >= 5
  if (err)
    *err = gif->Error;
#endif
#endif
  return retval;
}

/* Load GIF image IMG for use on frame F.  Value is true if
   successful.  */

static const int interlace_start[] = {0, 4, 2, 1};
static const int interlace_increment[] = {8, 8, 4, 2};

#define GIF_LOCAL_DESCRIPTOR_EXTENSION 249

static bool
gif_load (struct frame *f, struct image *img)
{
  int rc, width, height, x, y, i, j;
  ColorMapObject *gif_color_map;
  GifFileType *gif;
  gif_memory_source memsrc;
  Lisp_Object specified_bg = image_spec_value (img->spec, QCbackground, NULL);
  Lisp_Object specified_file = image_spec_value (img->spec, QCfile, NULL);
  Lisp_Object specified_data = image_spec_value (img->spec, QCdata, NULL);
  EMACS_INT idx;
  int gif_err;

  if (NILP (specified_data))
    {
      Lisp_Object file = image_find_image_file (specified_file);
      if (!STRINGP (file))
	{
	  image_error ("Cannot find image file `%s'", specified_file);
	  return false;
	}

      Lisp_Object encoded_file = ENCODE_FILE (file);
#ifdef WINDOWSNT
      encoded_file = ansi_encode_filename (encoded_file);
#endif

      /* Open the GIF file.  */
#if GIFLIB_MAJOR < 5
      gif = DGifOpenFileName (SSDATA (encoded_file));
#else
      gif = DGifOpenFileName (SSDATA (encoded_file), &gif_err);
#endif
      if (gif == NULL)
	{
#if HAVE_GIFERRORSTRING
	  const char *errstr = GifErrorString (gif_err);
	  if (errstr)
	    image_error ("Cannot open `%s': %s", file, build_string (errstr));
	  else
#endif
	  image_error ("Cannot open `%s'", file);
	  return false;
	}
    }
  else
    {
      if (!STRINGP (specified_data))
	{
	  image_error ("Invalid image data `%s'", specified_data);
	  return false;
	}

      /* Read from memory! */
      current_gif_memory_src = &memsrc;
      memsrc.bytes = SDATA (specified_data);
      memsrc.len = SBYTES (specified_data);
      memsrc.index = 0;

#if GIFLIB_MAJOR < 5
      gif = DGifOpen (&memsrc, gif_read_from_memory);
#else
      gif = DGifOpen (&memsrc, gif_read_from_memory, &gif_err);
#endif
      if (!gif)
	{
#if HAVE_GIFERRORSTRING
	  const char *errstr = GifErrorString (gif_err);
	  if (errstr)
	    image_error ("Cannot open memory source `%s': %s",
			 img->spec, build_string (errstr));
	  else
#endif
	  image_error ("Cannot open memory source `%s'", img->spec);
	  return false;
	}
    }

  /* Before reading entire contents, check the declared image size. */
  if (!check_image_size (f, gif->SWidth, gif->SHeight))
    {
      image_size_error ();
      goto gif_error;
    }

  /* Read entire contents.  */
  rc = DGifSlurp (gif);
  if (rc == GIF_ERROR || gif->ImageCount <= 0)
    {
      if (NILP (specified_data))
	image_error ("Error reading `%s'", img->spec);
      else
	image_error ("Error reading GIF data");
      goto gif_error;
    }

  /* Which sub-image are we to display?  */
  {
    Lisp_Object image_number = image_spec_value (img->spec, QCindex, NULL);
    idx = FIXNUMP (image_number) ? XFIXNAT (image_number) : 0;
    if (idx < 0 || idx >= gif->ImageCount)
      {
	image_error ("Invalid image number `%s' in image `%s'",
		     image_number, img->spec);
	goto gif_error;
      }
  }

  width = img->width = gif->SWidth;
  height = img->height = gif->SHeight;

  img->corners[TOP_CORNER] = gif->SavedImages[0].ImageDesc.Top;
  img->corners[LEFT_CORNER] = gif->SavedImages[0].ImageDesc.Left;
  img->corners[BOT_CORNER]
    = img->corners[TOP_CORNER] + gif->SavedImages[0].ImageDesc.Height;
  img->corners[RIGHT_CORNER]
    = img->corners[LEFT_CORNER] + gif->SavedImages[0].ImageDesc.Width;

  if (!check_image_size (f, width, height))
    {
      image_size_error ();
      goto gif_error;
    }

  /* Check that the selected subimages fit.  It's not clear whether
     the GIF spec requires this, but Emacs can crash if they don't fit.  */
  for (j = 0; j <= idx; ++j)
    {
      struct SavedImage *subimage = gif->SavedImages + j;
      int subimg_width = subimage->ImageDesc.Width;
      int subimg_height = subimage->ImageDesc.Height;
      int subimg_top = subimage->ImageDesc.Top;
      int subimg_left = subimage->ImageDesc.Left;
      if (! (subimg_width >= 0 && subimg_height >= 0
	     && 0 <= subimg_top && subimg_top <= height - subimg_height
	     && 0 <= subimg_left && subimg_left <= width - subimg_width))
	{
	  image_error ("Subimage does not fit in image");
	  goto gif_error;
	}
    }

  /* Create the X image and pixmap.  */
  Emacs_Pix_Container ximg;
  if (!image_create_x_image_and_pixmap (f, img, width, height, 0, &ximg, 0))
    goto gif_error;

  /* Clear the part of the screen image not covered by the image.
     Full animated GIF support requires more here (see the gif89 spec,
     disposal methods).  Let's simply assume that the part not covered
     by a sub-image is in the frame's background color.  */
  unsigned long frame_bg;
#ifndef USE_CAIRO
  frame_bg = FRAME_BACKGROUND_PIXEL (f);
#else  /* USE_CAIRO */
  {
    Emacs_Color color;
    FRAME_TERMINAL (f)->query_frame_background_color (f, &color);
    frame_bg = lookup_rgb_color (f, color.red, color.green, color.blue);
  }
#endif	/* USE_CAIRO */
  for (y = 0; y < img->corners[TOP_CORNER]; ++y)
    for (x = 0; x < width; ++x)
      PUT_PIXEL (ximg, x, y, frame_bg);

  for (y = img->corners[BOT_CORNER]; y < height; ++y)
    for (x = 0; x < width; ++x)
      PUT_PIXEL (ximg, x, y, frame_bg);

  for (y = img->corners[TOP_CORNER]; y < img->corners[BOT_CORNER]; ++y)
    {
      for (x = 0; x < img->corners[LEFT_CORNER]; ++x)
	PUT_PIXEL (ximg, x, y, frame_bg);
      for (x = img->corners[RIGHT_CORNER]; x < width; ++x)
	PUT_PIXEL (ximg, x, y, frame_bg);
    }

  /* Read the GIF image into the X image.   */

  /* FIXME: With the current implementation, loading an animated gif
     is quadratic in the number of animation frames, since each frame
     is a separate struct image.  We must provide a way for a single
     gif_load call to construct and save all animation frames.  */

  init_color_table ();

  unsigned long bgcolor UNINIT;
  if (STRINGP (specified_bg))
    {
      bgcolor = image_alloc_image_color (f, img, specified_bg,
					 FRAME_BACKGROUND_PIXEL (f));
#ifdef USE_CAIRO
      Emacs_Color color = {.pixel = bgcolor};
      FRAME_TERMINAL (f)->query_colors (f, &color, 1);
      bgcolor = lookup_rgb_color (f, color.red, color.green, color.blue);
#endif
    }

  for (j = 0; j <= idx; ++j)
    {
      /* We use a local variable `raster' here because RasterBits is a
	 char *, which invites problems with bytes >= 0x80.  */
      struct SavedImage *subimage = gif->SavedImages + j;
      unsigned char *raster = (unsigned char *) subimage->RasterBits;
      int subimg_width = subimage->ImageDesc.Width;
      int subimg_height = subimage->ImageDesc.Height;
      int subimg_top = subimage->ImageDesc.Top;
      int subimg_left = subimage->ImageDesc.Left;

      /* From gif89a spec: 1 = "keep in place", 2 = "restore
	 to background".  Treat any other value like 2.  */
      int disposal = DISPOSAL_UNSPECIFIED;
      int transparency_color_index = NO_TRANSPARENT_COLOR;

#if GIFLIB_MAJOR < 5
      /* Find the Graphic Control Extension block for this sub-image.
	 Extract the disposal method and transparency color.  */
      for (i = 0; i < subimage->ExtensionBlockCount; i++)
	{
	  ExtensionBlock *extblock = subimage->ExtensionBlocks + i;

	  if ((extblock->Function == GIF_LOCAL_DESCRIPTOR_EXTENSION)
	      && extblock->ByteCount == 4
	      && extblock->Bytes[0] & 1)
	    {
	      disposal = (extblock->Bytes[0] >> 2) & 7;
	      transparency_color_index = (unsigned char) extblock->Bytes[3];
	      break;
	    }
	}
#else
      GraphicsControlBlock gcb;
      DGifSavedExtensionToGCB (gif, j, &gcb);
      disposal = gcb.DisposalMode;
      transparency_color_index = gcb.TransparentColor;
#endif

      /* We can't "keep in place" the first subimage.  */
      if (j == 0)
	disposal = DISPOSE_BACKGROUND;

      /* For disposal == 0 (DISPOSAL_UNSPECIFIED), the spec says
	 "No disposal specified.  The decoder is not required to take
	 any action."  In practice, it seems we need to treat this
	 like "keep in place" (DISPOSE_DO_NOT), see e.g.
	 https://upload.wikimedia.org/wikipedia/commons/3/37/Clock.gif */
      if (disposal == DISPOSAL_UNSPECIFIED)
	disposal = DISPOSE_DO_NOT;

      gif_color_map = subimage->ImageDesc.ColorMap;
      if (!gif_color_map)
	gif_color_map = gif->SColorMap;

      /* Allocate subimage colors.  */
      unsigned long pixel_colors[256] = { 0, };

      if (gif_color_map)
	for (i = 0; i < gif_color_map->ColorCount; ++i)
	  {
	    if (transparency_color_index == i)
	      pixel_colors[i] = STRINGP (specified_bg)
		? bgcolor : frame_bg;
	    else
	      {
		int r = gif_color_map->Colors[i].Red << 8;
		int g = gif_color_map->Colors[i].Green << 8;
		int b = gif_color_map->Colors[i].Blue << 8;
		pixel_colors[i] = lookup_rgb_color (f, r, g, b);
	      }
	  }

      /* Apply the pixel values.  */
      if (GIFLIB_MAJOR < 5 && gif->SavedImages[j].ImageDesc.Interlace)
	{
	  int row, pass;

	  for (y = 0, row = interlace_start[0], pass = 0;
	       y < subimg_height;
	       y++, row += interlace_increment[pass])
	    {
	      while (subimg_height <= row)
		row = interlace_start[++pass];

	      for (x = 0; x < subimg_width; x++)
		{
		  int c = raster[y * subimg_width + x];
		  if (transparency_color_index != c || disposal != DISPOSE_DO_NOT)
                    {
                      PUT_PIXEL (ximg, x + subimg_left, row + subimg_top,
                                 pixel_colors[c]);
		    }
		}
	    }
	}
      else
	{
          for (y = 0; y < subimg_height; ++y)
	    for (x = 0; x < subimg_width; ++x)
	      {
		int c = raster[y * subimg_width + x];
		if (transparency_color_index != c || disposal != DISPOSE_DO_NOT)
                  {
                    PUT_PIXEL (ximg, x + subimg_left, y + subimg_top,
                               pixel_colors[c]);
                  }
	      }
	}
    }

#ifdef COLOR_TABLE_SUPPORT
  img->colors = colors_in_color_table (&img->ncolors);
  free_color_table ();
#endif /* COLOR_TABLE_SUPPORT */

  /* Save GIF image extension data for `image-metadata'.
     Format is (count IMAGES extension-data (FUNCTION "BYTES" ...)).  */
  img->lisp_data = Qnil;
  if (gif->SavedImages[idx].ExtensionBlockCount > 0)
    {
      int delay = 0;
      ExtensionBlock *ext = gif->SavedImages[idx].ExtensionBlocks;
      for (i = 0; i < gif->SavedImages[idx].ExtensionBlockCount; i++, ext++)
	/* Append (... FUNCTION "BYTES") */
	{
	  img->lisp_data
	    = Fcons (make_fixnum (ext->Function),
		     Fcons (make_unibyte_string ((char *) ext->Bytes,
						 ext->ByteCount),
			    img->lisp_data));
	  if (ext->Function == GIF_LOCAL_DESCRIPTOR_EXTENSION
	      && ext->ByteCount == 4)
	    {
	      delay = ext->Bytes[2] << CHAR_BIT;
	      delay |= ext->Bytes[1];
	    }
	}
      img->lisp_data = list2 (Qextension_data, img->lisp_data);
      if (delay)
	img->lisp_data
	  = Fcons (Qdelay,
		   Fcons (make_float (delay / 100.0),
			  img->lisp_data));
    }

  if (gif->ImageCount > 1)
    img->lisp_data = Fcons (Qcount,
			    Fcons (make_fixnum (gif->ImageCount),
				   img->lisp_data));

  if (gif_close (gif, &gif_err) == GIF_ERROR)
    {
#if HAVE_GIFERRORSTRING
      char const *error_text = GifErrorString (gif_err);

      if (error_text)
	image_error ("Error closing `%s': %s",
		     img->spec, build_string (error_text));
      else
#endif
      image_error ("Error closing `%s'", img->spec);
    }

  /* Maybe fill in the background field while we have ximg handy. */
  if (NILP (image_spec_value (img->spec, QCbackground, NULL)))
    /* Casting avoids a GCC warning.  */
    IMAGE_BACKGROUND (img, f, (Emacs_Pix_Context)ximg);

  /* Put ximg into the image.  */
  image_put_x_image (f, img, ximg, 0);

  return true;

 gif_error:
  gif_close (gif, NULL);
  return false;
}

#endif /* HAVE_GIF */


#ifdef HAVE_WEBP


/***********************************************************************
				 WebP
 ***********************************************************************/

#include "webp/decode.h"

/* Indices of image specification fields in webp_format, below.  */

enum webp_keyword_index
{
  WEBP_TYPE,
  WEBP_DATA,
  WEBP_FILE,
  WEBP_ASCENT,
  WEBP_MARGIN,
  WEBP_RELIEF,
  WEBP_ALGORITHM,
  WEBP_HEURISTIC_MASK,
  WEBP_MASK,
  WEBP_BACKGROUND,
  WEBP_LAST
};

/* Vector of image_keyword structures describing the format
   of valid user-defined image specifications.  */

static const struct image_keyword webp_format[WEBP_LAST] =
{
  {":type",		IMAGE_SYMBOL_VALUE,			1},
  {":data",		IMAGE_STRING_VALUE,			0},
  {":file",		IMAGE_STRING_VALUE,			0},
  {":ascent",		IMAGE_ASCENT_VALUE,			0},
  {":margin",		IMAGE_NON_NEGATIVE_INTEGER_VALUE_OR_PAIR, 0},
  {":relief",		IMAGE_INTEGER_VALUE,			0},
  {":conversion",	IMAGE_DONT_CHECK_VALUE_TYPE,		0},
  {":heuristic-mask",	IMAGE_DONT_CHECK_VALUE_TYPE,		0},
  {":mask",		IMAGE_DONT_CHECK_VALUE_TYPE,		0},
  {":background",	IMAGE_STRING_OR_NIL_VALUE,		0}
};

/* Return true if OBJECT is a valid WebP image specification.  */

static bool
webp_image_p (Lisp_Object object)
{
  struct image_keyword fmt[WEBP_LAST];
  memcpy (fmt, webp_format, sizeof fmt);

  if (!parse_image_spec (object, fmt, WEBP_LAST, Qwebp))
    return false;

  /* Must specify either the :data or :file keyword.  */
  return fmt[WEBP_FILE].count + fmt[WEBP_DATA].count == 1;
}

#ifdef WINDOWSNT

/* WebP library details.  */

DEF_DLL_FN (int, WebPGetInfo, (const uint8_t *, size_t, int *, int *));
/* WebPGetFeatures is a static inline function defined in WebP's
   decode.h.  Since we cannot use that with dynamically-loaded libwebp
   DLL, we instead load the internal function it calls and redirect to
   that through a macro.  */
DEF_DLL_FN (VP8StatusCode, WebPGetFeaturesInternal,
	    (const uint8_t *, size_t, WebPBitstreamFeatures *, int));
DEF_DLL_FN (uint8_t *, WebPDecodeRGBA, (const uint8_t *, size_t, int *, int *));
DEF_DLL_FN (uint8_t *, WebPDecodeRGB, (const uint8_t *, size_t, int *, int *));
DEF_DLL_FN (void, WebPFree, (void *));

static bool
init_webp_functions (void)
{
  HMODULE library;

  if (!(library = w32_delayed_load (Qwebp)))
    return false;

  LOAD_DLL_FN (library, WebPGetInfo);
  LOAD_DLL_FN (library, WebPGetFeaturesInternal);
  LOAD_DLL_FN (library, WebPDecodeRGBA);
  LOAD_DLL_FN (library, WebPDecodeRGB);
  LOAD_DLL_FN (library, WebPFree);
  return true;
}

#undef WebPGetInfo
#undef WebPGetFeatures
#undef WebPDecodeRGBA
#undef WebPDecodeRGB
#undef WebPFree

#define WebPGetInfo fn_WebPGetInfo
#define WebPGetFeatures(d,s,f)					\
  fn_WebPGetFeaturesInternal(d,s,f,WEBP_DECODER_ABI_VERSION)
#define WebPDecodeRGBA fn_WebPDecodeRGBA
#define WebPDecodeRGB fn_WebPDecodeRGB
#define WebPFree fn_WebPFree

#endif /* WINDOWSNT */

/* Load WebP image IMG for use on frame F.  Value is true if
   successful.  */

static bool
webp_load (struct frame *f, struct image *img)
{
  ptrdiff_t size = 0;
  uint8_t *contents;
  Lisp_Object file;

  /* Open the WebP file.  */
  Lisp_Object specified_file = image_spec_value (img->spec, QCfile, NULL);
  Lisp_Object specified_data = image_spec_value (img->spec, QCdata, NULL);

  if (NILP (specified_data))
    {
      int fd;
      file = image_find_image_fd (specified_file, &fd);
      if (!STRINGP (file))
	{
	  image_error ("Cannot find image file `%s'", specified_file);
	  return false;
	}

      contents = (uint8_t *) slurp_file (fd, &size);
      if (contents == NULL)
	{
	  image_error ("Error loading WebP image `%s'", file);
	  return false;
	}
    }
  else
    {
      if (!STRINGP (specified_data))
	{
	  image_error ("Invalid image data `%s'", specified_data);
	  return false;
	}
      contents = SDATA (specified_data);
      size = SBYTES (specified_data);
    }

  /* Validate the WebP image header.  */
  if (!WebPGetInfo (contents, size, NULL, NULL))
    {
      if (NILP (specified_data))
	image_error ("Not a WebP file: `%s'", file);
      else
	image_error ("Invalid header in WebP image data");
      goto webp_error1;
    }

  /* Get WebP features.  */
  WebPBitstreamFeatures features;
  VP8StatusCode result = WebPGetFeatures (contents, size, &features);
  switch (result)
    {
    case VP8_STATUS_OK:
      break;
    case VP8_STATUS_NOT_ENOUGH_DATA:
    case VP8_STATUS_OUT_OF_MEMORY:
    case VP8_STATUS_INVALID_PARAM:
    case VP8_STATUS_BITSTREAM_ERROR:
    case VP8_STATUS_UNSUPPORTED_FEATURE:
    case VP8_STATUS_SUSPENDED:
    case VP8_STATUS_USER_ABORT:
    default:
      /* Error out in all other cases.  */
      if (NILP (specified_data))
	image_error ("Error when interpreting WebP image data: `%s'", file);
      else
	image_error ("Error when interpreting WebP image data");
      goto webp_error1;
    }

  /* Decode WebP data.  */
  uint8_t *decoded;
  int width, height;
  if (features.has_alpha)
    /* Linear [r0, g0, b0, a0, r1, g1, b1, a1, ...] order.  */
    decoded = WebPDecodeRGBA (contents, size, &width, &height);
  else
    /* Linear [r0, g0, b0, r1, g1, b1, ...] order.  */
    decoded = WebPDecodeRGB (contents, size, &width, &height);

  if (!(width <= INT_MAX && height <= INT_MAX
	&& check_image_size (f, width, height)))
    {
      image_size_error ();
      goto webp_error2;
    }

  /* Create the x image and pixmap.  */
  Emacs_Pix_Container ximg, mask_img = NULL;
  if (!image_create_x_image_and_pixmap (f, img, width, height, 0, &ximg, false))
    goto webp_error2;

  /* Create an image and pixmap serving as mask if the WebP image
     contains an alpha channel.  */
  if (features.has_alpha
      && !image_create_x_image_and_pixmap (f, img, width, height, 1, &mask_img, true))
    {
      image_destroy_x_image (ximg);
      image_clear_image_1 (f, img, CLEAR_IMAGE_PIXMAP);
      goto webp_error2;
    }

  /* Fill the X image and mask from WebP data.  */
  init_color_table ();

  uint8_t *p = decoded;
  for (int y = 0; y < height; ++y)
    {
      for (int x = 0; x < width; ++x)
	{
	  int r = *p++ << 8;
	  int g = *p++ << 8;
	  int b = *p++ << 8;
	  PUT_PIXEL (ximg, x, y, lookup_rgb_color (f, r, g, b));

	  /* An alpha channel associates variable transparency with an
	     image.  WebP allows up to 256 levels of partial transparency.
	     We handle this like with PNG (which see), using the frame's
	     background color to combine the image with.  */
	  if (features.has_alpha)
	    {
	      if (mask_img)
		PUT_PIXEL (mask_img, x, y, *p > 0 ? PIX_MASK_DRAW : PIX_MASK_RETAIN);
	      ++p;
	    }
	}
    }

#ifdef COLOR_TABLE_SUPPORT
  /* Remember colors allocated for this image.  */
  img->colors = colors_in_color_table (&img->ncolors);
  free_color_table ();
#endif /* COLOR_TABLE_SUPPORT */

  /* Put ximg into the image.  */
  image_put_x_image (f, img, ximg, 0);

  /* Same for the mask.  */
  if (mask_img)
    {
      /* Fill in the background_transparent field while we have the
	 mask handy.  Casting avoids a GCC warning.  */
      image_background_transparent (img, f, (Emacs_Pix_Context)mask_img);

      image_put_x_image (f, img, mask_img, 1);
    }

  img->width = width;
  img->height = height;

  /* Clean up.  */
  WebPFree (decoded);
  if (NILP (specified_data))
    xfree (contents);
  return true;

 webp_error2:
  WebPFree (decoded);

 webp_error1:
  if (NILP (specified_data))
    xfree (contents);
  return false;
}

#endif /* HAVE_WEBP */


#ifdef HAVE_IMAGEMAGICK


/***********************************************************************
				 ImageMagick
***********************************************************************/

/* Indices of image specification fields in imagemagick_format.  */

enum imagemagick_keyword_index
  {
    IMAGEMAGICK_TYPE,
    IMAGEMAGICK_DATA,
    IMAGEMAGICK_FILE,
    IMAGEMAGICK_ASCENT,
    IMAGEMAGICK_MARGIN,
    IMAGEMAGICK_RELIEF,
    IMAGEMAGICK_ALGORITHM,
    IMAGEMAGICK_HEURISTIC_MASK,
    IMAGEMAGICK_MASK,
    IMAGEMAGICK_BACKGROUND,
    IMAGEMAGICK_HEIGHT,
    IMAGEMAGICK_WIDTH,
    IMAGEMAGICK_MAX_HEIGHT,
    IMAGEMAGICK_MAX_WIDTH,
    IMAGEMAGICK_FORMAT,
    IMAGEMAGICK_ROTATION,
    IMAGEMAGICK_CROP,
    IMAGEMAGICK_LAST
  };

/* Vector of image_keyword structures describing the format
   of valid user-defined image specifications.  */

static struct image_keyword imagemagick_format[IMAGEMAGICK_LAST] =
  {
    {":type",		IMAGE_SYMBOL_VALUE,			1},
    {":data",		IMAGE_STRING_VALUE,			0},
    {":file",		IMAGE_STRING_VALUE,			0},
    {":ascent",		IMAGE_ASCENT_VALUE,			0},
    {":margin",		IMAGE_NON_NEGATIVE_INTEGER_VALUE_OR_PAIR, 0},
    {":relief",		IMAGE_INTEGER_VALUE,			0},
    {":conversion",	IMAGE_DONT_CHECK_VALUE_TYPE,		0},
    {":heuristic-mask",	IMAGE_DONT_CHECK_VALUE_TYPE,		0},
    {":mask",		IMAGE_DONT_CHECK_VALUE_TYPE,		0},
    {":background",	IMAGE_STRING_OR_NIL_VALUE,		0},
    {":height",		IMAGE_INTEGER_VALUE,			0},
    {":width",		IMAGE_INTEGER_VALUE,			0},
    {":max-height",	IMAGE_INTEGER_VALUE,			0},
    {":max-width",	IMAGE_INTEGER_VALUE,			0},
    {":format",		IMAGE_SYMBOL_VALUE,			0},
    {":rotation",	IMAGE_NUMBER_VALUE,     		0},
    {":crop",		IMAGE_DONT_CHECK_VALUE_TYPE,		0}
  };

/* Free X resources of imagemagick image IMG which is used on frame F.  */

static void
imagemagick_clear_image (struct frame *f,
                         struct image *img)
{
  image_clear_image (f, img);
}

/* Return true if OBJECT is a valid IMAGEMAGICK image specification.  Do
   this by calling parse_image_spec and supplying the keywords that
   identify the IMAGEMAGICK format.   */

static bool
imagemagick_image_p (Lisp_Object object)
{
  struct image_keyword fmt[IMAGEMAGICK_LAST];
  memcpy (fmt, imagemagick_format, sizeof fmt);

  if (!parse_image_spec (object, fmt, IMAGEMAGICK_LAST, Qimagemagick))
    return 0;

  /* Must specify either the :data or :file keyword.  */
  return fmt[IMAGEMAGICK_FILE].count + fmt[IMAGEMAGICK_DATA].count == 1;
}

/* The GIF library also defines DrawRectangle, but its never used in Emacs.
   Therefore rename the function so it doesn't collide with ImageMagick.  */
#define DrawRectangle DrawRectangleGif

#ifdef HAVE_IMAGEMAGICK7
# include <MagickWand/MagickWand.h>
# include <MagickCore/version.h>
/* ImageMagick 7 compatibility definitions.  */
# define PixelSetMagickColor PixelSetPixelColor
typedef PixelInfo MagickPixelPacket;
#else
# include <wand/MagickWand.h>
# include <magick/version.h>
#endif

/* ImageMagick 6.5.3 through 6.6.5 hid PixelGetMagickColor for some reason.
   Emacs seems to work fine with the hidden version, so unhide it.  */
#if 0x653 <= MagickLibVersion && MagickLibVersion <= 0x665
extern WandExport void PixelGetMagickColor (const PixelWand *,
					    MagickPixelPacket *);
#endif

static void
imagemagick_initialize (void)
{
  static bool imagemagick_initialized;
  if (!imagemagick_initialized)
    {
      imagemagick_initialized = true;
      MagickWandGenesis ();
    }
}

/* Log ImageMagick error message.
   Useful when an ImageMagick function returns the status `MagickFalse'.  */

static void
imagemagick_error (MagickWand *wand)
{
  char *description;
  ExceptionType severity;

  description = MagickGetException (wand, &severity);
  image_error ("ImageMagick error: %s", build_string (description));
  MagickRelinquishMemory (description);
}

/* Possibly give ImageMagick some extra help to determine the image
   type by supplying a "dummy" filename based on the Content-Type.  */

static char *
imagemagick_filename_hint (Lisp_Object spec, char hint_buffer[MaxTextExtent])
{
  Lisp_Object symbol = intern ("image-format-suffixes");
  Lisp_Object val = find_symbol_value (symbol);
  Lisp_Object format;

  if (! CONSP (val))
    return NULL;

  format = image_spec_value (spec, intern (":format"), NULL);
  val = Fcar_safe (Fcdr_safe (Fassq (format, val)));
  if (! STRINGP (val))
    return NULL;

  /* It's OK to truncate the hint if it has MaxTextExtent or more bytes,
     as ImageMagick would ignore the extra bytes anyway.  */
  snprintf (hint_buffer, MaxTextExtent, "/tmp/foo.%s", SSDATA (val));
  return hint_buffer;
}

/* Animated images (e.g., GIF89a) are composed from one "master image"
   (which is the first one, and then there's a number of images that
   follow.  If following images have non-transparent colors, these are
   composed "on top" of the master image.  So, in general, one has to
   compute ann the preceding images to be able to display a particular
   sub-image.

   Computing all the preceding images is too slow, so we maintain a
   cache of previously computed images.  We have to maintain a cache
   separate from the image cache, because the images may be scaled
   before display. */

struct animation_cache
{
  MagickWand *wand;
  int index;
  struct timespec update_time;
  struct animation_cache *next;
  char signature[FLEXIBLE_ARRAY_MEMBER];
};

static struct animation_cache *animation_cache = NULL;

static struct animation_cache *
imagemagick_create_cache (char *signature)
{
  struct animation_cache *cache
    = xmalloc (FLEXSIZEOF (struct animation_cache, signature,
			   strlen (signature) + 1));
  cache->wand = 0;
  cache->index = 0;
  cache->next = 0;
  strcpy (cache->signature, signature);
  return cache;
}

/* Discard cached images that haven't been used for a minute. */
static void
imagemagick_prune_animation_cache (void)
{
  struct animation_cache **pcache = &animation_cache;
  struct timespec old = timespec_sub (current_timespec (),
				      make_timespec (60, 0));

  while (*pcache)
    {
      struct animation_cache *cache = *pcache;
      if (timespec_cmp (old, cache->update_time) <= 0)
	pcache = &cache->next;
      else
	{
	  if (cache->wand)
	    DestroyMagickWand (cache->wand);
	  *pcache = cache->next;
	  xfree (cache);
	}
    }
}

static struct animation_cache *
imagemagick_get_animation_cache (MagickWand *wand)
{
  char *signature = MagickGetImageSignature (wand);
  struct animation_cache *cache;
  struct animation_cache **pcache = &animation_cache;

  imagemagick_prune_animation_cache ();

  while (1)
    {
      cache = *pcache;
      if (! cache)
	{
          *pcache = cache = imagemagick_create_cache (signature);
          break;
        }
      if (strcmp (signature, cache->signature) == 0)
	break;
      pcache = &cache->next;
    }

  DestroyString (signature);
  cache->update_time = current_timespec ();
  return cache;
}

static MagickWand *
imagemagick_compute_animated_image (MagickWand *super_wand, int ino)
{
  int i;
  MagickWand *composite_wand;
  size_t dest_width, dest_height;
  struct animation_cache *cache = imagemagick_get_animation_cache (super_wand);

  MagickSetIteratorIndex (super_wand, 0);

  if (ino == 0 || cache->wand == NULL || cache->index > ino)
    {
      composite_wand = MagickGetImage (super_wand);
      if (cache->wand)
	DestroyMagickWand (cache->wand);
    }
  else
    composite_wand = cache->wand;

  dest_height = MagickGetImageHeight (composite_wand);

  for (i = max (1, cache->index + 1); i <= ino; i++)
    {
      MagickWand *sub_wand;
      PixelIterator *source_iterator, *dest_iterator;
      PixelWand **source, **dest;
      size_t source_width, source_height;
      ssize_t source_left, source_top;
      MagickPixelPacket pixel;
      DisposeType dispose;
      ptrdiff_t lines = 0;

      MagickSetIteratorIndex (super_wand, i);
      sub_wand = MagickGetImage (super_wand);

      MagickGetImagePage (sub_wand, &source_width, &source_height,
			  &source_left, &source_top);

      /* This flag says how to handle transparent pixels.  */
      dispose = MagickGetImageDispose (sub_wand);

      source_iterator = NewPixelIterator (sub_wand);
      if (! source_iterator)
	{
	  DestroyMagickWand (composite_wand);
	  DestroyMagickWand (sub_wand);
	  cache->wand = NULL;
	  image_error ("Imagemagick pixel iterator creation failed");
	  return NULL;
	}

      dest_iterator = NewPixelIterator (composite_wand);
      if (! dest_iterator)
	{
	  DestroyMagickWand (composite_wand);
	  DestroyMagickWand (sub_wand);
	  DestroyPixelIterator (source_iterator);
	  cache->wand = NULL;
	  image_error ("Imagemagick pixel iterator creation failed");
	  return NULL;
	}

      /* The sub-image may not start at origin, so move the destination
	 iterator to where the sub-image should start. */
      if (source_top > 0)
	{
	  PixelSetIteratorRow (dest_iterator, source_top);
	  lines = source_top;
	}

      while ((source = PixelGetNextIteratorRow (source_iterator, &source_width))
	     != NULL)
	{
	  ptrdiff_t x;

	  /* Sanity check.  This shouldn't happen, but apparently
	     does in some pictures.  */
	  if (++lines >= dest_height)
	    break;

	  dest = PixelGetNextIteratorRow (dest_iterator, &dest_width);
	  for (x = 0; x < source_width; x++)
	    {
	      /* Sanity check.  This shouldn't happen, but apparently
		 also does in some pictures.  */
	      if (x + source_left >= dest_width)
		break;
	      /* Normally we only copy over non-transparent pixels,
		 but if the disposal method is "Background", then we
		 copy over all pixels.  */
	      if (dispose == BackgroundDispose || PixelGetAlpha (source[x]))
		{
		  PixelGetMagickColor (source[x], &pixel);
		  PixelSetMagickColor (dest[x + source_left], &pixel);
		}
	    }
	  PixelSyncIterator (dest_iterator);
	}

      DestroyPixelIterator (source_iterator);
      DestroyPixelIterator (dest_iterator);
      DestroyMagickWand (sub_wand);
    }

  /* Cache a copy for the next iteration.  The current wand will be
     destroyed by the caller. */
  cache->wand = CloneMagickWand (composite_wand);
  cache->index = ino;

  return composite_wand;
}


/* Helper function for imagemagick_load, which does the actual loading
   given contents and size, apart from frame and image structures,
   passed from imagemagick_load.  Uses librimagemagick to do most of
   the image processing.

   F is a pointer to the Emacs frame; IMG to the image structure to
   prepare; CONTENTS is the string containing the IMAGEMAGICK data to
   be parsed; SIZE is the number of bytes of data; and FILENAME is
   either the file name or the image data.

   Return true if successful.  */

static bool
imagemagick_load_image (struct frame *f, struct image *img,
			unsigned char *contents, unsigned int size,
			char *filename)
{
  int width, height;
  size_t image_width, image_height;
  MagickBooleanType status;
  Emacs_Pix_Container ximg;
  int x, y;
  MagickWand *image_wand;
  PixelIterator *iterator;
  PixelWand **pixels, *bg_wand = NULL;
  MagickPixelPacket  pixel;
  Lisp_Object image;
#ifndef DONT_CREATE_TRANSFORMED_IMAGEMAGICK_IMAGE
  Lisp_Object value;
#endif
  Lisp_Object crop;
  EMACS_INT ino;
  int desired_width, desired_height;
#ifndef DONT_CREATE_TRANSFORMED_IMAGEMAGICK_IMAGE
  double rotation;
#endif
  char hint_buffer[MaxTextExtent];
  char *filename_hint = NULL;
  imagemagick_initialize ();

  /* Handle image index for image types who can contain more than one image.
     Interface :index is same as for GIF.  First we "ping" the image to see how
     many sub-images it contains.  Pinging is faster than loading the image to
     find out things about it.  */

  image = image_spec_value (img->spec, QCindex, NULL);
  ino = FIXNUMP (image) ? XFIXNAT (image) : 0;
  image_wand = NewMagickWand ();

  if (filename)
    status = MagickReadImage (image_wand, filename);
  else
    {
      Lisp_Object lwidth = image_spec_value (img->spec, QCwidth, NULL);
      Lisp_Object lheight = image_spec_value (img->spec, QCheight, NULL);

      if (FIXNATP (lwidth) && FIXNATP (lheight))
	{
	  MagickSetSize (image_wand, XFIXNAT (lwidth), XFIXNAT (lheight));
	  MagickSetDepth (image_wand, 8);
	}
      filename_hint = imagemagick_filename_hint (img->spec, hint_buffer);
      MagickSetFilename (image_wand, filename_hint);
      status = MagickReadImageBlob (image_wand, contents, size);
    }

  if (status == MagickFalse)
    {
      imagemagick_error (image_wand);
      DestroyMagickWand (image_wand);
      return 0;
    }

#ifdef HAVE_MAGICKAUTOORIENTIMAGE
  /* If no :rotation is explicitly specified, apply the automatic
     rotation from EXIF. */
  if (NILP (image_spec_value (img->spec, QCrotation, NULL)))
    if (MagickAutoOrientImage (image_wand) == MagickFalse)
      {
        image_error ("Error applying automatic orientation in image `%s'", img->spec);
        DestroyMagickWand (image_wand);
        return 0;
      }
#endif

  if (ino < 0 || ino >= MagickGetNumberImages (image_wand))
    {
      image_error ("Invalid image number `%s' in image `%s'", image, img->spec);
      DestroyMagickWand (image_wand);
      return 0;
    }

  if (MagickGetImageDelay (image_wand) > 0)
    img->lisp_data =
      Fcons (Qdelay,
             Fcons (make_float (MagickGetImageDelay (image_wand) / 100.0),
                    img->lisp_data));

  if (MagickGetNumberImages (image_wand) > 1)
    img->lisp_data =
      Fcons (Qcount,
             Fcons (make_fixnum (MagickGetNumberImages (image_wand)),
                    img->lisp_data));

  /* If we have an animated image, get the new wand based on the
     "super-wand". */
  if (MagickGetNumberImages (image_wand) > 1)
    {
      /* This is an animated image (it has a delay), so compute the
	 composite image etc. */
      if (MagickGetImageDelay (image_wand) > 0)
	{
	  MagickWand *super_wand = image_wand;
	  image_wand = imagemagick_compute_animated_image (super_wand, ino);
	  if (! image_wand)
	    image_wand = super_wand;
	  else
	    DestroyMagickWand (super_wand);
	}
      else
	/* This is not an animated image: It's just a multi-image file
	   (like an .ico file).  Just return the correct
	   sub-image.  */
	{
	  MagickWand *super_wand = image_wand;

	  MagickSetIteratorIndex (super_wand, ino);
	  image_wand = MagickGetImage (super_wand);
	  DestroyMagickWand (super_wand);
	}
    }

  /* Retrieve the frame's background color, for use later.  */
  {
    Emacs_Color bgcolor;
    Lisp_Object specified_bg;

    specified_bg = image_spec_value (img->spec, QCbackground, NULL);
    if (!STRINGP (specified_bg)
	|| !FRAME_TERMINAL (f)->defined_color_hook (f,
                                                    SSDATA (specified_bg),
                                                    &bgcolor,
                                                    false,
                                                    false))
      FRAME_TERMINAL (f)->query_frame_background_color (f, &bgcolor);

    bg_wand = NewPixelWand ();
    PixelSetRed   (bg_wand, (double) bgcolor.red   / 65535);
    PixelSetGreen (bg_wand, (double) bgcolor.green / 65535);
    PixelSetBlue  (bg_wand, (double) bgcolor.blue  / 65535);
  }

#ifndef DONT_CREATE_TRANSFORMED_IMAGEMAGICK_IMAGE
  compute_image_size (MagickGetImageWidth (image_wand),
		      MagickGetImageHeight (image_wand),
		      img, &desired_width, &desired_height);
#else
  desired_width = desired_height = -1;
#endif

  if (desired_width != -1 && desired_height != -1)
    {
      status = MagickScaleImage (image_wand, desired_width, desired_height);
      if (status == MagickFalse)
	{
	  image_error ("Imagemagick scale failed");
	  imagemagick_error (image_wand);
	  goto imagemagick_error;
	}
    }

  /* crop behaves similar to image slicing in Emacs but is more memory
     efficient.  */
  crop = image_spec_value (img->spec, QCcrop, NULL);

  if (CONSP (crop) && TYPE_RANGED_FIXNUMP (size_t, XCAR (crop)))
    {
      /* After some testing, it seems MagickCropImage is the fastest crop
         function in ImageMagick.  This crop function seems to do less copying
         than the alternatives, but it still reads the entire image into memory
         before cropping, which is apparently difficult to avoid when using
         imagemagick.  */
      size_t crop_width = XFIXNUM (XCAR (crop));
      crop = XCDR (crop);
      if (CONSP (crop) && TYPE_RANGED_FIXNUMP (size_t, XCAR (crop)))
	{
	  size_t crop_height = XFIXNUM (XCAR (crop));
	  crop = XCDR (crop);
	  if (CONSP (crop) && TYPE_RANGED_FIXNUMP (ssize_t, XCAR (crop)))
	    {
	      ssize_t crop_x = XFIXNUM (XCAR (crop));
	      crop = XCDR (crop);
	      if (CONSP (crop) && TYPE_RANGED_FIXNUMP (ssize_t, XCAR (crop)))
		{
		  ssize_t crop_y = XFIXNUM (XCAR (crop));
		  MagickCropImage (image_wand, crop_width, crop_height,
				   crop_x, crop_y);
		}
	    }
	}
    }

#ifndef DONT_CREATE_TRANSFORMED_IMAGEMAGICK_IMAGE
  /* Furthermore :rotation. we need background color and angle for
     rotation.  */
  /*
    TODO background handling for rotation specified_bg =
    image_spec_value (img->spec, QCbackground, NULL); if (!STRINGP
    (specified_bg).  */
  value = image_spec_value (img->spec, QCrotation, NULL);
  if (FLOATP (value))
    {
      rotation = XFLOAT_DATA (value);
      status = MagickRotateImage (image_wand, bg_wand, rotation);
      if (status == MagickFalse)
        {
          image_error ("Imagemagick image rotate failed");
	  imagemagick_error (image_wand);
          goto imagemagick_error;
        }
    }
#endif

  /* Set the canvas background color to the frame or specified
     background, and flatten the image.  Note: as of ImageMagick
     6.6.0, SVG image transparency is not handled properly
     (e.g. etc/images/splash.svg shows a white background always).  */
  {
    MagickWand *new_wand;
    MagickSetImageBackgroundColor (image_wand, bg_wand);
#ifdef HAVE_MAGICKMERGEIMAGELAYERS
    new_wand = MagickMergeImageLayers (image_wand, MergeLayer);
#else
    new_wand = MagickFlattenImages (image_wand);
#endif
    DestroyMagickWand (image_wand);
    image_wand = new_wand;
  }

  /* Finally we are done manipulating the image.  Figure out the
     resulting width/height and transfer ownership to Emacs.  */
  image_height = MagickGetImageHeight (image_wand);
  image_width = MagickGetImageWidth (image_wand);

  if (! (image_width <= INT_MAX && image_height <= INT_MAX
	 && check_image_size (f, image_width, image_height)))
    {
      image_size_error ();
      goto imagemagick_error;
    }

  width = image_width;
  height = image_height;

  /* We can now get a valid pixel buffer from the imagemagick file, if all
     went ok.  */

  init_color_table ();

#if defined (HAVE_MAGICKEXPORTIMAGEPIXELS) && \
  ! defined (HAVE_NS) && ! defined (HAVE_HAIKU)
  if (imagemagick_render_type != 0)
    {
      /* Magicexportimage is normally faster than pixelpushing.  This
         method is also well tested.  Some aspects of this method are
         ad-hoc and needs to be more researched. */
      void *dataptr;
      int imagedepth = 24; /*MagickGetImageDepth(image_wand);*/
      const char *exportdepth = imagedepth <= 8 ? "I" : "BGRP"; /*"RGBP";*/
      /* Try to create a x pixmap to hold the imagemagick pixmap.  */
      if (!image_create_x_image_and_pixmap (f, img, width, height, imagedepth,
					    &ximg, 0))
	{
#ifdef COLOR_TABLE_SUPPORT
	  free_color_table ();
#endif
	  image_error ("Imagemagick X bitmap allocation failure");
	  goto imagemagick_error;
	}
      dataptr = ximg->data;

      /* Oddly, the below code doesn't seem to work:*/
      /* switch(ximg->bitmap_unit){ */
      /* case 8: */
      /*   pixelwidth=CharPixel; */
      /*   break; */
      /* case   16: */
      /*   pixelwidth=ShortPixel; */
      /*   break; */
      /* case   32: */
      /*   pixelwidth=LongPixel; */
      /*   break; */
      /* } */
      /*
        Here im just guessing the format of the bitmap.
        happens to work fine for:
        - bw djvu images
        on rgb display.
        seems about 3 times as fast as pixel pushing(not carefully measured)
      */
      int pixelwidth = CharPixel; /*??? TODO figure out*/
      MagickExportImagePixels (image_wand, 0, 0, width, height,
			       exportdepth, pixelwidth, dataptr);
    }
  else
#endif /* HAVE_MAGICKEXPORTIMAGEPIXELS */
    {
      size_t image_height;
      double quantum_range = QuantumRange;
      MagickRealType color_scale = 65535.0 / quantum_range;
      /* Try to create a x pixmap to hold the imagemagick pixmap.  */
      if (!image_create_x_image_and_pixmap (f, img, width, height, 0,
					    &ximg, 0))
        {
#ifdef COLOR_TABLE_SUPPORT
	  free_color_table ();
#endif
          image_error ("Imagemagick X bitmap allocation failure");
          goto imagemagick_error;
        }

      /* Copy imagemagick image to x with primitive yet robust pixel
         pusher loop.  This has been tested a lot with many different
         images.  */

      /* Copy pixels from the imagemagick image structure to the x image map. */
      iterator = NewPixelIterator (image_wand);
      if (! iterator)
        {
#ifdef COLOR_TABLE_SUPPORT
	  free_color_table ();
#endif
	  image_destroy_x_image (ximg);
          image_error ("Imagemagick pixel iterator creation failed");
          goto imagemagick_error;
        }

      image_height = MagickGetImageHeight (image_wand);
      for (y = 0; y < image_height; y++)
        {
	  size_t row_width;
	  pixels = PixelGetNextIteratorRow (iterator, &row_width);
          if (! pixels)
            break;
	  int xlim = min (row_width, width);
	  for (x = 0; x < xlim; x++)
            {
              PixelGetMagickColor (pixels[x], &pixel);
              PUT_PIXEL (ximg, x, y,
                         lookup_rgb_color (f,
					   color_scale * pixel.red,
					   color_scale * pixel.green,
					   color_scale * pixel.blue));
	    }
	}
      DestroyPixelIterator (iterator);
    }

#ifdef COLOR_TABLE_SUPPORT
  /* Remember colors allocated for this image.  */
  img->colors = colors_in_color_table (&img->ncolors);
  free_color_table ();
#endif /* COLOR_TABLE_SUPPORT */

  img->width  = width;
  img->height = height;

  /* Put ximg into the image.  */
  image_put_x_image (f, img, ximg, 0);

  /* Final cleanup. image_wand should be the only resource left. */
  DestroyMagickWand (image_wand);
  if (bg_wand) DestroyPixelWand (bg_wand);

  /* Do not call MagickWandTerminus, to work around ImageMagick bug 825.  See:
     https://github.com/ImageMagick/ImageMagick/issues/825
     Although this bug was introduced in ImageMagick 6.9.9-14 and
     fixed in 6.9.9-18, it's simpler to work around it in all versions.  */

  return 1;

 imagemagick_error:
  DestroyMagickWand (image_wand);
  if (bg_wand) DestroyPixelWand (bg_wand);

  /* TODO more cleanup.  */
  image_error ("Error parsing IMAGEMAGICK image `%s'", img->spec);
  return 0;
}


/* Load IMAGEMAGICK image IMG for use on frame F.  Value is true if
   successful. this function will go into the imagemagick_type structure, and
   the prototype thus needs to be compatible with that structure.  */

static bool
imagemagick_load (struct frame *f, struct image *img)
{
  bool success_p = 0;
  Lisp_Object file_name;

  /* If IMG->spec specifies a file name, create a non-file spec from it.  */
  file_name = image_spec_value (img->spec, QCfile, NULL);
  if (STRINGP (file_name))
    {
      Lisp_Object file = image_find_image_file (file_name);
      if (!STRINGP (file))
	{
	  image_error ("Cannot find image file `%s'", file_name);
	  return 0;
	}
      file = ENCODE_FILE (file);
#ifdef WINDOWSNT
      file = ansi_encode_filename (file);
#endif
      success_p = imagemagick_load_image (f, img, 0, 0, SSDATA (file));
    }
  /* Else it's not a file, it's a Lisp object.  Load the image from a
     Lisp object rather than a file.  */
  else
    {
      Lisp_Object data;

      data = image_spec_value (img->spec, QCdata, NULL);
      if (!STRINGP (data))
	{
	  image_error ("Invalid image data `%s'", data);
	  return 0;
	}
      success_p = imagemagick_load_image (f, img, SDATA (data),
                                          SBYTES (data), NULL);
    }

  return success_p;
}

DEFUN ("imagemagick-types", Fimagemagick_types, Simagemagick_types, 0, 0, 0,
       doc: /* Return a list of image types supported by ImageMagick.
Each entry in this list is a symbol named after an ImageMagick format
tag.  See the ImageMagick manual for a list of ImageMagick formats and
their descriptions (https://www.imagemagick.org/script/formats.php).
You can also try the shell command: `identify -list format'.

Note that ImageMagick recognizes many file-types that Emacs does not
recognize as images, such as C.  See `imagemagick-enabled-types'
and `imagemagick-types-inhibit'.  */)
  (void)
{
  Lisp_Object typelist = Qnil;
  size_t numf = 0;
  ExceptionInfo *ex;
  char **imtypes;
  size_t i;

  imagemagick_initialize ();
  ex = AcquireExceptionInfo ();
  imtypes = GetMagickList ("*", &numf, ex);
  DestroyExceptionInfo (ex);

  for (i = 0; i < numf; i++)
    {
      Lisp_Object imagemagicktype = intern (imtypes[i]);
      typelist = Fcons (imagemagicktype, typelist);
      imtypes[i] = MagickRelinquishMemory (imtypes[i]);
    }

  MagickRelinquishMemory (imtypes);
  return Fnreverse (typelist);
}

#endif	/* defined (HAVE_IMAGEMAGICK) */



/***********************************************************************
				 SVG
 ***********************************************************************/

#ifdef HAVE_RSVG

/* Function prototypes.  */

static bool svg_load_image (struct frame *, struct image *,
			    char *, ptrdiff_t, char *);

/* Indices of image specification fields in svg_format, below.  */

enum svg_keyword_index
{
  SVG_TYPE,
  SVG_DATA,
  SVG_FILE,
  SVG_BASE_URI,
  SVG_CSS,
  SVG_ASCENT,
  SVG_MARGIN,
  SVG_RELIEF,
  SVG_ALGORITHM,
  SVG_HEURISTIC_MASK,
  SVG_MASK,
  SVG_FOREGROUND,
  SVG_BACKGROUND,
  SVG_LAST
};

/* Vector of image_keyword structures describing the format
   of valid user-defined image specifications.  */

static const struct image_keyword svg_format[SVG_LAST] =
{
  {":type",		IMAGE_SYMBOL_VALUE,			1},
  {":data",		IMAGE_STRING_VALUE,			0},
  {":file",		IMAGE_STRING_VALUE,			0},
  {":base-uri",		IMAGE_STRING_VALUE,			0},
  {":css",		IMAGE_STRING_VALUE,                     0},
  {":ascent",		IMAGE_ASCENT_VALUE,			0},
  {":margin",		IMAGE_NON_NEGATIVE_INTEGER_VALUE_OR_PAIR, 0},
  {":relief",		IMAGE_INTEGER_VALUE,			0},
  {":conversion",	IMAGE_DONT_CHECK_VALUE_TYPE,		0},
  {":heuristic-mask",	IMAGE_DONT_CHECK_VALUE_TYPE,		0},
  {":mask",		IMAGE_DONT_CHECK_VALUE_TYPE,		0},
  {":foreground",	IMAGE_STRING_OR_NIL_VALUE,		0},
  {":background",	IMAGE_STRING_OR_NIL_VALUE,		0}
};

/* Return true if OBJECT is a valid SVG image specification.  Do
   this by calling parse_image_spec and supplying the keywords that
   identify the SVG format.   */

static bool
svg_image_p (Lisp_Object object)
{
  struct image_keyword fmt[SVG_LAST];
  memcpy (fmt, svg_format, sizeof fmt);

  if (!parse_image_spec (object, fmt, SVG_LAST, Qsvg))
    return 0;

  /* Must specify either the :data or :file keyword.  */
  return fmt[SVG_FILE].count + fmt[SVG_DATA].count == 1;
}

/* Some versions of glib's gatomic.h define MemoryBarrier, but MinGW
   w32api 3.18 and later has its own definition.  The following gross
   hack avoids the clash.  */
# ifdef WINDOWSNT
#  if (__W32API_MAJOR_VERSION + (__W32API_MINOR_VERSION >= 18)) >= 4
#   define W32_SAVE_MINGW_VERSION __MINGW_MAJOR_VERSION
#   undef __MINGW_MAJOR_VERSION
#   define __MINGW_MAJOR_VERSION 4
#  endif
# endif

# include <librsvg/rsvg.h>

/* librsvg is too old for us if it doesn't define this macro.  */
# ifndef LIBRSVG_CHECK_VERSION
#  define LIBRSVG_CHECK_VERSION(v, w, x) false
# endif

# ifdef WINDOWSNT

/* Restore the original definition of __MINGW_MAJOR_VERSION.  */
#  if defined W32_SAVE_MINGW_VERSION && defined __MINGW_MAJOR_VERSION
#   undef __MINGW_MAJOR_VERSION
#   define __MINGW_MAJOR_VERSION W32_SAVE_MINGW_VERSION
#   ifdef __MINGW_MAJOR_VERSION
#    undef W32_SAVE_MINGW_VERSION
#   endif
#  endif

/* SVG library functions.  */
#  if LIBRSVG_CHECK_VERSION (2, 32, 0)
DEF_DLL_FN (GFile *, g_file_new_for_path, (char const *));
DEF_DLL_FN (GInputStream *, g_memory_input_stream_new_from_data,
	    (void const *, gssize, GDestroyNotify));
DEF_DLL_FN (RsvgHandle *, rsvg_handle_new_from_stream_sync,
	    (GInputStream *, GFile *, RsvgHandleFlags, GCancellable *,
	     GError **error));
#  else
DEF_DLL_FN (RsvgHandle *, rsvg_handle_new, (void));
DEF_DLL_FN (void, rsvg_handle_set_base_uri, (RsvgHandle *, const char *));
DEF_DLL_FN (gboolean, rsvg_handle_write,
	    (RsvgHandle *, const guchar *, gsize, GError **));
DEF_DLL_FN (gboolean, rsvg_handle_close, (RsvgHandle *, GError **));
#  endif

DEF_DLL_FN (void, rsvg_handle_set_dpi_x_y,
	    (RsvgHandle * handle, double dpi_x, double dpi_y));

#  if LIBRSVG_CHECK_VERSION (2, 46, 0)
DEF_DLL_FN (void, rsvg_handle_get_intrinsic_dimensions,
            (RsvgHandle *, gboolean *, RsvgLength *, gboolean *,
            RsvgLength *, gboolean *, RsvgRectangle *));
DEF_DLL_FN (gboolean, rsvg_handle_get_geometry_for_layer,
	    (RsvgHandle *, const char *, const RsvgRectangle *,
	     RsvgRectangle *, RsvgRectangle *, GError **));
#  else
DEF_DLL_FN (void, rsvg_handle_get_dimensions,
	    (RsvgHandle *, RsvgDimensionData *));
#  endif

#  if LIBRSVG_CHECK_VERSION (2, 48, 0)
DEF_DLL_FN (gboolean, rsvg_handle_set_stylesheet,
	    (RsvgHandle *, const guint8 *, gsize, GError **));
#  endif
DEF_DLL_FN (GdkPixbuf *, rsvg_handle_get_pixbuf, (RsvgHandle *));
DEF_DLL_FN (int, gdk_pixbuf_get_width, (const GdkPixbuf *));
DEF_DLL_FN (int, gdk_pixbuf_get_height, (const GdkPixbuf *));
DEF_DLL_FN (guchar *, gdk_pixbuf_get_pixels, (const GdkPixbuf *));
DEF_DLL_FN (int, gdk_pixbuf_get_rowstride, (const GdkPixbuf *));
DEF_DLL_FN (GdkColorspace, gdk_pixbuf_get_colorspace, (const GdkPixbuf *));
DEF_DLL_FN (int, gdk_pixbuf_get_n_channels, (const GdkPixbuf *));
DEF_DLL_FN (gboolean, gdk_pixbuf_get_has_alpha, (const GdkPixbuf *));
DEF_DLL_FN (int, gdk_pixbuf_get_bits_per_sample, (const GdkPixbuf *));

#  if ! GLIB_CHECK_VERSION (2, 36, 0)
DEF_DLL_FN (void, g_type_init, (void));
#  endif
DEF_DLL_FN (void, g_object_unref, (gpointer));
DEF_DLL_FN (void, g_clear_error, (GError **));

static bool
init_svg_functions (void)
{
  HMODULE library, gdklib = NULL, glib = NULL, gobject = NULL, giolib = NULL;

  if (!(glib = w32_delayed_load (Qglib))
      || !(gobject = w32_delayed_load (Qgobject))
#  if LIBRSVG_CHECK_VERSION (2, 32, 0)
      || !(giolib = w32_delayed_load (Qgio))
#  endif
      || !(gdklib = w32_delayed_load (Qgdk_pixbuf))
      || !(library = w32_delayed_load (Qsvg)))
    {
      if (gdklib)  FreeLibrary (gdklib);
      if (giolib)  FreeLibrary (giolib);
      if (gobject) FreeLibrary (gobject);
      if (glib)    FreeLibrary (glib);
      return 0;
    }

#if LIBRSVG_CHECK_VERSION (2, 32, 0)
  LOAD_DLL_FN (giolib, g_file_new_for_path);
  LOAD_DLL_FN (giolib, g_memory_input_stream_new_from_data);
  LOAD_DLL_FN (library, rsvg_handle_new_from_stream_sync);
#else
  LOAD_DLL_FN (library, rsvg_handle_new);
  LOAD_DLL_FN (library, rsvg_handle_set_base_uri);
  LOAD_DLL_FN (library, rsvg_handle_write);
  LOAD_DLL_FN (library, rsvg_handle_close);
#endif
  LOAD_DLL_FN (library, rsvg_handle_set_dpi_x_y);
#if LIBRSVG_CHECK_VERSION (2, 46, 0)
  LOAD_DLL_FN (library, rsvg_handle_get_intrinsic_dimensions);
  LOAD_DLL_FN (library, rsvg_handle_get_geometry_for_layer);
#else
  LOAD_DLL_FN (library, rsvg_handle_get_dimensions);
#endif
#if LIBRSVG_CHECK_VERSION (2, 48, 0)
  LOAD_DLL_FN (library, rsvg_handle_set_stylesheet);
#endif
  LOAD_DLL_FN (library, rsvg_handle_get_pixbuf);

  LOAD_DLL_FN (gdklib, gdk_pixbuf_get_width);
  LOAD_DLL_FN (gdklib, gdk_pixbuf_get_height);
  LOAD_DLL_FN (gdklib, gdk_pixbuf_get_pixels);
  LOAD_DLL_FN (gdklib, gdk_pixbuf_get_rowstride);
  LOAD_DLL_FN (gdklib, gdk_pixbuf_get_colorspace);
  LOAD_DLL_FN (gdklib, gdk_pixbuf_get_n_channels);
  LOAD_DLL_FN (gdklib, gdk_pixbuf_get_has_alpha);
  LOAD_DLL_FN (gdklib, gdk_pixbuf_get_bits_per_sample);

#  if ! GLIB_CHECK_VERSION (2, 36, 0)
  LOAD_DLL_FN (gobject, g_type_init);
#  endif
  LOAD_DLL_FN (gobject, g_object_unref);
  LOAD_DLL_FN (glib, g_clear_error);

  return 1;
}

/* The following aliases for library functions allow dynamic loading
   to be used on some platforms.  */

#  undef gdk_pixbuf_get_bits_per_sample
#  undef gdk_pixbuf_get_colorspace
#  undef gdk_pixbuf_get_has_alpha
#  undef gdk_pixbuf_get_height
#  undef gdk_pixbuf_get_n_channels
#  undef gdk_pixbuf_get_pixels
#  undef gdk_pixbuf_get_rowstride
#  undef gdk_pixbuf_get_width
#  undef g_clear_error
#  undef g_object_unref
#  undef g_type_init
#  if LIBRSVG_CHECK_VERSION (2, 46, 0)
#   undef rsvg_handle_get_intrinsic_dimensions
#   undef rsvg_handle_get_geometry_for_layer
#  else
#   undef rsvg_handle_get_dimensions
#  endif
#  if LIBRSVG_CHECK_VERSION (2, 48, 0)
#   undef rsvg_handle_set_stylesheet
#  endif
#  undef rsvg_handle_get_pixbuf
#  if LIBRSVG_CHECK_VERSION (2, 32, 0)
#   undef g_file_new_for_path
#   undef g_memory_input_stream_new_from_data
#   undef rsvg_handle_new_from_stream_sync
#  else
#   undef rsvg_handle_close
#   undef rsvg_handle_new
#   undef rsvg_handle_set_base_uri
#   undef rsvg_handle_write
#  endif
#  undef rsvg_handle_set_dpi_x_y

#  define gdk_pixbuf_get_bits_per_sample fn_gdk_pixbuf_get_bits_per_sample
#  define gdk_pixbuf_get_colorspace fn_gdk_pixbuf_get_colorspace
#  define gdk_pixbuf_get_has_alpha fn_gdk_pixbuf_get_has_alpha
#  define gdk_pixbuf_get_height fn_gdk_pixbuf_get_height
#  define gdk_pixbuf_get_n_channels fn_gdk_pixbuf_get_n_channels
#  define gdk_pixbuf_get_pixels fn_gdk_pixbuf_get_pixels
#  define gdk_pixbuf_get_rowstride fn_gdk_pixbuf_get_rowstride
#  define gdk_pixbuf_get_width fn_gdk_pixbuf_get_width
#  define g_clear_error fn_g_clear_error
#  define g_object_unref fn_g_object_unref
#  if ! GLIB_CHECK_VERSION (2, 36, 0)
#   define g_type_init fn_g_type_init
#  endif
#  if LIBRSVG_CHECK_VERSION (2, 46, 0)
#   define rsvg_handle_get_intrinsic_dimensions \
	fn_rsvg_handle_get_intrinsic_dimensions
#   define rsvg_handle_get_geometry_for_layer	\
	fn_rsvg_handle_get_geometry_for_layer
#  else
#   define rsvg_handle_get_dimensions fn_rsvg_handle_get_dimensions
#  endif
#  if LIBRSVG_CHECK_VERSION (2, 48, 0)
#   define rsvg_handle_set_stylesheet fn_rsvg_handle_set_stylesheet
#  endif
#  define rsvg_handle_get_pixbuf fn_rsvg_handle_get_pixbuf
#  if LIBRSVG_CHECK_VERSION (2, 32, 0)
#   define g_file_new_for_path fn_g_file_new_for_path
#   define g_memory_input_stream_new_from_data \
	fn_g_memory_input_stream_new_from_data
#   define rsvg_handle_new_from_stream_sync fn_rsvg_handle_new_from_stream_sync
#  else
#   define rsvg_handle_close fn_rsvg_handle_close
#   define rsvg_handle_new fn_rsvg_handle_new
#   define rsvg_handle_set_base_uri fn_rsvg_handle_set_base_uri
#   define rsvg_handle_write fn_rsvg_handle_write
#  endif
#  define rsvg_handle_set_dpi_x_y fn_rsvg_handle_set_dpi_x_y

# endif /* !WINDOWSNT  */

/* Load SVG image IMG for use on frame F.  Value is true if
   successful.  */

static bool
svg_load (struct frame *f, struct image *img)
{
  bool success_p = 0;
  Lisp_Object file_name, base_uri;

  /* If IMG->spec specifies a file name, create a non-file spec from it.  */
  file_name = image_spec_value (img->spec, QCfile, NULL);
  base_uri = image_spec_value (img->spec, QCbase_uri, NULL);
  if (STRINGP (file_name))
    {
      int fd;
      Lisp_Object file = image_find_image_fd (file_name, &fd);
      if (!STRINGP (file))
	{
	  image_error ("Cannot find image file `%s'", file_name);
	  return 0;
	}

      /* Read the entire file into memory.  */
      ptrdiff_t size;
      char *contents = slurp_file (fd, &size);
      if (contents == NULL)
	{
	  image_error ("Error loading SVG image `%s'", file);
	  return 0;
	}
      /* If the file was slurped into memory properly, parse it.  */
      if (!STRINGP (base_uri))
        base_uri = file;
      success_p = svg_load_image (f, img, contents, size,
                                  SSDATA (ENCODE_FILE (base_uri)));
      xfree (contents);
    }
  /* Else it's not a file, it's a Lisp object.  Load the image from a
     Lisp object rather than a file.  */
  else
    {
      Lisp_Object data;

      data = image_spec_value (img->spec, QCdata, NULL);
      if (!STRINGP (data))
	{
	  image_error ("Invalid image data `%s'", data);
	  return 0;
	}
      if (!STRINGP (base_uri))
        base_uri = BVAR (current_buffer, filename);
      success_p = svg_load_image (f, img, SSDATA (data), SBYTES (data),
                                  (STRINGP (base_uri) ?
                                   SSDATA (ENCODE_FILE (base_uri)) : NULL));
    }

  return success_p;
}

#if LIBRSVG_CHECK_VERSION (2, 46, 0)
static double
svg_css_length_to_pixels (RsvgLength length, double dpi, int font_size)
{
  double value = length.length;

  switch (length.unit)
    {
    case RSVG_UNIT_PX:
      /* Already a pixel value.  */
      break;
    case RSVG_UNIT_CM:
      /* 2.54 cm in an inch.  */
      value = dpi * value / 2.54;
      break;
    case RSVG_UNIT_MM:
      /* 25.4 mm in an inch.  */
      value = dpi * value / 25.4;
      break;
    case RSVG_UNIT_PT:
      /* 72 points in an inch.  */
      value = dpi * value / 72;
      break;
    case RSVG_UNIT_PC:
      /* 6 picas in an inch.  */
      value = dpi * value / 6;
      break;
    case RSVG_UNIT_IN:
      value *= dpi;
      break;
#if LIBRSVG_CHECK_VERSION (2, 48, 0)
      /* We don't know exactly what font size is used on older librsvg
	 versions.  */
    case RSVG_UNIT_EM:
      value *= font_size;
      break;
#endif
    default:
      /* Probably ex or %.  We can't know what the pixel value is
         without more information.  */
      value = 0;
    }

  return value;
}
#endif

/* Load frame F and image IMG.  CONTENTS contains the SVG XML data to
   be parsed, SIZE is its size, and FILENAME is the name of the SVG
   file being loaded.

   Use librsvg to do most of the image processing.

   Return true when successful.  */
static bool
svg_load_image (struct frame *f, struct image *img, char *contents,
		ptrdiff_t size, char *filename)
{
  RsvgHandle *rsvg_handle;
  double viewbox_width, viewbox_height;
  GError *err = NULL;
  GdkPixbuf *pixbuf;
  int width;
  int height;
  const guint8 *pixels;
  int rowstride;
  char *wrapped_contents = NULL;
  ptrdiff_t wrapped_size;

#if LIBRSVG_CHECK_VERSION (2, 48, 0)
  char *css = NULL;
#endif

#if ! GLIB_CHECK_VERSION (2, 36, 0)
  /* g_type_init is a glib function that must be called prior to
     using gnome type library functions (obsolete since 2.36.0).  */
  g_type_init ();
#endif

  /* Parse the unmodified SVG data so we can get its initial size.  */

#if LIBRSVG_CHECK_VERSION (2, 32, 0)
  GInputStream *input_stream
    = g_memory_input_stream_new_from_data (contents, size, NULL);
  GFile *base_file = filename ? g_file_new_for_path (filename) : NULL;
  rsvg_handle = rsvg_handle_new_from_stream_sync (input_stream, base_file,
						  RSVG_HANDLE_FLAGS_NONE,
						  NULL, &err);

  if (base_file)
    g_object_unref (base_file);
  g_object_unref (input_stream);

  /* Check rsvg_handle too, to avoid librsvg 2.40.13 bug (Bug#36773#26).  */
  if (!rsvg_handle || err) goto rsvg_error;

  rsvg_handle_set_dpi_x_y (rsvg_handle, FRAME_DISPLAY_INFO (f)->resx,
                           FRAME_DISPLAY_INFO (f)->resy);

#if LIBRSVG_CHECK_VERSION (2, 48, 0)
  Lisp_Object lcss = image_spec_value (img->spec, QCcss, NULL);
  if (!STRINGP (lcss))
    {
      /* Generate the CSS for the SVG image.  */
      /* FIXME: The below calculations leave enough space for a font
	 size up to 9999, if it overflows we just throw an error but
	 should probably increase the buffer size.  */
      const char *css_spec = "svg{font-family:\"%s\";font-size:%dpx}";
      int css_len = strlen (css_spec) + strlen (img->face_font_family) + 1;
      css = xmalloc (css_len);
      if (css_len <= snprintf (css, css_len, css_spec,
			       img->face_font_family, img->face_font_size))
	goto rsvg_error;

      rsvg_handle_set_stylesheet (rsvg_handle, (guint8 *)css, strlen (css), NULL);
    }
  else
    {
      css = xmalloc (SBYTES (lcss) + 1);
      strncpy (css, SSDATA (lcss), SBYTES (lcss));
      *(css + SBYTES (lcss) + 1) = 0;
    }
#endif

#else
  /* Make a handle to a new rsvg object.  */
  rsvg_handle = rsvg_handle_new ();
  eassume (rsvg_handle);

  rsvg_handle_set_dpi_x_y (rsvg_handle, FRAME_DISPLAY_INFO (f)->resx,
                           FRAME_DISPLAY_INFO (f)->resy);

  /* Set base_uri for properly handling referenced images (via 'href').
     Can be explicitly specified using `:base_uri' image property.
     See rsvg bug 596114 - "image refs are relative to curdir, not .svg file"
     <https://gitlab.gnome.org/GNOME/librsvg/issues/33>. */
  if (filename)
    rsvg_handle_set_base_uri (rsvg_handle, filename);

  /* Parse the contents argument and fill in the rsvg_handle.  */
  rsvg_handle_write (rsvg_handle, (unsigned char *) contents, size, &err);
  if (err) goto rsvg_error;

  /* The parsing is complete, rsvg_handle is ready to be used, close
     it for further writes.  */
  rsvg_handle_close (rsvg_handle, &err);
  if (err) goto rsvg_error;
#endif

  /* Get the image dimensions.  */
#if LIBRSVG_CHECK_VERSION (2, 46, 0)
  RsvgRectangle zero_rect, viewbox, out_logical_rect;

  /* Try the intrinsic dimensions first.  */
  gboolean has_width, has_height, has_viewbox;
  RsvgLength iwidth, iheight;
  double dpi = FRAME_DISPLAY_INFO (f)->resx;

  rsvg_handle_get_intrinsic_dimensions (rsvg_handle,
                                        &has_width, &iwidth,
                                        &has_height, &iheight,
                                        &has_viewbox, &viewbox);

  if (has_width && has_height)
    {
      /* Success!  We can use these values directly.  */
      viewbox_width = svg_css_length_to_pixels (iwidth, dpi, img->face_font_size);
      viewbox_height = svg_css_length_to_pixels (iheight, dpi, img->face_font_size);
    }
  else if (has_width && has_viewbox)
    {
      viewbox_width = svg_css_length_to_pixels (iwidth, dpi, img->face_font_size);
      viewbox_height = svg_css_length_to_pixels (iwidth, dpi, img->face_font_size)
        * viewbox.height / viewbox.width;
    }
  else if (has_height && has_viewbox)
    {
      viewbox_height = svg_css_length_to_pixels (iheight, dpi, img->face_font_size);
      viewbox_width = svg_css_length_to_pixels (iheight, dpi, img->face_font_size)
        * viewbox.width / viewbox.height;
    }
  else if (has_viewbox)
    {
      viewbox_width = viewbox.width;
      viewbox_height = viewbox.height;
    }
  else
    {
      /* We haven't found a usable set of sizes, so try working out
         the visible area.  */
      rsvg_handle_get_geometry_for_layer (rsvg_handle, NULL,
                                          &zero_rect, &viewbox,
                                          &out_logical_rect, NULL);
      viewbox_width = viewbox.x + viewbox.width;
      viewbox_height = viewbox.y + viewbox.height;
    }
#else
  /* In librsvg before 2.46.0, guess the viewbox from the image dimensions.  */
  RsvgDimensionData dimension_data;
  rsvg_handle_get_dimensions (rsvg_handle, &dimension_data);
  viewbox_width = dimension_data.width;
  viewbox_height = dimension_data.height;
#endif

  compute_image_size (viewbox_width, viewbox_height, img,
                      &width, &height);

  width *= FRAME_SCALE_FACTOR (f);
  height *= FRAME_SCALE_FACTOR (f);

  if (! check_image_size (f, width, height))
    {
      image_size_error ();
      goto rsvg_error;
    }

  /* We are now done with the unmodified data.  */
  g_object_unref (rsvg_handle);

  /* Wrap the SVG data in another SVG.  This allows us to set the
     width and height, as well as modify the foreground and background
     colors.  */
  {
    Lisp_Object value;
    unsigned long foreground = img->face_foreground;
    unsigned long background = img->face_background;

    Lisp_Object encoded_contents
      = Fbase64_encode_string (make_unibyte_string (contents, size), Qt);

    /* The wrapper sets the foreground color, width and height, and
       viewBox must contain the dimensions of the original image.  It
       also draws a rectangle over the whole space, set to the
       background color, before including the original image.  This
       acts to set the background color, instead of leaving it
       transparent.  */
    const char *wrapper =
      "<svg xmlns:xlink=\"http://www.w3.org/1999/xlink\" "
      "xmlns:xi=\"http://www.w3.org/2001/XInclude\" "
      "style=\"color: #%06X; fill: currentColor;\" "
      "width=\"%d\" height=\"%d\" preserveAspectRatio=\"none\" "
      "viewBox=\"0 0 %f %f\">"
      "<rect width=\"100%%\" height=\"100%%\" fill=\"#%06X\"/>"
      "<xi:include href=\"data:image/svg+xml;base64,%s\"></xi:include>"
      "</svg>";

    /* FIXME: I've added 64 in the hope it will cover the size of the
       width and height strings and things.  */
    int buffer_size = SBYTES (encoded_contents) + strlen (wrapper) + 64;

    value = image_spec_value (img->spec, QCforeground, NULL);
    if (!NILP (value))
      foreground = image_alloc_image_color (f, img, value, img->face_foreground);
    value = image_spec_value (img->spec, QCbackground, NULL);
    if (!NILP (value))
      {
        background = image_alloc_image_color (f, img, value, img->face_background);
        img->background = background;
        img->background_valid = 1;
      }

    wrapped_contents = xmalloc (buffer_size);

    if (buffer_size <= snprintf (wrapped_contents, buffer_size, wrapper,
				 foreground & 0xFFFFFF, width, height,
				 viewbox_width, viewbox_height,
				 background & 0xFFFFFF,
				 SSDATA (encoded_contents)))
      goto rsvg_error;

    wrapped_size = strlen (wrapped_contents);
  }

  /* Now we parse the wrapped version.  */

#if LIBRSVG_CHECK_VERSION (2, 32, 0)
  input_stream = g_memory_input_stream_new_from_data (wrapped_contents, wrapped_size, NULL);
  base_file = filename ? g_file_new_for_path (filename) : NULL;
  rsvg_handle = rsvg_handle_new_from_stream_sync (input_stream, base_file,
						  RSVG_HANDLE_FLAGS_NONE,
						  NULL, &err);

  if (base_file)
    g_object_unref (base_file);
  g_object_unref (input_stream);

  /* Check rsvg_handle too, to avoid librsvg 2.40.13 bug (Bug#36773#26).  */
  if (!rsvg_handle || err) goto rsvg_error;

  rsvg_handle_set_dpi_x_y (rsvg_handle, FRAME_DISPLAY_INFO (f)->resx,
                           FRAME_DISPLAY_INFO (f)->resy);

#if LIBRSVG_CHECK_VERSION (2, 48, 0)
  rsvg_handle_set_stylesheet (rsvg_handle, (guint8 *)css, strlen (css), NULL);
#endif
#else
  /* Make a handle to a new rsvg object.  */
  rsvg_handle = rsvg_handle_new ();
  eassume (rsvg_handle);

  rsvg_handle_set_dpi_x_y (rsvg_handle, FRAME_DISPLAY_INFO (f)->resx,
                           FRAME_DISPLAY_INFO (f)->resy);

  /* Set base_uri for properly handling referenced images (via 'href').
     Can be explicitly specified using `:base_uri' image property.
     See rsvg bug 596114 - "image refs are relative to curdir, not .svg file"
     <https://gitlab.gnome.org/GNOME/librsvg/issues/33>. */
  if (filename)
    rsvg_handle_set_base_uri (rsvg_handle, filename);

  /* Parse the contents argument and fill in the rsvg_handle.  */
  rsvg_handle_write (rsvg_handle, (unsigned char *) wrapped_contents, wrapped_size, &err);
  if (err) goto rsvg_error;

  /* The parsing is complete, rsvg_handle is ready to used, close it
     for further writes.  */
  rsvg_handle_close (rsvg_handle, &err);
  if (err) goto rsvg_error;
#endif


  /* We can now get a valid pixel buffer from the svg file, if all
     went ok.  */
  pixbuf = rsvg_handle_get_pixbuf (rsvg_handle);
  if (!pixbuf) goto rsvg_error;
  g_object_unref (rsvg_handle);
  xfree (wrapped_contents);

#if LIBRSVG_CHECK_VERSION (2, 48, 0)
  if (!STRINGP (lcss))
    xfree (css);
#endif

  /* Extract some meta data from the svg handle.  */
  width     = gdk_pixbuf_get_width (pixbuf);
  height    = gdk_pixbuf_get_height (pixbuf);
  pixels    = gdk_pixbuf_get_pixels (pixbuf);
  rowstride = gdk_pixbuf_get_rowstride (pixbuf);

  /* Validate the svg meta data.  */
  eassert (gdk_pixbuf_get_colorspace (pixbuf) == GDK_COLORSPACE_RGB);
  eassert (gdk_pixbuf_get_n_channels (pixbuf) == 4);
  eassert (gdk_pixbuf_get_has_alpha (pixbuf));
  eassert (gdk_pixbuf_get_bits_per_sample (pixbuf) == 8);

  {
    /* Try to create a x pixmap to hold the svg pixmap.  */
    Emacs_Pix_Container ximg;
    if (!image_create_x_image_and_pixmap (f, img, width, height, 0, &ximg, 0))
      {
	g_object_unref (pixbuf);
	return 0;
      }

    init_color_table ();

    /* This loop handles opacity values, since Emacs assumes
       non-transparent images.  Each pixel must be "flattened" by
       calculating the resulting color, given the transparency of the
       pixel, and the image background color.  */
    for (int y = 0; y < height; ++y)
      {
	for (int x = 0; x < width; ++x)
	  {
	    int red     = *pixels++;
	    int green   = *pixels++;
	    int blue    = *pixels++;

            /* Skip opacity.  */
	    pixels++;

	    PUT_PIXEL (ximg, x, y, lookup_rgb_color (f, red << 8, green << 8, blue << 8));
	  }

	pixels += rowstride - 4 * width;
      }

#ifdef COLOR_TABLE_SUPPORT
    /* Remember colors allocated for this image.  */
    img->colors = colors_in_color_table (&img->ncolors);
    free_color_table ();
#endif /* COLOR_TABLE_SUPPORT */

    g_object_unref (pixbuf);

    img->width  = width;
    img->height = height;

    /* Maybe fill in the background field while we have ximg handy.
       Casting avoids a GCC warning.  */
    IMAGE_BACKGROUND (img, f, (Emacs_Pix_Context)ximg);

    /* Put ximg into the image.  */
    image_put_x_image (f, img, ximg, 0);
  }

  return 1;

 rsvg_error:
  if (rsvg_handle)
    g_object_unref (rsvg_handle);
  if (wrapped_contents)
    xfree (wrapped_contents);
#if LIBRSVG_CHECK_VERSION (2, 48, 0)
  if (css && !STRINGP (lcss))
    xfree (css);
#endif
  /* FIXME: Use error->message so the user knows what is the actual
     problem with the image.  */
  image_error ("Error parsing SVG image `%s'", img->spec);
  g_clear_error (&err);
  return 0;
}

#endif	/* defined (HAVE_RSVG) */




/***********************************************************************
				Ghostscript
 ***********************************************************************/

#if defined HAVE_X_WINDOWS && !defined USE_CAIRO
#define HAVE_GHOSTSCRIPT 1
#endif /* HAVE_X_WINDOWS && !USE_CAIRO */

#ifdef HAVE_GHOSTSCRIPT

/* Indices of image specification fields in gs_format, below.  */

enum gs_keyword_index
{
  GS_TYPE,
  GS_PT_WIDTH,
  GS_PT_HEIGHT,
  GS_FILE,
  GS_LOADER,
  GS_BOUNDING_BOX,
  GS_ASCENT,
  GS_MARGIN,
  GS_RELIEF,
  GS_ALGORITHM,
  GS_HEURISTIC_MASK,
  GS_MASK,
  GS_BACKGROUND,
  GS_LAST
};

/* Vector of image_keyword structures describing the format
   of valid user-defined image specifications.  */

static const struct image_keyword gs_format[GS_LAST] =
{
  {":type",		IMAGE_SYMBOL_VALUE,			1},
  {":pt-width",		IMAGE_POSITIVE_INTEGER_VALUE,		1},
  {":pt-height",	IMAGE_POSITIVE_INTEGER_VALUE,		1},
  {":file",		IMAGE_STRING_VALUE,			1},
  {":loader",		IMAGE_FUNCTION_VALUE,			0},
  {":bounding-box",	IMAGE_DONT_CHECK_VALUE_TYPE,		1},
  {":ascent",		IMAGE_ASCENT_VALUE,			0},
  {":margin",		IMAGE_NON_NEGATIVE_INTEGER_VALUE_OR_PAIR, 0},
  {":relief",		IMAGE_INTEGER_VALUE,			0},
  {":conversion",	IMAGE_DONT_CHECK_VALUE_TYPE,		0},
  {":heuristic-mask",	IMAGE_DONT_CHECK_VALUE_TYPE,		0},
  {":mask",		IMAGE_DONT_CHECK_VALUE_TYPE,		0},
  {":background",	IMAGE_STRING_OR_NIL_VALUE,		0}
};

/* Return true if OBJECT is a valid Ghostscript image
   specification.  */

static bool
gs_image_p (Lisp_Object object)
{
  struct image_keyword fmt[GS_LAST];
  Lisp_Object tem;
  int i;

  memcpy (fmt, gs_format, sizeof fmt);

  if (!parse_image_spec (object, fmt, GS_LAST, Qpostscript))
    return 0;

  /* Bounding box must be a list or vector containing 4 integers.  */
  tem = fmt[GS_BOUNDING_BOX].value;
  if (CONSP (tem))
    {
      for (i = 0; i < 4; ++i, tem = XCDR (tem))
	if (!CONSP (tem) || !FIXNUMP (XCAR (tem)))
	  return 0;
      if (!NILP (tem))
	return 0;
    }
  else if (VECTORP (tem))
    {
      if (ASIZE (tem) != 4)
	return 0;
      for (i = 0; i < 4; ++i)
	if (!FIXNUMP (AREF (tem, i)))
	  return 0;
    }
  else
    return 0;

  return 1;
}


/* Load Ghostscript image IMG for use on frame F.  Value is true
   if successful.  */

static bool
gs_load (struct frame *f, struct image *img)
{
  uintmax_t printnum1, printnum2;
  char buffer[sizeof " " + 2 * INT_STRLEN_BOUND (intmax_t)];
  Lisp_Object window_and_pixmap_id = Qnil, loader, pt_height, pt_width;
  Lisp_Object frame;
  double in_width, in_height;
  Lisp_Object pixel_colors = Qnil;

  /* Compute pixel size of pixmap needed from the given size in the
     image specification.  Sizes in the specification are in pt.  1 pt
     = 1/72 in, xdpi and ydpi are stored in the frame's X display
     info.  */
  pt_width = image_spec_value (img->spec, QCpt_width, NULL);
  in_width = FIXNUMP (pt_width) ? XFIXNAT (pt_width) / 72.0 : 0;
  in_width *= FRAME_RES_X (f);
  pt_height = image_spec_value (img->spec, QCpt_height, NULL);
  in_height = FIXNUMP (pt_height) ? XFIXNAT (pt_height) / 72.0 : 0;
  in_height *= FRAME_RES_Y (f);

  if (! (in_width <= INT_MAX && in_height <= INT_MAX
	 && check_image_size (f, in_width, in_height)))
    {
      image_size_error ();
      return 0;
    }
  img->width = in_width;
  img->height = in_height;

  /* Create the pixmap.  */
  eassert (img->pixmap == NO_PIXMAP);

  if (image_check_image_size (0, img->width, img->height))
    {
      /* Only W32 version did BLOCK_INPUT here.  ++kfs */
      block_input ();
      img->pixmap = XCreatePixmap (FRAME_X_DISPLAY (f), FRAME_X_DRAWABLE (f),
				   img->width, img->height,
				   DefaultDepthOfScreen (FRAME_X_SCREEN (f)));
      unblock_input ();
    }

  if (!img->pixmap)
    {
      image_error ("Unable to create pixmap for `%s'" , img->spec);
      return 0;
    }

  /* Call the loader to fill the pixmap.  It returns a process object
     if successful.  We do not record_unwind_protect here because
     other places in redisplay like calling window scroll functions
     don't either.  Let the Lisp loader use `unwind-protect' instead.  */
  printnum1 = FRAME_X_DRAWABLE (f);
  printnum2 = img->pixmap;
  window_and_pixmap_id
    = make_formatted_string (buffer, "%"PRIuMAX" %"PRIuMAX,
			     printnum1, printnum2);

  printnum1 = FRAME_FOREGROUND_PIXEL (f);
  printnum2 = FRAME_BACKGROUND_PIXEL (f);
  pixel_colors
    = make_formatted_string (buffer, "%"PRIuMAX" %"PRIuMAX,
			     printnum1, printnum2);

  XSETFRAME (frame, f);
  loader = image_spec_value (img->spec, QCloader, NULL);
  if (NILP (loader))
    loader = intern ("gs-load-image");

  img->lisp_data = call6 (loader, frame, img->spec,
			  make_fixnum (img->width),
			  make_fixnum (img->height),
			  window_and_pixmap_id,
			  pixel_colors);
  return PROCESSP (img->lisp_data);
}


/* Kill the Ghostscript process that was started to fill PIXMAP on
   frame F.  Called from XTread_socket when receiving an event
   telling Emacs that Ghostscript has finished drawing.  */

void
x_kill_gs_process (Pixmap pixmap, struct frame *f)
{
  struct image_cache *c = FRAME_IMAGE_CACHE (f);
  ptrdiff_t i;
  struct image *img;

  /* Find the image containing PIXMAP.  */
  for (i = 0; i < c->used; ++i)
    if (c->images[i]->pixmap == pixmap)
      break;

  /* Should someone in between have cleared the image cache, for
     instance, give up.  */
  if (i == c->used)
    return;

  /* Kill the GS process.  We should have found PIXMAP in the image
     cache and its image should contain a process object.  */
  img = c->images[i];
  eassert (PROCESSP (img->lisp_data));
  Fkill_process (img->lisp_data, Qnil);
  img->lisp_data = Qnil;

#if defined (HAVE_X_WINDOWS)

  /* On displays with a mutable colormap, figure out the colors
     allocated for the image by looking at the pixels of an XImage for
     img->pixmap.  */
  if (x_mutable_colormap (FRAME_X_VISUAL (f)))
    {
      XImage *ximg;

      block_input ();

      /* Try to get an XImage for img->pixmep.  */
      ximg = XGetImage (FRAME_X_DISPLAY (f), img->pixmap,
			0, 0, img->width, img->height, ~0, ZPixmap);
      if (ximg)
	{
	  /* Initialize the color table.  */
	  init_color_table ();

	  /* For each pixel of the image, look its color up in the
	     color table.  After having done so, the color table will
	     contain an entry for each color used by the image.  */
#ifdef COLOR_TABLE_SUPPORT
	  for (int y = 0; y < img->height; ++y)
	    for (int x = 0; x < img->width; ++x)
	      {
		unsigned long pixel = XGetPixel (ximg, x, y);

		lookup_pixel_color (f, pixel);
	      }

	  /* Record colors in the image.  Free color table and XImage.  */
	  img->colors = colors_in_color_table (&img->ncolors);
	  free_color_table ();
#endif
	  XDestroyImage (ximg);

#if 0 /* This doesn't seem to be the case.  If we free the colors
	 here, we get a BadAccess later in image_clear_image when
	 freeing the colors.  */
	  /* We have allocated colors once, but Ghostscript has also
	     allocated colors on behalf of us.  So, to get the
	     reference counts right, free them once.  */
	  if (img->ncolors)
	    x_free_colors (f, img->colors, img->ncolors);
#endif
	}
      else
	image_error ("Cannot get X image of `%s'; colors will not be freed",
		     img->spec);

      unblock_input ();
    }
#endif /* HAVE_X_WINDOWS */

  /* Now that we have the pixmap, compute mask and transform the
     image if requested.  */
  block_input ();
  postprocess_image (f, img);
  unblock_input ();
}

#endif /* HAVE_GHOSTSCRIPT */


/***********************************************************************
				Tests
 ***********************************************************************/

#ifdef GLYPH_DEBUG

DEFUN ("imagep", Fimagep, Simagep, 1, 1, 0,
       doc: /* Value is non-nil if SPEC is a valid image specification.  */)
  (Lisp_Object spec)
{
  return valid_image_p (spec) ? Qt : Qnil;
}


DEFUN ("lookup-image", Flookup_image, Slookup_image, 1, 1, 0,
       doc: /* */)
  (Lisp_Object spec)
{
  ptrdiff_t id = -1;

  if (valid_image_p (spec))
    id = lookup_image (SELECTED_FRAME (), spec, -1);

  debug_print (spec);
  return make_fixnum (id);
}

#endif /* GLYPH_DEBUG */


/***********************************************************************
			    Initialization
 ***********************************************************************/

DEFUN ("image-transforms-p", Fimage_transforms_p, Simage_transforms_p, 0, 1, 0,
       doc: /* Test whether FRAME supports image transformation.
Return list of capabilities if FRAME supports native transforms, nil otherwise.
FRAME defaults to the selected frame.
The list of capabilities can include one or more of the following:

 - the symbol `scale' if FRAME supports image scaling
 - the symbol `rotate90' if FRAME supports image rotation only by angles
    that are integral multiples of 90 degrees.  */)
     (Lisp_Object frame)
{
  struct frame *f = decode_live_frame (frame);
  if (FRAME_WINDOW_P (f))
    {
#ifdef HAVE_NATIVE_TRANSFORMS
# if defined HAVE_IMAGEMAGICK || defined (USE_CAIRO) || defined (HAVE_NS) \
  || defined (HAVE_HAIKU)
      return list2 (Qscale, Qrotate90);
# elif defined (HAVE_X_WINDOWS) && defined (HAVE_XRENDER)
      int event_basep, error_basep;

      if (XRenderQueryExtension (FRAME_X_DISPLAY (f),
				 &event_basep, &error_basep))
	return list2 (Qscale, Qrotate90);
# elif defined (HAVE_NTGUI)
      return (w32_image_rotations_p ()
	      ? list2 (Qscale, Qrotate90)
	      : list1 (Qscale));
# endif
#endif
    }

  return Qnil;
}

DEFUN ("init-image-library", Finit_image_library, Sinit_image_library, 1, 1, 0,
       doc: /* Initialize image library implementing image type TYPE.
Return t if TYPE is a supported image type.

If image libraries are loaded dynamically (currently the case only on
MS-Windows), load the library for TYPE if it is not yet loaded, using
the library file(s) specified by `dynamic-library-alist'.  */)
  (Lisp_Object type)
{
  return lookup_image_type (type) ? Qt : Qnil;
}

static bool
initialize_image_type (struct image_type const *type)
{
#ifdef WINDOWSNT
  Lisp_Object typesym = builtin_lisp_symbol (type->type);

# if HAVE_NATIVE_IMAGE_API
  if (image_can_use_native_api (typesym))
    return true;
# endif

  Lisp_Object tested = Fassq (typesym, Vlibrary_cache);
  /* If we failed to load the library before, don't try again.  */
  if (CONSP (tested))
    return !NILP (XCDR (tested)) ? true : false;

  bool (*init) (void) = type->init;
  if (init)
    {
      bool type_valid = init ();
      Vlibrary_cache = Fcons (Fcons (typesym, type_valid ? Qt : Qnil),
			      Vlibrary_cache);
      return type_valid;
    }
#endif
  return true;
}

/* Array of supported image types.  */

static struct image_type const image_types[] =
{
#ifdef HAVE_GHOSTSCRIPT
 { SYMBOL_INDEX (Qpostscript), gs_image_p, gs_load, image_clear_image },
#endif
#ifdef HAVE_IMAGEMAGICK
 { SYMBOL_INDEX (Qimagemagick), imagemagick_image_p, imagemagick_load,
   imagemagick_clear_image },
#endif
#ifdef HAVE_RSVG
 { SYMBOL_INDEX (Qsvg), svg_image_p, svg_load, image_clear_image,
   IMAGE_TYPE_INIT (init_svg_functions) },
#endif
#if defined HAVE_PNG
 { SYMBOL_INDEX (Qpng), png_image_p, png_load, image_clear_image,
   IMAGE_TYPE_INIT (init_png_functions) },
#endif
#if defined HAVE_GIF
 { SYMBOL_INDEX (Qgif), gif_image_p, gif_load, gif_clear_image,
   IMAGE_TYPE_INIT (init_gif_functions) },
#endif
#if defined HAVE_TIFF
 { SYMBOL_INDEX (Qtiff), tiff_image_p, tiff_load, image_clear_image,
   IMAGE_TYPE_INIT (init_tiff_functions) },
#endif
#if defined HAVE_JPEG
 { SYMBOL_INDEX (Qjpeg), jpeg_image_p, jpeg_load, image_clear_image,
   IMAGE_TYPE_INIT (init_jpeg_functions) },
#endif
<<<<<<< HEAD
#if defined HAVE_XPM || defined HAVE_NS || defined USE_CAIRO
=======
#if defined HAVE_XPM || defined HAVE_NS || defined HAVE_HAIKU
>>>>>>> d8dd705e
 { SYMBOL_INDEX (Qxpm), xpm_image_p, xpm_load, image_clear_image,
   IMAGE_TYPE_INIT (init_xpm_functions) },
#endif
#if defined HAVE_WEBP
 { SYMBOL_INDEX (Qwebp), webp_image_p, webp_load, image_clear_image,
   IMAGE_TYPE_INIT (init_webp_functions) },
#endif
 { SYMBOL_INDEX (Qxbm), xbm_image_p, xbm_load, image_clear_image },
 { SYMBOL_INDEX (Qpbm), pbm_image_p, pbm_load, image_clear_image },
};

#if HAVE_NATIVE_IMAGE_API
struct image_type native_image_type =
  { SYMBOL_INDEX (Qnative_image), native_image_p, native_image_load,
    image_clear_image };
#endif

/* Look up image type TYPE, and return a pointer to its image_type
   structure.  Return 0 if TYPE is not a known image type.  */

static struct image_type const *
lookup_image_type (Lisp_Object type)
{
#if HAVE_NATIVE_IMAGE_API
  if (image_can_use_native_api (type))
    return &native_image_type;
#endif

  for (int i = 0; i < ARRAYELTS (image_types); i++)
    {
      struct image_type const *r = &image_types[i];
      if (EQ (type, builtin_lisp_symbol (r->type)))
	return initialize_image_type (r) ? r : NULL;
    }
  return NULL;
}


void
syms_of_image (void)
{
  /* Must be defined now because we're going to update it below, while
     defining the supported image types.  */
  DEFVAR_LISP ("image-types", Vimage_types,
    doc: /* List of potentially supported image types.
Each element of the list is a symbol for an image type, like `jpeg' or `png'.
To check whether it is really supported, use `image-type-available-p'.  */);
  Vimage_types = Qnil;

  DEFVAR_LISP ("max-image-size", Vmax_image_size,
    doc: /* Maximum size of images.
Emacs will not load an image into memory if its pixel width or
pixel height exceeds this limit.

If the value is an integer, it directly specifies the maximum
image height and width, measured in pixels.  If it is a floating
point number, it specifies the maximum image height and width
as a ratio to the frame height and width.  If the value is
non-numeric, there is no explicit limit on the size of images.  */);
  Vmax_image_size = make_float (MAX_IMAGE_SIZE);

  /* Other symbols.  */
  DEFSYM (Qcount, "count");
  DEFSYM (Qextension_data, "extension-data");
  DEFSYM (Qdelay, "delay");

  /* Keywords.  */
  DEFSYM (QCascent, ":ascent");
  DEFSYM (QCmargin, ":margin");
  DEFSYM (QCrelief, ":relief");
  DEFSYM (QCconversion, ":conversion");
  DEFSYM (QCcolor_symbols, ":color-symbols");
  DEFSYM (QCheuristic_mask, ":heuristic-mask");
  DEFSYM (QCindex, ":index");
  DEFSYM (QCcrop, ":crop");
  DEFSYM (QCrotation, ":rotation");
  DEFSYM (QCmatrix, ":matrix");
  DEFSYM (QCscale, ":scale");
  DEFSYM (QCtransform_smoothing, ":transform-smoothing");
  DEFSYM (QCcolor_adjustment, ":color-adjustment");
  DEFSYM (QCmask, ":mask");

  /* Other symbols.  */
  DEFSYM (Qlaplace, "laplace");
  DEFSYM (Qemboss, "emboss");
  DEFSYM (Qedge_detection, "edge-detection");
  DEFSYM (Qheuristic, "heuristic");

  DEFSYM (Qpostscript, "postscript");
  DEFSYM (QCmax_width, ":max-width");
  DEFSYM (QCmax_height, ":max-height");

  DEFSYM (Qem, "em");

#ifdef HAVE_NATIVE_TRANSFORMS
  DEFSYM (Qscale, "scale");
  DEFSYM (Qrotate, "rotate");
  DEFSYM (Qrotate90, "rotate90");
  DEFSYM (Qcrop, "crop");
#endif

#ifdef HAVE_GHOSTSCRIPT
  add_image_type (Qpostscript);
  DEFSYM (QCloader, ":loader");
  DEFSYM (QCpt_width, ":pt-width");
  DEFSYM (QCpt_height, ":pt-height");
#endif /* HAVE_GHOSTSCRIPT */

#ifdef HAVE_NTGUI
  /* Versions of libpng, libgif, and libjpeg that we were compiled with,
     or -1 if no PNG/GIF support was compiled in.  This is tested by
     w32-win.el to correctly set up the alist used to search for the
     respective image libraries.  */
  DEFSYM (Qlibpng_version, "libpng-version");
  Fset (Qlibpng_version,
#if HAVE_PNG
	make_fixnum (PNG_LIBPNG_VER)
#else
	make_fixnum (-1)
#endif
	);
  DEFSYM (Qlibgif_version, "libgif-version");
  Fset (Qlibgif_version,
#ifdef HAVE_GIF
	make_fixnum (GIFLIB_MAJOR * 10000
		     + GIFLIB_MINOR * 100
		     + GIFLIB_RELEASE)
#else
	make_fixnum (-1)
#endif
        );
  DEFSYM (Qlibjpeg_version, "libjpeg-version");
  Fset (Qlibjpeg_version,
#if HAVE_JPEG
	make_fixnum (JPEG_LIB_VERSION)
#else
	make_fixnum (-1)
#endif
	);
#endif

  DEFSYM (Qpbm, "pbm");
  add_image_type (Qpbm);

  DEFSYM (Qxbm, "xbm");
  add_image_type (Qxbm);

<<<<<<< HEAD
#if defined (HAVE_XPM) || defined (HAVE_NS) || defined (USE_CAIRO)
=======
#if defined (HAVE_XPM) || defined (HAVE_NS) || defined (HAVE_HAIKU)
>>>>>>> d8dd705e
  DEFSYM (Qxpm, "xpm");
  add_image_type (Qxpm);
#endif

#if defined (HAVE_JPEG) || defined (HAVE_NATIVE_IMAGE_API)
  DEFSYM (Qjpeg, "jpeg");
  add_image_type (Qjpeg);
#endif

#if defined (HAVE_TIFF) || defined (HAVE_NATIVE_IMAGE_API)
  DEFSYM (Qtiff, "tiff");
  add_image_type (Qtiff);
#endif

#if defined (HAVE_GIF) || defined (HAVE_NATIVE_IMAGE_API)
  DEFSYM (Qgif, "gif");
  add_image_type (Qgif);
#endif

#if defined (HAVE_PNG) || defined (HAVE_NATIVE_IMAGE_API)
  DEFSYM (Qpng, "png");
  add_image_type (Qpng);
#endif

#if defined (HAVE_WEBP)
  DEFSYM (Qwebp, "webp");
  add_image_type (Qwebp);
#endif

#if defined (HAVE_IMAGEMAGICK)
  DEFSYM (Qimagemagick, "imagemagick");
  add_image_type (Qimagemagick);
#endif

#if defined (HAVE_RSVG)
  DEFSYM (Qsvg, "svg");
  DEFSYM (QCbase_uri, ":base-uri");
  DEFSYM (QCcss, ":css");
  add_image_type (Qsvg);
#ifdef HAVE_NTGUI
  /* Other libraries used directly by svg code.  */
  DEFSYM (Qgdk_pixbuf, "gdk-pixbuf");
  DEFSYM (Qglib, "glib");
# if LIBRSVG_CHECK_VERSION (2, 32, 0)
  DEFSYM (Qgio,  "gio");
# endif
  DEFSYM (Qgobject, "gobject");
#endif /* HAVE_NTGUI  */
#endif /* HAVE_RSVG  */

#if HAVE_NATIVE_IMAGE_API
  DEFSYM (Qnative_image, "native-image");
# ifdef HAVE_NTGUI
  DEFSYM (Qgdiplus, "gdiplus");
  DEFSYM (Qshlwapi, "shlwapi");
# endif
#endif

  defsubr (&Sinit_image_library);
#ifdef HAVE_IMAGEMAGICK
  defsubr (&Simagemagick_types);
#endif
  defsubr (&Sclear_image_cache);
  defsubr (&Simage_flush);
  defsubr (&Simage_size);
  defsubr (&Simage_mask_p);
  defsubr (&Simage_metadata);
  defsubr (&Simage_cache_size);

#ifdef GLYPH_DEBUG
  defsubr (&Simagep);
  defsubr (&Slookup_image);
#endif

  defsubr (&Simage_transforms_p);

  DEFVAR_BOOL ("cross-disabled-images", cross_disabled_images,
    doc: /* Non-nil means always draw a cross over disabled images.
Disabled images are those having a `:conversion disabled' property.
A cross is always drawn on black & white displays.  */);
  cross_disabled_images = 0;

  DEFVAR_LISP ("x-bitmap-file-path", Vx_bitmap_file_path,
    doc: /* List of directories to search for window system bitmap files.  */);
  Vx_bitmap_file_path = decode_env_path (0, PATH_BITMAPS, 0);

  DEFVAR_LISP ("image-cache-eviction-delay", Vimage_cache_eviction_delay,
    doc: /* Maximum time after which images are removed from the cache.
When an image has not been displayed this many seconds, Emacs
automatically removes it from the image cache.  If the cache contains
a large number of images, the actual eviction time may be shorter.
The value can also be nil, meaning the cache is never cleared.

The function `clear-image-cache' disregards this variable.  */);
  Vimage_cache_eviction_delay = make_fixnum (300);
#ifdef HAVE_IMAGEMAGICK
  DEFVAR_INT ("imagemagick-render-type", imagemagick_render_type,
    doc: /* Integer indicating which ImageMagick rendering method to use.
The options are:
  0 -- the default method (pixel pushing)
  1 -- a newer method ("MagickExportImagePixels") that may perform
       better (speed etc) in some cases, but has not been as thoroughly
       tested with Emacs as the default method.  This method requires
       ImageMagick version 6.4.6 (approximately) or later.
*/);
  /* MagickExportImagePixels is in 6.4.6-9, but not 6.4.4-10.  */
  imagemagick_render_type = 0;
#endif

}<|MERGE_RESOLUTION|>--- conflicted
+++ resolved
@@ -495,7 +495,6 @@
       return -1;
 #endif
 
-<<<<<<< HEAD
 #ifdef HAVE_PGTK
   GdkPixbuf *pixbuf = gdk_pixbuf_new (GDK_COLORSPACE_RGB,
 				      FALSE,
@@ -537,11 +536,11 @@
 	  }
       }
   }
-=======
+#endif /* HAVE_PGTK */
+
 #ifdef HAVE_HAIKU
   void *bitmap = BBitmap_new (width, height, 1);
   BBitmap_import_mono_bits (bitmap, bits, width, height);
->>>>>>> d8dd705e
 #endif
 
   id = image_allocate_bitmap_record (f);
@@ -551,17 +550,16 @@
   dpyinfo->bitmaps[id - 1].depth = 1;
 #endif
 
-<<<<<<< HEAD
 #ifdef HAVE_PGTK
   dpyinfo->bitmaps[id - 1].img = pixbuf;
   dpyinfo->bitmaps[id - 1].depth = 1;
   dpyinfo->bitmaps[id - 1].pattern =
     image_create_pattern_from_pixbuf (f, pixbuf);
-=======
+#endif
+
 #ifdef HAVE_HAIKU
   dpyinfo->bitmaps[id - 1].img = bitmap;
   dpyinfo->bitmaps[id - 1].depth = 1;
->>>>>>> d8dd705e
 #endif
 
   dpyinfo->bitmaps[id - 1].file = NULL;
@@ -712,14 +710,13 @@
   ns_release_object (bm->img);
 #endif
 
-<<<<<<< HEAD
 #ifdef HAVE_PGTK
   if (bm->pattern != NULL)
     cairo_pattern_destroy (bm->pattern);
-=======
+#endif
+
 #ifdef HAVE_HAIKU
   BBitmap_free (bm->img);
->>>>>>> d8dd705e
 #endif
 
   if (bm->file)
@@ -4293,11 +4290,7 @@
   XPM_LAST
 };
 
-<<<<<<< HEAD
-#if defined HAVE_XPM || defined HAVE_NS || defined HAVE_PGTK
-=======
-#if defined HAVE_XPM || defined HAVE_NS || defined HAVE_HAIKU
->>>>>>> d8dd705e
+#if defined HAVE_XPM || defined HAVE_NS || defined HAVE_HAIKU || defined HAVE_PGTK
 /* Vector of image_keyword structures describing the format
    of valid XPM image specifications.  */
 
@@ -4315,7 +4308,7 @@
   {":color-symbols",	IMAGE_DONT_CHECK_VALUE_TYPE,		0},
   {":background",	IMAGE_STRING_OR_NIL_VALUE,		0}
 };
-#endif	/* HAVE_XPM || HAVE_NS || HAVE_HAIKU */
+#endif	/* HAVE_XPM || HAVE_NS || HAVE_HAIKU || HAVE_PGTK */
 
 #if defined HAVE_X_WINDOWS && !defined USE_CAIRO
 
@@ -4539,11 +4532,7 @@
 
 #endif /* WINDOWSNT */
 
-<<<<<<< HEAD
-#if defined HAVE_XPM || defined HAVE_NS || defined HAVE_PGTK
-=======
-#if defined HAVE_XPM || defined HAVE_NS || defined HAVE_HAIKU
->>>>>>> d8dd705e
+#if defined HAVE_XPM || defined HAVE_NS || defined HAVE_HAIKU || defined HAVE_PGTK
 /* Value is true if COLOR_SYMBOLS is a valid color symbols list
    for XPM images.  Such a list must consist of conses whose car and
    cdr are strings.  */
@@ -4579,7 +4568,7 @@
 	  && (! fmt[XPM_COLOR_SYMBOLS].count
 	      || xpm_valid_color_symbols_p (fmt[XPM_COLOR_SYMBOLS].value)));
 }
-#endif	/* HAVE_XPM || HAVE_NS || HAVE_HAIKU */
+#endif	/* HAVE_XPM || HAVE_NS || HAVE_HAIKU || HAVE_PGTK */
 
 #endif /* HAVE_XPM || USE_CAIRO || HAVE_NS || HAVE_HAIKU */
 
@@ -4950,12 +4939,9 @@
 #endif /* HAVE_XPM && !USE_CAIRO */
 
 #if (defined USE_CAIRO && defined HAVE_XPM)	\
-<<<<<<< HEAD
-  || ((defined HAVE_NS || defined HAVE_PGTK) && !defined HAVE_XPM)
-=======
   || (defined HAVE_NS && !defined HAVE_XPM)	\
-  || (defined HAVE_HAIKU && !defined HAVE_XPM)
->>>>>>> d8dd705e
+  || (defined HAVE_HAIKU && !defined HAVE_XPM)  \
+  || (defined HAVE_PGTK && !defined HAVE_XPM)
 
 /* XPM support functions for NS and Haiku where libxpm is not available, and for
    Cairo.  Only XPM version 3 (without any extensions) is supported.  */
@@ -11297,11 +11283,7 @@
  { SYMBOL_INDEX (Qjpeg), jpeg_image_p, jpeg_load, image_clear_image,
    IMAGE_TYPE_INIT (init_jpeg_functions) },
 #endif
-<<<<<<< HEAD
-#if defined HAVE_XPM || defined HAVE_NS || defined USE_CAIRO
-=======
-#if defined HAVE_XPM || defined HAVE_NS || defined HAVE_HAIKU
->>>>>>> d8dd705e
+#if defined HAVE_XPM || defined HAVE_NS || defined HAVE_HAIKU || defined HAVE_PGTK
  { SYMBOL_INDEX (Qxpm), xpm_image_p, xpm_load, image_clear_image,
    IMAGE_TYPE_INIT (init_xpm_functions) },
 #endif
@@ -11449,11 +11431,8 @@
   DEFSYM (Qxbm, "xbm");
   add_image_type (Qxbm);
 
-<<<<<<< HEAD
-#if defined (HAVE_XPM) || defined (HAVE_NS) || defined (USE_CAIRO)
-=======
-#if defined (HAVE_XPM) || defined (HAVE_NS) || defined (HAVE_HAIKU)
->>>>>>> d8dd705e
+#if defined (HAVE_XPM) || defined (HAVE_NS) \
+  || defined (HAVE_HAIKU) || defined (HAVE_PGTK)
   DEFSYM (Qxpm, "xpm");
   add_image_type (Qxpm);
 #endif
