--- conflicted
+++ resolved
@@ -3152,7 +3152,7 @@
 
 enum {VECTOR_BLOCK_BYTES = VECTOR_BLOCK_SIZE - vroundup_ct (sizeof (void *))};
 /* Verify assumption described above.  */
-static_assert (VECTOR_BLOCK_SIZE % roundup_size == 0);
+verify (VECTOR_BLOCK_SIZE % roundup_size == 0);
 
 
 /* The current code expects to be able to represent an unused block by
@@ -3817,10 +3817,9 @@
   /* Catch bogus values.  */
   enum { size_max = (1 << PSEUDOVECTOR_SIZE_BITS) - 1 };
   enum { rest_max = (1 << PSEUDOVECTOR_REST_BITS) - 1 };
-<<<<<<< HEAD
-=======
+#ifndef HAVE_MPS
   static_assert (size_max + rest_max <= VECTOR_ELTS_MAX);
->>>>>>> 1854f275
+#endif
   eassert (0 <= tag && tag <= PVEC_TAG_MAX);
   eassert (0 <= lisplen && lisplen <= zerolen && zerolen <= memlen);
   eassert (lisplen <= size_max);
@@ -7170,12 +7169,14 @@
 }
 #endif // not HAVE_MPS
 
+#ifndef HAVE_MPS
 #if GC_REMEMBER_LAST_MARKED
 /* Remember a few of the last marked values for debugging purposes.  */
 enum { LAST_MARKED_SIZE = 1 << 9 }; /* Must be a power of 2.  */
 extern Lisp_Object last_marked[LAST_MARKED_SIZE];
 Lisp_Object last_marked[LAST_MARKED_SIZE] EXTERNALLY_VISIBLE;
 static int last_marked_index;
+#endif
 #endif
 
 /* Whether to enable the mark_object_loop_halt debugging feature.  */
@@ -8638,16 +8639,13 @@
   DEFSYM (QCemergency, ":emergency");
 }
 
-<<<<<<< HEAD
 #ifdef HAVE_MPS
 # pragma GCC diagnostic pop
 #endif
 
-=======
 /* The below is for being able to do platform-specific stuff in .gdbinit
    without risking error messages from GDB about missing types and
    variables on other platforms.  */
->>>>>>> 1854f275
 #ifdef HAVE_X_WINDOWS
 enum defined_HAVE_X_WINDOWS { defined_HAVE_X_WINDOWS = true };
 #else
@@ -8660,17 +8658,16 @@
 enum defined_HAVE_PGTK { defined_HAVE_PGTK = false };
 #endif
 
-<<<<<<< HEAD
 #ifdef HAVE_MPS
 enum defined_HAVE_MPS { defined_HAVE_MPS = true };
 #else
 enum defined_HAVE_MPS { defined_HAVE_MPS = false };
-=======
+#endif
+
 #ifdef WINDOWSNT
 enum defined_WINDOWSNT { defined_WINDOWSNT = true };
 #else
 enum defined_WINDOWSNT { defined_WINDOWSNT = false };
->>>>>>> 1854f275
 #endif
 
 /* When compiled with GCC, GDB might say "No enum type named
@@ -8693,11 +8690,8 @@
   enum pvec_type pvec_type;
   enum defined_HAVE_X_WINDOWS defined_HAVE_X_WINDOWS;
   enum defined_HAVE_PGTK defined_HAVE_PGTK;
-<<<<<<< HEAD
   enum defined_HAVE_MPS defined_HAVE_MPS;
-=======
   enum defined_WINDOWSNT defined_WINDOWSNT;
->>>>>>> 1854f275
 } const gdb_make_enums_visible;
 union enums_for_gdb const EXTERNALLY_VISIBLE gdb_make_enums_visible = {0};
 #endif	/* __GNUC__ */