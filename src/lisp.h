/* Fundamental definitions for GNU Emacs Lisp interpreter. -*- coding: utf-8 -*-

Copyright (C) 1985-2025 Free Software Foundation, Inc.

This file is part of GNU Emacs.

GNU Emacs is free software: you can redistribute it and/or modify
it under the terms of the GNU General Public License as published by
the Free Software Foundation, either version 3 of the License, or (at
your option) any later version.

GNU Emacs is distributed in the hope that it will be useful,
but WITHOUT ANY WARRANTY; without even the implied warranty of
MERCHANTABILITY or FITNESS FOR A PARTICULAR PURPOSE.  See the
GNU General Public License for more details.

You should have received a copy of the GNU General Public License
along with GNU Emacs.  If not, see <https://www.gnu.org/licenses/>.  */

#ifndef EMACS_LISP_H
#define EMACS_LISP_H

#include <alloca.h>
#include <setjmp.h>
#include <stdarg.h>
#include <stdbit.h>
#include <stdckdint.h>
#include <stddef.h>
#include <string.h>
#include <float.h>
#include <inttypes.h>
#include <limits.h>
#include <stdio.h>

#ifdef HAVE_SYS_STAT_H
#include <sys/stat.h>
#endif

#include <attribute.h>
#include <byteswap.h>
#include <intprops.h>
#include <verify.h>

INLINE_HEADER_BEGIN

/* Define a TYPE constant ID as an externally visible name.  Use like this:

      DEFINE_GDB_SYMBOL_BEGIN (TYPE, ID)
      # define ID (some integer preprocessor expression of type TYPE)
      DEFINE_GDB_SYMBOL_END (ID)

   This hack is for the benefit of compilers that do not make macro
   definitions or enums visible to the debugger.  It's used for symbols
   that .gdbinit needs.  */

#define DECLARE_GDB_SYM(type, id) type const id EXTERNALLY_VISIBLE
#ifdef MAIN_PROGRAM
# define DEFINE_GDB_SYMBOL_BEGIN(type, id) \
   extern DECLARE_GDB_SYM (type, id); DECLARE_GDB_SYM (type, id)
# define DEFINE_GDB_SYMBOL_END(id) = id;
#else
# define DEFINE_GDB_SYMBOL_BEGIN(type, id) extern DECLARE_GDB_SYM (type, id)
# define DEFINE_GDB_SYMBOL_END(val) ;
#endif

/* The ubiquitous max and min macros.  */
#undef min
#undef max
#define max(a, b) ((a) > (b) ? (a) : (b))
#define min(a, b) ((a) < (b) ? (a) : (b))

/* Number of elements in an array.  */
#define ARRAYELTS(arr) (sizeof (arr) / sizeof (arr)[0])

/* Number of bits in a Lisp_Object tag.  */
DEFINE_GDB_SYMBOL_BEGIN (int, GCTYPEBITS)
#define GCTYPEBITS 3
DEFINE_GDB_SYMBOL_END (GCTYPEBITS)

/* EMACS_INT - signed integer wide enough to hold an Emacs value
   EMACS_INT_WIDTH - width in bits of EMACS_INT
   EMACS_INT_MAX - maximum value of EMACS_INT; can be used in #if
   pI - printf length modifier for EMACS_INT
   EMACS_UINT - unsigned variant of EMACS_INT */
#ifndef EMACS_INT_MAX
# if INTPTR_MAX <= 0
#  error "INTPTR_MAX misconfigured"
# elif INTPTR_MAX <= INT_MAX && !defined WIDE_EMACS_INT
typedef int EMACS_INT;
typedef unsigned int EMACS_UINT;
enum { EMACS_INT_WIDTH = INT_WIDTH, EMACS_UINT_WIDTH = UINT_WIDTH };
#  define EMACS_INT_MAX INT_MAX
#  define pI ""
# elif INTPTR_MAX <= LONG_MAX && !defined WIDE_EMACS_INT
typedef long int EMACS_INT;
typedef unsigned long EMACS_UINT;
enum { EMACS_INT_WIDTH = LONG_WIDTH, EMACS_UINT_WIDTH = ULONG_WIDTH };
#  define EMACS_INT_MAX LONG_MAX
#  define pI "l"
# elif INTPTR_MAX <= LLONG_MAX
typedef long long int EMACS_INT;
typedef unsigned long long int EMACS_UINT;
enum { EMACS_INT_WIDTH = LLONG_WIDTH, EMACS_UINT_WIDTH = ULLONG_WIDTH };
#  define EMACS_INT_MAX LLONG_MAX
/* MinGW supports %lld only if __USE_MINGW_ANSI_STDIO is non-zero,
   which is arranged by config.h, and (for mingw.org) if GCC is 6.0 or
   later and the runtime version is 5.0.0 or later.  Otherwise,
   printf-like functions are declared with __ms_printf__ attribute,
   which will cause a warning for %lld etc.  */
#  if defined __MINGW32__						\
  && (!defined __USE_MINGW_ANSI_STDIO					\
      || (!defined MINGW_W64						\
	  && !(GNUC_PREREQ (6, 0, 0) && __MINGW32_MAJOR_VERSION >= 5)))
#   define pI "I64"
#  else	 /* ! MinGW */
#   define pI "ll"
#  endif
# else
#  error "INTPTR_MAX too large"
# endif
#endif

/* Number of bits to put in each character in the internal representation
   of bool vectors.  This should not vary across implementations.  */
enum {  BOOL_VECTOR_BITS_PER_CHAR =
#define BOOL_VECTOR_BITS_PER_CHAR 8
        BOOL_VECTOR_BITS_PER_CHAR
};

/* An unsigned integer type representing a fixed-length bit sequence,
   suitable for bool vector words, GC mark bits, etc.  Normally it is size_t
   for speed, but on weird platforms it is unsigned char and not all
   its bits are used.  */
#if BOOL_VECTOR_BITS_PER_CHAR == CHAR_BIT
typedef size_t bits_word;
# define BITS_WORD_MAX SIZE_MAX
enum { BITS_PER_BITS_WORD = SIZE_WIDTH };
#else
typedef unsigned char bits_word;
# define BITS_WORD_MAX ((1u << BOOL_VECTOR_BITS_PER_CHAR) - 1)
enum { BITS_PER_BITS_WORD = BOOL_VECTOR_BITS_PER_CHAR };
#endif
static_assert (BITS_WORD_MAX >> (BITS_PER_BITS_WORD - 1) == 1);

/* Use pD to format ptrdiff_t values, which suffice for indexes into
   buffers and strings.  Emacs never allocates objects larger than
   PTRDIFF_MAX bytes, as they cause problems with pointer subtraction.
   In C99, pD can always be "t", as we no longer need to worry about
   pre-C99 libraries such as glibc 2.0 (1997) and Solaris 8 (2000).  */
#define pD "t"

/* Convenience macro for rarely-used functions that do not return.  */
#define AVOID _Noreturn ATTRIBUTE_COLD void

/* Extra internal type checking?  */

/* Define Emacs versions of <assert.h>'s 'assert (COND)' and <verify.h>'s
   'assume (COND)'.  COND should be free of side effects, as it may or
   may not be evaluated.

   'eassert (COND)' checks COND at runtime if ENABLE_CHECKING is
   defined and suppress_checking is false, and does nothing otherwise.
   Emacs dies if COND is checked and is false.  The suppress_checking
   variable is initialized to 0 in alloc.c.  Set it to 1 using a
   debugger to temporarily disable aborting on detected internal
   inconsistencies or error conditions.

   In some cases, a good compiler may be able to optimize away the
   eassert macro even if ENABLE_CHECKING is true, e.g., if XSTRING (x)
   uses eassert to test STRINGP (x), but a particular use of XSTRING
   is invoked only after testing that STRINGP (x) is true, making the
   test redundant.

   eassume is like eassert except that it also causes the compiler to
   assume that COND is true afterwards, regardless of whether runtime
   checking is enabled.  This can improve performance in some cases,
   though it can degrade performance in others.  It's often suboptimal
   for COND to call external functions or access volatile storage.  */

#ifndef ENABLE_CHECKING
# define eassert(cond) ((void) (false && (cond))) /* Check COND compiles.  */
# define eassume(cond) assume (cond)
#else /* ENABLE_CHECKING */

extern AVOID die (const char *, const char *, int);

extern bool suppress_checking EXTERNALLY_VISIBLE;

# define eassert(cond)						\
   (suppress_checking || (cond) 				\
    ? (void) 0							\
    : die (# cond, __FILE__, __LINE__))
# define eassume(cond)						\
   (suppress_checking						\
    ? assume (cond)						\
    : (cond)							\
    ? (void) 0							\
    : die (# cond, __FILE__, __LINE__))
#endif /* ENABLE_CHECKING */


/* Use the configure flag --enable-check-lisp-object-type to make
   Lisp_Object use a struct type instead of the default int.  The flag
   causes CHECK_LISP_OBJECT_TYPE to be defined.  */

/***** Select the tagging scheme.  *****/
/* The following option controls the tagging scheme:
   - USE_LSB_TAG means that we can assume the least 3 bits of pointers are
     always 0, and we can thus use them to hold tag bits, without
     restricting our addressing space.

   If ! USE_LSB_TAG, then use the top 3 bits for tagging, thus
   restricting our possible address range.

   USE_LSB_TAG not only requires the least 3 bits of pointers returned by
   malloc to be 0 but also needs to be able to impose a mult-of-8 alignment
   on some non-GC Lisp_Objects, all of which are aligned via
   GCALIGNED_UNION_MEMBER.  */

enum Lisp_Bits
  {
    /* Number of bits in a Lisp_Object value, not counting the tag.  */
    VALBITS = EMACS_INT_WIDTH - GCTYPEBITS,

    /* Number of bits in a fixnum value, not counting the tag.  */
    FIXNUM_BITS = VALBITS + 1
  };

/* Number of bits in a fixnum tag; can be used in #if.  */
DEFINE_GDB_SYMBOL_BEGIN (int, INTTYPEBITS)
#define INTTYPEBITS (GCTYPEBITS - 1)
DEFINE_GDB_SYMBOL_END (INTTYPEBITS)

/* The maximum value that can be stored in a EMACS_INT, assuming all
   bits other than the type bits contribute to a nonnegative signed value.
   This can be used in #if, e.g., '#if USE_LSB_TAG' below expands to an
   expression involving VAL_MAX.  */
#define VAL_MAX (EMACS_INT_MAX >> (GCTYPEBITS - 1))

/* Whether the least-significant bits of an EMACS_INT contain the tag.
   On hosts where pointers-as-ints do not exceed VAL_MAX / 2, USE_LSB_TAG is:
    a. unnecessary, because the top bits of an EMACS_INT are unused, and
    b. slower, because it typically requires extra masking.
   So, USE_LSB_TAG is true only on hosts where it might be useful.  */
DEFINE_GDB_SYMBOL_BEGIN (bool, USE_LSB_TAG)
#define USE_LSB_TAG (VAL_MAX / 2 < INTPTR_MAX)
DEFINE_GDB_SYMBOL_END (USE_LSB_TAG)

/* Mask for the value (as opposed to the type bits) of a Lisp object.  */
DEFINE_GDB_SYMBOL_BEGIN (EMACS_INT, VALMASK)
# define VALMASK (USE_LSB_TAG ? - (1 << GCTYPEBITS) : VAL_MAX)
DEFINE_GDB_SYMBOL_END (VALMASK)

/* Ignore 'alignas' on compilers lacking it.  */
#if (!defined alignas && !defined __alignas_is_defined \
     && __STDC_VERSION__ < 202311 && __cplusplus < 201103)
# define alignas(a)
#endif

/* Minimum alignment requirement for Lisp objects, imposed by the
   internal representation of tagged pointers.  It is 2**GCTYPEBITS if
   USE_LSB_TAG, 1 otherwise.  It must be a literal integer constant,
   for older versions of GCC (through at least 4.9).  */
#if USE_LSB_TAG
# define GCALIGNMENT 8
# if GCALIGNMENT != 1 << GCTYPEBITS
#  error "GCALIGNMENT and GCTYPEBITS are inconsistent"
# endif
#else
# define GCALIGNMENT 1
#endif

/* To cause a union to have alignment of at least GCALIGNMENT, put
   GCALIGNED_UNION_MEMBER in its member list.

   If a struct is always GC-aligned (either by the GC, or via
   allocation in a containing union that has GCALIGNED_UNION_MEMBER)
   and does not contain a GC-aligned struct or union, putting
   GCALIGNED_STRUCT after its closing '}' can help the compiler
   generate better code.  Also, such structs should be added to the
   emacs_align_type union in alloc.c.

   Although these macros are reasonably portable, they are not
   guaranteed on non-GCC platforms, as the C standard does not require
   support for alignment to GCALIGNMENT and older compilers may ignore
   alignment requests.  For any type T where garbage collection requires
   alignment, use static_assert (GCALIGNED (T)) to verify the
   requirement on the current platform.  Types need this check if their
   objects can be allocated outside the garbage collector.  For example,
   struct Lisp_Symbol needs the check because of lispsym and struct
   Lisp_Cons needs it because of STACK_CONS.  */

#define GCALIGNED_UNION_MEMBER char alignas (GCALIGNMENT) gcaligned;
#if HAVE_STRUCT_ATTRIBUTE_ALIGNED
# define GCALIGNED_STRUCT __attribute__ ((aligned (GCALIGNMENT)))
#else
# define GCALIGNED_STRUCT
#endif
#define GCALIGNED(type) (alignof (type) % GCALIGNMENT == 0)

/* Lisp_Word is a scalar word suitable for holding a tagged pointer or
   integer.  Usually it is a pointer to a deliberately-incomplete type
   'struct Lisp_X'.  However, it is EMACS_INT when Lisp_Objects and
   pointers differ in width.  */

#define LISP_WORDS_ARE_POINTERS (EMACS_INT_MAX == INTPTR_MAX)
#if LISP_WORDS_ARE_POINTERS
/* TAG_PTR_INITIALLY casts to Lisp_Word and can be used in static initializers
   so this typedef assumes static initializers can contain casts to pointers.
   All Emacs targets support this extension to the C standard.  */
typedef struct Lisp_X *Lisp_Word;
#else
typedef EMACS_INT Lisp_Word;
#endif

/* Some operations are so commonly executed that they are implemented
   as macros, not functions, because otherwise runtime performance would
   suffer too much when compiling with GCC without optimization.
   There's no need to inline everything, just the operations that
   would otherwise cause a serious performance problem.

   For each such operation OP, define a macro lisp_h_OP that contains
   the operation's implementation.  That way, OP can be implemented
   via a macro definition like this:

     #define OP(x) lisp_h_OP (x)

   and/or via a function definition like this:

     Lisp_Object (OP) (Lisp_Object x) { return lisp_h_OP (x); }

   without worrying about the implementations diverging, since
   lisp_h_OP defines the actual implementation.  The lisp_h_OP macros
   are intended to be private to this include file, and should not be
   used elsewhere.  They should evaluate each argument exactly once,
   so that they behave like their functional counterparts.

   FIXME: Remove the lisp_h_OP macros, and define just the inline OP
   functions, once "gcc -Og" (new to GCC 4.8) or equivalent works well
   enough for Emacs developers.  Maybe in the year 2025.  See Bug#11935.

   For the macros that have corresponding functions (defined later),
   see these functions for commentary.  */

/* Convert among the various Lisp-related types: I for EMACS_INT, L
   for Lisp_Object, P for void *.

   These use the following mnemonics:

   XLI: Lisp_Object to Integer;
   XIL: Integer to Lisp_Object;
   XLP: Lisp_Object to Pointer.  */

#if !CHECK_LISP_OBJECT_TYPE
# if LISP_WORDS_ARE_POINTERS
#  define lisp_h_XLI(o) ((EMACS_INT) (o))
#  define lisp_h_XIL(i) ((Lisp_Object) (i))
#  define lisp_h_XLP(o) ((void *) (o))
# else
#  define lisp_h_XLI(o) (o)
#  define lisp_h_XIL(i) (i)
#  define lisp_h_XLP(o) ((void *) (uintptr_t) (o))
# endif
# define lisp_h_Qnil 0
#else
# if LISP_WORDS_ARE_POINTERS
#  define lisp_h_XLI(o) ((EMACS_INT) (o).i)
#  define lisp_h_XIL(i) ((Lisp_Object) {(Lisp_Word) (i)})
#  define lisp_h_XLP(o) ((void *) (o).i)
# else
#  define lisp_h_XLI(o) ((o).i)
#  define lisp_h_XIL(i) ((Lisp_Object) {i})
#  define lisp_h_XLP(o) ((void *) (uintptr_t) (o).i)
# endif
# define lisp_h_Qnil {0}
#endif

#define lisp_h_CHECK_FIXNUM(x) CHECK_TYPE (FIXNUMP (x), Qfixnump, x)
#define lisp_h_CHECK_SYMBOL(x) CHECK_TYPE (SYMBOLP (x), Qsymbolp, x)
#define lisp_h_CHECK_TYPE(ok, predicate, x) \
   ((ok) ? (void) 0 : wrong_type_argument (predicate, x))
#define lisp_h_CONSP(x) TAGGEDP (x, Lisp_Cons)
#define lisp_h_BASE_EQ(x, y) (XLI (x) == XLI (y))

#define lisp_h_FIXNUMP(x) \
   (! (((unsigned) (XLI (x) >> (USE_LSB_TAG ? 0 : FIXNUM_BITS)) \
	- (unsigned) (Lisp_Int0 >> !USE_LSB_TAG)) \
       & ((1 << INTTYPEBITS) - 1)))
#define lisp_h_FLOATP(x) TAGGEDP (x, Lisp_Float)
#define lisp_h_NILP(x)  BASE_EQ (x, Qnil)
#define lisp_h_SYMBOL_CONSTANT_P(sym) \
   (XSYMBOL (sym)->u.s.trapped_write == SYMBOL_NOWRITE)
#define lisp_h_SYMBOL_TRAPPED_WRITE_P(sym) (XSYMBOL (sym)->u.s.trapped_write)
#define lisp_h_SYMBOL_WITH_POS_P(x) PSEUDOVECTORP (x, PVEC_SYMBOL_WITH_POS)
#define lisp_h_BARE_SYMBOL_P(x) TAGGEDP (x, Lisp_Symbol)
#define lisp_h_TAGGEDP(a, tag) \
   (! (((unsigned) (XLI (a) >> (USE_LSB_TAG ? 0 : VALBITS)) \
	- (unsigned) (tag)) \
       & ((1 << GCTYPEBITS) - 1)))
#define lisp_h_VECTORLIKEP(x) TAGGEDP (x, Lisp_Vectorlike)
#define lisp_h_XCAR(c) XCONS (c)->u.s.car
#define lisp_h_XCDR(c) XCONS (c)->u.s.u.cdr
#define lisp_h_XHASH(a) XUFIXNUM_RAW (a)
#if USE_LSB_TAG
# define lisp_h_make_fixnum_wrap(n) \
    XIL ((EMACS_INT) (((EMACS_UINT) (n) << INTTYPEBITS) + Lisp_Int0))
# if defined HAVE_STATEMENT_EXPRESSIONS && defined HAVE_TYPEOF
#  define lisp_h_make_fixnum(n) \
     ({ typeof (+(n)) lisp_h_make_fixnum_n = n; \
	eassert (!FIXNUM_OVERFLOW_P (lisp_h_make_fixnum_n)); \
	lisp_h_make_fixnum_wrap (lisp_h_make_fixnum_n); })
# else
#  define lisp_h_make_fixnum(n) lisp_h_make_fixnum_wrap (n)
# endif
# define lisp_h_XFIXNUM_RAW(a) (XLI (a) >> INTTYPEBITS)
# define lisp_h_XTYPE(a) ((enum Lisp_Type) (XLI (a) & ~VALMASK))
#endif

/* When DEFINE_KEY_OPS_AS_MACROS, define key operations as macros to
   cajole the compiler into inlining them; otherwise define them as
   inline functions as this is cleaner and can be more efficient.
   The default is true if the compiler is GCC-like and if function
   inlining is disabled because the compiler is not optimizing or is
   optimizing for size.  Otherwise the default is false.  */
#ifndef DEFINE_KEY_OPS_AS_MACROS
# if (defined __NO_INLINE__ \
      && ! defined __OPTIMIZE__ && ! defined __OPTIMIZE_SIZE__)
#  define DEFINE_KEY_OPS_AS_MACROS true
# else
#  define DEFINE_KEY_OPS_AS_MACROS false
# endif
#endif

#if DEFINE_KEY_OPS_AS_MACROS
# define XLI(o) lisp_h_XLI (o)
# define XIL(i) lisp_h_XIL (i)
# define XLP(o) lisp_h_XLP (o)
# define BARE_SYMBOL_P(x) lisp_h_BARE_SYMBOL_P (x)
# define CHECK_FIXNUM(x) lisp_h_CHECK_FIXNUM (x)
# define CHECK_SYMBOL(x) lisp_h_CHECK_SYMBOL (x)
# define CHECK_TYPE(ok, predicate, x) lisp_h_CHECK_TYPE (ok, predicate, x)
# define CONSP(x) lisp_h_CONSP (x)
# define BASE_EQ(x, y) lisp_h_BASE_EQ (x, y)
# define FLOATP(x) lisp_h_FLOATP (x)
# define FIXNUMP(x) lisp_h_FIXNUMP (x)
# define NILP(x) lisp_h_NILP (x)
# define SYMBOL_CONSTANT_P(sym) lisp_h_SYMBOL_CONSTANT_P (sym)
# define SYMBOL_TRAPPED_WRITE_P(sym) lisp_h_SYMBOL_TRAPPED_WRITE_P (sym)
# define TAGGEDP(a, tag) lisp_h_TAGGEDP (a, tag)
# define VECTORLIKEP(x) lisp_h_VECTORLIKEP (x)
# define XCAR(c) lisp_h_XCAR (c)
# define XCDR(c) lisp_h_XCDR (c)
# define XHASH(a) lisp_h_XHASH (a)
# if USE_LSB_TAG
#  define make_fixnum(n) lisp_h_make_fixnum (n)
#  define XFIXNUM_RAW(a) lisp_h_XFIXNUM_RAW (a)
#  define XTYPE(a) lisp_h_XTYPE (a)
# endif
#endif


/* Define the fundamental Lisp data structures.  */

/* This is the set of Lisp data types.  If you want to define a new
   data type, read the comments after Lisp_Fwd_Type definition
   below.  */

/* Fixnums use 2 tags, to give them one extra bit, thus
   extending their range from, e.g., -2^28..2^28-1 to -2^29..2^29-1.  */
#define INTMASK (EMACS_INT_MAX >> (INTTYPEBITS - 1))

/* Idea stolen from GDB.  Pedantic GCC complains about enum bitfields,
   and xlc and Oracle Studio c99 complain vociferously about them.  */
#if (defined __STRICT_ANSI__ || defined __IBMC__ \
     || (defined __SUNPRO_C && __STDC__))
#define ENUM_BF(TYPE) unsigned int
#else
#define ENUM_BF(TYPE) enum TYPE
#endif


/* Lisp_Object tagging scheme:
        Tag location
   Upper bits  Lower bits  Type        Payload
   000.......  .......000  symbol      offset from lispsym to struct Lisp_Symbol
   001.......  .......001  unused
   01........  ........10  fixnum      signed integer of FIXNUM_BITS
   110.......  .......011  cons        pointer to struct Lisp_Cons
   100.......  .......100  string      pointer to struct Lisp_String
   101.......  .......101  vectorlike  pointer to union vectorlike_header
   111.......  .......111  float       pointer to struct Lisp_Float  */
enum Lisp_Type
  {
    /* Symbol.  XSYMBOL (object) points to a struct Lisp_Symbol.  */
    Lisp_Symbol = 0,

    /* Type 1 is currently unused.  */
    Lisp_Type_Unused0 = 1,

    /* Fixnum.  XFIXNUM (obj) is the integer value.  */
    Lisp_Int0 = 2,
    Lisp_Int1 = USE_LSB_TAG ? 6 : 3,

    /* String.  XSTRING (object) points to a struct Lisp_String.
       The length of the string, and its contents, are stored therein.  */
    Lisp_String = 4,

    /* Vector of Lisp objects, or something resembling it.
       XVECTOR (object) points to a struct Lisp_Vector, which contains
       the size and contents.  The size field also contains the type
       information, if it's not a real vector object.  */
    Lisp_Vectorlike = 5,

    /* Cons.  XCONS (object) points to a struct Lisp_Cons.  */
    Lisp_Cons = USE_LSB_TAG ? 3 : 6,

    /* Must be last entry in Lisp_Type enumeration.  */
    Lisp_Float = 7
  };

/* These are the types of forwarding objects used in the value slot
   of symbols for special built-in variables whose value is stored in
   C variables.  */
enum Lisp_Fwd_Type
  {
    Lisp_Fwd_Int,		/* Fwd to a C `int' variable.  */
    Lisp_Fwd_Bool,		/* Fwd to a C boolean var.  */
    Lisp_Fwd_Obj,		/* Fwd to a C Lisp_Object variable.  */
    Lisp_Fwd_Buffer_Obj,	/* Fwd to a Lisp_Object field of buffers.  */
    Lisp_Fwd_Kboard_Obj		/* Fwd to a Lisp_Object field of kboards.  */
  };

/* If you want to define a new Lisp data type, here are some
   instructions.

   First, there are already a couple of Lisp types that can be used if
   your new type does not need to be exposed to Lisp programs nor
   displayed to users.  These are Lisp_Misc_Ptr and PVEC_OTHER,
   which are both vectorlike objects.  The former
   is suitable for stashing a pointer in a Lisp object; the pointer
   might be to some low-level C object that contains auxiliary
   information.  The latter is useful for vector-like Lisp objects
   that need to be used as part of other objects, but which are never
   shown to users or Lisp code (search for PVEC_OTHER in xterm.c for
   an example).

   These two types don't look pretty when printed, so they are
   unsuitable for Lisp objects that can be exposed to users.

   To define a new data type, add a pseudovector subtype by extending
   the pvec_type enumeration.  A pseudovector provides one or more
   slots for Lisp objects, followed by struct members that are
   accessible only from C.

   There is no way to explicitly free a Lisp Object; only the garbage
   collector frees them.

   For a new pseudovector, it's highly desirable to limit the size
   of your data type by VBLOCK_BYTES_MAX bytes (defined in alloc.c).
   Otherwise you will need to change sweep_vectors (also in alloc.c).

   Then you will need to add switch branches in print.c (in
   print_object, to print your object, and possibly also in
   print_preprocess) and to alloc.c, to mark your object (in
   mark_object) and to free it (in gc_sweep).  The latter is also the
   right place to call any code specific to your data type that needs
   to run when the object is recycled -- e.g., free any additional
   resources allocated for it that are not Lisp objects.  You can even
   make a pointer to the function that frees the resources a slot in
   your object -- this way, the same object could be used to represent
   several disparate C structures.

   In addition, you need to add switch branches in data.c for Fcl_type_of
   and `cl--define-builtin-type` in lisp/emacs-lisp/cl-preloaded.el.  */


/* A Lisp_Object is a tagged pointer or integer.  Ordinarily it is a
   Lisp_Word.  However, if CHECK_LISP_OBJECT_TYPE, it is a wrapper
   around Lisp_Word, to help catch thinkos like 'Lisp_Object x = 0;'.

   LISP_INITIALLY (W) initializes a Lisp object with a tagged value
   that is a Lisp_Word W.  It can be used in a static initializer.  */

#ifdef CHECK_LISP_OBJECT_TYPE
typedef struct Lisp_Object { Lisp_Word i; } Lisp_Object;
# define LISP_OBJECT_IS_STRUCT
# define LISP_INITIALLY(w) {w}
# undef CHECK_LISP_OBJECT_TYPE
enum CHECK_LISP_OBJECT_TYPE { CHECK_LISP_OBJECT_TYPE = true };
#else
typedef Lisp_Word Lisp_Object;
# define LISP_INITIALLY(w) (w)
enum CHECK_LISP_OBJECT_TYPE { CHECK_LISP_OBJECT_TYPE = false };
#endif

/* Forward declarations.  */

/* Defined in this file.  */
INLINE void set_sub_char_table_contents (Lisp_Object, ptrdiff_t,
					      Lisp_Object);

/* Defined in bignum.c.  */
extern int check_int_nonnegative (Lisp_Object);
extern intmax_t check_integer_range (Lisp_Object, intmax_t, intmax_t);
extern double bignum_to_double (Lisp_Object) ATTRIBUTE_CONST;
extern Lisp_Object make_bigint (intmax_t);
extern Lisp_Object make_biguint (uintmax_t);
extern uintmax_t check_uinteger_max (Lisp_Object, uintmax_t);

/* Defined in chartab.c.  */
extern Lisp_Object char_table_ref (Lisp_Object, int) ATTRIBUTE_PURE;
extern void char_table_set (Lisp_Object, int, Lisp_Object);

/* Defined in data.c.  */
extern AVOID args_out_of_range_3 (Lisp_Object, Lisp_Object, Lisp_Object);
extern AVOID wrong_type_argument (Lisp_Object, Lisp_Object);
extern Lisp_Object default_value (Lisp_Object symbol);
extern void defalias (Lisp_Object symbol, Lisp_Object definition);
extern char *fixnum_to_string (EMACS_INT number, char *buffer, char *end);


/* Defined in emacs.c.  */

/* Set after Emacs has started up the first time.
   Prevents reinitialization of the Lisp world and keymaps on
   subsequent starts.  */
extern bool initialized;

extern struct gflags
{
  /* True means this Emacs instance was born to dump.  */
  bool will_dump_ : 1;
  bool will_bootstrap_ : 1;
#ifdef HAVE_PDUMPER
  /* Set in an Emacs process that will likely dump with pdumper; all
     Emacs processes may dump with pdumper, however.  */
  bool will_dump_with_pdumper_ : 1;
  /* Set in an Emacs process that has been restored from a portable
     dump.  */
  bool dumped_with_pdumper_ : 1;
#endif
} gflags;

INLINE bool
will_dump_p (void)
{
#if HAVE_PDUMPER
  return gflags.will_dump_;
#else
  return false;
#endif
}

INLINE bool
will_bootstrap_p (void)
{
#if HAVE_PDUMPER
  return gflags.will_bootstrap_;
#else
  return false;
#endif
}

INLINE bool
will_dump_with_pdumper_p (void)
{
#if HAVE_PDUMPER
  return gflags.will_dump_with_pdumper_;
#else
  return false;
#endif
}

INLINE bool
dumped_with_pdumper_p (void)
{
#if HAVE_PDUMPER
  return gflags.dumped_with_pdumper_;
#else
  return false;
#endif
}

/* Defined in floatfns.c.  */
extern double extract_float (Lisp_Object);


/* Low-level conversion and type checking.  */

/* Convert among various types use to implement Lisp_Object.  At the
   machine level, these operations may widen or narrow their arguments
   if pointers differ in width from EMACS_INT; otherwise they are
   no-ops.  */

INLINE EMACS_INT
(XLI) (Lisp_Object o)
{
  return lisp_h_XLI (o);
}

INLINE Lisp_Object
(XIL) (EMACS_INT i)
{
  return lisp_h_XIL (i);
}

INLINE void *
(XLP) (Lisp_Object o)
{
  return lisp_h_XLP (o);
}

/* Extract A's type.  */

INLINE enum Lisp_Type
(XTYPE) (Lisp_Object a)
{
#if USE_LSB_TAG
  return lisp_h_XTYPE (a);
#else
  EMACS_UINT i = XLI (a);
  return USE_LSB_TAG ? i & ~VALMASK : i >> VALBITS;
#endif
}

/* True if A has type tag TAG.
   Equivalent to XTYPE (a) == TAG, but often faster.  */

INLINE bool
(TAGGEDP) (Lisp_Object a, enum Lisp_Type tag)
{
  return lisp_h_TAGGEDP (a, tag);
}

INLINE void
(CHECK_TYPE) (int ok, Lisp_Object predicate, Lisp_Object x)
{
  lisp_h_CHECK_TYPE (ok, predicate, x);
}

/* Extract A's pointer value, assuming A's Lisp type is TYPE and the
   extracted pointer's type is CTYPE *.  When !USE_LSB_TAG this simply
   extracts A's low-order bits, as (uintptr_t) LISP_WORD_TAG (type) is
   always zero then.  */
#define XUNTAG(a, type, ctype) \
  ((ctype *) ((uintptr_t) XLP (a) - (uintptr_t) LISP_WORD_TAG (type)))

/* A forwarding pointer to a value.  It uses a generic pointer to
   avoid alignment bugs that could occur if it used a pointer to a
   union of the possible values (struct Lisp_Objfwd, struct
   Lisp_Intfwd, etc.).  The pointer is packaged inside a struct to
   help static checking.  */
typedef struct { void const *fwdptr; } lispfwd;

/* Interned state of a symbol.  */

enum symbol_interned
{
  SYMBOL_UNINTERNED,		      /* not interned anywhere */
  SYMBOL_INTERNED,		      /* interned but not in initial obarray */
  SYMBOL_INTERNED_IN_INITIAL_OBARRAY  /* interned in initial obarray */
};

enum symbol_redirect
{
  SYMBOL_PLAINVAL,   /* plain var, value is in the `value' field */
  SYMBOL_VARALIAS,   /* var alias, value is really in the `alias' symbol */
  SYMBOL_LOCALIZED,  /* localized var, value is in the `blv' object */
  SYMBOL_FORWARDED   /* forwarding var, value is in `forward' */
};

enum symbol_trapped_write
{
  SYMBOL_UNTRAPPED_WRITE,  /* normal case, just set the value */
  SYMBOL_NOWRITE,          /* constant, cannot set, e.g. nil, t, :keyword */
  SYMBOL_TRAPPED_WRITE     /* trap the write, call watcher functions */
};

struct Lisp_Symbol
{
  union
  {
    struct
    {
      bool_bf gcmarkbit : 1;

      /* Indicates where the value can be found.  */
      ENUM_BF (symbol_redirect) redirect : 2;

      ENUM_BF (symbol_trapped_write) trapped_write : 2;

      /* Interned state of the symbol.  */
      ENUM_BF (symbol_interned) interned : 2;

      /* True means that this variable has been explicitly declared
	 special (with `defvar' etc), and shouldn't be lexically bound.  */
      bool_bf declared_special : 1;

      /* The symbol's name, as a Lisp string.  */
      Lisp_Object name;

      /* Value of the symbol or Qunbound if unbound.  Which alternative of the
	 union is used depends on the `redirect' field above.  */
      union {
	Lisp_Object value;
	struct Lisp_Symbol *alias;
	struct Lisp_Buffer_Local_Value *blv;
	lispfwd fwd;
      } val;

      /* Function value of the symbol or Qnil if not fboundp.  */
      Lisp_Object function;

      /* The symbol's property list.  */
      Lisp_Object plist;

      /* Next symbol in obarray bucket, if the symbol is interned.  */
      struct Lisp_Symbol *next;
    } s;
    GCALIGNED_UNION_MEMBER
  } u;
};
static_assert (GCALIGNED (struct Lisp_Symbol));

/* Declare a Lisp-callable function.  The MAXARGS parameter has the same
   meaning as in the DEFUN macro, and is used to construct a prototype.  */
/* We can use the same trick as in the DEFUN macro to generate the
   appropriate prototype.  */
#define EXFUN(fnname, maxargs) \
  extern Lisp_Object fnname DEFUN_ARGS_ ## maxargs

/* Note that the weird token-substitution semantics of ANSI C makes
   this work for MANY and UNEVALLED.  */
#define DEFUN_ARGS_MANY		(ptrdiff_t, Lisp_Object *)
#define DEFUN_ARGS_UNEVALLED	(Lisp_Object)
#define DEFUN_ARGS_0	(void)
#define DEFUN_ARGS_1	(Lisp_Object)
#define DEFUN_ARGS_2	(Lisp_Object, Lisp_Object)
#define DEFUN_ARGS_3	(Lisp_Object, Lisp_Object, Lisp_Object)
#define DEFUN_ARGS_4	(Lisp_Object, Lisp_Object, Lisp_Object, Lisp_Object)
#define DEFUN_ARGS_5	(Lisp_Object, Lisp_Object, Lisp_Object, Lisp_Object, \
			 Lisp_Object)
#define DEFUN_ARGS_6	(Lisp_Object, Lisp_Object, Lisp_Object, Lisp_Object, \
			 Lisp_Object, Lisp_Object)
#define DEFUN_ARGS_7	(Lisp_Object, Lisp_Object, Lisp_Object, Lisp_Object, \
			 Lisp_Object, Lisp_Object, Lisp_Object)
#define DEFUN_ARGS_8	(Lisp_Object, Lisp_Object, Lisp_Object, Lisp_Object, \
			 Lisp_Object, Lisp_Object, Lisp_Object, Lisp_Object)

/* Lisp_Word_tag is big enough for a possibly-shifted tag, to be
   added to a pointer value for conversion to a Lisp_Word.  */
#if LISP_WORDS_ARE_POINTERS
typedef uintptr_t Lisp_Word_tag;
#else
typedef EMACS_UINT Lisp_Word_tag;
#endif

/* A integer value tagged with TAG, and otherwise all zero.  */
#define LISP_WORD_TAG(tag) \
  ((Lisp_Word_tag) (tag) << (USE_LSB_TAG ? 0 : VALBITS))

/* An initializer for a Lisp_Object that contains TAG along with P.
   P can be a pointer or an integer.  The result is usable in a static
   initializer if TAG and P are both integer constant expressions.  */
#define TAG_PTR_INITIALLY(tag, p) \
  LISP_INITIALLY ((Lisp_Word) ((uintptr_t) (p) + LISP_WORD_TAG (tag)))

/* LISPSYM_INITIALLY (Qfoo) is equivalent to Qfoo except it is
   designed for use as a (possibly static) initializer.  */
#define LISPSYM_INITIALLY(name) \
  TAG_PTR_INITIALLY (Lisp_Symbol, (intptr_t) ((i##name) * sizeof *lispsym))

/* Declare extern constants for Lisp symbols.  These can be helpful
   when using a debugger like GDB, on older platforms where the debug
   format does not represent C macros.  However, they are unbounded
   and would just be asking for trouble if checking pointer bounds.  */
#define DEFINE_LISP_SYMBOL(name) \
  DEFINE_GDB_SYMBOL_BEGIN (Lisp_Object, name) \
  DEFINE_GDB_SYMBOL_END (LISPSYM_INITIALLY (name))

/* The index of the C-defined Lisp symbol SYM.
   This can be used in a static initializer.  */
#define SYMBOL_INDEX(sym) i##sym

/* By default, define macros for Qt, etc., as this leads to a bit
   better performance in the core Emacs interpreter.  A plugin can
   define DEFINE_NON_NIL_Q_SYMBOL_MACROS to be false, to be portable to
   other Emacs instances that assign different values to Qt, etc.  */
#ifndef DEFINE_NON_NIL_Q_SYMBOL_MACROS
# define DEFINE_NON_NIL_Q_SYMBOL_MACROS true
#endif

/* True if N is a power of 2.  N should be positive.  */

#define POWER_OF_2(n) (((n) & ((n) - 1)) == 0)

/* Return X rounded to the next multiple of Y.  Y should be positive,
   and Y - 1 + X should not overflow.  Arguments should not have side
   effects, as they are evaluated more than once.  Tune for Y being a
   power of 2.  */

#define ROUNDUP(x, y) (POWER_OF_2 (y)					\
                       ? ((y) - 1 + (x)) & ~ ((y) - 1)			\
                       : ((y) - 1 + (x)) - ((y) - 1 + (x)) % (y))

#include <globals.h>

/* Header of vector-like objects.  This documents the layout constraints on
   vectors and pseudovectors (objects of PVEC_xxx subtype).  It also prevents
   compilers from being fooled by Emacs's type punning: XSETPSEUDOVECTOR
   and PSEUDOVECTORP cast their pointers to union vectorlike_header *,
   because when two such pointers potentially alias, a compiler won't
   incorrectly reorder loads and stores to their size fields.  See
   Bug#8546.  This union formerly contained more members, and there's
   no compelling reason to change it to a struct merely because the
   number of members has been reduced to one.  */
union vectorlike_header
  {
    /* The `size' header word, W bits wide, has one of two forms
       discriminated by the second-highest bit (PSEUDOVECTOR_FLAG):

         1   1                    W-2
       +---+---+-------------------------------------+
       | M | 0 |                 SIZE                |  vector
       +---+---+-------------------------------------+

         1   1    W-32      6       12         12
       +---+---+--------+------+----------+----------+
       | M | 1 | unused | TYPE | RESTSIZE | LISPSIZE |  pseudovector
       +---+---+--------+------+----------+----------+

       M (ARRAY_MARK_FLAG) holds the GC mark bit.

       SIZE     is the length (number of slots) of a regular Lisp vector,
                and the object layout is struct Lisp_Vector.

       TYPE     is the pseudovector subtype (enum pvec_type).

       LISPSIZE is the number of Lisp_Object fields at the beginning of the
                object (after the header).  These are always traced by the GC.

       RESTSIZE is the number of fields (in word_size units) following.
                These are not automatically traced by the GC.
                For PVEC_BOOL and statically allocated PVEC_SUBR, RESTSIZE is 0.
                (The block size for PVEC_BOOL is computed from its own size
                field, to avoid being restricted by the 12-bit RESTSIZE field.)
    */
    ptrdiff_t size;
  };

struct Lisp_Symbol_With_Pos
{
  union vectorlike_header header;
  Lisp_Object sym;              /* A symbol */
  Lisp_Object pos;              /* A fixnum */
} GCALIGNED_STRUCT;

/* In the size word of a vector, this bit means the vector has been marked.  */

DEFINE_GDB_SYMBOL_BEGIN (ptrdiff_t, ARRAY_MARK_FLAG)
# define ARRAY_MARK_FLAG PTRDIFF_MIN
DEFINE_GDB_SYMBOL_END (ARRAY_MARK_FLAG)

/* In the size word of a struct Lisp_Vector, this bit means it's really
   some other vector-like object.  */
DEFINE_GDB_SYMBOL_BEGIN (ptrdiff_t, PSEUDOVECTOR_FLAG)
# define PSEUDOVECTOR_FLAG (PTRDIFF_MAX - PTRDIFF_MAX / 2)
DEFINE_GDB_SYMBOL_END (PSEUDOVECTOR_FLAG)

/* In a pseudovector, the size field actually contains a word with one
   PSEUDOVECTOR_FLAG bit set, and one of the following values extracted
   with PVEC_TYPE_MASK to indicate the actual type.  */
enum pvec_type
{
  PVEC_NORMAL_VECTOR,	/* Should be first, for sxhash_obj.  */
  PVEC_FREE,
  PVEC_BIGNUM,
  PVEC_MARKER,
  PVEC_OVERLAY,
  PVEC_FINALIZER,
  PVEC_SYMBOL_WITH_POS,
  PVEC_MISC_PTR,
  PVEC_USER_PTR,
  PVEC_PROCESS,
  PVEC_FRAME,
  PVEC_WINDOW,
  PVEC_BOOL_VECTOR,
  PVEC_BUFFER,
  PVEC_HASH_TABLE,
  PVEC_OBARRAY,
  PVEC_TERMINAL,
  PVEC_WINDOW_CONFIGURATION,
  PVEC_SUBR,
  PVEC_OTHER,            /* Should never be visible to Elisp code.  */
  PVEC_XWIDGET,
  PVEC_XWIDGET_VIEW,
  PVEC_THREAD,
  PVEC_MUTEX,
  PVEC_CONDVAR,
  PVEC_MODULE_FUNCTION,
  PVEC_NATIVE_COMP_UNIT,
  PVEC_TS_PARSER,
  PVEC_TS_NODE,
  PVEC_TS_COMPILED_QUERY,
  PVEC_SQLITE,

  /* These should be last, for internal_equal and sxhash_obj.  */
  PVEC_CLOSURE,
  PVEC_CHAR_TABLE,
  PVEC_SUB_CHAR_TABLE,
  PVEC_RECORD,
  PVEC_FONT,
  PVEC_TAG_MAX = PVEC_FONT  /* Keep this equal to the highest member.  */
};

enum More_Lisp_Bits
  {
    /* For convenience, we also store the number of elements in these bits.
       Note that this size is not necessarily the memory-footprint size, but
       only the number of Lisp_Object fields (that need to be traced by GC).
       The distinction is used, e.g., by Lisp_Process, which places extra
       non-Lisp_Object fields at the end of the structure.  */
    PSEUDOVECTOR_SIZE_BITS = 12,
    PSEUDOVECTOR_SIZE_MASK = (1 << PSEUDOVECTOR_SIZE_BITS) - 1,

    /* To calculate the memory footprint of the pseudovector, it's useful
       to store the size of non-Lisp area in word_size units here.  */
    PSEUDOVECTOR_REST_BITS = 12,
    PSEUDOVECTOR_REST_MASK = (((1 << PSEUDOVECTOR_REST_BITS) - 1)
			      << PSEUDOVECTOR_SIZE_BITS),

    /* Used to extract pseudovector subtype information.  */
    PSEUDOVECTOR_AREA_BITS = PSEUDOVECTOR_SIZE_BITS + PSEUDOVECTOR_REST_BITS,
    PVEC_TYPE_MASK = 0x3f << PSEUDOVECTOR_AREA_BITS
  };

/* These functions extract various sorts of values from a Lisp_Object.
   For example, if tem is a Lisp_Object whose type is Lisp_Cons,
   XCONS (tem) is the struct Lisp_Cons * pointing to the memory for
   that cons.  */

/* Largest and smallest representable fixnum values.  These are the C
   values.  They are macros for use in #if and static initializers.  */
#define MOST_POSITIVE_FIXNUM (EMACS_INT_MAX >> INTTYPEBITS)
#define MOST_NEGATIVE_FIXNUM (-1 - MOST_POSITIVE_FIXNUM)

INLINE bool
PSEUDOVECTORP (Lisp_Object a, int code)
{
  return (lisp_h_VECTORLIKEP (a)
	  && ((XUNTAG (a, Lisp_Vectorlike, union vectorlike_header)->size
	       & (PSEUDOVECTOR_FLAG | PVEC_TYPE_MASK))
	      == (PSEUDOVECTOR_FLAG | (code << PSEUDOVECTOR_AREA_BITS))));
}

INLINE bool
(BARE_SYMBOL_P) (Lisp_Object x)
{
  return lisp_h_BARE_SYMBOL_P (x);
}

INLINE bool
(SYMBOL_WITH_POS_P) (Lisp_Object x)
{
  return lisp_h_SYMBOL_WITH_POS_P (x);
}

INLINE bool
SYMBOLP (Lisp_Object x)
{
  return (BARE_SYMBOL_P (x)
	  || (symbols_with_pos_enabled && SYMBOL_WITH_POS_P (x)));
}

INLINE struct Lisp_Symbol_With_Pos *
XSYMBOL_WITH_POS (Lisp_Object a)
{
  eassert (SYMBOL_WITH_POS_P (a));
  return XUNTAG (a, Lisp_Vectorlike, struct Lisp_Symbol_With_Pos);
}

INLINE Lisp_Object
XSYMBOL_WITH_POS_SYM (Lisp_Object a)
{
  Lisp_Object sym = XSYMBOL_WITH_POS (a)->sym;
  eassume (BARE_SYMBOL_P (sym));
  return sym;
}

INLINE Lisp_Object
XSYMBOL_WITH_POS_POS (Lisp_Object a)
{
  return XSYMBOL_WITH_POS (a)->pos;
}

INLINE Lisp_Object
maybe_remove_pos_from_symbol (Lisp_Object x)
{
  return (symbols_with_pos_enabled && SYMBOL_WITH_POS_P (x)
	  ? XSYMBOL_WITH_POS_SYM (x) : x);
}

INLINE struct Lisp_Symbol * ATTRIBUTE_NO_SANITIZE_UNDEFINED
XBARE_SYMBOL (Lisp_Object a)
{
  eassert (BARE_SYMBOL_P (a));
  intptr_t i = (intptr_t) XUNTAG (a, Lisp_Symbol, struct Lisp_Symbol);
  void *p = (char *) lispsym + i;
  return p;
}

INLINE struct Lisp_Symbol * ATTRIBUTE_NO_SANITIZE_UNDEFINED
XSYMBOL (Lisp_Object a)
{
  if (!BARE_SYMBOL_P (a))
    {
      eassume (symbols_with_pos_enabled);
      a = XSYMBOL_WITH_POS_SYM (a);
    }
  return XBARE_SYMBOL (a);
}

/* Internal use only.  */
INLINE Lisp_Object
make_lisp_symbol_internal (struct Lisp_Symbol *sym)
{
  /* GCC 7 x86-64 generates faster code if lispsym is
     cast to char * rather than to intptr_t.
     Do not use eassert here, so that builtin symbols like Qnil compile to
     constants; this is needed for some circa-2024 GCCs even with -O2.  */
  char *symoffset = (char *) ((char *) sym - (char *) lispsym);
  Lisp_Object a = TAG_PTR_INITIALLY (Lisp_Symbol, symoffset);
  return a;
}

INLINE Lisp_Object
make_lisp_symbol (struct Lisp_Symbol *sym)
{
  Lisp_Object a = make_lisp_symbol_internal (sym);
  eassert (XBARE_SYMBOL (a) == sym);
  return a;
}

INLINE Lisp_Object
builtin_lisp_symbol (int index)
{
  return make_lisp_symbol_internal (&lispsym[index]);
}

INLINE bool
c_symbol_p (struct Lisp_Symbol *sym)
{
  char *bp = (char *) lispsym;
  char *sp = (char *) sym;
  if (PTRDIFF_MAX < INTPTR_MAX)
    return bp <= sp && sp < bp + sizeof lispsym;
  else
    {
      ptrdiff_t offset = sp - bp;
      return 0 <= offset && offset < sizeof lispsym;
    }
}

INLINE void
(CHECK_SYMBOL) (Lisp_Object x)
{
  lisp_h_CHECK_SYMBOL (x);
}

/* True if the possibly-unsigned integer I doesn't fit in a fixnum.  */

#define FIXNUM_OVERFLOW_P(i) \
  (! ((0 <= (i) || MOST_NEGATIVE_FIXNUM <= (i)) && (i) <= MOST_POSITIVE_FIXNUM))

#if USE_LSB_TAG

INLINE Lisp_Object
(make_fixnum) (EMACS_INT n)
{
  eassert (!FIXNUM_OVERFLOW_P (n));
  return lisp_h_make_fixnum_wrap (n);
}

INLINE EMACS_INT
(XFIXNUM_RAW) (Lisp_Object a)
{
  return lisp_h_XFIXNUM_RAW (a);
}

INLINE Lisp_Object
make_ufixnum (EMACS_INT n)
{
  eassert (0 <= n && n <= INTMASK);
  return lisp_h_make_fixnum_wrap (n);
}

#else /* ! USE_LSB_TAG */

/* Although compiled only if ! USE_LSB_TAG, the following functions
   also work when USE_LSB_TAG; this is to aid future maintenance when
   the lisp_h_* macros are eventually removed.  */

/* Make a fixnum representing the value of the low order bits of N.  */
INLINE Lisp_Object
make_fixnum (EMACS_INT n)
{
  eassert (! FIXNUM_OVERFLOW_P (n));
  EMACS_INT int0 = Lisp_Int0;
  if (USE_LSB_TAG)
    {
      EMACS_UINT u = n;
      n = u << INTTYPEBITS;
      n += int0;
    }
  else
    {
      n &= INTMASK;
      n += (int0 << VALBITS);
    }
  return XIL (n);
}

/* Extract A's value as a signed integer.  Unlike XFIXNUM, this works
   on any Lisp object, although the resulting integer is useful only
   for things like hashing when A is not a fixnum.  */
INLINE EMACS_INT
XFIXNUM_RAW (Lisp_Object a)
{
  EMACS_INT i = XLI (a);
  if (! USE_LSB_TAG)
    {
      EMACS_UINT u = i;
      i = u << INTTYPEBITS;
    }
  return i >> INTTYPEBITS;
}

INLINE Lisp_Object
make_ufixnum (EMACS_INT n)
{
  eassert (0 <= n && n <= INTMASK);
  EMACS_INT int0 = Lisp_Int0;
  if (USE_LSB_TAG)
    {
      EMACS_UINT u = n;
      n = u << INTTYPEBITS;
      n += int0;
    }
  else
    n += int0 << VALBITS;
  return XIL (n);
}

#endif /* ! USE_LSB_TAG */

INLINE bool
(FIXNUMP) (Lisp_Object x)
{
  return lisp_h_FIXNUMP (x);
}

INLINE EMACS_INT
XFIXNUM (Lisp_Object a)
{
  eassert (FIXNUMP (a));
  return XFIXNUM_RAW (a);
}

/* Extract A's value as an unsigned integer in the range 0..INTMASK.  */
INLINE EMACS_UINT
XUFIXNUM_RAW (Lisp_Object a)
{
  EMACS_UINT i = XLI (a);
  return USE_LSB_TAG ? i >> INTTYPEBITS : i & INTMASK;
}
INLINE EMACS_UINT
XUFIXNUM (Lisp_Object a)
{
  eassert (FIXNUMP (a));
  return XUFIXNUM_RAW (a);
}

/* Return A's hash, which is in the range 0..INTMASK.  */
INLINE EMACS_INT
(XHASH) (Lisp_Object a)
{
  return lisp_h_XHASH (a);
}

/* Like make_fixnum (N), but may be faster.  N must be in nonnegative range.  */
INLINE Lisp_Object
make_fixed_natnum (EMACS_INT n)
{
  eassert (0 <= n && n <= MOST_POSITIVE_FIXNUM);
  EMACS_INT int0 = Lisp_Int0;
  return USE_LSB_TAG ? make_fixnum (n) : XIL (n + (int0 << VALBITS));
}

/* Return true if X and Y are the same object.  */
INLINE bool
(BASE_EQ) (Lisp_Object x, Lisp_Object y)
{
  return lisp_h_BASE_EQ (x, y);
}

/* Return true if X and Y are the same object, reckoning a symbol with
   position as being the same as the bare symbol.  */
INLINE bool
EQ (Lisp_Object x, Lisp_Object y)
{
  return BASE_EQ ((__builtin_expect (symbols_with_pos_enabled, false)
		   && SYMBOL_WITH_POS_P (x) ? XSYMBOL_WITH_POS_SYM (x) : x),
		  (__builtin_expect (symbols_with_pos_enabled, false)
		   && SYMBOL_WITH_POS_P (y) ? XSYMBOL_WITH_POS_SYM (y) : y));
}

INLINE intmax_t
clip_to_bounds (intmax_t lower, intmax_t num, intmax_t upper)
{
  return max (lower, min (num, upper));
}

/* Construct a Lisp_Object from a value or address.  */

INLINE Lisp_Object
make_lisp_ptr (void *ptr, enum Lisp_Type type)
{
  Lisp_Object a = TAG_PTR_INITIALLY (type, ptr);
  eassert (TAGGEDP (a, type) && XUNTAG (a, type, char) == ptr);
  return a;
}

#define XSETINT(a, b) ((a) = make_fixnum (b))
#define XSETFASTINT(a, b) ((a) = make_fixed_natnum (b))
#define XSETCONS(a, b) ((a) = make_lisp_ptr (b, Lisp_Cons))
#define XSETVECTOR(a, b) ((a) = make_lisp_ptr (b, Lisp_Vectorlike))
#define XSETSTRING(a, b) ((a) = make_lisp_ptr (b, Lisp_String))
#define XSETSYMBOL(a, b) ((a) = make_lisp_symbol (b))
#define XSETFLOAT(a, b) ((a) = make_lisp_ptr (b, Lisp_Float))

/* Return a Lisp_Object value that does not correspond to any object.
   This can make some Lisp objects on free lists recognizable in O(1).  */

INLINE Lisp_Object
dead_object (void)
{
  return make_lisp_ptr (NULL, Lisp_String);
}

/* Pseudovector types.  */

#define XSETPVECTYPE(v, code)						\
  ((v)->header.size |= PSEUDOVECTOR_FLAG | ((code) << PSEUDOVECTOR_AREA_BITS))
#define PVECHEADERSIZE(code, lispsize, restsize) \
  (PSEUDOVECTOR_FLAG | ((code) << PSEUDOVECTOR_AREA_BITS) \
   | ((restsize) << PSEUDOVECTOR_SIZE_BITS) | (lispsize))
#define XSETPVECTYPESIZE(v, code, lispsize, restsize)		\
  ((v)->header.size = PVECHEADERSIZE (code, lispsize, restsize))

/* The cast to union vectorlike_header * avoids aliasing issues.  */
#define XSETPSEUDOVECTOR(a, b, code) \
  XSETTYPED_PSEUDOVECTOR (a, b,					\
			  (XUNTAG (a, Lisp_Vectorlike,		\
				   union vectorlike_header)	\
			   ->size),				\
			  code)
#define XSETTYPED_PSEUDOVECTOR(a, b, size, code)			\
  (XSETVECTOR (a, b),							\
   eassert ((size & (PSEUDOVECTOR_FLAG | PVEC_TYPE_MASK))		\
	    == (PSEUDOVECTOR_FLAG | (code << PSEUDOVECTOR_AREA_BITS))))

#define XSETWINDOW_CONFIGURATION(a, b) \
  XSETPSEUDOVECTOR (a, b, PVEC_WINDOW_CONFIGURATION)
#define XSETPROCESS(a, b) XSETPSEUDOVECTOR (a, b, PVEC_PROCESS)
#define XSETWINDOW(a, b) XSETPSEUDOVECTOR (a, b, PVEC_WINDOW)
#define XSETTERMINAL(a, b) XSETPSEUDOVECTOR (a, b, PVEC_TERMINAL)
#define XSETSUBR(a, b) XSETPSEUDOVECTOR (a, b, PVEC_SUBR)
#define XSETBUFFER(a, b) XSETPSEUDOVECTOR (a, b, PVEC_BUFFER)
#define XSETCHAR_TABLE(a, b) XSETPSEUDOVECTOR (a, b, PVEC_CHAR_TABLE)
#define XSETBOOL_VECTOR(a, b) XSETPSEUDOVECTOR (a, b, PVEC_BOOL_VECTOR)
#define XSETSUB_CHAR_TABLE(a, b) XSETPSEUDOVECTOR (a, b, PVEC_SUB_CHAR_TABLE)
#define XSETTHREAD(a, b) XSETPSEUDOVECTOR (a, b, PVEC_THREAD)
#define XSETMUTEX(a, b) XSETPSEUDOVECTOR (a, b, PVEC_MUTEX)
#define XSETCONDVAR(a, b) XSETPSEUDOVECTOR (a, b, PVEC_CONDVAR)
#define XSETNATIVE_COMP_UNIT(a, b) XSETPSEUDOVECTOR (a, b, PVEC_NATIVE_COMP_UNIT)

/* Efficiently convert a pointer to a Lisp object and back.  The
   pointer is represented as a fixnum, so the garbage collector
   does not know about it.  The pointer should not have both Lisp_Int1
   bits set, which makes this conversion inherently unportable.  */

INLINE void *
XFIXNUMPTR (Lisp_Object a)
{
  return XUNTAG (a, Lisp_Int0, char);
}

INLINE Lisp_Object
make_pointer_integer_unsafe (void *p)
{
  Lisp_Object a = TAG_PTR_INITIALLY (Lisp_Int0, p);
  return a;
}

INLINE Lisp_Object
make_pointer_integer (void *p)
{
  Lisp_Object a = make_pointer_integer_unsafe (p);
  eassert (FIXNUMP (a) && XFIXNUMPTR (a) == p);
  return a;
}

/* See the macros in intervals.h.  */

typedef struct interval *INTERVAL;

struct Lisp_Cons
{
  union
  {
    struct
    {
      /* Car of this cons cell.  */
      Lisp_Object car;

      union
      {
	/* Cdr of this cons cell.  */
	Lisp_Object cdr;

	/* Used to chain conses on a free list.  */
	struct Lisp_Cons *chain;
      } u;
    } s;
    GCALIGNED_UNION_MEMBER
  } u;
};
static_assert (GCALIGNED (struct Lisp_Cons));

INLINE bool
(NILP) (Lisp_Object x)
{
  return lisp_h_NILP (x);
}

INLINE bool
(CONSP) (Lisp_Object x)
{
  return lisp_h_CONSP (x);
}

INLINE void
CHECK_CONS (Lisp_Object x)
{
  CHECK_TYPE (CONSP (x), Qconsp, x);
}

INLINE struct Lisp_Cons *
XCONS (Lisp_Object a)
{
  eassert (CONSP (a));
  return XUNTAG (a, Lisp_Cons, struct Lisp_Cons);
}

/* Take the car or cdr of something known to be a cons cell.  */
/* The _addr functions shouldn't be used outside of the minimal set
   of code that has to know what a cons cell looks like.  Other code not
   part of the basic lisp implementation should assume that the car and cdr
   fields are not accessible.  (What if we want to switch to
   a copying collector someday?  Cached cons cell field addresses may be
   invalidated at arbitrary points.)  */
INLINE Lisp_Object *
xcar_addr (Lisp_Object c)
{
  return &XCONS (c)->u.s.car;
}
INLINE Lisp_Object *
xcdr_addr (Lisp_Object c)
{
  return &XCONS (c)->u.s.u.cdr;
}

/* Use these from normal code.  */

INLINE Lisp_Object
(XCAR) (Lisp_Object c)
{
  return lisp_h_XCAR (c);
}

INLINE Lisp_Object
(XCDR) (Lisp_Object c)
{
  return lisp_h_XCDR (c);
}

/* Use these to set the fields of a cons cell.

   Note that both arguments may refer to the same object, so 'n'
   should not be read after 'c' is first modified.  */
INLINE void
XSETCAR (Lisp_Object c, Lisp_Object n)
{
  *xcar_addr (c) = n;
}
INLINE void
XSETCDR (Lisp_Object c, Lisp_Object n)
{
  *xcdr_addr (c) = n;
}

/* Take the car or cdr of something whose type is not known.  */
INLINE Lisp_Object
CAR (Lisp_Object c)
{
  if (CONSP (c))
    return XCAR (c);
  if (!NILP (c))
    wrong_type_argument (Qlistp, c);
  return Qnil;
}
INLINE Lisp_Object
CDR (Lisp_Object c)
{
  if (CONSP (c))
    return XCDR (c);
  if (!NILP (c))
    wrong_type_argument (Qlistp, c);
  return Qnil;
}

/* Take the car or cdr of something whose type is not known.  */
INLINE Lisp_Object
CAR_SAFE (Lisp_Object c)
{
  return CONSP (c) ? XCAR (c) : Qnil;
}
INLINE Lisp_Object
CDR_SAFE (Lisp_Object c)
{
  return CONSP (c) ? XCDR (c) : Qnil;
}

/* In a string or vector, the sign bit of u.s.size is the gc mark bit.  */

struct Lisp_String
{
  union
  {
    struct
    {
      /* Number of characters in string; MSB is used as the mark bit.  */
      ptrdiff_t size;
      /* If nonnegative, number of bytes in the string (which is multibyte).
	 If negative, the string is unibyte:
	 -1 for data normally allocated
	 -2 for data in rodata (C string constants)
	 -3 for data that must be immovable (used for bytecode)  */
      ptrdiff_t size_byte;

      INTERVAL intervals;	/* Text properties in this string.  */
      unsigned char *data;
    } s;
    struct Lisp_String *next;
    GCALIGNED_UNION_MEMBER
  } u;
};
static_assert (GCALIGNED (struct Lisp_String));

INLINE bool
STRINGP (Lisp_Object x)
{
  return TAGGEDP (x, Lisp_String);
}

INLINE void
CHECK_STRING (Lisp_Object x)
{
  CHECK_TYPE (STRINGP (x), Qstringp, x);
}

INLINE struct Lisp_String *
XSTRING (Lisp_Object a)
{
  eassert (STRINGP (a));
  return XUNTAG (a, Lisp_String, struct Lisp_String);
}

/* True if STR is a multibyte string.  */
INLINE bool
STRING_MULTIBYTE (Lisp_Object str)
{
  return 0 <= XSTRING (str)->u.s.size_byte;
}

/* An upper bound on the number of bytes in a Lisp string, not
   counting the terminating null.  This a tight enough bound to
   prevent integer overflow errors that would otherwise occur during
   string size calculations.  A string cannot contain more bytes than
   a fixnum can represent, nor can it be so long that C pointer
   arithmetic stops working on the string plus its terminating null.
   Although the actual size limit (see STRING_BYTES_MAX in alloc.c)
   may be a bit smaller than STRING_BYTES_BOUND, calculating it here
   would expose alloc.c internal details that we'd rather keep
   private.

   This is a macro for use in static initializers.  The cast to
   ptrdiff_t ensures that the macro is signed.  */
#define STRING_BYTES_BOUND  \
  ((ptrdiff_t) min (MOST_POSITIVE_FIXNUM, min (SIZE_MAX, PTRDIFF_MAX) - 1))

/* Mark STR as a unibyte string.  */
#define STRING_SET_UNIBYTE(STR)				\
  do {							\
    if (XSTRING (STR)->u.s.size == 0)			\
      (STR) = empty_unibyte_string;			\
    else						\
      XSTRING (STR)->u.s.size_byte = -1;		\
  } while (false)

/* Mark STR as a multibyte string.  Assure that STR contains only
   ASCII characters in advance.  */
INLINE void
STRING_SET_MULTIBYTE (Lisp_Object str)
{
  /* The 0-length strings are unique&shared so we can't modify them.  */
  eassert (XSTRING (str)->u.s.size > 0);
  XSTRING (str)->u.s.size_byte = XSTRING (str)->u.s.size;
}

/* Convenience functions for dealing with Lisp strings.  */

/* WARNING: Use the 'char *' pointers to string data with care in code
   that could GC: GC can relocate string data, invalidating such
   pointers.  It is best to use string character or byte index
   instead, delaying the access through SDATA/SSDATA pointers to the
   latest possible moment.  If you must use the 'char *' pointers
   (e.g., for speed), be sure to adjust them after any call that could
   potentially GC.  */

INLINE unsigned char *
SDATA (Lisp_Object string)
{
  return XSTRING (string)->u.s.data;
}
INLINE char *
SSDATA (Lisp_Object string)
{
  /* Avoid "differ in sign" warnings.  */
  return (char *) SDATA (string);
}
INLINE unsigned char
SREF (Lisp_Object string, ptrdiff_t index)
{
  return SDATA (string)[index];
}
INLINE void
SSET (Lisp_Object string, ptrdiff_t index, unsigned char new)
{
  SDATA (string)[index] = new;
}
INLINE ptrdiff_t
SCHARS (Lisp_Object string)
{
  ptrdiff_t nchars = XSTRING (string)->u.s.size;
  eassume (0 <= nchars);
  return nchars;
}

#ifdef GC_CHECK_STRING_BYTES
extern ptrdiff_t string_bytes (struct Lisp_String *);
#endif
INLINE ptrdiff_t
STRING_BYTES (struct Lisp_String *s)
{
#ifdef GC_CHECK_STRING_BYTES
  ptrdiff_t nbytes = string_bytes (s);
#else
  ptrdiff_t nbytes = s->u.s.size_byte < 0 ? s->u.s.size : s->u.s.size_byte;
#endif
  eassume (0 <= nbytes);
  return nbytes;
}

INLINE ptrdiff_t
SBYTES (Lisp_Object string)
{
  return STRING_BYTES (XSTRING (string));
}
INLINE void
STRING_SET_CHARS (Lisp_Object string, ptrdiff_t newsize)
{
  /* This function cannot change the size of data allocated for the
     string when it was created.  */
  eassert (STRING_MULTIBYTE (string)
	   ? 0 <= newsize && newsize <= SBYTES (string)
	   : newsize == SCHARS (string));
  XSTRING (string)->u.s.size = newsize;
}

INLINE void
CHECK_STRING_NULL_BYTES (Lisp_Object string)
{
  CHECK_TYPE (memchr (SSDATA (string), '\0', SBYTES (string)) == NULL,
	      Qfilenamep, string);
}

/* True if STR is immovable (whose data won't move during GC).  */
INLINE bool
string_immovable_p (Lisp_Object str)
{
  return XSTRING (str)->u.s.size_byte == -3;
}

/* A regular vector is just a header plus an array of Lisp_Objects.  */

struct Lisp_Vector
  {
    union vectorlike_header header;
    Lisp_Object contents[FLEXIBLE_ARRAY_MEMBER];
  } GCALIGNED_STRUCT;

INLINE bool
(VECTORLIKEP) (Lisp_Object x)
{
  return lisp_h_VECTORLIKEP (x);
}

INLINE struct Lisp_Vector *
XVECTOR (Lisp_Object a)
{
  eassert (VECTORLIKEP (a));
  return XUNTAG (a, Lisp_Vectorlike, struct Lisp_Vector);
}

INLINE ptrdiff_t
ASIZE (Lisp_Object array)
{
  ptrdiff_t size = XVECTOR (array)->header.size;
  eassume (0 <= size);
  return size;
}

INLINE ptrdiff_t
gc_asize (Lisp_Object array)
{
  /* Like ASIZE, but also can be used in the garbage collector.  */
  return XVECTOR (array)->header.size & ~ARRAY_MARK_FLAG;
}

INLINE ptrdiff_t
PVSIZE (Lisp_Object pv)
{
  return ASIZE (pv) & PSEUDOVECTOR_SIZE_MASK;
}

INLINE bool
VECTORP (Lisp_Object x)
{
  return VECTORLIKEP (x) && ! (ASIZE (x) & PSEUDOVECTOR_FLAG);
}

INLINE void
CHECK_VECTOR (Lisp_Object x)
{
  CHECK_TYPE (VECTORP (x), Qvectorp, x);
}


/* A pseudovector is like a vector, but has other non-Lisp components.  */

INLINE enum pvec_type
PSEUDOVECTOR_TYPE (const struct Lisp_Vector *v)
{
  ptrdiff_t size = v->header.size;
  return (size & PSEUDOVECTOR_FLAG
          ? (size & PVEC_TYPE_MASK) >> PSEUDOVECTOR_AREA_BITS
          : PVEC_NORMAL_VECTOR);
}

/* Can't be used with PVEC_NORMAL_VECTOR.  */
INLINE bool
PSEUDOVECTOR_TYPEP (const union vectorlike_header *a, enum pvec_type code)
{
  /* We don't use PSEUDOVECTOR_TYPE here so as to avoid a shift
   * operation when `code' is known.  */
  return ((a->size & (PSEUDOVECTOR_FLAG | PVEC_TYPE_MASK))
	  == (PSEUDOVECTOR_FLAG | (code << PSEUDOVECTOR_AREA_BITS)));
}

/* A boolvector is a kind of vectorlike, with contents like a string.  */

struct Lisp_Bool_Vector
  {
    /* HEADER.SIZE is the vector's size field.  It doesn't have the real size,
       just the subtype information.  */
    union vectorlike_header header;
    /* The size in bits; at most BOOL_VECTOR_LENGTH_MAX.  */
    EMACS_INT size;
    /* The actual bits, packed into bytes.
       Zeros fill out the last word if needed.
       The bits are in little-endian order in the bytes, and
       the bytes are in little-endian order in the words.  */
    bits_word data[FLEXIBLE_ARRAY_MEMBER];
  } GCALIGNED_STRUCT;

/* Some handy constants for calculating sizes
   and offsets, mostly of vectorlike objects.

   The garbage collector assumes that the initial part of any struct
   that starts with a union vectorlike_header followed by N
   Lisp_Objects (some possibly in arrays and/or a trailing flexible
   array) will be laid out like a struct Lisp_Vector with N
   Lisp_Objects.  This assumption is true in practice on known Emacs
   targets even though the C standard does not guarantee it.  This
   header contains a few sanity checks that should suffice to detect
   violations of this assumption on plausible practical hosts.  */

enum
  {
    header_size = offsetof (struct Lisp_Vector, contents),
    bool_header_size = offsetof (struct Lisp_Bool_Vector, data),
    word_size = sizeof (Lisp_Object)
  };

/* A bool vector's length must be a fixnum for XFIXNUM (Flength (...)).
   Also, it is limited object size, which must fit in both ptrdiff_t and
   size_t including header overhead and trailing alignment.  */
#define BOOL_VECTOR_LENGTH_MAX \
  min (MOST_POSITIVE_FIXNUM, \
       ((INT_MULTIPLY_OVERFLOW (min (PTRDIFF_MAX, SIZE_MAX) - bool_header_size,\
				(EMACS_INT) BOOL_VECTOR_BITS_PER_CHAR) \
	 ? EMACS_INT_MAX \
	 : ((min (PTRDIFF_MAX, SIZE_MAX) - bool_header_size) \
	    * (EMACS_INT) BOOL_VECTOR_BITS_PER_CHAR)) \
	- (BITS_PER_BITS_WORD - 1)))

/* The number of data words and bytes in a bool vector with SIZE bits.  */

INLINE EMACS_INT
bool_vector_words (EMACS_INT size)
{
  eassume (0 <= size && size <= EMACS_INT_MAX - (BITS_PER_BITS_WORD - 1));
  return (size + (BITS_PER_BITS_WORD - 1)) / BITS_PER_BITS_WORD;
}

INLINE EMACS_INT
bool_vector_bytes (EMACS_INT size)
{
  eassume (0 <= size && size <= EMACS_INT_MAX - (BITS_PER_BITS_WORD - 1));
  return (size + (BOOL_VECTOR_BITS_PER_CHAR - 1)) / BOOL_VECTOR_BITS_PER_CHAR;
}

INLINE bits_word
bits_word_to_host_endian (bits_word val)
{
#ifndef WORDS_BIGENDIAN
  return val;
#else
  if (BITS_WORD_MAX >> 31 == 1)
    return bswap_32 (val);
  if (BITS_WORD_MAX >> 31 >> 31 >> 1 == 1)
    return bswap_64 (val);
  {
    int i;
    bits_word r = 0;
    for (i = 0; i < sizeof val; i++)
      {
	r = ((r << 1 << (CHAR_BIT - 1))
	     | (val & ((1u << 1 << (CHAR_BIT - 1)) - 1)));
	val = val >> 1 >> (CHAR_BIT - 1);
      }
    return r;
  }
#endif
}

INLINE bool
BOOL_VECTOR_P (Lisp_Object a)
{
  return PSEUDOVECTORP (a, PVEC_BOOL_VECTOR);
}

INLINE void
CHECK_BOOL_VECTOR (Lisp_Object x)
{
  CHECK_TYPE (BOOL_VECTOR_P (x), Qbool_vector_p, x);
}

INLINE struct Lisp_Bool_Vector *
XBOOL_VECTOR (Lisp_Object a)
{
  eassert (BOOL_VECTOR_P (a));
  return XUNTAG (a, Lisp_Vectorlike, struct Lisp_Bool_Vector);
}

INLINE EMACS_INT
bool_vector_size (Lisp_Object a)
{
  EMACS_INT size = XBOOL_VECTOR (a)->size;
  eassume (0 <= size);
  return size;
}

INLINE bits_word *
bool_vector_data (Lisp_Object a)
{
  return XBOOL_VECTOR (a)->data;
}

INLINE unsigned char *
bool_vector_uchar_data (Lisp_Object a)
{
  return (unsigned char *) bool_vector_data (a);
}

/* True if A's Ith bit is set.  */

INLINE bool
bool_vector_bitref (Lisp_Object a, EMACS_INT i)
{
  eassume (0 <= i);
  eassert (i < bool_vector_size (a));
  return !! (bool_vector_uchar_data (a)[i / BOOL_VECTOR_BITS_PER_CHAR]
	     & (1 << (i % BOOL_VECTOR_BITS_PER_CHAR)));
}

INLINE Lisp_Object
bool_vector_ref (Lisp_Object a, EMACS_INT i)
{
  return bool_vector_bitref (a, i) ? Qt : Qnil;
}

/* Set A's Ith bit to B.  */

INLINE void
bool_vector_set (Lisp_Object a, EMACS_INT i, bool b)
{
  eassume (0 <= i);
  eassert (i < bool_vector_size (a));

  unsigned char *addr
    = &bool_vector_uchar_data (a)[i / BOOL_VECTOR_BITS_PER_CHAR];
  if (b)
    *addr |= 1 << (i % BOOL_VECTOR_BITS_PER_CHAR);
  else
    *addr &= ~ (1 << (i % BOOL_VECTOR_BITS_PER_CHAR));
}

/* Conveniences for dealing with Lisp arrays.  */

INLINE Lisp_Object
AREF (Lisp_Object array, ptrdiff_t idx)
{
  eassert (0 <= idx && idx < gc_asize (array));
  return XVECTOR (array)->contents[idx];
}

INLINE Lisp_Object *
aref_addr (Lisp_Object array, ptrdiff_t idx)
{
  eassert (0 <= idx && idx <= gc_asize (array));
  return & XVECTOR (array)->contents[idx];
}

INLINE void
ASET (Lisp_Object array, ptrdiff_t idx, Lisp_Object val)
{
  eassert (0 <= idx && idx < ASIZE (array));
  XVECTOR (array)->contents[idx] = val;
}

INLINE void
gc_aset (Lisp_Object array, ptrdiff_t idx, Lisp_Object val)
{
  /* Like ASET, but also can be used in the garbage collector:
     sweep_weak_table calls set_hash_key etc. while the table is marked.  */
  eassert (0 <= idx && idx < gc_asize (array));
  XVECTOR (array)->contents[idx] = val;
}

/* True, since Qnil's representation is zero.  Every place in the code
   that assumes Qnil is zero should static_assert (NIL_IS_ZERO), to make
   it easy to find such assumptions later if we change Qnil to be
   nonzero.  Test iQnil and Lisp_Symbol instead of Qnil directly, since
   the latter is not suitable for use in an integer constant
   expression.  */
enum { NIL_IS_ZERO = iQnil == 0 && Lisp_Symbol == 0 };

/* Clear the object addressed by P, with size NBYTES, so that all its
   bytes are zero and all its Lisp values are nil.  */
INLINE void
memclear (void *p, ptrdiff_t nbytes)
{
  eassert (0 <= nbytes);
  static_assert (NIL_IS_ZERO);
  /* Since Qnil is zero, memset suffices.  */
  memset (p, 0, nbytes);
}

/* If a struct is made to look like a vector, this macro returns the length
   of the shortest vector that would hold that struct.  */

#define VECSIZE(type)						\
  ((sizeof (type) - header_size + word_size - 1) / word_size)

/* Like VECSIZE, but used when the pseudo-vector has non-Lisp_Object fields
   at the end and we need to compute the number of Lisp_Object fields (the
   ones that the GC needs to trace).  */

#define PSEUDOVECSIZE(type, lastlispfield)				\
  (offsetof (type, lastlispfield) + word_size < header_size		\
   ? 0 : (offsetof (type, lastlispfield) + word_size - header_size) / word_size)

/* True iff C is an ASCII character.  */
INLINE bool
ASCII_CHAR_P (intmax_t c)
{
  return 0 <= c && c < 0x80;
}

/* A char-table is a kind of vectorlike, with contents like a vector,
   but with a few additional slots.  For some purposes, it makes sense
   to handle a char-table as type 'struct Lisp_Vector'.  An element of
   a char-table can be any Lisp object, but if it is a sub-char-table,
   we treat it as a table that contains information of a specific
   range of characters.  A sub-char-table is like a vector, but with
   two integer fields between the header and Lisp data, which means
   that it has to be marked with some precautions (see mark_char_table
   in alloc.c).  A sub-char-table appears in an element of a char-table.  */

enum CHARTAB_SIZE_BITS
  {
    CHARTAB_SIZE_BITS_0 = 6,
    CHARTAB_SIZE_BITS_1 = 4,
    CHARTAB_SIZE_BITS_2 = 5,
    CHARTAB_SIZE_BITS_3 = 7
  };

extern const int chartab_size[4];

struct Lisp_Char_Table
  {
    /* HEADER.SIZE is the vector's size field, which also holds the
       pseudovector type information.  It holds the size, too.
       The size counts the defalt, parent, purpose, ascii,
       contents, and extras slots.  */
    union vectorlike_header header;

    /* This holds the default value, which is used whenever the value
       for a specific character is nil.  */
    Lisp_Object defalt;

    /* This points to another char table, from which we inherit when the
       value for a specific character is nil.  The `defalt' slot takes
       precedence over this.  */
    Lisp_Object parent;

    /* This is a symbol which says what kind of use this char-table is
       meant for.  */
    Lisp_Object purpose;

    /* The bottom sub char-table for characters in the range 0..127.  It
       is nil if no ASCII character has a specific value.  */
    Lisp_Object ascii;

    Lisp_Object contents[(1 << CHARTAB_SIZE_BITS_0)];

    /* These hold additional data.  It is a vector.  */
    Lisp_Object extras[FLEXIBLE_ARRAY_MEMBER];
  } GCALIGNED_STRUCT;

INLINE bool
CHAR_TABLE_P (Lisp_Object a)
{
  return PSEUDOVECTORP (a, PVEC_CHAR_TABLE);
}

INLINE struct Lisp_Char_Table *
XCHAR_TABLE (Lisp_Object a)
{
  eassert (CHAR_TABLE_P (a));
  return XUNTAG (a, Lisp_Vectorlike, struct Lisp_Char_Table);
}

struct Lisp_Sub_Char_Table
  {
    /* HEADER.SIZE is the vector's size field, which also holds the
       pseudovector type information.  It holds the size, too.  */
    union vectorlike_header header;

    /* Depth of this sub char-table.  It should be 1, 2, or 3.  A sub
       char-table of depth 1 contains 16 elements, and each element
       covers 4096 (128*32) characters.  A sub char-table of depth 2
       contains 32 elements, and each element covers 128 characters.  A
       sub char-table of depth 3 contains 128 elements, and each element
       is for one character.  */
    int depth;

    /* Minimum character covered by the sub char-table.  */
    int min_char;

    /* Use set_sub_char_table_contents to set this.  */
    Lisp_Object contents[FLEXIBLE_ARRAY_MEMBER];
  } GCALIGNED_STRUCT;

INLINE bool
SUB_CHAR_TABLE_P (Lisp_Object a)
{
  return PSEUDOVECTORP (a, PVEC_SUB_CHAR_TABLE);
}

INLINE struct Lisp_Sub_Char_Table *
XSUB_CHAR_TABLE (Lisp_Object a)
{
  eassert (SUB_CHAR_TABLE_P (a));
  return XUNTAG (a, Lisp_Vectorlike, struct Lisp_Sub_Char_Table);
}

INLINE Lisp_Object
CHAR_TABLE_REF_ASCII (Lisp_Object ct, ptrdiff_t idx)
{
  for (struct Lisp_Char_Table *tbl = XCHAR_TABLE (ct); ;
       tbl = XCHAR_TABLE (tbl->parent))
    {
      Lisp_Object val = (SUB_CHAR_TABLE_P (tbl->ascii)
			 ? XSUB_CHAR_TABLE (tbl->ascii)->contents[idx]
			 : tbl->ascii);
      if (NILP (val))
	val = tbl->defalt;
      if (!NILP (val) || NILP (tbl->parent))
	return val;
    }
}

/* Almost equivalent to Faref (CT, IDX) with optimization for ASCII
   characters.  Does not check validity of CT.  */
INLINE Lisp_Object
CHAR_TABLE_REF (Lisp_Object ct, int idx)
{
  return (ASCII_CHAR_P (idx)
	  ? CHAR_TABLE_REF_ASCII (ct, idx)
	  : char_table_ref (ct, idx));
}

/* Equivalent to Faset (CT, IDX, VAL) with optimization for ASCII and
   8-bit European characters.  Does not check validity of CT.  */
INLINE void
CHAR_TABLE_SET (Lisp_Object ct, int idx, Lisp_Object val)
{
  if (ASCII_CHAR_P (idx) && SUB_CHAR_TABLE_P (XCHAR_TABLE (ct)->ascii))
    set_sub_char_table_contents (XCHAR_TABLE (ct)->ascii, idx, val);
  else
    char_table_set (ct, idx, val);
}

#include "comp.h"

/* This structure describes a built-in function.
   It is generated by the DEFUN macro only.
   defsubr makes it into a Lisp object.  */

struct Lisp_Subr
  {
    union vectorlike_header header;
    union {
      Lisp_Object (*a0) (void);
      Lisp_Object (*a1) (Lisp_Object);
      Lisp_Object (*a2) (Lisp_Object, Lisp_Object);
      Lisp_Object (*a3) (Lisp_Object, Lisp_Object, Lisp_Object);
      Lisp_Object (*a4) (Lisp_Object, Lisp_Object, Lisp_Object, Lisp_Object);
      Lisp_Object (*a5) (Lisp_Object, Lisp_Object, Lisp_Object, Lisp_Object, Lisp_Object);
      Lisp_Object (*a6) (Lisp_Object, Lisp_Object, Lisp_Object, Lisp_Object, Lisp_Object, Lisp_Object);
      Lisp_Object (*a7) (Lisp_Object, Lisp_Object, Lisp_Object, Lisp_Object, Lisp_Object, Lisp_Object, Lisp_Object);
      Lisp_Object (*a8) (Lisp_Object, Lisp_Object, Lisp_Object, Lisp_Object, Lisp_Object, Lisp_Object, Lisp_Object, Lisp_Object);
      Lisp_Object (*aUNEVALLED) (Lisp_Object args);
      Lisp_Object (*aMANY) (ptrdiff_t, Lisp_Object *);
    } function;
    short min_args, max_args;
    const char *symbol_name;
    union {
      const char *string;
      Lisp_Object native;
    } intspec;
    Lisp_Object command_modes;
    /* Positive values: offset into etc/DOC.  Negative values: one's
       complement of index into the native comp unit's vector of
       documentation strings.  */
    EMACS_INT doc;
#ifdef HAVE_NATIVE_COMP
    Lisp_Object native_comp_u;
    char *native_c_name;
    Lisp_Object lambda_list;
    Lisp_Object type;
#endif
  } GCALIGNED_STRUCT;
union Aligned_Lisp_Subr
  {
    struct Lisp_Subr s;
    GCALIGNED_UNION_MEMBER
  };
static_assert (GCALIGNED (union Aligned_Lisp_Subr));

INLINE bool
SUBRP (Lisp_Object a)
{
  return PSEUDOVECTORP (a, PVEC_SUBR);
}

INLINE struct Lisp_Subr *
XSUBR (Lisp_Object a)
{
  eassert (SUBRP (a));
  return &XUNTAG (a, Lisp_Vectorlike, union Aligned_Lisp_Subr)->s;
}

/* Return whether a value might be a valid docstring.
   Used to distinguish the presence of non-docstring in the docstring slot,
   as in the case of OClosures.  */
INLINE bool
VALID_DOCSTRING_P (Lisp_Object doc)
{
  return FIXNUMP (doc) || STRINGP (doc)
         || (CONSP (doc) && STRINGP (XCAR (doc)) && FIXNUMP (XCDR (doc)));
}

enum char_table_specials
  {
    /* This is the number of slots that every char table must have.  This
       counts the ordinary slots and the top, defalt, parent, and purpose
       slots.  */
    CHAR_TABLE_STANDARD_SLOTS
      = (PSEUDOVECSIZE (struct Lisp_Char_Table, contents) - 1
	 + (1 << CHARTAB_SIZE_BITS_0)),

    /* This is the index of the first Lisp_Object field in Lisp_Sub_Char_Table
       when the latter is treated as an ordinary Lisp_Vector.  */
    SUB_CHAR_TABLE_OFFSET
      = PSEUDOVECSIZE (struct Lisp_Sub_Char_Table, contents) - 1
  };

/* Sanity-check pseudovector layout.  */
static_assert (offsetof (struct Lisp_Char_Table, defalt) == header_size);
static_assert (offsetof (struct Lisp_Char_Table, extras)
	       == header_size + CHAR_TABLE_STANDARD_SLOTS * sizeof (Lisp_Object));
static_assert (offsetof (struct Lisp_Sub_Char_Table, contents)
	       == header_size + SUB_CHAR_TABLE_OFFSET * sizeof (Lisp_Object));

/* Return the number of "extra" slots in the char table CT.  */

INLINE int
CHAR_TABLE_EXTRA_SLOTS (struct Lisp_Char_Table *ct)
{
  return ((ct->header.size & PSEUDOVECTOR_SIZE_MASK)
	  - CHAR_TABLE_STANDARD_SLOTS);
}


/* Save and restore the instruction and environment pointers,
   without affecting the signal mask.  */

#ifdef HAVE__SETJMP
typedef jmp_buf sys_jmp_buf;
# define sys_setjmp(j) _setjmp (j)
# define sys_longjmp(j, v) _longjmp (j, v)
#elif defined HAVE_SIGSETJMP
typedef sigjmp_buf sys_jmp_buf;
# define sys_setjmp(j) sigsetjmp (j, 0)
# define sys_longjmp(j, v) siglongjmp (j, v)
#else
/* A platform that uses neither _longjmp nor siglongjmp; assume
   longjmp does not affect the sigmask.  */
typedef jmp_buf sys_jmp_buf;
# define sys_setjmp(j) setjmp (j)
# define sys_longjmp(j, v) longjmp (j, v)
#endif

#include "thread.h"

/***********************************************************************
			       Symbols
 ***********************************************************************/

/* Value is name of symbol.  */

INLINE Lisp_Object
SYMBOL_VAL (struct Lisp_Symbol *sym)
{
  eassert (sym->u.s.redirect == SYMBOL_PLAINVAL);
  return sym->u.s.val.value;
}

INLINE struct Lisp_Symbol *
SYMBOL_ALIAS (struct Lisp_Symbol *sym)
{
  eassume (sym->u.s.redirect == SYMBOL_VARALIAS && sym->u.s.val.alias);
  return sym->u.s.val.alias;
}
INLINE struct Lisp_Buffer_Local_Value *
SYMBOL_BLV (struct Lisp_Symbol *sym)
{
  eassume (sym->u.s.redirect == SYMBOL_LOCALIZED && sym->u.s.val.blv);
  return sym->u.s.val.blv;
}
INLINE lispfwd
SYMBOL_FWD (struct Lisp_Symbol *sym)
{
  eassume (sym->u.s.redirect == SYMBOL_FORWARDED && sym->u.s.val.fwd.fwdptr);
  return sym->u.s.val.fwd;
}

INLINE void
SET_SYMBOL_VAL (struct Lisp_Symbol *sym, Lisp_Object v)
{
  eassert (sym->u.s.redirect == SYMBOL_PLAINVAL);
  sym->u.s.val.value = v;
}

INLINE void
SET_SYMBOL_ALIAS (struct Lisp_Symbol *sym, struct Lisp_Symbol *v)
{
  eassume (sym->u.s.redirect == SYMBOL_VARALIAS && v);
  sym->u.s.val.alias = v;
}
INLINE void
SET_SYMBOL_BLV (struct Lisp_Symbol *sym, struct Lisp_Buffer_Local_Value *v)
{
  eassume (sym->u.s.redirect == SYMBOL_LOCALIZED && v);
  sym->u.s.val.blv = v;
}
INLINE void
SET_SYMBOL_FWD (struct Lisp_Symbol *sym, void const *v)
{
  eassume (sym->u.s.redirect == SYMBOL_FORWARDED && v);
  sym->u.s.val.fwd.fwdptr = v;
}

INLINE Lisp_Object
SYMBOL_NAME (Lisp_Object sym)
{
  return XSYMBOL (sym)->u.s.name;
}

/* Value is true if SYM is an interned symbol.  */

INLINE bool
SYMBOL_INTERNED_P (Lisp_Object sym)
{
  return XSYMBOL (sym)->u.s.interned != SYMBOL_UNINTERNED;
}

/* Value is true if SYM is interned in initial_obarray.  */

INLINE bool
SYMBOL_INTERNED_IN_INITIAL_OBARRAY_P (Lisp_Object sym)
{
  return XSYMBOL (sym)->u.s.interned == SYMBOL_INTERNED_IN_INITIAL_OBARRAY;
}

/* Value is non-zero if symbol cannot be changed through a simple set,
   i.e. it's a constant (e.g. nil, t, :keywords), or it has some
   watching functions.  */

INLINE int
(SYMBOL_TRAPPED_WRITE_P) (Lisp_Object sym)
{
  return lisp_h_SYMBOL_TRAPPED_WRITE_P (sym);
}

/* Value is non-zero if symbol cannot be changed at all, i.e. it's a
   constant (e.g. nil, t, :keywords).  Code that actually wants to
   write to SYM, should also check whether there are any watching
   functions.  */

INLINE int
(SYMBOL_CONSTANT_P) (Lisp_Object sym)
{
  return lisp_h_SYMBOL_CONSTANT_P (sym);
}

/* Placeholder for make-docfile to process.  The actual symbol
   definition is done by lread.c's define_symbol.  */
#define DEFSYM(sym, name) /* empty */


struct Lisp_Obarray
{
  union vectorlike_header header;

  /* Array of 2**size_bits values, each being either a (bare) symbol or
     the fixnum 0.  The symbols for each bucket are chained via
     their s.next field.  */
  Lisp_Object *buckets;

  unsigned size_bits;  /* log2(size of buckets vector) */
  unsigned count;      /* number of symbols in obarray */
};

INLINE bool
OBARRAYP (Lisp_Object a)
{
  return PSEUDOVECTORP (a, PVEC_OBARRAY);
}

INLINE struct Lisp_Obarray *
XOBARRAY (Lisp_Object a)
{
  eassert (OBARRAYP (a));
  return XUNTAG (a, Lisp_Vectorlike, struct Lisp_Obarray);
}

INLINE void
CHECK_OBARRAY (Lisp_Object x)
{
  CHECK_TYPE (OBARRAYP (x), Qobarrayp, x);
}

INLINE Lisp_Object
make_lisp_obarray (struct Lisp_Obarray *o)
{
  eassert (PSEUDOVECTOR_TYPEP (&o->header, PVEC_OBARRAY));
  return make_lisp_ptr (o, Lisp_Vectorlike);
}

INLINE ptrdiff_t
obarray_size (const struct Lisp_Obarray *o)
{
  return (ptrdiff_t)1 << o->size_bits;
}

Lisp_Object check_obarray_slow (Lisp_Object);

/* Return an obarray object from OBARRAY or signal an error.  */
INLINE Lisp_Object
check_obarray (Lisp_Object obarray)
{
  return OBARRAYP (obarray) ? obarray : check_obarray_slow (obarray);
}

/* Obarray iterator state.  Don't access these members directly.
   The iterator functions must be called in the order followed by DOOBARRAY.  */
typedef struct {
  struct Lisp_Obarray *o;
  ptrdiff_t idx;		/* Current bucket index.  */
  struct Lisp_Symbol *symbol;	/* Current symbol, or NULL if at end
				   of current bucket.  */
} obarray_iter_t;

INLINE obarray_iter_t
make_obarray_iter (struct Lisp_Obarray *oa)
{
  return (obarray_iter_t){.o = oa, .idx = -1, .symbol = NULL};
}

/* Whether IT has reached the end and there are no more symbols.
   If true, IT is dead and cannot be used any more.  */
INLINE bool
obarray_iter_at_end (obarray_iter_t *it)
{
  if (it->symbol)
    return false;
  ptrdiff_t size = obarray_size (it->o);
  while (++it->idx < size)
    {
      Lisp_Object obj = it->o->buckets[it->idx];
      if (!BASE_EQ (obj, make_fixnum (0)))
	{
	  it->symbol = XBARE_SYMBOL (obj);
	  return false;
	}
    }
  return true;
}

/* Advance IT to the next symbol if any.  */
INLINE void
obarray_iter_step (obarray_iter_t *it)
{
  it->symbol = it->symbol->u.s.next;
}

/* The Lisp symbol at IT, if obarray_iter_at_end returned false.  */
INLINE Lisp_Object
obarray_iter_symbol (obarray_iter_t *it)
{
  return make_lisp_symbol (it->symbol);
}

/* Iterate IT over the symbols of the obarray OA.
   The body shouldn't add or remove symbols in OA, but disobeying that rule
   only risks symbols to be iterated more than once or not at all,
   not crashes or data corruption.  */
#define DOOBARRAY(oa, it)					\
  for (obarray_iter_t it = make_obarray_iter (oa);		\
       !obarray_iter_at_end (&it); obarray_iter_step (&it))


/***********************************************************************
			     Hash Tables
 ***********************************************************************/

/* The structure of a Lisp hash table.  */

struct Lisp_Hash_Table;

/* The type of a hash value stored in the table.
   It's unsigned and a subtype of EMACS_UINT.  */
typedef unsigned int hash_hash_t;

typedef enum hash_table_std_test_t {
  Test_eql,
  Test_eq,
  Test_equal,
} hash_table_std_test_t;

struct hash_table_test
{
  /* C function to compute hash code.  */
  hash_hash_t (*hashfn) (Lisp_Object, struct Lisp_Hash_Table *);

  /* C function to compare two keys.  */
  Lisp_Object (*cmpfn) (Lisp_Object, Lisp_Object, struct Lisp_Hash_Table *);

  /* User-supplied hash function, or nil.  */
  Lisp_Object user_hash_function;

  /* User-supplied key comparison function, or nil.  */
  Lisp_Object user_cmp_function;

  /* Function used to compare keys; always a bare symbol.  */
  Lisp_Object name;
};

typedef enum hash_table_weakness_t {
  Weak_None,		 /* No weak references.  */
  Weak_Key,		 /* Reference to key is weak.  */
  Weak_Value,		 /* Reference to value is weak.  */
  Weak_Key_Or_Value,	 /* References to key or value are weak:
			    element kept as long as strong reference to
			    either key or value remains.  */
  Weak_Key_And_Value,	 /* References to key and value are weak:
			    element kept as long as strong references to
			    both key and value remain.  */
} hash_table_weakness_t;

/* The type of a hash table index, both for table indices and index
   (hash) indices.  It's signed and a subtype of ptrdiff_t.  */
typedef int32_t hash_idx_t;

struct Lisp_Hash_Table
{
  union vectorlike_header header;

  /* Hash table internal structure:

     Lisp key         index                  table
         |            vector
         | hash fn                  hash    key   value  next
         v             +--+       +------+-------+------+----+
     hash value        |-1|       | C351 |  cow  | moo  | -1 |<-
         |             +--+       +------+-------+------+----+  |
          ------------>| -------->| 07A8 |  cat  | meow | -1 |  |
            range      +--+       +------+-------+------+----+  |
          reduction    |-1|     ->| 91D2 |  dog  | woof |   ----
                       +--+    |  +------+-------+------+----+
                       | ------   |  ?   |unbound|  ?   | -1 |<-
                       +--+       +------+-------+------+----+  |
                       | -------->| F6B0 | duck  |quack | -1 |  |
                       +--+       +------+-------+------+----+  |
                       |-1|     ->|  ?   |unbound|  ?   |   ----
                       +--+    |  +------+-------+------+----+
                       :  :    |  :      :       :     :    :
                               |
                           next_free

     The table is physically split into three vectors (hash, next,
     key_and_value) which may or may not be beneficial.  */

  /* Bucket vector.  An entry of -1 indicates no item is present,
     and a nonnegative entry is the index of the first item in
     a collision chain.
     This vector is 2**index_bits entries long.
     If index_bits is 0 (and table_size is 0), then this is the
     constant read-only vector {-1}, shared between all instances.
     Otherwise it is heap-allocated.  */
  hash_idx_t *index;

  /* Vector of hash codes.  Unused entries have undefined values.
     This vector is table_size entries long.  */
  hash_hash_t *hash;

  /* Vector of keys and values.  The key of item I is found at index
     2 * I, the value is found at index 2 * I + 1.
     If the key is HASH_UNUSED_ENTRY_KEY, then this slot is unused.
     This is gc_marked specially if the table is weak.
     This vector is 2 * table_size entries long.  */
  Lisp_Object *key_and_value;

  /* The comparison and hash functions.  */
  const struct hash_table_test *test;

  /* Vector used to chain entries.  If entry I is free, next[I] is the
     entry number of the next free item.  If entry I is non-free,
     next[I] is the index of the next entry in the collision chain,
     or -1 if there is no such entry.
     This vector is table_size entries long.  */
  hash_idx_t *next;

  /* Number of key/value entries in the table.  */
  hash_idx_t count;

  /* Index of first free entry in free list, or -1 if none.  */
  hash_idx_t next_free;

  hash_idx_t table_size;   /* Size of the next and hash vectors.  */

  unsigned char index_bits;	/* log2 (size of the index vector).  */

  /* Weakness of the table.  */
  ENUM_BF (hash_table_weakness_t) weakness : 3;

  /* Hash table test (only used when frozen in dump)  */
  ENUM_BF (hash_table_std_test_t) frozen_test : 2;

  /* True if the table is mutable.  Ordinarily tables are mutable, but
     some tables are not: while a table is being mutated it is immutable
     for recursive attempts to mutate it.  */
  bool_bf mutable : 1;

  /* Next weak hash table if this is a weak hash table.  The head of
     the list is in weak_hash_tables.  Used only during garbage
     collection --- at other times, it is NULL.  */
  struct Lisp_Hash_Table *next_weak;
} GCALIGNED_STRUCT;

/* A specific Lisp_Object that is not a valid Lisp value.
   We need to be careful not to leak this value into machinery
   where it may be treated as one; we'd get a segfault if lucky.  */
#define INVALID_LISP_VALUE make_lisp_ptr (NULL, Lisp_Float)

/* Key value that marks an unused hash table entry.  */
#define HASH_UNUSED_ENTRY_KEY INVALID_LISP_VALUE

/* KEY is a key of an unused hash table entry.  */
INLINE bool
hash_unused_entry_key_p (Lisp_Object key)
{
  return BASE_EQ (key, HASH_UNUSED_ENTRY_KEY);
}

INLINE bool
HASH_TABLE_P (Lisp_Object a)
{
  return PSEUDOVECTORP (a, PVEC_HASH_TABLE);
}

INLINE struct Lisp_Hash_Table *
XHASH_TABLE (Lisp_Object a)
{
  eassert (HASH_TABLE_P (a));
  return XUNTAG (a, Lisp_Vectorlike, struct Lisp_Hash_Table);
}

INLINE Lisp_Object
make_lisp_hash_table (struct Lisp_Hash_Table *h)
{
  eassert (PSEUDOVECTOR_TYPEP (&h->header, PVEC_HASH_TABLE));
  return make_lisp_ptr (h, Lisp_Vectorlike);
}

/* Value is the key part of entry IDX in hash table H.  */
INLINE Lisp_Object
HASH_KEY (const struct Lisp_Hash_Table *h, ptrdiff_t idx)
{
  eassert (idx >= 0 && idx < h->table_size);
  return h->key_and_value[2 * idx];
}

/* Value is the value part of entry IDX in hash table H.  */
INLINE Lisp_Object
HASH_VALUE (const struct Lisp_Hash_Table *h, ptrdiff_t idx)
{
  eassert (idx >= 0 && idx < h->table_size);
  return h->key_and_value[2 * idx + 1];
}

/* Value is the hash code computed for entry IDX in hash table H.  */
INLINE hash_hash_t
HASH_HASH (const struct Lisp_Hash_Table *h, ptrdiff_t idx)
{
  eassert (idx >= 0 && idx < h->table_size);
  return h->hash[idx];
}

/* Value is the size of hash table H.  */
INLINE ptrdiff_t
HASH_TABLE_SIZE (const struct Lisp_Hash_Table *h)
{
  return h->table_size;
}

/* Size of the index vector in hash table H.  */
INLINE ptrdiff_t
hash_table_index_size (const struct Lisp_Hash_Table *h)
{
  return (ptrdiff_t)1 << h->index_bits;
}

/* Hash value for KEY in hash table H.  */
INLINE hash_hash_t
hash_from_key (struct Lisp_Hash_Table *h, Lisp_Object key)
{
  return h->test->hashfn (key, h);
}

/* Iterate K and V as key and value of valid entries in hash table H.
   The body may remove the current entry or alter its value slot, but not
   mutate TABLE in any other way.  */
#define DOHASH(h, k, v)							\
  for (Lisp_Object *dohash_##k##_##v##_kv = (h)->key_and_value,		\
                   *dohash_##k##_##v##_end = dohash_##k##_##v##_kv	\
                                             + 2 * HASH_TABLE_SIZE (h),	\
	           *dohash_##k##_##v##_base = dohash_##k##_##v##_kv,	\
                   k, v;						\
       dohash_##k##_##v##_kv < dohash_##k##_##v##_end			\
       && (k = dohash_##k##_##v##_kv[0],				\
           v = dohash_##k##_##v##_kv[1], /*maybe unused*/ (void)v,      \
           true);			                                \
       eassert (dohash_##k##_##v##_base == (h)->key_and_value		\
		&& dohash_##k##_##v##_end				\
		   == dohash_##k##_##v##_base				\
	              + 2 * HASH_TABLE_SIZE (h)),			\
       dohash_##k##_##v##_kv += 2)					\
    if (hash_unused_entry_key_p (k))					\
      ;									\
    else

/* Iterate I as index of valid entries in hash table H.
   Unlike DOHASH, this construct copes with arbitrary table mutations
   in the body.  The consequences of such mutations are limited to
   whether and in what order entries are encountered by the loop
   (which is usually bad enough), but not crashing or corrupting the
   Lisp state.  */
#define DOHASH_SAFE(h, i)					\
  for (ptrdiff_t i = 0; i < HASH_TABLE_SIZE (h); i++)		\
    if (hash_unused_entry_key_p (HASH_KEY (h, i)))		\
      ;								\
    else

void hash_table_thaw (Lisp_Object hash_table);

/* Default size for hash tables if not specified.  */

enum DEFAULT_HASH_SIZE { DEFAULT_HASH_SIZE = 0 };

/* Combine two integers X and Y for hashing.  The result might exceed
   INTMASK.  */

INLINE EMACS_UINT
sxhash_combine (EMACS_UINT x, EMACS_UINT y)
{
  return (x << 4) + (x >> (EMACS_INT_WIDTH - 4)) + y;
}

/* Hash X, returning a value in the range 0..INTMASK.  */

INLINE EMACS_UINT
SXHASH_REDUCE (EMACS_UINT x)
{
  return (x ^ x >> (EMACS_INT_WIDTH - FIXNUM_BITS)) & INTMASK;
}

/* Reduce an EMACS_UINT hash value to hash_hash_t.  */
INLINE hash_hash_t
reduce_emacs_uint_to_hash_hash (EMACS_UINT x)
{
  static_assert (sizeof x <= 2 * sizeof (hash_hash_t));
  return (sizeof x == sizeof (hash_hash_t)
	  ? x
	  : x ^ (x >> (8 * (sizeof x - sizeof (hash_hash_t)))));
}

/* Reduce HASH to a value BITS wide.  */
INLINE ptrdiff_t
knuth_hash (hash_hash_t hash, unsigned bits)
{
  /* Knuth multiplicative hashing, tailored for 32-bit indices
     (avoiding a 64-bit multiply on typical platforms).  */
  unsigned int h = hash;
  unsigned int alpha = 2654435769;	/* 2**32/phi */
  /* Multiply with unsigned int, ANDing in case UINT_WIDTH exceeds 32.  */
  unsigned int product = (h * alpha) & 0xffffffffu;
  /* Convert to a wider type, so that the shift works when BITS == 0.  */
  unsigned long long int wide_product = product;
  return wide_product >> (32 - bits);
}


struct Lisp_Marker
{
  union vectorlike_header header;

  /* This is the buffer that the marker points into, or 0 if it points nowhere.
     Note: a chain of markers can contain markers pointing into different
     buffers (the chain is per buffer_text rather than per buffer, so it's
     shared between indirect buffers).  */
  /* This is used for (other than NULL-checking):
     - Fmarker_buffer
     - Fset_marker: check eq(oldbuf, newbuf) to avoid unchain+rechain.
     - unchain_marker: to find the list from which to unchain.
     - Fkill_buffer: to only unchain the markers of current indirect buffer.
     */
  struct buffer *buffer;

  /* This flag is temporarily used in the functions
     decode/encode_coding_object to record that the marker position
     must be adjusted after the conversion.  */
  bool_bf need_adjustment : 1;
  /* True means normal insertion at the marker's position
     leaves the marker after the inserted text.  */
  bool_bf insertion_type : 1;

  /* The remaining fields are meaningless in a marker that
     does not point anywhere.  */

  /* For markers that point somewhere,
     this is used to chain of all the markers in a given buffer.
     The chain does not preserve markers from garbage collection;
     instead, markers are removed from the chain when freed by GC.  */
  /* We could remove it and use an array in buffer_text instead.
     That would also allow us to preserve it ordered.  */
  struct Lisp_Marker *next;
  /* This is the char position where the marker points.  */
  ptrdiff_t charpos;
  /* This is the byte position.
     It's mostly used as a charpos<->bytepos cache (i.e. it's not directly
     used to implement the functionality of markers, but rather to (ab)use
     markers as a cache for char<->byte mappings).  */
  ptrdiff_t bytepos;
} GCALIGNED_STRUCT;

struct Lisp_Overlay
/* An overlay's real data content is:
   - plist
   - buffer
   - itree node
   - start buffer position (field of the itree node)
   - end buffer position (field of the itree node)
   - insertion types of both ends (fields of the itree node).  */
  {
    union vectorlike_header header;
    Lisp_Object plist;
    struct buffer *buffer;        /* eassert (live buffer || NULL). */
    struct itree_node *interval;
  } GCALIGNED_STRUCT;

struct Lisp_Misc_Ptr
  {
    union vectorlike_header header;
    void *pointer;
  } GCALIGNED_STRUCT;

extern Lisp_Object make_misc_ptr (void *);

/* A mint_ptr object OBJ represents a C-language pointer P efficiently.
   Preferably (and typically), OBJ is a fixnum I such that
   XFIXNUMPTR (I) == P, as this represents P within a single Lisp value
   without requiring any auxiliary memory.  However, if P would be
   damaged by being tagged as an integer and then untagged via
   XFIXNUMPTR, then OBJ is a Lisp_Misc_Ptr with pointer component P.

   mint_ptr objects are efficiency hacks intended for C code.
   Although xmint_ptr can be given any mint_ptr generated by non-buggy
   C code, it should not be given a mint_ptr generated from Lisp code
   as that would allow Lisp code to coin pointers from integers and
   could lead to crashes.  To package a C pointer into a Lisp-visible
   object you can put the pointer into a pseudovector instead; see
   Lisp_User_Ptr for an example.  */

INLINE Lisp_Object
make_mint_ptr (void *a)
{
  Lisp_Object val = TAG_PTR_INITIALLY (Lisp_Int0, a);
  return FIXNUMP (val) && XFIXNUMPTR (val) == a ? val : make_misc_ptr (a);
}

INLINE bool
mint_ptrp (Lisp_Object x)
{
  return FIXNUMP (x) || PSEUDOVECTORP (x, PVEC_MISC_PTR);
}

INLINE void *
xmint_pointer (Lisp_Object a)
{
  eassert (mint_ptrp (a));
  if (FIXNUMP (a))
    return XFIXNUMPTR (a);
  return XUNTAG (a, Lisp_Vectorlike, struct Lisp_Misc_Ptr)->pointer;
}

struct Lisp_Sqlite
{
  union vectorlike_header header;
  void *db;
  void *stmt;
  char *name;
  void (*finalizer) (void *);
  bool eof;
  bool is_statement;
} GCALIGNED_STRUCT;

struct Lisp_User_Ptr
{
  union vectorlike_header header;
  void (*finalizer) (void *);
  void *p;
} GCALIGNED_STRUCT;

/* A finalizer sentinel.  */
struct Lisp_Finalizer
  {
    union vectorlike_header header;

    /* Call FUNCTION when the finalizer becomes unreachable, even if
       FUNCTION contains a reference to the finalizer; i.e., call
       FUNCTION when it is reachable _only_ through finalizers.  */
    Lisp_Object function;

    /* Circular list of all active weak references.  */
    struct Lisp_Finalizer *prev;
    struct Lisp_Finalizer *next;
  } GCALIGNED_STRUCT;

extern struct Lisp_Finalizer finalizers;
extern struct Lisp_Finalizer doomed_finalizers;

INLINE bool
FINALIZERP (Lisp_Object x)
{
  return PSEUDOVECTORP (x, PVEC_FINALIZER);
}

INLINE struct Lisp_Finalizer *
XFINALIZER (Lisp_Object a)
{
  eassert (FINALIZERP (a));
  return XUNTAG (a, Lisp_Vectorlike, struct Lisp_Finalizer);
}

INLINE bool
MARKERP (Lisp_Object x)
{
  return PSEUDOVECTORP (x, PVEC_MARKER);
}

INLINE struct Lisp_Marker *
XMARKER (Lisp_Object a)
{
  eassert (MARKERP (a));
  return XUNTAG (a, Lisp_Vectorlike, struct Lisp_Marker);
}

INLINE bool
OVERLAYP (Lisp_Object x)
{
  return PSEUDOVECTORP (x, PVEC_OVERLAY);
}

INLINE struct Lisp_Overlay *
XOVERLAY (Lisp_Object a)
{
  eassert (OVERLAYP (a));
  return XUNTAG (a, Lisp_Vectorlike, struct Lisp_Overlay);
}

INLINE bool
USER_PTRP (Lisp_Object x)
{
  return PSEUDOVECTORP (x, PVEC_USER_PTR);
}

INLINE struct Lisp_User_Ptr *
XUSER_PTR (Lisp_Object a)
{
  eassert (USER_PTRP (a));
  return XUNTAG (a, Lisp_Vectorlike, struct Lisp_User_Ptr);
}

INLINE bool
SQLITEP (Lisp_Object x)
{
  return PSEUDOVECTORP (x, PVEC_SQLITE);
}

INLINE bool
SQLITE (Lisp_Object a)
{
  return PSEUDOVECTORP (a, PVEC_SQLITE);
}

INLINE void
CHECK_SQLITE (Lisp_Object x)
{
  CHECK_TYPE (SQLITE (x), Qsqlitep, x);
}

INLINE struct Lisp_Sqlite *
XSQLITE (Lisp_Object a)
{
  eassert (SQLITEP (a));
  return XUNTAG (a, Lisp_Vectorlike, struct Lisp_Sqlite);
}

INLINE bool
BIGNUMP (Lisp_Object x)
{
  return PSEUDOVECTORP (x, PVEC_BIGNUM);
}

INLINE bool
INTEGERP (Lisp_Object x)
{
  return FIXNUMP (x) || BIGNUMP (x);
}

/* Return a Lisp integer with value taken from N.  */
INLINE Lisp_Object
make_int (intmax_t n)
{
  return FIXNUM_OVERFLOW_P (n) ? make_bigint (n) : make_fixnum (n);
}
INLINE Lisp_Object
make_uint (uintmax_t n)
{
  return FIXNUM_OVERFLOW_P (n) ? make_biguint (n) : make_fixnum (n);
}

/* Return a Lisp integer equal to the value of the C integer EXPR.  */
#define INT_TO_INTEGER(expr) \
  (EXPR_SIGNED (expr) ? make_int (expr) : make_uint (expr))


/* Forwarding pointer to an int variable.
   This is allowed only in the value cell of a symbol,
   and it means that the symbol's value really lives in the
   specified int variable.  */
struct Lisp_Intfwd
  {
    enum Lisp_Fwd_Type type;	/* = Lisp_Fwd_Int */
    intmax_t *intvar;
  };

/* Boolean forwarding pointer to an int variable.
   This is like Lisp_Intfwd except that the ostensible
   "value" of the symbol is t if the bool variable is true,
   nil if it is false.  */
struct Lisp_Boolfwd
  {
    enum Lisp_Fwd_Type type;	/* = Lisp_Fwd_Bool */
    bool *boolvar;
  };

/* Forwarding pointer to a Lisp_Object variable.
   This is allowed only in the value cell of a symbol,
   and it means that the symbol's value really lives in the
   specified variable.  */
struct Lisp_Objfwd
  {
    enum Lisp_Fwd_Type type;	/* = Lisp_Fwd_Obj */
    Lisp_Object *objvar;
  };

/* Like Lisp_Objfwd except that value lives in a slot in the
   current buffer.  Value is byte index of slot within buffer.  */
struct Lisp_Buffer_Objfwd
  {
    enum Lisp_Fwd_Type type;	/* = Lisp_Fwd_Buffer_Obj */
    int offset;
    /* One of Qnil, Qintegerp, Qsymbolp, Qstringp, Qfloatp or Qnumberp.  */
    Lisp_Object predicate;
  };

/* struct Lisp_Buffer_Local_Value is used in a symbol value cell when
   the symbol has buffer-local bindings.  (Exception:
   some buffer-local variables are built-in, with their values stored
   in the buffer structure itself.  They are handled differently,
   using struct Lisp_Buffer_Objfwd.)

   The `valcell' slot holds the variable's current value (unless `fwd'
   is set).  This value is the one that corresponds to the loaded binding.
   To read or set the variable, you must first make sure the right binding
   is loaded; then you can access the value in (or through) `valcell'.

   `where' is the buffer for which the loaded binding was found.
   If it has changed, to make sure the right binding is loaded it is
   necessary to find which binding goes with the current buffer, then
   load it.  To load it, first unload the previous binding.

   `local_if_set' indicates that merely setting the variable creates a
   local binding for the current buffer.  Otherwise the latter, setting
   the variable does not do that; only make-local-variable does that.  */

struct Lisp_Buffer_Local_Value
  {
    /* True means that merely setting the variable creates a local
       binding for the current buffer.  */
    bool_bf local_if_set : 1;
    /* True means that the binding now loaded was found.
       Presumably equivalent to (defcell!=valcell).  */
    bool_bf found : 1;
    /* If non-NULL, a forwarding to the C var where it should also be set.  */
    lispfwd fwd;	/* Should never be (Buffer|Kboard)_Objfwd.  */
    /* The buffer for which the loaded binding was found.  */
    Lisp_Object where;
    /* A cons cell that holds the default value.  It has the form
       (SYMBOL . DEFAULT-VALUE).  */
    Lisp_Object defcell;
    /* The cons cell from `where's parameter alist.
       It always has the form (SYMBOL . VALUE)
       Note that if `fwd' is non-NULL, VALUE may be out of date.
       Also if the currently loaded binding is the default binding, then
       this is `eq'ual to defcell.  */
    Lisp_Object valcell;
  };

/* Like Lisp_Objfwd except that value lives in a slot in the
   current kboard.  */
struct Lisp_Kboard_Objfwd
  {
    enum Lisp_Fwd_Type type;	/* = Lisp_Fwd_Kboard_Obj */
    int offset;
  };

INLINE enum Lisp_Fwd_Type
XFWDTYPE (lispfwd a)
{
  enum Lisp_Fwd_Type const *p = a.fwdptr;
  return *p;
}

INLINE bool
BUFFER_OBJFWDP (lispfwd a)
{
  return XFWDTYPE (a) == Lisp_Fwd_Buffer_Obj;
}

INLINE struct Lisp_Buffer_Objfwd const *
XBUFFER_OBJFWD (lispfwd a)
{
  eassert (BUFFER_OBJFWDP (a));
  return a.fwdptr;
}

INLINE bool
KBOARD_OBJFWDP (lispfwd a)
{
  return XFWDTYPE (a) == Lisp_Fwd_Kboard_Obj;
}


/* Lisp floating point type.  */
struct Lisp_Float
  {
    union
    {
      double data;
      struct Lisp_Float *chain;
      GCALIGNED_UNION_MEMBER
    } u;
  };
static_assert (GCALIGNED (struct Lisp_Float));

INLINE bool
(FLOATP) (Lisp_Object x)
{
  return lisp_h_FLOATP (x);
}

INLINE struct Lisp_Float *
XFLOAT (Lisp_Object a)
{
  eassert (FLOATP (a));
  return XUNTAG (a, Lisp_Float, struct Lisp_Float);
}

INLINE double
XFLOAT_DATA (Lisp_Object f)
{
  return XFLOAT (f)->u.data;
}

/* Most hosts nowadays use IEEE floating point, so they use IEC 60559
   representations, have infinities and NaNs, and do not trap on
   exceptions.  Define IEEE_FLOATING_POINT to 1 if this host is one of the
   typical ones.  The C23 macro __STDC_IEC_60559_BFP__ (or its
   obsolescent C11 counterpart __STDC_IEC_559__) is close to what is
   wanted here, but is not quite right because Emacs does not require
   all the features of C23 Annex F (and does not require C11 or later,
   for that matter).  */

#define IEEE_FLOATING_POINT (FLT_RADIX == 2 && FLT_MANT_DIG == 24 \
			     && FLT_MIN_EXP == -125 && FLT_MAX_EXP == 128)

/* Meanings of slots in a Lisp_Closure:  */

enum Lisp_Closure
  {
    CLOSURE_ARGLIST = 0,
    CLOSURE_CODE = 1,
    CLOSURE_CONSTANTS = 2,
    CLOSURE_STACK_DEPTH = 3,
    CLOSURE_DOC_STRING = 4,
    CLOSURE_INTERACTIVE = 5
  };

/* Flag bits in a character.  These also get used in termhooks.h.
   Emacs needs 22 bits for the character value itself, see MAX_CHAR,
   so we shouldn't use any bits lower than 0x0400000.  */
enum char_bits
  {
    CHAR_ALT = 0x0400000,
    CHAR_SUPER = 0x0800000,
    CHAR_HYPER = 0x1000000,
    CHAR_SHIFT = 0x2000000,
    CHAR_CTL = 0x4000000,
    CHAR_META = 0x8000000,

    CHAR_MODIFIER_MASK =
      CHAR_ALT | CHAR_SUPER | CHAR_HYPER | CHAR_SHIFT | CHAR_CTL | CHAR_META,

    /* Actually, the current Emacs uses 22 bits for the character value
       itself.  */
    CHARACTERBITS = 22
  };

/* Data type checking.  */

INLINE bool
FIXNATP (Lisp_Object x)
{
  return FIXNUMP (x) && 0 <= XFIXNUM (x);
}

/* Like XFIXNUM (A), but may be faster.  A must be nonnegative.  */
INLINE EMACS_INT
XFIXNAT (Lisp_Object a)
{
  eassert (FIXNUMP (a));
  EMACS_INT int0 = Lisp_Int0;
  EMACS_INT result = USE_LSB_TAG ? XFIXNUM (a) : XLI (a) - (int0 << VALBITS);
  eassume (0 <= result);
  return result;
}

INLINE bool
NUMBERP (Lisp_Object x)
{
  return INTEGERP (x) || FLOATP (x);
}

INLINE bool
RANGED_FIXNUMP (intmax_t lo, Lisp_Object x, intmax_t hi)
{
  return FIXNUMP (x) && lo <= XFIXNUM (x) && XFIXNUM (x) <= hi;
}

#define TYPE_RANGED_FIXNUMP(type, x) \
  (FIXNUMP (x)			      \
   && (TYPE_SIGNED (type) ? TYPE_MINIMUM (type) <= XFIXNUM (x) : 0 <= XFIXNUM (x)) \
   && XFIXNUM (x) <= TYPE_MAXIMUM (type))

INLINE bool
AUTOLOADP (Lisp_Object x)
{
  return CONSP (x) && EQ (Qautoload, XCAR (x));
}


/* Test for specific pseudovector types.  */

INLINE bool
WINDOW_CONFIGURATIONP (Lisp_Object a)
{
  return PSEUDOVECTORP (a, PVEC_WINDOW_CONFIGURATION);
}

INLINE bool
CLOSUREP (Lisp_Object a)
{
  return PSEUDOVECTORP (a, PVEC_CLOSURE);
}

INLINE bool
FRAMEP (Lisp_Object a)
{
  return PSEUDOVECTORP (a, PVEC_FRAME);
}

INLINE bool
RECORDP (Lisp_Object a)
{
  return PSEUDOVECTORP (a, PVEC_RECORD);
}

INLINE void
CHECK_RECORD (Lisp_Object x)
{
  CHECK_TYPE (RECORDP (x), Qrecordp, x);
}

/* Test for image (image . spec)  */
INLINE bool
IMAGEP (Lisp_Object x)
{
  return CONSP (x) && EQ (XCAR (x), Qimage);
}

/* Array types.  */
INLINE bool
ARRAYP (Lisp_Object x)
{
  return VECTORP (x) || STRINGP (x) || CHAR_TABLE_P (x) || BOOL_VECTOR_P (x);
}

INLINE void
CHECK_LIST (Lisp_Object x)
{
  CHECK_TYPE (CONSP (x) || NILP (x), Qlistp, x);
}

INLINE void
CHECK_LIST_END (Lisp_Object x, Lisp_Object y)
{
  CHECK_TYPE (NILP (x), Qlistp, y);
}

INLINE void
(CHECK_FIXNUM) (Lisp_Object x)
{
  lisp_h_CHECK_FIXNUM (x);
}

INLINE void
CHECK_STRING_CAR (Lisp_Object x)
{
  CHECK_TYPE (STRINGP (XCAR (x)), Qstringp, XCAR (x));
}
/* This is a bit special because we always need size afterwards.  */
INLINE ptrdiff_t
CHECK_VECTOR_OR_STRING (Lisp_Object x)
{
  if (VECTORP (x))
    return ASIZE (x);
  if (STRINGP (x))
    return SCHARS (x);
  wrong_type_argument (Qarrayp, x);
}
INLINE void
CHECK_ARRAY (Lisp_Object x, Lisp_Object predicate)
{
  CHECK_TYPE (ARRAYP (x), predicate, x);
}
INLINE void
CHECK_FIXNAT (Lisp_Object x)
{
  CHECK_TYPE (FIXNATP (x), Qwholenump, x);
}

INLINE double
XFLOATINT (Lisp_Object n)
{
  return (FIXNUMP (n) ? XFIXNUM (n)
	  : FLOATP (n) ? XFLOAT_DATA (n)
	  : bignum_to_double (n));
}

INLINE void
CHECK_NUMBER (Lisp_Object x)
{
  CHECK_TYPE (NUMBERP (x), Qnumberp, x);
}

INLINE void
CHECK_INTEGER (Lisp_Object x)
{
  CHECK_TYPE (INTEGERP (x), Qintegerp, x);
}

INLINE void
CHECK_SUBR (Lisp_Object x)
{
  CHECK_TYPE (SUBRP (x), Qsubrp, x);
}


/* If we're not dumping using the legacy dumper and we might be using
   the portable dumper, try to bunch all the subr structures together
   for more efficient dump loading.  */
#ifdef DARWIN_OS
# define SUBR_SECTION_ATTRIBUTE ATTRIBUTE_SECTION ("__DATA,subrs")
#else
# define SUBR_SECTION_ATTRIBUTE ATTRIBUTE_SECTION (".subrs")
#endif

/* Define a built-in function for calling from Lisp.
 `lname' should be the name to give the function in Lisp,
    as a null-terminated C string.
 `fnname' should be the name of the function in C.
    By convention, it starts with F.
 `sname' should be the name for the C constant structure
    that records information on this function for internal use.
    By convention, it should be the same as `fnname' but with S instead of F.
    It's too bad that C macros can't compute this from `fnname'.
 `minargs' should be a number, the minimum number of arguments allowed.
 `maxargs' should be a number, the maximum number of arguments allowed,
    or else MANY or UNEVALLED.
    MANY means there are &rest arguments.  Here we pass a vector
        of evaluated arguments in the form of an integer
        number-of-arguments followed by the address of a vector of
        Lisp_Objects which contains the argument values.  (We also use
        this convention when calling a subr with more than 8 parameters.)
    UNEVALLED means pass the list of unevaluated arguments
 `intspec' says how interactive arguments are to be fetched.
    If the string starts with a `(', `intspec' is evaluated and the resulting
    list is the list of arguments.
    If it's a string that doesn't start with `(', the value should follow
    the one of the doc string for `interactive'.
    A null string means call interactively with no arguments.
 `doc' is documentation for the user.  */

/* This version of DEFUN declares a function prototype with the right
   arguments, so we can catch errors with maxargs at compile-time.  */
#define DEFUN(lname, fnname, sname, minargs, maxargs, intspec, doc) \
  SUBR_SECTION_ATTRIBUTE                                            \
  static union Aligned_Lisp_Subr sname =                            \
     {{{ PVEC_SUBR << PSEUDOVECTOR_AREA_BITS },			    \
       { .a ## maxargs = fnname },				    \
       minargs, maxargs, lname, {intspec}, lisp_h_Qnil}};	    \
   Lisp_Object fnname

/* defsubr (Sname);
   is how we define the symbol for function `name' at start-up time.  */
extern void defsubr (union Aligned_Lisp_Subr *);

enum maxargs
  {
    MANY = -2,
    UNEVALLED = -1
  };

/* Call a function F that accepts many args, passing it ARRAY's elements.  */
#define CALLMANY(f, array) (f) (ARRAYELTS (array), array)

/* Call a function F that accepts many args, passing it the remaining args,
   E.g., 'return CALLN (Fformat, fmt, text);' is less error-prone than
   '{ Lisp_Object a[2]; a[0] = fmt; a[1] = text; return Fformat (2, a); }'.
   CALLN requires at least one function argument (as C99 prohibits
   empty initializers), and is overkill for simple usages like
   'Finsert (1, &text);'.  */
#define CALLN(f, ...) CALLMANY (f, ((Lisp_Object []) {__VA_ARGS__}))
#define calln(...) CALLN (Ffuncall, __VA_ARGS__)

/* Define 'call0' as a function rather than a CPP macro because we
   sometimes want to pass it as a first class function.  */
INLINE Lisp_Object
call0 (Lisp_Object fn)
{
  return calln (fn);
}

extern void defvar_lisp (struct Lisp_Objfwd const *, char const *);
extern void defvar_lisp_nopro (struct Lisp_Objfwd const *, char const *);
extern void defvar_bool (struct Lisp_Boolfwd const *, char const *);
extern void defvar_int (struct Lisp_Intfwd const *, char const *);
extern void defvar_kboard (struct Lisp_Kboard_Objfwd const *, char const *);

/* Macros we use to define forwarded Lisp variables.
   These are used in the syms_of_FILENAME functions.

   An ordinary (not in buffer_defaults, per-buffer, or per-keyboard)
   lisp variable is actually a field in `struct emacs_globals'.  The
   field's name begins with "f_", which is a convention enforced by
   these macros.  Each such global has a corresponding #define in
   globals.h; the plain name should be used in the code.

   E.g., the global "cons_cells_consed" is declared as "int
   f_cons_cells_consed" in globals.h, but there is a define:

      #define cons_cells_consed globals.f_cons_cells_consed

   All C code uses the `cons_cells_consed' name.  This is all done
   this way to support indirection for multi-threaded Emacs.  */

#define DEFVAR_LISP(lname, vname, doc)		\
  do {						\
    static struct Lisp_Objfwd const o_fwd	\
      = {Lisp_Fwd_Obj, &globals.f_##vname};	\
    defvar_lisp (&o_fwd, lname);		\
  } while (false)
#define DEFVAR_LISP_NOPRO(lname, vname, doc)	\
  do {						\
    static struct Lisp_Objfwd const o_fwd	\
      = {Lisp_Fwd_Obj, &globals.f_##vname};	\
    defvar_lisp_nopro (&o_fwd, lname);		\
  } while (false)
#define DEFVAR_BOOL(lname, vname, doc)		\
  do {						\
    static struct Lisp_Boolfwd const b_fwd	\
      = {Lisp_Fwd_Bool, &globals.f_##vname};	\
    defvar_bool (&b_fwd, lname);		\
  } while (false)
#define DEFVAR_INT(lname, vname, doc)		\
  do {						\
    static struct Lisp_Intfwd const i_fwd	\
      = {Lisp_Fwd_Int, &globals.f_##vname};	\
    defvar_int (&i_fwd, lname);			\
  } while (false)

#define DEFVAR_KBOARD(lname, vname, doc)			\
  do {								\
    static struct Lisp_Kboard_Objfwd const ko_fwd		\
      = {Lisp_Fwd_Kboard_Obj, offsetof (KBOARD, vname##_)};	\
    defvar_kboard (&ko_fwd, lname);				\
  } while (false)


/* Elisp uses multiple stacks:
   - The C stack.
   - The specpdl stack keeps track of backtraces, unwind-protects and
     dynamic let-bindings.  It is allocated from the 'specpdl' array,
     a manually managed stack.
   - The handler stack keeps track of active catch tags and condition-case
     handlers.  It is allocated in a manually managed stack implemented by a
     doubly-linked list allocated via xmalloc and never freed.  */

/* Structure for recording Lisp call stack for backtrace purposes.  */

/* The special binding stack holds the outer values of variables while
   they are bound by a function application or a let form, stores the
   code to be executed for unwind-protect forms.

   NOTE: The specbinding union is defined here, because SPECPDL_INDEX is
   used all over the place, needs to be fast, and needs to know the size of
   union specbinding.  But only eval.c should access it.  */

enum specbind_tag {
  SPECPDL_UNWIND,		/* An unwind_protect function on Lisp_Object.  */
  SPECPDL_UNWIND_ARRAY,		/* Likewise, on an array that needs freeing.
				   Its elements are potential Lisp_Objects.  */
  SPECPDL_UNWIND_PTR,		/* Likewise, on void *.  */
  SPECPDL_UNWIND_INT,		/* Likewise, on int.  */
  SPECPDL_UNWIND_INTMAX,	/* Likewise, on intmax_t.  */
  SPECPDL_UNWIND_EXCURSION,	/* Likewise, on an excursion.  */
  SPECPDL_UNWIND_VOID,		/* Likewise, with no arg.  */
  SPECPDL_BACKTRACE,		/* An element of the backtrace.  */
  SPECPDL_NOP,			/* A filler.  */
#ifdef HAVE_MODULES
  SPECPDL_MODULE_RUNTIME,       /* A live module runtime.  */
  SPECPDL_MODULE_ENVIRONMENT,   /* A live module environment.  */
#endif /* !HAVE_MODULES */
  SPECPDL_LET,			/* A plain and simple dynamic let-binding.  */
  /* Tags greater than SPECPDL_LET must be "subkinds" of LET.  */
  SPECPDL_LET_LOCAL,		/* A buffer-local let-binding.  */
  SPECPDL_LET_DEFAULT		/* A global binding for a localized var.  */
};

/* struct kboard is defined in keyboard.h.  */
typedef struct kboard KBOARD;

union specbinding
  {
    /* Aligning similar members consistently might help efficiency slightly
       (Bug#31996#25).  */
    ENUM_BF (specbind_tag) kind : CHAR_BIT;
    struct {
      ENUM_BF (specbind_tag) kind : CHAR_BIT;
      void (*func) (Lisp_Object);
      Lisp_Object arg;
      EMACS_INT eval_depth;
    } unwind;
    struct {
      ENUM_BF (specbind_tag) kind : CHAR_BIT;
      ptrdiff_t nelts;
      Lisp_Object *array;
    } unwind_array;
    struct {
      ENUM_BF (specbind_tag) kind : CHAR_BIT;
      void (*func) (void *);	/* Unwind function.  */
      void *arg;
      void (*mark) (void *);	/* GC mark function (if non-null).  */
    } unwind_ptr;
    struct {
      ENUM_BF (specbind_tag) kind : CHAR_BIT;
      void (*func) (int);
      int arg;
    } unwind_int;
    struct {
      ENUM_BF (specbind_tag) kind : CHAR_BIT;
      void (*func) (intmax_t);
      intmax_t arg;
    } unwind_intmax;
    struct {
      ENUM_BF (specbind_tag) kind : CHAR_BIT;
      Lisp_Object marker, window;
    } unwind_excursion;
    struct {
      ENUM_BF (specbind_tag) kind : CHAR_BIT;
      void (*func) (void);
    } unwind_void;
    struct {
      ENUM_BF (specbind_tag) kind : CHAR_BIT;
      /* `where' is not used in the case of SPECPDL_LET,
	 unless the symbol is forwarded to a KBOARD.  */
      Lisp_Object symbol, old_value;
      union {
	/* KBOARD object to which SYMBOL forwards, in the case of
	   SPECPDL_LET.  */
	KBOARD *kbd;

	/* Buffer otherwise.  */
	Lisp_Object buf;
      } where;
    } let;
    struct {
      ENUM_BF (specbind_tag) kind : CHAR_BIT;
      bool_bf debug_on_exit : 1;
      Lisp_Object function;
      Lisp_Object *args;
      ptrdiff_t nargs;
    } bt;
  };

/* We use 64-bit platforms as a proxy for ones with ABIs that treat
   small structs efficiently.  */
#if SIZE_MAX > 0xffffffff
#define WRAP_SPECPDL_REF 1
#endif

/* Abstract reference to a specpdl entry.
   The number is always a multiple of sizeof (union specbinding).  */
#ifdef WRAP_SPECPDL_REF
/* Use a proper type for specpdl_ref if it does not make the code slower,
   since the type checking is quite useful.  */
typedef struct { ptrdiff_t bytes; } specpdl_ref;
#else
typedef ptrdiff_t specpdl_ref;
#endif

/* Internal use only.  */
INLINE specpdl_ref
wrap_specpdl_ref (ptrdiff_t bytes)
{
#ifdef WRAP_SPECPDL_REF
  return (specpdl_ref){.bytes = bytes};
#else
  return bytes;
#endif
}

/* Internal use only.  */
INLINE ptrdiff_t
unwrap_specpdl_ref (specpdl_ref ref)
{
#ifdef WRAP_SPECPDL_REF
  return ref.bytes;
#else
  return ref;
#endif
}

INLINE specpdl_ref
specpdl_count_to_ref (ptrdiff_t count)
{
  return wrap_specpdl_ref (count * sizeof (union specbinding));
}

INLINE ptrdiff_t
specpdl_ref_to_count (specpdl_ref ref)
{
  return unwrap_specpdl_ref (ref) / sizeof (union specbinding);
}

/* Whether two `specpdl_ref' refer to the same entry.  */
INLINE bool
specpdl_ref_eq (specpdl_ref a, specpdl_ref b)
{
  return unwrap_specpdl_ref (a) == unwrap_specpdl_ref (b);
}

/* Whether `a' refers to an earlier entry than `b'.  */
INLINE bool
specpdl_ref_lt (specpdl_ref a, specpdl_ref b)
{
  return unwrap_specpdl_ref (a) < unwrap_specpdl_ref (b);
}

INLINE bool
specpdl_ref_valid_p (specpdl_ref ref)
{
  return unwrap_specpdl_ref (ref) >= 0;
}

INLINE specpdl_ref
make_invalid_specpdl_ref (void)
{
  return wrap_specpdl_ref (-1);
}

/* Return a reference that is `delta' steps more recent than `ref'.
   `delta' may be negative or zero.  */
INLINE specpdl_ref
specpdl_ref_add (specpdl_ref ref, ptrdiff_t delta)
{
  return wrap_specpdl_ref (unwrap_specpdl_ref (ref)
			   + delta * sizeof (union specbinding));
}

INLINE union specbinding *
specpdl_ref_to_ptr (specpdl_ref ref)
{
  return (union specbinding *)((char *)specpdl + unwrap_specpdl_ref (ref));
}

/* Return a reference to the most recent specpdl entry.  */
INLINE specpdl_ref
SPECPDL_INDEX (void)
{
  return wrap_specpdl_ref ((char *)specpdl_ptr - (char *)specpdl);
}

INLINE bool
backtrace_debug_on_exit (union specbinding *pdl)
{
  eassert (pdl->kind == SPECPDL_BACKTRACE);
  return pdl->bt.debug_on_exit;
}

void grow_specpdl_allocation (void);

/* Grow the specpdl stack by one entry.
   The caller should have already initialized the entry.
   Signal an error on stack overflow.

   Make sure that there is always one unused entry past the top of the
   stack, so that the just-initialized entry is safely unwound if
   memory exhausted and an error is signaled here.  Also, allocate a
   never-used entry just before the bottom of the stack; sometimes its
   address is taken.  */
INLINE void
grow_specpdl (void)
{
  specpdl_ptr++;
  if (specpdl_ptr == specpdl_end)
    grow_specpdl_allocation ();
}

INLINE specpdl_ref
record_in_backtrace (Lisp_Object function, Lisp_Object *args, ptrdiff_t nargs)
{
  specpdl_ref count = SPECPDL_INDEX ();

  eassert (nargs >= UNEVALLED);
  specpdl_ptr->bt.kind = SPECPDL_BACKTRACE;
  specpdl_ptr->bt.debug_on_exit = false;
  specpdl_ptr->bt.function = function;
  current_thread->stack_top = specpdl_ptr->bt.args = args;
  specpdl_ptr->bt.nargs = nargs;
  grow_specpdl ();

  return count;
}

/* This structure helps implement the `catch/throw' and `condition-case/signal'
   control structures as well as 'handler-bind'.
   A struct handler contains all the information needed to
   restore the state of the interpreter after a non-local jump.

   Handler structures are chained together in a doubly linked list; the `next'
   member points to the next outer catchtag and the `nextfree' member points in
   the other direction to the next inner element (which is typically the next
   free element since we mostly use it on the deepest handler).

   A call like (throw TAG VAL) searches for a catchtag whose `tag_or_ch'
   member is TAG, and then unbinds to it.  The `val' member is used to
   hold VAL while the stack is unwound; `val' is returned as the value
   of the catch form.  If there is a handler of type CATCHER_ALL, it will
   be treated as a handler for all invocations of `signal' and `throw';
   in this case `val' will be set to (ERROR-SYMBOL . DATA) or (TAG . VAL),
   respectively.  During stack unwinding, `nonlocal_exit' is set to
   specify the type of nonlocal exit that caused the stack unwinding.

   All the other members are concerned with restoring the interpreter
   state.

   When running the HANDLER of a 'handler-bind', we need to
   temporarily "mute" the CONDITION_CASEs and HANDLERs that are "below"
   the current handler, but without hiding any CATCHERs.  We do that by
   installing a SKIP_CONDITIONS which tells the search to skip the
   N next conditions.  */

enum handlertype {
  CATCHER,                      /* Entry for 'catch'.
                                   'tag_or_ch' holds the catch's tag.
                                   'val' holds the retval during longjmp.  */
  CONDITION_CASE,               /* Entry for 'condition-case'.
                                   'tag_or_ch' holds the list of conditions.
                                   'val' holds the retval during longjmp.  */
  CATCHER_ALL,                  /* Wildcard which catches all 'throw's.
                                   'tag_or_ch' is unused.
                                   'val' holds the retval during longjmp.  */
  HANDLER_BIND,                 /* Entry for 'handler-bind'.
                                   'tag_or_ch' holds the list of conditions.
                                   'val' holds the handler function.
                                   The rest of the handler is unused,
                                   except for 'bytecode_dest' that holds
                                   the number of preceding HANDLER_BIND
                                   entries which belong to the same
                                   'handler-bind' (and hence need to
                                   be muted together).  */
  SKIP_CONDITIONS               /* Mask out the N preceding entries.
                                   Used while running the handler of
                                   a HANDLER_BIND to hides the condition
                                   handlers underneath (and including)
                                   the 'handler-bind'.
                                   'tag_or_ch' holds that number, the rest
                                   is unused.  */
};

enum nonlocal_exit
{
  NONLOCAL_EXIT_SIGNAL,
  NONLOCAL_EXIT_THROW,
};

struct handler
{
  enum handlertype type;
  Lisp_Object tag_or_ch;

  /* The next two are set by unwind_to_catch.  */
  enum nonlocal_exit nonlocal_exit;
  Lisp_Object val;

  struct handler *next;
  struct handler *nextfree;

  /* The bytecode interpreter can have several handlers active at the same
     time, so when we longjmp to one of them, it needs to know which handler
     this was and what was the corresponding internal state.  This is stored
     here, and when we longjmp we make sure that handlerlist points to the
     proper handler.  */
  Lisp_Object *bytecode_top;
  int bytecode_dest;

  /* Most global vars are reset to their value via the specpdl mechanism,
     but a few others are handled by storing their value here.  */
  sys_jmp_buf jmp;
  EMACS_INT f_lisp_eval_depth;
  specpdl_ref pdlcount;
  struct bc_frame *act_rec;
  int poll_suppress_count;
  int interrupt_input_blocked;

#ifdef HAVE_X_WINDOWS
  int x_error_handler_depth;
#endif
};

extern Lisp_Object memory_signal_data;

/* True if ought to quit now.  */

#define QUITP (!NILP (Vquit_flag) && NILP (Vinhibit_quit))

extern bool volatile pending_signals;
extern void process_pending_signals (void);
extern void probably_quit (void);

/* Check quit-flag and quit if it is non-nil.  Typing C-g does not
   directly cause a quit; it only sets Vquit_flag.  So the program
   needs to call maybe_quit at times when it is safe to quit.  Every
   loop that might run for a long time or might not exit ought to call
   maybe_quit at least once, at a safe place.  Unless that is
   impossible, of course.  But it is very desirable to avoid creating
   loops where maybe_quit is impossible.

   If quit-flag is set to `kill-emacs' the SIGINT handler has received
   a request to exit Emacs when it is safe to do.

   When not quitting, process any pending signals.  */

INLINE void
maybe_quit (void)
{
  if (!NILP (Vquit_flag) || pending_signals)
    probably_quit ();
}

/* Process a quit rarely, based on a counter COUNT, for efficiency.
   "Rarely" means once per USHRT_MAX + 1 times; this is somewhat
   arbitrary, but efficient.  */

INLINE void
rarely_quit (unsigned short int count)
{
  if (! count)
    maybe_quit ();
}

extern Lisp_Object Vascii_downcase_table;
extern Lisp_Object Vascii_canon_table;

/* Call staticpro (&var) to protect static variable `var'.  */

void staticpro (Lisp_Object const *);

enum { NSTATICS = 2048 };
extern Lisp_Object const *staticvec[NSTATICS];
extern int staticidx;


/* Forward declarations for prototypes.  */
struct window;
struct frame;

/* Define if the windowing system provides a menu bar.  */
#if defined (USE_X_TOOLKIT) || defined (HAVE_NTGUI) \
  || defined (HAVE_NS) || defined (USE_GTK) || defined (HAVE_HAIKU)
#define HAVE_EXT_MENU_BAR true
#endif

/* Define if the windowing system provides a tool-bar.  */
#if defined (USE_GTK) || defined (HAVE_NS)
#define HAVE_EXT_TOOL_BAR true
#endif

/* Return the address of vector A's element at index I.  */

INLINE Lisp_Object *
xvector_contents_addr (Lisp_Object a, ptrdiff_t i)
{
  /* This should return &XVECTOR (a)->contents[i], but that would run
     afoul of GCC bug 95072.  */
  void *v = XVECTOR (a);
  char *p = v;
  void *w = p + header_size + i * word_size;
  return w;
}

/* Return the address of vector A's elements.  */

INLINE Lisp_Object *
xvector_contents (Lisp_Object a)
{
  return xvector_contents_addr (a, 0);
}

/* Copy COUNT Lisp_Objects from ARGS to contents of V starting from OFFSET.  */

INLINE void
vcopy (Lisp_Object v, ptrdiff_t offset, Lisp_Object const *args,
       ptrdiff_t count)
{
  eassert (0 <= offset && 0 <= count && offset + count <= ASIZE (v));
  memcpy (xvector_contents_addr (v, offset), args, count * sizeof *args);
}

/* Functions to modify hash tables.  */

INLINE void
set_hash_key_slot (struct Lisp_Hash_Table *h, ptrdiff_t idx, Lisp_Object val)
{
  eassert (idx >= 0 && idx < h->table_size);
  h->key_and_value[2 * idx] = val;
}

INLINE void
set_hash_value_slot (struct Lisp_Hash_Table *h, ptrdiff_t idx, Lisp_Object val)
{
  eassert (idx >= 0 && idx < h->table_size);
  h->key_and_value[2 * idx + 1] = val;;
}

/* Use these functions to set Lisp_Object
   or pointer slots of struct Lisp_Symbol.  */

INLINE void
set_symbol_function (Lisp_Object sym, Lisp_Object function)
{
  XSYMBOL (sym)->u.s.function = function;
}

INLINE void
set_symbol_plist (Lisp_Object sym, Lisp_Object plist)
{
  XSYMBOL (sym)->u.s.plist = plist;
}

INLINE void
set_symbol_next (Lisp_Object sym, struct Lisp_Symbol *next)
{
  XSYMBOL (sym)->u.s.next = next;
}

INLINE void
make_symbol_constant (Lisp_Object sym)
{
  XSYMBOL (sym)->u.s.trapped_write = SYMBOL_NOWRITE;
}

/* Buffer-local variable access functions.  */

INLINE bool
blv_found (struct Lisp_Buffer_Local_Value *blv)
{
  eassert (blv->found == !BASE_EQ (blv->defcell, blv->valcell));
  return blv->found;
}

/* Set overlay's property list.  */

INLINE void
set_overlay_plist (Lisp_Object overlay, Lisp_Object plist)
{
  XOVERLAY (overlay)->plist = plist;
}

/* Get text properties of S.  */

INLINE INTERVAL
string_intervals (Lisp_Object s)
{
  return XSTRING (s)->u.s.intervals;
}

/* Set text properties of S to I.  */

INLINE void
set_string_intervals (Lisp_Object s, INTERVAL i)
{
  XSTRING (s)->u.s.intervals = i;
}

/* Set a Lisp slot in TABLE to VAL.  Most code should use this instead
   of setting slots directly.  */

INLINE void
set_char_table_defalt (Lisp_Object table, Lisp_Object val)
{
  XCHAR_TABLE (table)->defalt = val;
}
INLINE void
set_char_table_purpose (Lisp_Object table, Lisp_Object val)
{
  XCHAR_TABLE (table)->purpose = val;
}

/* Set different slots in (sub)character tables.  */

INLINE void
set_char_table_extras (Lisp_Object table, ptrdiff_t idx, Lisp_Object val)
{
  eassert (0 <= idx && idx < CHAR_TABLE_EXTRA_SLOTS (XCHAR_TABLE (table)));
  XCHAR_TABLE (table)->extras[idx] = val;
}

INLINE void
set_char_table_contents (Lisp_Object table, ptrdiff_t idx, Lisp_Object val)
{
  eassert (0 <= idx && idx < (1 << CHARTAB_SIZE_BITS_0));
  XCHAR_TABLE (table)->contents[idx] = val;
}

INLINE void
set_sub_char_table_contents (Lisp_Object table, ptrdiff_t idx, Lisp_Object val)
{
  XSUB_CHAR_TABLE (table)->contents[idx] = val;
}

/* Defined in bignum.c.  This part of bignum.c's API does not require
   the caller to access bignum internals; see bignum.h for that.  */
extern intmax_t bignum_to_intmax (Lisp_Object) ATTRIBUTE_CONST;
extern uintmax_t bignum_to_uintmax (Lisp_Object) ATTRIBUTE_CONST;
extern ptrdiff_t bignum_bufsize (Lisp_Object, int) ATTRIBUTE_CONST;
extern ptrdiff_t bignum_to_c_string (char *, ptrdiff_t, Lisp_Object, int);
extern Lisp_Object bignum_to_string (Lisp_Object, int);
extern Lisp_Object make_bignum_str (char const *, int);
extern Lisp_Object make_neg_biguint (uintmax_t);
extern Lisp_Object double_to_integer (double);

/* Convert the integer NUM to *N.  Return true if successful, false
   (possibly setting *N) otherwise.  */
INLINE bool
integer_to_intmax (Lisp_Object num, intmax_t *n)
{
  if (FIXNUMP (num))
    {
      *n = XFIXNUM (num);
      return true;
    }
  else
    {
      intmax_t i = bignum_to_intmax (num);
      *n = i;
      return i != 0;
    }
}
INLINE bool
integer_to_uintmax (Lisp_Object num, uintmax_t *n)
{
  if (FIXNUMP (num))
    {
      *n = XFIXNUM (num);
      return 0 <= XFIXNUM (num);
    }
  else
    {
      uintmax_t i = bignum_to_uintmax (num);
      *n = i;
      return i != 0;
    }
}

/* Return floor (log2 (N)) as an int.  If N is zero, return -1.  */
INLINE int
elogb (unsigned long long int n)
{
  int width = stdc_bit_width (n);
  return width - 1;
}

/* A modification count.  These are wide enough, and incremented
   rarely enough, so that they should never overflow a 60-bit counter
   in practice, and the code below assumes this so a compiler can
   generate better code if EMACS_INT is 64 bits.  */
typedef intmax_t modiff_count;

INLINE modiff_count
modiff_incr (modiff_count *a, ptrdiff_t len)
{
  modiff_count a0 = *a;
  /* Increase the counter more for a large modification and less for a
     small modification.  Increase it logarithmically to avoid
     increasing it too much.  */
  static_assert (PTRDIFF_MAX <= ULLONG_MAX);
  int incr = len == 0 ? 1 : elogb (len) + 1;
  bool modiff_overflow = ckd_add (a, a0, incr);
  eassert (!modiff_overflow && *a >> 30 >> 30 == 0);
  return a0;
}

INLINE Lisp_Object
modiff_to_integer (modiff_count a)
{
  eassume (0 <= a && a >> 30 >> 30 == 0);
  return make_int (a);
}

/* Defined in data.c.  */
extern AVOID wrong_choice (Lisp_Object, Lisp_Object);
extern void notify_variable_watchers (Lisp_Object, Lisp_Object,
				      Lisp_Object, Lisp_Object);
extern Lisp_Object indirect_function (Lisp_Object);
extern Lisp_Object find_symbol_value (Lisp_Object);

enum {
  Cmp_Bit_EQ,
  Cmp_Bit_LT,
  Cmp_Bit_GT
};

/* code indicating a comparison outcome */
typedef enum {
  Cmp_EQ = 1 << Cmp_Bit_EQ,	/* = */
  Cmp_LT = 1 << Cmp_Bit_LT,	/* < */
  Cmp_GT = 1 << Cmp_Bit_GT	/* > */
} cmp_bits_t;

extern cmp_bits_t arithcompare (Lisp_Object num1, Lisp_Object num2);

/* Convert the Emacs representation CONS back to an integer of type
   TYPE, storing the result the variable VAR.  Signal an error if CONS
   is not a valid representation or is out of range for TYPE.  */
#define CONS_TO_INTEGER(cons, type, var)				\
 (TYPE_SIGNED (type)							\
  ? ((var) = cons_to_signed (cons, TYPE_MINIMUM (type), TYPE_MAXIMUM (type))) \
  : ((var) = cons_to_unsigned (cons, TYPE_MAXIMUM (type))))
extern intmax_t cons_to_signed (Lisp_Object, intmax_t, intmax_t);
extern uintmax_t cons_to_unsigned (Lisp_Object, uintmax_t);

extern AVOID args_out_of_range (Lisp_Object, Lisp_Object);
extern AVOID circular_list (Lisp_Object);
extern KBOARD *kboard_for_bindings (void);
extern Lisp_Object do_symval_forwarding (lispfwd);
enum Set_Internal_Bind
  {
    SET_INTERNAL_SET,
    SET_INTERNAL_BIND,
    SET_INTERNAL_UNBIND,
    SET_INTERNAL_THREAD_SWITCH,
  };
extern void set_internal (Lisp_Object, Lisp_Object, Lisp_Object,
                          enum Set_Internal_Bind);
extern void set_default_internal (Lisp_Object, Lisp_Object,
                                  enum Set_Internal_Bind, KBOARD *);
extern Lisp_Object expt_integer (Lisp_Object, Lisp_Object);
extern void syms_of_data (void);
extern void swap_in_global_binding (struct Lisp_Symbol *);

/* Defined in cmds.c */
extern void syms_of_cmds (void);

/* Defined in coding.c.  */
extern Lisp_Object detect_coding_system (const unsigned char *, ptrdiff_t,
                                         ptrdiff_t, bool, bool, Lisp_Object);
extern void init_coding (void);
extern void init_coding_once (void);
extern void syms_of_coding (void);
extern bool string_ascii_p (Lisp_Object);

/* Defined in character.c.  */
extern ptrdiff_t chars_in_text (const unsigned char *, ptrdiff_t);
extern ptrdiff_t multibyte_chars_in_text (const unsigned char *, ptrdiff_t);
extern void syms_of_character (void);

/* Defined in charset.c.  */
extern void mark_charset (void);
extern void init_charset (void);
extern void init_charset_once (void);
extern void syms_of_charset (void);
/* Structure forward declarations.  */
struct charset;

/* Defined in syntax.c.  */
extern void init_syntax_once (void);
extern void syms_of_syntax (void);

/* Defined in fns.c.  */
enum { NEXT_ALMOST_PRIME_LIMIT = 11 };
extern ptrdiff_t list_length (Lisp_Object);
extern EMACS_INT next_almost_prime (EMACS_INT) ATTRIBUTE_CONST;
extern Lisp_Object larger_vector (Lisp_Object, ptrdiff_t, ptrdiff_t);
extern bool sweep_weak_table (struct Lisp_Hash_Table *, bool);
extern void hexbuf_digest (char *, void const *, int);
extern char *extract_data_from_object (Lisp_Object, ptrdiff_t *, ptrdiff_t *);
EMACS_UINT hash_string (char const *, ptrdiff_t);
EMACS_UINT sxhash (Lisp_Object);
Lisp_Object make_hash_table (const struct hash_table_test *, EMACS_INT,
                             hash_table_weakness_t);
Lisp_Object hash_table_weakness_symbol (hash_table_weakness_t weak);
ptrdiff_t hash_lookup (struct Lisp_Hash_Table *, Lisp_Object);
ptrdiff_t hash_lookup_get_hash (struct Lisp_Hash_Table *h, Lisp_Object key,
				hash_hash_t *phash);
ptrdiff_t hash_put (struct Lisp_Hash_Table *, Lisp_Object, Lisp_Object,
		    hash_hash_t);
void hash_remove_from_table (struct Lisp_Hash_Table *, Lisp_Object);
extern struct hash_table_test const hashtest_eq, hashtest_eql, hashtest_equal;
extern void validate_subarray (Lisp_Object, Lisp_Object, Lisp_Object,
			       ptrdiff_t, ptrdiff_t *, ptrdiff_t *);
extern Lisp_Object substring_both (Lisp_Object, ptrdiff_t, ptrdiff_t,
				   ptrdiff_t, ptrdiff_t);
extern Lisp_Object merge (Lisp_Object, Lisp_Object, Lisp_Object);
extern Lisp_Object merge_c (Lisp_Object, Lisp_Object, bool (*) (Lisp_Object, Lisp_Object));
extern Lisp_Object do_yes_or_no_p (Lisp_Object);
extern Lisp_Object concat2 (Lisp_Object, Lisp_Object);
extern Lisp_Object concat3 (Lisp_Object, Lisp_Object, Lisp_Object);
extern bool equal_no_quit (Lisp_Object, Lisp_Object);
extern Lisp_Object nconc2 (Lisp_Object, Lisp_Object);
extern Lisp_Object assq_no_quit (Lisp_Object, Lisp_Object);
extern Lisp_Object assq_no_signal (Lisp_Object, Lisp_Object);
extern Lisp_Object assoc_no_quit (Lisp_Object, Lisp_Object);
extern void clear_string_char_byte_cache (void);
extern ptrdiff_t string_char_to_byte (Lisp_Object, ptrdiff_t);
extern ptrdiff_t string_byte_to_char (Lisp_Object, ptrdiff_t);
extern Lisp_Object string_to_multibyte (Lisp_Object);
extern Lisp_Object string_make_unibyte (Lisp_Object);
extern Lisp_Object plist_get (Lisp_Object plist, Lisp_Object prop);
extern Lisp_Object plist_put (Lisp_Object plist, Lisp_Object prop,
			      Lisp_Object val);
extern Lisp_Object plist_member (Lisp_Object plist, Lisp_Object prop);
extern void syms_of_fns (void);
extern void mark_fns (void);
Lisp_Object memq_no_quit (Lisp_Object elt, Lisp_Object list);

/* Defined in sort.c  */
extern void tim_sort (Lisp_Object, Lisp_Object, Lisp_Object *, const ptrdiff_t,
		      bool)
  ARG_NONNULL ((3));

/* Defined in floatfns.c.  */
static_assert (FLT_RADIX == 2 || FLT_RADIX == 16);
enum { LOG2_FLT_RADIX = FLT_RADIX == 2 ? 1 : 4 };
int double_integer_scale (double);
#ifndef HAVE_TRUNC
extern double trunc (double);
#endif
extern Lisp_Object fmod_float (Lisp_Object x, Lisp_Object y);
extern void syms_of_floatfns (void);

/* Defined in fringe.c.  */
extern void syms_of_fringe (void);
extern void init_fringe (void);
#ifdef HAVE_WINDOW_SYSTEM
extern void mark_fringe_data (void);
extern void init_fringe_once (void);
#endif /* HAVE_WINDOW_SYSTEM */

/* Defined in image.c.  */
extern int x_bitmap_mask (struct frame *, ptrdiff_t);
extern void syms_of_image (void);

/* Defined in json.c.  */
extern void syms_of_json (void);

/* Defined in insdel.c.  */
extern void move_gap_both (ptrdiff_t, ptrdiff_t);
extern AVOID buffer_overflow (void);
extern void make_gap (ptrdiff_t);
extern void make_gap_1 (struct buffer *, ptrdiff_t);
extern ptrdiff_t copy_text (const unsigned char *, unsigned char *,
			    ptrdiff_t, bool, bool);
extern int count_combining_before (const unsigned char *,
				   ptrdiff_t, ptrdiff_t, ptrdiff_t);
extern int count_combining_after (const unsigned char *,
				  ptrdiff_t, ptrdiff_t, ptrdiff_t);
extern void insert (const char *, ptrdiff_t);
extern void insert_and_inherit (const char *, ptrdiff_t);
extern void insert_1_both (const char *, ptrdiff_t, ptrdiff_t,
			   bool, bool, bool);
extern void insert_from_gap_1 (ptrdiff_t, ptrdiff_t, bool);
extern void insert_from_gap (ptrdiff_t, ptrdiff_t, bool, bool);
extern void insert_from_string (Lisp_Object, ptrdiff_t, ptrdiff_t,
				ptrdiff_t, ptrdiff_t, bool);
extern void insert_from_buffer (struct buffer *, ptrdiff_t, ptrdiff_t, bool);
extern void insert_char (int);
extern void insert_string (const char *);
extern void insert_before_markers (const char *, ptrdiff_t);
extern void insert_before_markers_and_inherit (const char *, ptrdiff_t);
extern void insert_from_string_before_markers (Lisp_Object, ptrdiff_t,
					       ptrdiff_t, ptrdiff_t,
					       ptrdiff_t, bool);
extern void del_range (ptrdiff_t, ptrdiff_t);
extern Lisp_Object del_range_1 (ptrdiff_t, ptrdiff_t, bool, bool);
extern void del_range_byte (ptrdiff_t, ptrdiff_t);
extern void del_range_both (ptrdiff_t, ptrdiff_t, ptrdiff_t, ptrdiff_t, bool);
extern Lisp_Object del_range_2 (ptrdiff_t, ptrdiff_t,
				ptrdiff_t, ptrdiff_t, bool);
extern int safe_del_range (ptrdiff_t, ptrdiff_t);
extern void modify_text (ptrdiff_t, ptrdiff_t);
extern void prepare_to_modify_buffer (ptrdiff_t, ptrdiff_t, ptrdiff_t *);
extern void prepare_to_modify_buffer_1 (ptrdiff_t, ptrdiff_t, ptrdiff_t *);
extern void invalidate_buffer_caches (struct buffer *, ptrdiff_t, ptrdiff_t);
extern void signal_after_change (ptrdiff_t, ptrdiff_t, ptrdiff_t);
extern void adjust_after_insert (ptrdiff_t, ptrdiff_t, ptrdiff_t,
				 ptrdiff_t, ptrdiff_t);
extern void adjust_markers_for_delete (ptrdiff_t, ptrdiff_t,
				       ptrdiff_t, ptrdiff_t);
extern void adjust_markers_for_insert (ptrdiff_t, ptrdiff_t,
				       ptrdiff_t, ptrdiff_t, bool);
extern void adjust_markers_bytepos (ptrdiff_t, ptrdiff_t,
				    ptrdiff_t, ptrdiff_t, int);
extern void replace_range (ptrdiff_t, ptrdiff_t, Lisp_Object, bool, bool,
			   bool, bool, bool);
extern void replace_range_2 (ptrdiff_t, ptrdiff_t, ptrdiff_t, ptrdiff_t,
			     const char *, ptrdiff_t, ptrdiff_t, bool);
extern void syms_of_insdel (void);

/* Defined in dispnew.c.  */
#ifdef PROFILING
_Noreturn void __executable_start (void);
#endif
extern Lisp_Object Vwindow_system;
extern Lisp_Object sit_for (Lisp_Object, bool, int);

/* Defined in xdisp.c.  */
extern bool noninteractive_need_newline;
extern Lisp_Object echo_area_buffer[2];
extern void add_to_log (char const *, ...);
extern void vadd_to_log (char const *, va_list);
extern void check_message_stack (void);
extern void clear_message_stack (void);
extern void setup_echo_area_for_printing (bool);
extern bool push_message (void);
extern void pop_message_unwind (void);
extern Lisp_Object restore_message_unwind (Lisp_Object);
extern void restore_message (void);
extern Lisp_Object current_message (void);
extern void clear_message (bool, bool);
extern void message (const char *, ...) ATTRIBUTE_FORMAT_PRINTF (1, 2);
extern void message1 (const char *);
extern void message1_nolog (const char *);
extern void message3 (Lisp_Object);
extern void message3_nolog (Lisp_Object);
extern void message_dolog (const char *, ptrdiff_t, bool, bool);
extern void message_with_string (const char *, Lisp_Object, bool);
extern void message_log_maybe_newline (void);
extern void update_echo_area (void);
extern void truncate_echo_area (ptrdiff_t);
extern void redisplay (void);
extern ptrdiff_t count_lines (ptrdiff_t start_byte, ptrdiff_t end_byte);

void set_frame_cursor_types (struct frame *, Lisp_Object);
extern void syms_of_xdisp (void);
extern void init_xdisp (void);
extern Lisp_Object safe_eval (Lisp_Object);
extern bool pos_visible_p (struct window *, ptrdiff_t, int *,
			   int *, int *, int *, int *, int *);

/* Defined in sqlite.c.  */
extern void syms_of_sqlite (void);

/* Defined in xsettings.c.  */
extern void syms_of_xsettings (void);

/* Defined in vm-limit.c.  */
extern void memory_warnings (void *, void (*warnfun) (const char *));

/* Defined in character.c.  */
extern void parse_str_as_multibyte (const unsigned char *, ptrdiff_t,
				    ptrdiff_t *, ptrdiff_t *);

/* Defined in alloc.c.  */
extern intptr_t garbage_collection_inhibited;
unsigned char *resize_string_data (Lisp_Object, ptrdiff_t, int, int);
extern void malloc_warning (const char *);
extern AVOID memory_full (size_t);
extern AVOID buffer_memory_full (ptrdiff_t);
extern bool survives_gc_p (Lisp_Object);
extern void mark_object (Lisp_Object);
extern void mark_objects (Lisp_Object *, ptrdiff_t);
#if defined REL_ALLOC && !defined SYSTEM_MALLOC
extern void refill_memory_reserve (void);
#endif
extern void mark_c_stack (char const *, char const *);
extern void flush_stack_call_func1 (void (*func) (void *arg), void *arg);
extern void mark_memory (void const *start, void const *end);

/* Force callee-saved registers and register windows onto the stack,
   so that conservative garbage collection can see their values.  */
#ifndef HAVE___BUILTIN_UNWIND_INIT
# ifdef __sparc__
   /* This trick flushes the register windows so that all the state of
      the process is contained in the stack.
      FreeBSD does not have a ta 3 handler, so handle it specially.
      FIXME: Code in the Boehm GC suggests flushing (with 'flushrs') is
      needed on ia64 too.  See mach_dep.c, where it also says inline
      assembler doesn't work with relevant proprietary compilers.  */
#  if defined __sparc64__ && defined __FreeBSD__
#   define __builtin_unwind_init() asm ("flushw")
#  else
#   define __builtin_unwind_init() asm ("ta 3")
#  endif
# else
#  define __builtin_unwind_init() ((void) 0)
# endif
#endif
INLINE void
flush_stack_call_func (void (*func) (void *arg), void *arg)
{
  __builtin_unwind_init ();
  flush_stack_call_func1 (func, arg);
  /* Work around GCC sibling call optimization making
     '__builtin_unwind_init' ineffective (bug#65727).
     See <https://gcc.gnu.org/bugzilla/show_bug.cgi?id=115132>.  */
#if defined __GNUC__ && !defined __clang__ && !defined __OBJC__
  asm ("");
#endif
}

extern void garbage_collect (void);
extern void maybe_garbage_collect (void);
extern bool maybe_garbage_collect_eagerly (EMACS_INT factor);
extern const char *pending_malloc_warning;
extern Lisp_Object zero_vector;
extern EMACS_INT consing_until_gc;
#ifdef HAVE_PDUMPER
extern int number_finalizers_run;
#endif
extern Lisp_Object list1 (Lisp_Object);
extern Lisp_Object list2 (Lisp_Object, Lisp_Object);
extern Lisp_Object list3 (Lisp_Object, Lisp_Object, Lisp_Object);
extern Lisp_Object list4 (Lisp_Object, Lisp_Object, Lisp_Object, Lisp_Object);
extern Lisp_Object list5 (Lisp_Object, Lisp_Object, Lisp_Object, Lisp_Object,
			  Lisp_Object);
extern Lisp_Object listn (ptrdiff_t, Lisp_Object, ...);
#define list(...) \
  listn (ARRAYELTS (((Lisp_Object []) {__VA_ARGS__})), __VA_ARGS__)

enum gc_root_type
{
  GC_ROOT_STATICPRO,
  GC_ROOT_BUFFER_LOCAL_DEFAULT,
  GC_ROOT_BUFFER_LOCAL_NAME,
  GC_ROOT_C_SYMBOL
};

struct gc_root_visitor
{
  void (*visit) (Lisp_Object const *, enum gc_root_type, void *);
  void *data;
};
extern void visit_static_gc_roots (struct gc_root_visitor visitor);

/* Build a frequently used 1/2/3/4-integer lists.  */

INLINE Lisp_Object
list1i (intmax_t a)
{
  return list1 (make_int (a));
}

INLINE Lisp_Object
list2i (intmax_t a, intmax_t b)
{
  return list2 (make_int (a), make_int (b));
}

INLINE Lisp_Object
list3i (intmax_t a, intmax_t b, intmax_t c)
{
  return list3 (make_int (a), make_int (b), make_int (c));
}

INLINE Lisp_Object
list4i (intmax_t a, intmax_t b, intmax_t c, intmax_t d)
{
  return list4 (make_int (a), make_int (b), make_int (c), make_int (d));
}

extern Lisp_Object make_clear_bool_vector (EMACS_INT, bool);
extern Lisp_Object make_uninit_bool_vector (EMACS_INT);
extern Lisp_Object bool_vector_fill (Lisp_Object, Lisp_Object);
extern AVOID string_overflow (void);
extern Lisp_Object make_string (const char *, ptrdiff_t);
extern Lisp_Object make_formatted_string (const char *, ...)
  ATTRIBUTE_FORMAT_PRINTF (1, 2);
extern Lisp_Object make_unibyte_string (const char *, ptrdiff_t);
extern ptrdiff_t vectorlike_nbytes (const union vectorlike_header *hdr);

INLINE ptrdiff_t
vector_nbytes (const struct Lisp_Vector *v)
{
  return vectorlike_nbytes (&v->header);
}

/* Make unibyte string from C string when the length isn't known.  */

INLINE Lisp_Object
build_unibyte_string (const char *str)
{
  return make_unibyte_string (str, strlen (str));
}

extern Lisp_Object make_multibyte_string (const char *, ptrdiff_t, ptrdiff_t);
extern Lisp_Object make_event_array (ptrdiff_t, Lisp_Object *);
extern Lisp_Object make_uninit_string (EMACS_INT);
extern Lisp_Object make_uninit_multibyte_string (EMACS_INT, EMACS_INT);
extern Lisp_Object make_string_from_bytes (const char *, ptrdiff_t, ptrdiff_t);
extern Lisp_Object make_specified_string (const char *,
					  ptrdiff_t, ptrdiff_t, bool);
extern void pin_string (Lisp_Object string);

/* Make a string from the data at STR, treating it as multibyte if the
   data warrants.  */

INLINE Lisp_Object
build_string (const char *str)
{
  return make_string (str, strlen (str));
}

extern Lisp_Object make_vector (ptrdiff_t, Lisp_Object);
extern struct Lisp_Vector *allocate_nil_vector (ptrdiff_t)
  ATTRIBUTE_RETURNS_NONNULL;

/* Make an uninitialized vector for SIZE objects.  NOTE: you must
   be sure that GC cannot happen until the vector is completely
   initialized.  E.g. the following code is likely to crash:

   v = make_uninit_vector (3);
   ASET (v, 0, obj0);
   ASET (v, 1, Ffunction_can_gc ());
   ASET (v, 2, obj1);

   allocate_vector has a similar problem.  */

extern struct Lisp_Vector *allocate_vector (ptrdiff_t)
  ATTRIBUTE_RETURNS_NONNULL;

INLINE Lisp_Object
make_uninit_vector (ptrdiff_t size)
{
  return make_lisp_ptr (allocate_vector (size), Lisp_Vectorlike);
}

/* Like above, but special for sub char-tables.  */

INLINE Lisp_Object
make_uninit_sub_char_table (int depth, int min_char)
{
  int slots = SUB_CHAR_TABLE_OFFSET + chartab_size[depth];
  Lisp_Object v = make_uninit_vector (slots);

  XSETPVECTYPE (XVECTOR (v), PVEC_SUB_CHAR_TABLE);
  XSUB_CHAR_TABLE (v)->depth = depth;
  XSUB_CHAR_TABLE (v)->min_char = min_char;
  return v;
}

/* Make a vector of SIZE nils - faster than make_vector (size, Qnil)
   if the OS already cleared the new memory.  */

INLINE Lisp_Object
make_nil_vector (ptrdiff_t size)
{
  return make_lisp_ptr (allocate_nil_vector (size), Lisp_Vectorlike);
}

extern struct Lisp_Vector *allocate_pseudovector (int, int, int,
						  enum pvec_type)
  ATTRIBUTE_RETURNS_NONNULL;

/* Allocate uninitialized pseudovector with no Lisp_Object slots.  */

#define ALLOCATE_PLAIN_PSEUDOVECTOR(type, tag) \
  ((type *) allocate_pseudovector (VECSIZE (type), 0, 0, tag))

/* Allocate partially initialized pseudovector where all Lisp_Object
   slots are set to Qnil but the rest (if any) is left uninitialized.  */

#define ALLOCATE_PSEUDOVECTOR(type, field, tag)			       \
  ((type *) allocate_pseudovector (VECSIZE (type),		       \
				   PSEUDOVECSIZE (type, field),	       \
				   PSEUDOVECSIZE (type, field), tag))

/* Allocate fully initialized pseudovector where all Lisp_Object
   slots are set to Qnil and the rest (if any) is zeroed.  */

#define ALLOCATE_ZEROED_PSEUDOVECTOR(type, field, tag)		       \
  ((type *) allocate_pseudovector (VECSIZE (type),		       \
				   PSEUDOVECSIZE (type, field),	       \
				   VECSIZE (type), tag))

extern bool gc_in_progress;
extern Lisp_Object make_float (double);
extern void display_malloc_warning (void);
extern specpdl_ref inhibit_garbage_collection (void);
extern Lisp_Object build_symbol_with_pos (Lisp_Object, Lisp_Object);
extern void free_cons (struct Lisp_Cons *);
extern void init_alloc_once (void);
extern void init_alloc (void);
extern void syms_of_alloc (void);
extern struct buffer *allocate_buffer (void) ATTRIBUTE_RETURNS_NONNULL;
extern int valid_lisp_object_p (Lisp_Object);

void *hash_table_alloc_bytes (ptrdiff_t nbytes) ATTRIBUTE_MALLOC_SIZE ((1));
void hash_table_free_bytes (void *p, ptrdiff_t nbytes);

/* Defined in gmalloc.c.  */
#if !defined DOUG_LEA_MALLOC && !defined SYSTEM_MALLOC
extern size_t __malloc_extra_blocks;
#endif
#if !HAVE_DECL_ALIGNED_ALLOC
extern void *aligned_alloc (size_t, size_t) ATTRIBUTE_MALLOC_SIZE ((2));
#endif
extern void malloc_enable_thread (void);

#ifdef REL_ALLOC
/* Defined in ralloc.c.  */
extern void *r_alloc (void **, size_t) ATTRIBUTE_ALLOC_SIZE ((2));
extern void r_alloc_free (void **);
extern void *r_re_alloc (void **, size_t) ATTRIBUTE_ALLOC_SIZE ((2));
extern void r_alloc_reset_variable (void **, void **);
extern void r_alloc_inhibit_buffer_relocation (int);
#endif

/* Defined in chartab.c.  */
extern Lisp_Object copy_char_table (Lisp_Object);
extern Lisp_Object char_table_ref_and_range (Lisp_Object, int,
                                             int *, int *);
extern void char_table_set_range (Lisp_Object, int, int, Lisp_Object);
extern void map_char_table (void (*) (Lisp_Object, Lisp_Object,
                            Lisp_Object),
                            Lisp_Object, Lisp_Object, Lisp_Object);
extern void map_char_table_for_charset (void (*c_function) (Lisp_Object, Lisp_Object),
					Lisp_Object, Lisp_Object,
					Lisp_Object, struct charset *,
					unsigned, unsigned);
extern Lisp_Object uniprop_table (Lisp_Object);
extern Lisp_Object get_unicode_property (Lisp_Object, int);
extern void syms_of_chartab (void);

/* Defined in print.c.  */
extern Lisp_Object Vprin1_to_string_buffer;
extern void debug_print (Lisp_Object) EXTERNALLY_VISIBLE;
extern void temp_output_buffer_setup (const char *);
extern int print_level;
extern void print_error_message (Lisp_Object, Lisp_Object, const char *,
				 Lisp_Object);
extern Lisp_Object internal_with_output_to_temp_buffer
        (const char *, Lisp_Object (*) (Lisp_Object), Lisp_Object);
#define FLOAT_TO_STRING_BUFSIZE 350
extern int float_to_string (char *, double);
extern void init_print_once (void);
extern void syms_of_print (void);

/* Defined in doprnt.c.  */
extern ptrdiff_t doprnt (char *, ptrdiff_t, const char *, const char *,
			 va_list);
extern ptrdiff_t esprintf (char *, char const *, ...)
  ATTRIBUTE_FORMAT_PRINTF (2, 3);
extern ptrdiff_t exprintf (char **, ptrdiff_t *, char *, ptrdiff_t,
			   char const *, ...)
  ATTRIBUTE_FORMAT_PRINTF (5, 6);
extern ptrdiff_t evxprintf (char **, ptrdiff_t *, char *, ptrdiff_t,
			    char const *, va_list)
  ATTRIBUTE_FORMAT_PRINTF (5, 0);

/* Defined in lread.c.  */
extern Lisp_Object intern_1 (const char *, ptrdiff_t);
extern Lisp_Object intern_c_string_1 (const char *, ptrdiff_t);
extern Lisp_Object intern_driver (Lisp_Object, Lisp_Object, Lisp_Object);
extern Lisp_Object intern_c_multibyte (const char *str,
				       ptrdiff_t nchars, ptrdiff_t nbytes);
extern void init_symbol (Lisp_Object, Lisp_Object);
extern Lisp_Object oblookup (Lisp_Object, const char *, ptrdiff_t, ptrdiff_t);
INLINE void
LOADHIST_ATTACH (Lisp_Object x)
{
  if (initialized)
    Vcurrent_load_list = Fcons (x, Vcurrent_load_list);
}
extern bool suffix_p (Lisp_Object, const char *);
extern Lisp_Object save_match_data_load (Lisp_Object, Lisp_Object, Lisp_Object,
					 Lisp_Object, Lisp_Object);
extern int openp (Lisp_Object, Lisp_Object, Lisp_Object,
                  Lisp_Object *, Lisp_Object, bool, bool,
		  void **);
enum { S2N_IGNORE_TRAILING = 1 };
extern Lisp_Object string_to_number (char const *, int, ptrdiff_t *);
extern void map_obarray (Lisp_Object, void (*) (Lisp_Object, Lisp_Object),
                         Lisp_Object);
extern void dir_warning (const char *, Lisp_Object);
extern void init_obarray_once (void);
extern void init_lread (void);
extern void syms_of_lread (void);
extern void mark_lread (void);

INLINE Lisp_Object
intern (const char *str)
{
  return intern_1 (str, strlen (str));
}

INLINE Lisp_Object
intern_c_string (const char *str)
{
  return intern_c_string_1 (str, strlen (str));
}

/* Defined in eval.c.  */
extern Lisp_Object Vautoload_queue;
extern Lisp_Object Vrun_hooks;
extern Lisp_Object Vsignaling_function;
extern Lisp_Object inhibit_lisp_code;
extern bool signal_quit_p (Lisp_Object);

/* To run a normal hook, use the appropriate function from the list below.
   The calling convention:

   if (!NILP (Vrun_hooks))
     calln (Vrun_hooks, Qmy_funny_hook);

   should no longer be used.  */
extern void run_hook (Lisp_Object);
extern void run_hook_with_args_2 (Lisp_Object, Lisp_Object, Lisp_Object);
extern Lisp_Object run_hook_with_args (ptrdiff_t nargs, Lisp_Object *args,
				       Lisp_Object (*funcall)
				       (ptrdiff_t nargs, Lisp_Object *args));
extern Lisp_Object quit (void);
INLINE AVOID
xsignal (Lisp_Object error_symbol, Lisp_Object data)
{
  Fsignal (error_symbol, data);
}
extern AVOID xsignal0 (Lisp_Object);
extern AVOID xsignal1 (Lisp_Object, Lisp_Object);
extern AVOID xsignal2 (Lisp_Object, Lisp_Object, Lisp_Object);
extern AVOID xsignal3 (Lisp_Object, Lisp_Object, Lisp_Object, Lisp_Object);
extern AVOID signal_error (const char *, Lisp_Object);
extern AVOID overflow_error (void);
extern void define_error (Lisp_Object name, const char *message, Lisp_Object parent);
extern bool FUNCTIONP (Lisp_Object);
extern Lisp_Object funcall_subr (struct Lisp_Subr *subr, ptrdiff_t numargs, Lisp_Object *arg_vector);
extern Lisp_Object eval_sub (Lisp_Object form);
extern Lisp_Object apply1 (Lisp_Object, Lisp_Object);
extern Lisp_Object internal_catch (Lisp_Object, Lisp_Object (*) (Lisp_Object), Lisp_Object);
extern Lisp_Object internal_lisp_condition_case (Lisp_Object, Lisp_Object, Lisp_Object);
extern Lisp_Object internal_condition_case (Lisp_Object (*) (void), Lisp_Object, Lisp_Object (*) (Lisp_Object));
extern Lisp_Object internal_condition_case_1 (Lisp_Object (*) (Lisp_Object), Lisp_Object, Lisp_Object, Lisp_Object (*) (Lisp_Object));
extern Lisp_Object internal_condition_case_2 (Lisp_Object (*) (Lisp_Object, Lisp_Object), Lisp_Object, Lisp_Object, Lisp_Object, Lisp_Object (*) (Lisp_Object));
extern Lisp_Object internal_condition_case_n
    (Lisp_Object (*) (ptrdiff_t, Lisp_Object *), ptrdiff_t, Lisp_Object *,
     Lisp_Object, Lisp_Object (*) (Lisp_Object, ptrdiff_t, Lisp_Object *));
extern Lisp_Object internal_catch_all (Lisp_Object (*) (void *), void *, Lisp_Object (*) (enum nonlocal_exit, Lisp_Object));
extern struct handler *push_handler (Lisp_Object, enum handlertype)
  ATTRIBUTE_RETURNS_NONNULL;
extern void pop_handler (void);
extern void push_handler_bind (Lisp_Object, Lisp_Object, int);
extern struct handler *push_handler_nosignal (Lisp_Object, enum handlertype);
extern void specbind (Lisp_Object, Lisp_Object);
extern void record_unwind_protect (void (*) (Lisp_Object), Lisp_Object);
extern void record_unwind_protect_array (Lisp_Object *, ptrdiff_t);
extern void record_unwind_protect_ptr (void (*) (void *), void *);
extern void record_unwind_protect_ptr_mark (void (*function) (void *),
					    void *arg, void (*mark) (void *));
extern void record_unwind_protect_int (void (*) (int), int);
extern void record_unwind_protect_intmax (void (*) (intmax_t), intmax_t);
extern void record_unwind_protect_void (void (*) (void));
extern void record_unwind_protect_excursion (void);
extern void record_unwind_protect_nothing (void);
extern void record_unwind_protect_module (enum specbind_tag, void *);
extern void clear_unwind_protect (specpdl_ref);
extern void set_unwind_protect (specpdl_ref, void (*) (Lisp_Object),
				Lisp_Object);
extern void set_unwind_protect_ptr (specpdl_ref, void (*) (void *), void *);
extern Lisp_Object unbind_to (specpdl_ref, Lisp_Object);
void specpdl_unrewind (union specbinding *pdl, int distance, bool vars_only);
extern AVOID error (const char *, ...) ATTRIBUTE_FORMAT_PRINTF (1, 2);
extern AVOID verror (const char *, va_list)
  ATTRIBUTE_FORMAT_PRINTF (1, 0);
extern Lisp_Object vformat_string (const char *, va_list)
  ATTRIBUTE_FORMAT_PRINTF (1, 0);
extern Lisp_Object load_with_autoload_queue
           (Lisp_Object file, Lisp_Object noerror, Lisp_Object nomessage,
            Lisp_Object nosuffix, Lisp_Object must_suffix);
extern Lisp_Object call_debugger (Lisp_Object arg);
extern void init_eval_once (void);
extern Lisp_Object safe_funcall (ptrdiff_t, Lisp_Object*);
#define safe_calln(...) \
  CALLMANY (safe_funcall, ((Lisp_Object []) {__VA_ARGS__}))

INLINE void
CHECK_KEYWORD_ARGS (ptrdiff_t nargs)
{
  /* Used to check if a list of keyword/value pairs is missing a
     value.  */
  if (nargs & 1)
    xsignal0 (Qmalformed_keyword_arg_list);
}

extern void init_eval (void);
extern void syms_of_eval (void);
extern void prog_ignore (Lisp_Object);
extern void mark_specpdl (union specbinding *first, union specbinding *ptr);
extern void get_backtrace (Lisp_Object *array, ptrdiff_t size);
Lisp_Object backtrace_top_function (void);
extern bool let_shadows_buffer_binding_p (struct Lisp_Symbol *symbol);
void do_debug_on_call (Lisp_Object code, specpdl_ref count);
Lisp_Object funcall_general (Lisp_Object fun,
			     ptrdiff_t numargs, Lisp_Object *args);

<<<<<<< HEAD
/* Defined in unexmacosx.c.  */
#if defined DARWIN_OS && defined HAVE_UNEXEC
/* Redirect calls to malloc, realloc and free to a macOS zone memory allocator.
   FIXME: Either also redirect unexec_aligned_alloc and unexec_calloc,
   or fix this comment to explain why those two redirections are not needed.  */
extern void unexec_init_emacs_zone (void);
extern void *unexec_malloc (size_t);
extern void *unexec_realloc (void *, size_t);
extern void unexec_free (void *);
# ifndef UNEXMACOSX_C
#  include <stdlib.h>
#  undef malloc
#  undef realloc
#  undef free
#  define malloc unexec_malloc
#  define realloc unexec_realloc
#  define free unexec_free
# endif
#endif

/* Defined in gmalloc.c.  */
#ifdef HYBRID_MALLOC
/* Redirect calls to malloc and friends to a hybrid allocator that
   uses gmalloc before dumping and the system malloc after dumping.
   This can be useful on Cygwin, for example.  */
extern void *hybrid_aligned_alloc (size_t, size_t);
extern void *hybrid_calloc (size_t, size_t);
extern void *hybrid_malloc (size_t);
extern void *hybrid_realloc (void *, size_t);
extern void hybrid_free (void *);
# include <stdlib.h>
# undef aligned_alloc
# undef calloc
# undef malloc
# undef realloc
# undef free
# define aligned_alloc hybrid_aligned_alloc
# define calloc hybrid_calloc
# define malloc hybrid_malloc
# define realloc hybrid_realloc
# define free hybrid_free
#endif

=======
>>>>>>> aa07e944
/* The definition of Lisp_Module_Function depends on emacs-module.h,
   so we don't define it here.  It's defined in emacs-module.c.  */

INLINE bool
MODULE_FUNCTIONP (Lisp_Object o)
{
  return PSEUDOVECTORP (o, PVEC_MODULE_FUNCTION);
}

INLINE struct Lisp_Module_Function *
XMODULE_FUNCTION (Lisp_Object o)
{
  eassert (MODULE_FUNCTIONP (o));
  return XUNTAG (o, Lisp_Vectorlike, struct Lisp_Module_Function);
}

#ifdef HAVE_MODULES
/* A function pointer type good enough for lisp.h.  Actual module
   function pointers are of a different type that relies on details
   internal to emacs-module.c.  */
typedef void (*module_funcptr) (void);

/* Defined in alloc.c.  */
extern Lisp_Object make_user_ptr (void (*finalizer) (void *), void *p);

/* Defined in emacs-module.c.  */
extern Lisp_Object funcall_module (Lisp_Object, ptrdiff_t, Lisp_Object *);
extern Lisp_Object module_function_arity (const struct Lisp_Module_Function *);
extern Lisp_Object module_function_documentation
  (struct Lisp_Module_Function const *);
extern Lisp_Object module_function_interactive_form
  (const struct Lisp_Module_Function *);
extern Lisp_Object module_function_command_modes
  (const struct Lisp_Module_Function *);
extern module_funcptr module_function_address
  (struct Lisp_Module_Function const *);
extern void *module_function_data (const struct Lisp_Module_Function *);
extern void module_finalize_function (const struct Lisp_Module_Function *);
extern void mark_module_environment (void *);
extern void finalize_runtime_unwind (void *);
extern void finalize_environment_unwind (void *);
extern void init_module_assertions (bool);
extern void syms_of_module (void);
#endif

/* Defined in thread.c.  */
extern void mark_threads (void);
extern void unmark_main_thread (void);

/* Defined in editfns.c.  */
extern void insert1 (Lisp_Object);
extern void find_field (Lisp_Object, Lisp_Object, Lisp_Object,
			ptrdiff_t *, Lisp_Object, ptrdiff_t *);
extern void save_excursion_save (union specbinding *);
extern void save_excursion_restore (Lisp_Object, Lisp_Object);
extern Lisp_Object save_restriction_save (void);
extern void save_restriction_restore (Lisp_Object);
extern Lisp_Object make_buffer_string (ptrdiff_t, ptrdiff_t, bool);
extern Lisp_Object make_buffer_string_both (ptrdiff_t, ptrdiff_t, ptrdiff_t,
					    ptrdiff_t, bool);
extern void labeled_narrow_to_region (Lisp_Object, Lisp_Object, Lisp_Object);
extern void reset_outermost_restrictions (void);
extern void labeled_restrictions_remove_in_current_buffer (void);
extern void init_editfns (void);
extern void syms_of_editfns (void);

/* Defined in buffer.c.  */
extern bool mouse_face_overlay_overlaps (Lisp_Object);
extern bool disable_line_numbers_overlay_at_eob (void);
extern AVOID nsberror (Lisp_Object);
extern void adjust_overlays_for_insert (ptrdiff_t, ptrdiff_t, bool);
extern void adjust_overlays_for_delete (ptrdiff_t, ptrdiff_t);
extern void fix_start_end_in_overlays (ptrdiff_t, ptrdiff_t);
extern void report_overlay_modification (Lisp_Object, Lisp_Object, bool,
                                         Lisp_Object, Lisp_Object, Lisp_Object);
extern bool overlay_touches_p (ptrdiff_t);
extern Lisp_Object other_buffer_safely (Lisp_Object);
extern void init_buffer_once (void);
extern void init_buffer (void);
extern void syms_of_buffer (void);

/* Defined in marker.c.  */

extern ptrdiff_t marker_position (Lisp_Object);
extern ptrdiff_t marker_byte_position (Lisp_Object);
extern void clear_charpos_cache (struct buffer *);
extern ptrdiff_t buf_charpos_to_bytepos (struct buffer *, ptrdiff_t);
extern ptrdiff_t buf_bytepos_to_charpos (struct buffer *, ptrdiff_t);
extern void detach_marker (Lisp_Object);
extern void unchain_marker (struct Lisp_Marker *);
extern Lisp_Object set_marker_restricted (Lisp_Object, Lisp_Object, Lisp_Object);
extern Lisp_Object set_marker_both (Lisp_Object, Lisp_Object, ptrdiff_t, ptrdiff_t);
extern Lisp_Object set_marker_restricted_both (Lisp_Object, Lisp_Object,
                                               ptrdiff_t, ptrdiff_t);
extern Lisp_Object build_marker (struct buffer *, ptrdiff_t, ptrdiff_t);
extern void syms_of_marker (void);

/* Defined in fileio.c.  */

extern Lisp_Object file_name_directory (Lisp_Object);
extern char *splice_dir_file (char *, char const *, char const *)
  ATTRIBUTE_RETURNS_NONNULL;
extern bool file_name_absolute_p (const char *);
extern char const *get_homedir (void) ATTRIBUTE_RETURNS_NONNULL;
extern Lisp_Object expand_and_dir_to_file (Lisp_Object);
extern Lisp_Object write_region (Lisp_Object, Lisp_Object, Lisp_Object,
				 Lisp_Object, Lisp_Object, Lisp_Object,
				 Lisp_Object, int);
extern void close_file_unwind (int);
extern void fclose_unwind (void *);
extern void restore_point_unwind (Lisp_Object);
extern bool file_access_p (char const *, int);
extern Lisp_Object get_file_errno_data (const char *, Lisp_Object, int);
extern AVOID report_file_errno (const char *, Lisp_Object, int);
extern AVOID report_file_error (const char *, Lisp_Object);
extern AVOID report_file_notify_error (const char *, Lisp_Object);
extern Lisp_Object file_attribute_errno (Lisp_Object, int);
extern bool internal_delete_file (Lisp_Object);
extern Lisp_Object check_emacs_readlinkat (int, Lisp_Object, char const *);
extern bool file_directory_p (Lisp_Object);
extern bool file_accessible_directory_p (Lisp_Object);
extern Lisp_Object buffer_visited_file_modtime (struct buffer *);
extern void init_fileio (void);
extern void syms_of_fileio (void);

/* Defined in search.c.  */
extern void shrink_regexp_cache (void);
extern void restore_search_regs (void);
extern void update_search_regs (ptrdiff_t oldstart,
                                ptrdiff_t oldend, ptrdiff_t newend);
extern void record_unwind_save_match_data (void);
extern ptrdiff_t fast_string_match_internal (Lisp_Object, Lisp_Object,
					     Lisp_Object);
extern ptrdiff_t fast_c_string_match_internal (Lisp_Object, const char *,
					       ptrdiff_t, Lisp_Object);

INLINE ptrdiff_t
fast_string_match (Lisp_Object regexp, Lisp_Object string)
{
  return fast_string_match_internal (regexp, string, Qnil);
}

INLINE ptrdiff_t
fast_string_match_ignore_case (Lisp_Object regexp, Lisp_Object string)
{
  return fast_string_match_internal (regexp, string, Vascii_canon_table);
}

INLINE ptrdiff_t
fast_c_string_match (Lisp_Object regexp,
		     const char *string, ptrdiff_t len)
{
  return fast_c_string_match_internal (regexp, string, len, Qnil);
}

INLINE ptrdiff_t
fast_c_string_match_ignore_case (Lisp_Object regexp,
				 const char *string, ptrdiff_t len)
{
  return fast_c_string_match_internal (regexp, string, len,
				       Vascii_canon_table);
}

extern ptrdiff_t fast_looking_at (Lisp_Object, ptrdiff_t, ptrdiff_t,
                                  ptrdiff_t, ptrdiff_t, Lisp_Object);
extern ptrdiff_t find_newline1 (ptrdiff_t, ptrdiff_t, ptrdiff_t, ptrdiff_t,
                               ptrdiff_t, ptrdiff_t *, ptrdiff_t *, bool);
extern ptrdiff_t find_newline (ptrdiff_t, ptrdiff_t, ptrdiff_t, ptrdiff_t,
			       ptrdiff_t, ptrdiff_t *, ptrdiff_t *, bool);
extern void scan_newline (ptrdiff_t, ptrdiff_t, ptrdiff_t, ptrdiff_t,
			  ptrdiff_t, bool);
extern ptrdiff_t scan_newline_from_point (ptrdiff_t, ptrdiff_t *, ptrdiff_t *);
extern ptrdiff_t find_newline_no_quit (ptrdiff_t, ptrdiff_t,
				       ptrdiff_t, ptrdiff_t *);
extern ptrdiff_t find_before_next_newline (ptrdiff_t, ptrdiff_t,
					   ptrdiff_t, ptrdiff_t *);
extern EMACS_INT search_buffer (Lisp_Object, ptrdiff_t, ptrdiff_t,
				ptrdiff_t, ptrdiff_t, EMACS_INT,
				bool, Lisp_Object, Lisp_Object, bool);
extern void syms_of_search (void);
extern void clear_regexp_cache (void);

/* Defined in minibuf.c.  */

extern Lisp_Object Vminibuffer_list;
extern Lisp_Object last_minibuf_string;
extern void move_minibuffers_onto_frame (struct frame *, Lisp_Object, bool);
extern bool is_minibuffer (EMACS_INT, Lisp_Object);
extern EMACS_INT this_minibuffer_depth (Lisp_Object);
extern EMACS_INT minibuf_level;
extern Lisp_Object get_minibuffer (EMACS_INT);
extern void init_minibuf_once (void);
extern void set_initial_minibuffer_mode (void);
extern void syms_of_minibuf (void);
extern void barf_if_interaction_inhibited (void);

/* Defined in callint.c.  */

extern void syms_of_callint (void);

/* Defined in casefiddle.c.  */

extern void syms_of_casefiddle (void);

/* Defined in casetab.c.  */

extern void init_casetab_once (void);
extern void syms_of_casetab (void);

/* Defined in keyboard.c.  */

extern EMACS_INT command_loop_level;
extern Lisp_Object echo_message_buffer;
extern struct kboard *echo_kboard;
extern void cancel_echoing (void);
extern bool input_pending;
#ifdef HAVE_STACK_OVERFLOW_HANDLING
extern sigjmp_buf return_to_command_loop;
#endif
extern Lisp_Object menu_bar_items (Lisp_Object);
extern Lisp_Object tab_bar_items (Lisp_Object, int *);
extern Lisp_Object tool_bar_items (Lisp_Object, int *);
extern void discard_mouse_events (void);
#if defined (USABLE_SIGIO) || defined (USABLE_SIGPOLL)
void handle_input_available_signal (int);
#endif
extern Lisp_Object pending_funcalls;
extern bool detect_input_pending (void);
extern bool detect_input_pending_ignore_squeezables (void);
extern bool detect_input_pending_run_timers (bool);
extern void safe_run_hooks (Lisp_Object);
extern void safe_run_hooks_2 (Lisp_Object, Lisp_Object, Lisp_Object);
extern void cmd_error_internal (Lisp_Object, const char *);
extern Lisp_Object command_loop_2 (Lisp_Object);
extern Lisp_Object read_menu_command (void);
extern Lisp_Object recursive_edit_1 (void);
extern void record_auto_save (void);
extern void force_auto_save_soon (void);
extern void init_keyboard (void);
extern void syms_of_keyboard (void);
extern void keys_of_keyboard (void);

/* Defined in indent.c.  */
extern ptrdiff_t current_column (void);
extern void line_number_display_width (struct window *, int *, int *);
extern void invalidate_current_column (void);
extern bool indented_beyond_p (ptrdiff_t, ptrdiff_t, EMACS_INT);
extern void syms_of_indent (void);

/* Defined in frame.c.  */
extern void store_frame_param (struct frame *, Lisp_Object, Lisp_Object);
extern void store_in_alist (Lisp_Object *, Lisp_Object, Lisp_Object);
extern Lisp_Object do_switch_frame (Lisp_Object, int, int, Lisp_Object);
extern Lisp_Object get_frame_param (struct frame *, Lisp_Object);
extern void frames_discard_buffer (Lisp_Object);
extern void init_frame_once (void);
extern void syms_of_frame (void);

/* Defined in emacs.c.  */
extern char **initial_argv;
extern int initial_argc;
extern char const *emacs_wd;
#if defined (HAVE_X_WINDOWS) || defined (HAVE_PGTK) || defined (HAVE_NS)
extern bool display_arg;
#endif
extern Lisp_Object decode_env_path (const char *, const char *, bool);
extern Lisp_Object empty_unibyte_string, empty_multibyte_string;
extern AVOID terminate_due_to_signal (int, int);
#ifdef WINDOWSNT
extern Lisp_Object Vlibrary_cache;
#endif
void fixup_locale (void);
void synchronize_system_messages_locale (void);
void synchronize_system_time_locale (void);
extern char *emacs_strerror (int) ATTRIBUTE_RETURNS_NONNULL;
extern void shut_down_emacs (int, Lisp_Object);

/* True means don't do interactive redisplay and don't change tty modes.  */
extern bool noninteractive;

/* True means remove site-lisp directories from load-path.  */
extern bool no_site_lisp;

/* True means put details like time stamps into builds.  */
extern bool build_details;

#ifndef WINDOWSNT
/* 0 not a daemon, 1 foreground daemon, 2 background daemon.  */
extern int daemon_type;
#define IS_DAEMON (daemon_type != 0)
/* Non-zero means daemon-initialized has not yet been called.  */
#define DAEMON_RUNNING (daemon_type >= 0)
#else  /* WINDOWSNT */
extern void *w32_daemon_event;
#define IS_DAEMON (w32_daemon_event != NULL)
#define DAEMON_RUNNING (w32_daemon_event != INVALID_HANDLE_VALUE)
#endif

/* True if handling a fatal error already.  */
extern bool fatal_error_in_progress;

/* True means don't do use window-system-specific display code.  */
extern bool inhibit_window_system;
/* True means that a filter or a sentinel is running.  */
extern bool running_asynch_code;

/* Defined in process.c.  */
struct Lisp_Process;
extern void child_signal_init (void);
extern void kill_buffer_processes (Lisp_Object);
extern int wait_reading_process_output (intmax_t, int, int, bool, Lisp_Object,
					struct Lisp_Process *, int);
/* Max value for the first argument of wait_reading_process_output.  */
#if GNUC_PREREQ (3, 0, 0) && ! GNUC_PREREQ (4, 6, 0)
/* Work around a bug in GCC 3.4.2, known to be fixed in GCC 4.6.0.
   The bug merely causes a bogus warning, but the warning is annoying.  */
# define WAIT_READING_MAX min (TYPE_MAXIMUM (time_t), INTMAX_MAX)
#else
# define WAIT_READING_MAX INTMAX_MAX
#endif
#ifdef HAVE_TIMERFD
extern void add_timer_wait_descriptor (int);
#endif
extern void add_keyboard_wait_descriptor (int);
extern void delete_keyboard_wait_descriptor (int);
#ifdef HAVE_GPM
extern void add_gpm_wait_descriptor (int);
extern void delete_gpm_wait_descriptor (int);
#endif
extern void init_process_emacs (int);
extern void syms_of_process (void);
extern void setup_process_coding_systems (Lisp_Object);

/* Defined in callproc.c.  */
#ifdef DOS_NT
# define CHILD_SETUP_ERROR_DESC "Spawning child process"
#else
# define CHILD_SETUP_ERROR_DESC "Doing vfork"
#endif

extern int emacs_spawn (pid_t *, int, int, int, char **, char **,
                        const char *, const char *, bool, bool,
                        const sigset_t *);
extern char **make_environment_block (Lisp_Object) ATTRIBUTE_RETURNS_NONNULL;
extern void init_callproc_1 (void);
extern void init_callproc (void);
extern void set_initial_environment (void);
extern void syms_of_callproc (void);

/* Defined in doc.c.  */
extern Lisp_Object get_doc_string (Lisp_Object, bool);
extern void syms_of_doc (void);

/* Defined in bytecode.c.  */
extern void syms_of_bytecode (void);
extern Lisp_Object exec_byte_code (Lisp_Object, ptrdiff_t,
				   ptrdiff_t, Lisp_Object *);
extern Lisp_Object get_byte_code_arity (Lisp_Object);
extern void init_bc_thread (struct bc_thread_state *bc);
extern void free_bc_thread (struct bc_thread_state *bc);
extern void mark_bytecode (struct bc_thread_state *bc);

INLINE struct bc_frame *
get_act_rec (struct thread_state *th)
{
  return th->bc.fp;
}

INLINE void
set_act_rec (struct thread_state *th, struct bc_frame *act_rec)
{
  th->bc.fp = act_rec;
}

/* Defined in macros.c.  */
extern void init_macros (void);
extern void syms_of_macros (void);

/* Defined in undo.c.  */
extern void truncate_undo_list (struct buffer *);
extern void record_insert (ptrdiff_t, ptrdiff_t);
extern void record_delete (ptrdiff_t, Lisp_Object, bool);
extern void record_first_change (void);
extern void record_change (ptrdiff_t, ptrdiff_t);
extern void record_property_change (ptrdiff_t, ptrdiff_t,
				    Lisp_Object, Lisp_Object,
                                    Lisp_Object);
extern void syms_of_undo (void);

/* Defined in textprop.c.  */
extern void report_interval_modification (Lisp_Object, Lisp_Object);

/* Defined in menu.c.  */
extern void syms_of_menu (void);

/* Defined in xmenu.c.  */
extern void syms_of_xmenu (void);

/* Defined in termchar.h.  */
struct tty_display_info;

/* Defined in sysdep.c.  */
#ifdef HAVE_PERSONALITY_ADDR_NO_RANDOMIZE
extern int maybe_disable_address_randomization (int, char **);
#else
INLINE int
maybe_disable_address_randomization (int argc, char **argv)
{
  return argc;
}
#endif
extern int emacs_exec_file (char const *, char *const *, char *const *);
extern void init_standard_fds (void);
extern char *emacs_get_current_dir_name (void);
extern void stuff_char (char c);
extern void init_foreground_group (void);
extern void sys_subshell (void);
extern void sys_suspend (void);
extern void discard_tty_input (void);
extern void init_sys_modes (struct tty_display_info *);
extern void reset_sys_modes (struct tty_display_info *);
extern void init_all_sys_modes (void);
extern void reset_all_sys_modes (void);
extern void child_setup_tty (int);
extern void setup_pty (int);
extern int set_window_size (int, int, int);
extern EMACS_INT get_random (void);
extern unsigned long int get_random_ulong (void);
extern void seed_random (void *, ptrdiff_t);
extern void init_random (void);
extern void emacs_backtrace (int);
extern AVOID emacs_abort (void) NO_INLINE;
extern int emacs_fstatat (int, char const *, void *, int);
#ifdef HAVE_SYS_STAT_H
extern int sys_fstat (int, struct stat *);
#endif
extern int sys_faccessat (int, const char *, int, int);
#if !(defined HAVE_ANDROID && !defined ANDROID_STUBIFY)
extern int emacs_openat (int, char const *, int, int);
#endif
extern int emacs_open (const char *, int, int);
extern int emacs_open_noquit (const char *, int, int);
extern int emacs_pipe (int[2]);
extern int emacs_close (int);
#if !(defined HAVE_ANDROID && !defined ANDROID_STUBIFY)
# define emacs_fclose fclose
#else
extern int emacs_fclose (FILE *);
#endif
extern FILE *emacs_fdopen (int, const char *)
  ATTRIBUTE_MALLOC ATTRIBUTE_DEALLOC (emacs_fclose, 1);
extern FILE *emacs_fopen (char const *, char const *)
  ATTRIBUTE_MALLOC ATTRIBUTE_DEALLOC (emacs_fclose, 1);
extern int emacs_unlink (const char *);
extern int emacs_symlink (const char *, const char *);
extern int emacs_rmdir (const char *);
extern int emacs_mkdir (const char *, mode_t);
extern int emacs_renameat_noreplace (int, const char *, int,
				     const char *);
extern int emacs_rename (const char *, const char *);
extern int emacs_fchmodat (int, const char *, mode_t, int);
extern ptrdiff_t emacs_read (int, void *, ptrdiff_t);
extern ptrdiff_t emacs_read_quit (int, void *, ptrdiff_t);
extern ptrdiff_t emacs_write (int, void const *, ptrdiff_t);
extern ptrdiff_t emacs_write_sig (int, void const *, ptrdiff_t);
extern ptrdiff_t emacs_write_quit (int, void const *, ptrdiff_t);
extern void emacs_perror (char const *);
extern int renameat_noreplace (int, char const *, int, char const *);
extern int str_collate (Lisp_Object, Lisp_Object, Lisp_Object, Lisp_Object);
extern void syms_of_sysdep (void);

/* Defined in filelock.c.  */
extern void unlock_all_files (void);
extern void unlock_buffer (struct buffer *);
extern void syms_of_filelock (void);

/* Defined in sound.c.  */
extern void syms_of_sound (void);

/* Defined in category.c.  */
extern void init_category_once (void);
extern Lisp_Object char_category_set (int);
extern void syms_of_category (void);

/* Defined in ccl.c.  */
extern void syms_of_ccl (void);

/* Defined in dired.c.  */
extern void syms_of_dired (void);
extern Lisp_Object directory_files_internal (Lisp_Object, Lisp_Object,
                                             Lisp_Object, Lisp_Object,
                                             bool, Lisp_Object, Lisp_Object);

/* Defined in term.c.  */
#ifndef HAVE_ANDROID
extern int *char_ins_del_vector;
#endif
extern void syms_of_term (void);
extern AVOID fatal (const char *msgid, ...) ATTRIBUTE_FORMAT_PRINTF (1, 2);

/* Defined in terminal.c.  */
extern void syms_of_terminal (void);
extern char * tty_type_name (Lisp_Object);

/* Defined in font.c.  */
extern void syms_of_font (void);
extern void init_font (void);

#ifdef HAVE_WINDOW_SYSTEM
/* Defined in fontset.c.  */
extern void syms_of_fontset (void);
#endif

/* Defined in inotify.c */
#ifdef HAVE_INOTIFY
extern void syms_of_inotify (void);
#endif

/* Defined in kqueue.c */
#ifdef HAVE_KQUEUE
extern void globals_of_kqueue (void);
extern void syms_of_kqueue (void);
#endif

/* Defined in gfilenotify.c */
#ifdef HAVE_GFILENOTIFY
extern void globals_of_gfilenotify (void);
extern void syms_of_gfilenotify (void);
#endif

#ifdef HAVE_W32NOTIFY
/* Defined on w32notify.c.  */
extern void syms_of_w32notify (void);
#endif

#if defined HAVE_NTGUI || defined CYGWIN
/* Defined in w32cygwinx.c.  */
extern void syms_of_w32cygwinx (void);
#endif

/* Defined in xfaces.c.  */
extern Lisp_Object Vface_alternative_font_family_alist;
extern Lisp_Object Vface_alternative_font_registry_alist;
extern void syms_of_xfaces (void);
extern void init_xfaces (void);

#ifdef HAVE_X_WINDOWS
/* Defined in xfns.c.  */
extern void syms_of_xfns (void);

/* Defined in xsmfns.c.  */
extern void syms_of_xsmfns (void);

/* Defined in xselect.c.  */
extern void syms_of_xselect (void);

/* Defined in xterm.c.  */
extern void init_xterm (void);
extern void syms_of_xterm (void);
#endif /* HAVE_X_WINDOWS */

#ifdef HAVE_WINDOW_SYSTEM
/* Defined in xterm.c, nsterm.m, w32term.c.  */
extern char *get_keysym_name (int);
#endif /* HAVE_WINDOW_SYSTEM */

/* Defined in xml.c.  */
extern void syms_of_xml (void);
#ifdef HAVE_LIBXML2
extern void xml_cleanup_parser (void);
#endif

#ifdef HAVE_LCMS2
/* Defined in lcms.c.  */
extern void syms_of_lcms2 (void);
#endif

#ifdef HAVE_ZLIB

#include <stdio.h>

/* Defined in decompress.c.  */
extern int md5_gz_stream (FILE *, void *);
extern void syms_of_decompress (void);
#endif

#ifdef HAVE_DBUS
/* Defined in dbusbind.c.  */
void init_dbusbind (void);
void syms_of_dbusbind (void);
#endif


/* Defined in profiler.c.  */
extern bool profiler_memory_running;
extern void malloc_probe (size_t);
extern void syms_of_profiler (void);
extern void mark_profiler (void);


#ifdef DOS_NT
/* Defined in msdos.c, w32.c.  */
extern char *emacs_root_dir (void);
#endif /* DOS_NT */

#ifdef HAVE_TEXT_CONVERSION
/* Defined in textconv.c.  */
extern void reset_frame_state (struct frame *);
extern void reset_frame_conversion (struct frame *);
extern void report_selected_window_change (struct frame *);
extern void report_point_change (struct frame *, struct window *,
				 struct buffer *);
extern void disable_text_conversion (void);
extern void resume_text_conversion (void);
extern void syms_of_textconv (void);
#endif

#ifdef HAVE_NATIVE_COMP
INLINE bool
NATIVE_COMP_FUNCTIONP (Lisp_Object a)
{
  return SUBRP (a) && !NILP (XSUBR (a)->native_comp_u);
}

INLINE bool
NATIVE_COMP_FUNCTION_DYNP (Lisp_Object a)
{
  return NATIVE_COMP_FUNCTIONP (a) && !NILP (XSUBR (a)->lambda_list);
}

INLINE Lisp_Object
SUBR_TYPE (Lisp_Object a)
{
  return XSUBR (a)->type;
}

INLINE struct Lisp_Native_Comp_Unit *
allocate_native_comp_unit (void)
{
  return ALLOCATE_ZEROED_PSEUDOVECTOR (struct Lisp_Native_Comp_Unit,
				       data_vec, PVEC_NATIVE_COMP_UNIT);
}
#else
INLINE bool
NATIVE_COMP_FUNCTIONP (Lisp_Object a)
{
  return false;
}

INLINE bool
NATIVE_COMP_FUNCTION_DYNP (Lisp_Object a)
{
  return false;
}

#endif

/* Defined in lastfile.c.  */
extern char my_edata[];
extern char my_endbss[];
extern char *my_endbss_static;

extern void *xmalloc (size_t)
  ATTRIBUTE_MALLOC_SIZE ((1)) ATTRIBUTE_RETURNS_NONNULL;
extern void *xzalloc (size_t)
  ATTRIBUTE_MALLOC_SIZE ((1)) ATTRIBUTE_RETURNS_NONNULL;
extern void *xrealloc (void *, size_t)
  ATTRIBUTE_ALLOC_SIZE ((2)) ATTRIBUTE_RETURNS_NONNULL;
extern void xfree (void *);
extern void *xnmalloc (ptrdiff_t, ptrdiff_t)
  ATTRIBUTE_MALLOC_SIZE ((1,2)) ATTRIBUTE_RETURNS_NONNULL;
extern void *xnrealloc (void *, ptrdiff_t, ptrdiff_t)
  ATTRIBUTE_ALLOC_SIZE ((2,3)) ATTRIBUTE_RETURNS_NONNULL;
extern void *xpalloc (void *, ptrdiff_t *, ptrdiff_t, ptrdiff_t, ptrdiff_t)
  ATTRIBUTE_RETURNS_NONNULL;

extern char *xstrdup (char const *)
  ATTRIBUTE_MALLOC ATTRIBUTE_RETURNS_NONNULL;
extern char *xlispstrdup (Lisp_Object)
  ATTRIBUTE_MALLOC ATTRIBUTE_RETURNS_NONNULL;
extern void dupstring (char **, char const *);

/* Make DEST a copy of STRING's data.  Return a pointer to DEST's terminating
   null byte.  This is like stpcpy, except the source is a Lisp string.  */

INLINE char *
lispstpcpy (char *dest, Lisp_Object string)
{
  ptrdiff_t len = SBYTES (string);
  memcpy (dest, SDATA (string), len + 1);
  return dest + len;
}

#if (defined HAVE___LSAN_IGNORE_OBJECT \
     && defined HAVE_SANITIZER_LSAN_INTERFACE_H)
# include <sanitizer/lsan_interface.h>
#else
/* Treat *P as a non-leak.  */
INLINE void
__lsan_ignore_object (void const *p)
{
}
#endif

extern void xputenv (const char *);

extern char *egetenv_internal (const char *, ptrdiff_t);

INLINE char *
egetenv (const char *var)
{
  /* When VAR is a string literal, strlen can be optimized away.  */
  return egetenv_internal (var, strlen (var));
}

/* Set up the name of the machine we're running on.  */
extern void init_system_name (void);

/* Return the absolute value of X.  X should be a signed integer
   expression without side effects, and X's absolute value should not
   exceed the maximum for its promoted type.  This is called 'eabs'
   because 'abs' is reserved by the C standard.  */
#define eabs(x)         ((x) < 0 ? -(x) : (x))

/* SAFE_ALLOCA normally allocates memory on the stack, but if size is
   larger than MAX_ALLOCA, use xmalloc to avoid overflowing the stack.  */

enum MAX_ALLOCA { MAX_ALLOCA = 16 * 1024 };

extern void *record_xmalloc (size_t)
  ATTRIBUTE_ALLOC_SIZE ((1)) ATTRIBUTE_RETURNS_NONNULL;

#define USE_SAFE_ALLOCA			\
  ptrdiff_t sa_avail = MAX_ALLOCA;	\
  specpdl_ref sa_count = SPECPDL_INDEX ()

#define AVAIL_ALLOCA(size) (sa_avail -= (size), alloca (size))

/* SAFE_ALLOCA allocates a simple buffer.  */

#define SAFE_ALLOCA(size) ((size) <= sa_avail				\
			   ? AVAIL_ALLOCA (size)			\
			   : record_xmalloc (size))

/* SAFE_NALLOCA sets BUF to a newly allocated array of MULTIPLIER *
   NITEMS items, each of the same type as *BUF.  MULTIPLIER must
   positive.  The code is tuned for MULTIPLIER being a constant.  */

#define SAFE_NALLOCA(buf, multiplier, nitems)			 \
  do {								 \
    if ((nitems) <= sa_avail / sizeof *(buf) / (multiplier))	 \
      (buf) = AVAIL_ALLOCA (sizeof *(buf) * (multiplier) * (nitems)); \
    else							 \
      {								 \
	(buf) = xnmalloc (nitems, sizeof *(buf) * (multiplier)); \
	record_unwind_protect_ptr (xfree, buf);			 \
      }								 \
  } while (false)

/* SAFE_ALLOCA_STRING allocates a C copy of a Lisp string.  */

#define SAFE_ALLOCA_STRING(ptr, string)			\
  do {							\
    (ptr) = SAFE_ALLOCA (SBYTES (string) + 1);		\
    memcpy (ptr, SDATA (string), SBYTES (string) + 1);	\
  } while (false)

/* Free xmalloced memory and enable GC as needed.  */

#define SAFE_FREE() safe_free (sa_count)

INLINE void
safe_free (specpdl_ref sa_count)
{
  while (specpdl_ptr != specpdl_ref_to_ptr (sa_count))
    {
      specpdl_ptr--;
      if (specpdl_ptr->kind == SPECPDL_UNWIND_PTR)
	{
	  eassert (specpdl_ptr->unwind_ptr.func == xfree);
	  xfree (specpdl_ptr->unwind_ptr.arg);
	}
      else
	{
	  eassert (specpdl_ptr->kind == SPECPDL_UNWIND_ARRAY);
	  xfree (specpdl_ptr->unwind_array.array);
	}
    }
}

/* Pop the specpdl stack back to COUNT, and return VAL.
   Prefer this to { SAFE_FREE (); unbind_to (COUNT, VAL); }
   when COUNT predates USE_SAFE_ALLOCA, as it is a bit more efficient
   and also lets callers intermix SAFE_ALLOCA calls with other calls
   that grow the specpdl stack.  */

#define SAFE_FREE_UNBIND_TO(count, val) \
  safe_free_unbind_to (count, sa_count, val)

INLINE Lisp_Object
safe_free_unbind_to (specpdl_ref count, specpdl_ref sa_count, Lisp_Object val)
{
  eassert (!specpdl_ref_lt (sa_count, count));
  return unbind_to (count, val);
}

/* Work around GCC bug 109577
   https://gcc.gnu.org/bugzilla/show_bug.cgi?id=109577
   which causes GCC to mistakenly complain about the
   memory allocation in SAFE_ALLOCA_LISP_EXTRA.  */
#if __GNUC__ == 13 && __GNUC_MINOR__ < 3
# pragma GCC diagnostic ignored "-Wanalyzer-allocation-size"
#endif

/* Set BUF to point to an allocated array of NELT Lisp_Objects,
   immediately followed by EXTRA spare bytes.  */

#define SAFE_ALLOCA_LISP_EXTRA(buf, nelt, extra)	       \
  do {							       \
    ptrdiff_t alloca_nbytes;				       \
    if (ckd_mul (&alloca_nbytes, nelt, word_size)	       \
	|| ckd_add (&alloca_nbytes, alloca_nbytes, extra)      \
	|| SIZE_MAX < alloca_nbytes)			       \
      memory_full (SIZE_MAX);				       \
    else if (alloca_nbytes <= sa_avail)			       \
      (buf) = AVAIL_ALLOCA (alloca_nbytes);		       \
    else						       \
      {							       \
	/* Although only the first nelt words need clearing,   \
	   typically EXTRA is 0 or small so just use xzalloc;  \
	   this is simpler and often faster.  */	       \
	(buf) = xzalloc (alloca_nbytes);		       \
	record_unwind_protect_array (buf, nelt);	       \
      }							       \
  } while (false)

/* Set BUF to point to an allocated array of NELT Lisp_Objects.  */

#define SAFE_ALLOCA_LISP(buf, nelt) SAFE_ALLOCA_LISP_EXTRA (buf, nelt, 0)


/* If USE_STACK_LISP_OBJECTS, define macros and functions that
   allocate some Lisp objects on the C stack.  As the storage is not
   managed by the garbage collector, these objects are dangerous:
   passing them to user code could result in undefined behavior if the
   objects are in use after the C function returns.  Conversely, these
   objects have better performance because GC is not involved.

   While debugging you may want to disable allocation on the C stack.
   Build with CPPFLAGS='-DUSE_STACK_LISP_OBJECTS=0' to disable it.  */

#if (!defined USE_STACK_LISP_OBJECTS \
     && defined __GNUC__ && !defined __clang__ && ! GNUC_PREREQ (4, 3, 2))
  /* Work around GCC bugs 36584 and 35271, which were fixed in GCC 4.3.2.  */
# define USE_STACK_LISP_OBJECTS false
#endif
#ifndef USE_STACK_LISP_OBJECTS
# define USE_STACK_LISP_OBJECTS true
#endif

#ifdef GC_CHECK_STRING_BYTES
enum { defined_GC_CHECK_STRING_BYTES = true };
#else
enum { defined_GC_CHECK_STRING_BYTES = false };
#endif

/* True for stack-based cons and string implementations, respectively.
   Use stack-based strings only if stack-based cons also works.
   Otherwise, STACK_CONS would create heap-based cons cells that
   could point to stack-based strings, which is a no-no.  */

enum
  {
    USE_STACK_CONS = USE_STACK_LISP_OBJECTS,
    USE_STACK_STRING = (USE_STACK_CONS
			&& !defined_GC_CHECK_STRING_BYTES)
  };

/* Auxiliary macros used for auto allocation of Lisp objects.  Please
   use these only in macros like AUTO_CONS that declare a local
   variable whose lifetime will be clear to the programmer.  */
#define STACK_CONS(a, b) \
  make_lisp_ptr (&((struct Lisp_Cons) {{{a, {b}}}}), Lisp_Cons)
#define AUTO_CONS_EXPR(a, b) \
  (USE_STACK_CONS ? STACK_CONS (a, b) : Fcons (a, b))

/* Declare NAME as an auto Lisp cons or short list if possible, a
   GC-based one otherwise.  This is in the sense of the C keyword
   'auto'; i.e., the object has the lifetime of the containing block.
   The resulting object should not be made visible to user Lisp code.  */

#define AUTO_CONS(name, a, b) Lisp_Object name = AUTO_CONS_EXPR (a, b)
#define AUTO_LIST1(name, a)						\
  Lisp_Object name = (USE_STACK_CONS ? STACK_CONS (a, Qnil) : list1 (a))
#define AUTO_LIST2(name, a, b)						\
  Lisp_Object name = (USE_STACK_CONS					\
		      ? STACK_CONS (a, STACK_CONS (b, Qnil))		\
		      : list2 (a, b))
#define AUTO_LIST3(name, a, b, c)					\
  Lisp_Object name = (USE_STACK_CONS					\
		      ? STACK_CONS (a, STACK_CONS (b, STACK_CONS (c, Qnil))) \
		      : list3 (a, b, c))
#define AUTO_LIST4(name, a, b, c, d)					\
    Lisp_Object name							\
      = (USE_STACK_CONS							\
	 ? STACK_CONS (a, STACK_CONS (b, STACK_CONS (c,			\
						     STACK_CONS (d, Qnil)))) \
	 : list4 (a, b, c, d))

/* Declare NAME as an auto Lisp string if possible, a GC-based one if not.
   Take its unibyte value from the null-terminated string STR,
   an expression that should not have side effects.
   STR's value is not necessarily copied.  The resulting Lisp string
   should not be modified or given text properties or made visible to
   user code.  */

#define AUTO_STRING(name, str) \
  AUTO_STRING_WITH_LEN (name, str, strlen (str))

/* Declare NAME as an auto Lisp string if possible, a GC-based one if not.
   Take its unibyte value from the null-terminated string STR with length LEN.
   STR may have side effects and may contain null bytes.
   STR's value is not necessarily copied.  The resulting Lisp string
   should not be modified or given text properties or made visible to
   user code.  */

#define AUTO_STRING_WITH_LEN(name, str, len)				\
  Lisp_Object name =							\
    (USE_STACK_STRING							\
     ? (make_lisp_ptr							\
	((&(struct Lisp_String) {{{len, -1, 0, (unsigned char *) (str)}}}), \
	 Lisp_String))							\
     : make_unibyte_string (str, len))

/* The maximum length of "small" lists, as a heuristic.  These lists
   are so short that code need not check for cycles or quits while
   traversing.  */
enum { SMALL_LIST_LEN_MAX = 127 };

/* Loop over conses of the list TAIL, signaling if a cycle is found,
   and possibly quitting after each loop iteration.  In the loop body,
   set TAIL to the current cons.  If the loop exits normally,
   set TAIL to the terminating non-cons, typically nil.  The loop body
   should not modify the list’s top level structure other than by
   perhaps deleting the current cons.  */

#define FOR_EACH_TAIL(tail) \
  FOR_EACH_TAIL_INTERNAL (tail, circular_list (tail), true)

/* Like FOR_EACH_TAIL (TAIL), except do not signal or quit.
   If the loop exits due to a cycle, TAIL’s value is undefined.  */

#define FOR_EACH_TAIL_SAFE(tail) \
  FOR_EACH_TAIL_INTERNAL (tail, (void) ((tail) = Qnil), false)

/* Iterator intended for use only within FOR_EACH_TAIL_INTERNAL.  */
struct for_each_tail_internal
{
  Lisp_Object tortoise;
  intptr_t max, n;
  unsigned short int q;
};

/* Like FOR_EACH_TAIL (LIST), except evaluate CYCLE if a cycle is
   found, and check for quit if CHECK_QUIT.  This is an internal macro
   intended for use only by the above macros.

   Use Brent’s teleporting tortoise-hare algorithm.  See:
   Brent RP. BIT. 1980;20(2):176-184. doi:10.1007/BF01933190
   https://maths-people.anu.edu.au/~brent/pd/rpb051i.pdf

   This macro uses maybe_quit because of an excess of caution.  The
   call to maybe_quit should not be needed in practice, as a very long
   list, whether circular or not, will cause Emacs to be so slow in
   other uninterruptible areas (e.g., garbage collection) that there
   is little point to calling maybe_quit here.  */

#define FOR_EACH_TAIL_INTERNAL(tail, cycle, check_quit)			\
  for (struct for_each_tail_internal li = { tail, 2, 0, 2 };		\
       CONSP (tail);							\
       ((tail) = XCDR (tail),						\
	((--li.q != 0							\
	  || ((check_quit) ? maybe_quit () : (void) 0, 0 < --li.n)	\
	  || (li.q = li.n = li.max <<= 1, li.n >>= USHRT_WIDTH,		\
	      li.tortoise = (tail), false))				\
	 && BASE_EQ (tail, li.tortoise))				\
	? (cycle) : (void) 0))

/* Do a `for' loop over alist values.  */

#define FOR_EACH_ALIST_VALUE(head_var, list_var, value_var)		\
  for ((list_var) = (head_var);						\
       (CONSP (list_var) && ((value_var) = XCDR (XCAR (list_var)), true)); \
       (list_var) = XCDR (list_var))

/* Check whether it's time for GC, and run it if so.  */

INLINE void
maybe_gc (void)
{
  if (consing_until_gc < 0)
    maybe_garbage_collect ();
}

<<<<<<< HEAD
=======
/* Simplified version of 'define-error'.  */
void
define_error (Lisp_Object name, const char *message, Lisp_Object parent);

>>>>>>> aa07e944
INLINE_HEADER_END

#endif /* EMACS_LISP_H */<|MERGE_RESOLUTION|>--- conflicted
+++ resolved
@@ -4878,52 +4878,6 @@
 Lisp_Object funcall_general (Lisp_Object fun,
 			     ptrdiff_t numargs, Lisp_Object *args);
 
-<<<<<<< HEAD
-/* Defined in unexmacosx.c.  */
-#if defined DARWIN_OS && defined HAVE_UNEXEC
-/* Redirect calls to malloc, realloc and free to a macOS zone memory allocator.
-   FIXME: Either also redirect unexec_aligned_alloc and unexec_calloc,
-   or fix this comment to explain why those two redirections are not needed.  */
-extern void unexec_init_emacs_zone (void);
-extern void *unexec_malloc (size_t);
-extern void *unexec_realloc (void *, size_t);
-extern void unexec_free (void *);
-# ifndef UNEXMACOSX_C
-#  include <stdlib.h>
-#  undef malloc
-#  undef realloc
-#  undef free
-#  define malloc unexec_malloc
-#  define realloc unexec_realloc
-#  define free unexec_free
-# endif
-#endif
-
-/* Defined in gmalloc.c.  */
-#ifdef HYBRID_MALLOC
-/* Redirect calls to malloc and friends to a hybrid allocator that
-   uses gmalloc before dumping and the system malloc after dumping.
-   This can be useful on Cygwin, for example.  */
-extern void *hybrid_aligned_alloc (size_t, size_t);
-extern void *hybrid_calloc (size_t, size_t);
-extern void *hybrid_malloc (size_t);
-extern void *hybrid_realloc (void *, size_t);
-extern void hybrid_free (void *);
-# include <stdlib.h>
-# undef aligned_alloc
-# undef calloc
-# undef malloc
-# undef realloc
-# undef free
-# define aligned_alloc hybrid_aligned_alloc
-# define calloc hybrid_calloc
-# define malloc hybrid_malloc
-# define realloc hybrid_realloc
-# define free hybrid_free
-#endif
-
-=======
->>>>>>> aa07e944
 /* The definition of Lisp_Module_Function depends on emacs-module.h,
    so we don't define it here.  It's defined in emacs-module.c.  */
 
@@ -5928,13 +5882,6 @@
     maybe_garbage_collect ();
 }
 
-<<<<<<< HEAD
-=======
-/* Simplified version of 'define-error'.  */
-void
-define_error (Lisp_Object name, const char *message, Lisp_Object parent);
-
->>>>>>> aa07e944
 INLINE_HEADER_END
 
 #endif /* EMACS_LISP_H */