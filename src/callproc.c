--- conflicted
+++ resolved
@@ -220,14 +220,10 @@
 DEFUN ("call-process", Fcall_process, Scall_process, 1, MANY, 0,
        doc: /* Call PROGRAM synchronously in separate process.
 The remaining arguments are optional.
-<<<<<<< HEAD
-
-The program's input comes from file INFILE (nil means `/dev/null').
+
+The program's input comes from file INFILE (nil means `null-device').
 If you want to make the input come from an Emacs buffer, use
 `call-process-region' instead.
-=======
-The program's input comes from file INFILE (nil means `null-device').
->>>>>>> 0b810ebc
 
 Third argument DESTINATION specifies how to handle program's output.
 If DESTINATION is a buffer, or t that stands for the current buffer,
