--- conflicted
+++ resolved
@@ -1283,11 +1283,8 @@
   lisp_parser->visible_end = BUF_ZV_BYTE (XBUFFER (buffer));
   lisp_parser->timestamp = 0;
   lisp_parser->deleted = false;
-<<<<<<< HEAD
   lisp_parser->need_to_gc_buffer = false;
-=======
   lisp_parser->within_reparse = false;
->>>>>>> ee3e3a63
   eassert (lisp_parser->visible_beg <= lisp_parser->visible_end);
   return make_lisp_ptr (lisp_parser, Lisp_Vectorlike);
 }
