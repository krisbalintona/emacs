<<<<<<< HEAD
2014-07-03  Glenn Morris  <rgm@gnu.org>
=======
2014-07-03  Juri Linkov  <juri@jurta.org>

	* search.texi (Regexp Search): Update lax space matching that is
	not active in regexp search by default now.  (Bug#17901)

2014-06-29  Glenn Morris  <rgm@gnu.org>
>>>>>>> d8899d09

	* help.texi (Misc Help):
	* trouble.texi (Checklist): "Online" help doesn't mean what it
	used to any more.

2014-06-23  Glenn Morris  <rgm@gnu.org>

	* Makefile.in (%.texi): Disable implicit rules.
	(mkinfodir): Remove.
	(.dvi.ps): Replace with pattern rule.
	(${buildinfodir}): New rule.
	($(buildinfodir)/emacs.info): Use order-only prereq for output dir.
	Use $<.
	(emacs.dvi, emacs.pdf, emacs.html, emacs-xtra.dvi, emacs-xtra.pdf):
	Use $<.
	(%.ps): New rule.

2014-06-15  Glenn Morris  <rgm@gnu.org>

	* Makefile.in (bootstrap-clean): New.

2014-06-10  Glenn Morris  <rgm@gnu.org>

	* Makefile.in (INFO_EXT): Remove and replace by ".info" throughout.
	(INFO_OPTS): Set directly rather than with configure.

2014-06-08  Glenn Morris  <rgm@gnu.org>

	* entering.texi (Entering Emacs): Small fix re initial-buffer-choice.
	* misc.texi (emacsclient Options): Copyedit.

	* buffers.texi (Uniquify): Copyedits.
	* files.texi (Visiting): Update for uniquify changes.

	* dired.texi (Marks vs Flags):
	* rmail.texi (Rmail Scrolling): Markup fixes re SPC.

	* help.texi (Help, Misc Help): Copyedits.

	* screen.texi (Menu Bar): Copyedits.
	* msdog.texi (Windows Keyboard): F10 menus are now a general feature.

	* frames.texi (Frame Commands): Copyedits re M-F10, F11.
	* cmdargs.texi (Window Size X): Copyedits.

	* ack.texi (Acknowledgments):
	* emacs.texi (Acknowledgments): Updates.

2014-06-08  Glenn Morris  <rgm@gnu.org>

	* ack.texi (Acknowledgments):
	* emacs.texi (Acknowledgments): Updates.

	* programs.texi (Prettifying Symbols): Remove node.
	(Misc for Programs): Mention more briefly here.
	* emacs.texi (Top): Update menu.

	* package.texi (Package Menu, Package Installation):
	Mention signed packages.
	(Package Installation): Mention package-pinned-packages.

2014-06-02  Glenn Morris  <rgm@gnu.org>

	* ack.texi (Acknowledgments): Remove some obsolete items.
	* misc.texi [iftex]: Update chapter summary.
	(Emulation): Remove section.

	* macos.texi (Mac / GNUstep Customization): Mention ns custom group.
	(Customization options specific to Mac OS / GNUstep): Remove section.

	* abbrevs.texi (Expanding Abbrevs): Update re abbrev-expand-function.

2014-05-26  Eli Zaretskii  <eliz@gnu.org>

	* frames.texi (Fonts): Clarify which frames are affected by
	setting font from the menu and in default-frame-alist.
	(Bug#17532)

2014-05-14  Eli Zaretskii  <eliz@gnu.org>

	* mule.texi (Language Environments): Remove unused @anchor.  (Bug#17479)

2014-05-04  Eli Zaretskii  <eliz@gnu.org>

	* trouble.texi (Lossage, DEL Does Not Delete, Stuck Recursive)
	(Screen Garbled, Text Garbled, After a Crash, Emergency Escape)
	(Bug Criteria, Understanding Bug Reporting, Checklist, Service):
	Improve indexing.

2014-05-04  Leo Liu  <sdl.web@gmail.com>

	* cal-xtra.texi (Non-Gregorian Diary): Document new features for
	Chinese calendar and diary.

2014-04-30  Eli Zaretskii  <eliz@gnu.org>

	* trouble.texi (Quitting, DEL Does Not Delete, Emergency Escape)
	(Bug Criteria): Fix usage of @kbd and @key.  (Bug#17362)

	* text.texi (Words, Pages, Foldout, HTML Mode): Fix usage of @kbd
	and @key.

	* search.texi (Special Isearch, Regexp Search): Fix usage of @kbd
	and @key.

	* screen.texi (Echo Area, Menu Bar): Fix usage of @kbd and @key.

	* rmail.texi (Rmail Scrolling): Fix usage of @kbd and @key.

	* programs.texi (Hungry Delete, Other C Commands): Fix usage of
	@kbd and @key.

	* picture-xtra.texi (Insert in Picture): Fix usage of @kbd and
	@key.

	* mule.texi (Unibyte Mode, Bidirectional Editing): Fix usage of
	@kbd and @key.

	* msdog.texi (Windows Keyboard, Windows Processes): Fix usage of
	@kbd and @key.

	* msdog-xtra.texi (MS-DOS Keyboard, MS-DOS Printing)
	(MS-DOS Processes): Fix usage of @kbd and @key.

	* misc.texi (Shell Ring, Printing Package): Fix usage of @kbd and
	@key.

	* mini.texi (Completion Commands, Minibuffer History): Fix usage
	of @kbd and @key.

	* kmacro.texi (Keyboard Macro Step-Edit): Fix usage of @kbd and
	@key.

	* killing.texi (Deletion, Rectangles, CUA Bindings): Fix usage of
	@kbd and @key.

	* indent.texi (Indentation Commands): Fix usage of @kbd and @key.

	* help.texi (Help Mode, Misc Help): Fix usage of @kbd and @key.

	* glossary.texi (Glossary): Fix usage of @kbd and @key.

	* frames.texi (Speedbar): Fix usage of @kbd and @key.

	* files.texi (Misc File Ops, File Name Cache, File Conveniences)
	(Filesets): Fix usage of @kbd and @key.

	* display.texi (View Mode): Fix usage of @kbd and @key.

	* dired.texi (Image-Dired): Fix usage of @kbd and @key.

	* custom.texi (Modifier Keys, Function Keys, Named ASCII Chars)
	(Init Syntax): Fix usage of @kbd and @key.

	* commands.texi (User Input): Fix usage of @kbd and @key.

	* calendar.texi (Counting Days, General Calendar): Fix usage of
	@kbd and @key.

	* building.texi (Threads Buffer): Fix usage of @kbd and @key.

	* buffers.texi (Select Buffer, Icomplete): Fix usage of @kbd and
	@key.

	* basic.texi (Inserting Text, Erasing, Arguments): Fix usage of
	@kbd and @key.

	* anti.texi (Antinews): Fix usage of @kbd and @key.

	* sending.texi (Mail Signature): Document signature variables used
	by Message mode.  (Bug#17308)

2014-04-22  Eli Zaretskii  <eliz@gnu.org>

	* buffers.texi (Uniquify): Clarify the default uniquification.

	* indent.texi (Tab Stops): Improve wording.

	* cmdargs.texi (General Variables): Improve docs of
	EMACSLOADPATH.  Index all the environment variables.
	(Misc Variables): Index all the environment variables.

2014-04-17  Paul Eggert  <eggert@cs.ucla.edu>

	* Makefile.in (infoclean): Be consistent about reporting failures.
	Do not fail merely because the info directory does not exist,
	but do fail if it exists and can't be cleaned.

2014-04-16  Eli Zaretskii  <eliz@gnu.org>

	* display.texi (Cursor Display): Explain better how to customize
	'blink-cursor-blinks'.

2014-04-07  Glenn Morris  <rgm@gnu.org>

	* trouble.texi (Checklist): Dribble files may contain passwords.

	* files.texi (Backup Names):
	* arevert-xtra.texi (Supporting additional buffers):
	Update for default values of some -function vars no longer being nil.
	(Supporting additional buffers):
	Update for buffer-stale-function also applying to file-buffers.

2014-03-28  Glenn Morris  <rgm@gnu.org>

	* custom.texi (Terminal Init): Mention term-file-aliases.

2014-03-26  Glenn Morris  <rgm@gnu.org>

	* ack.texi (Acknowledgments): Remove reference to obsolete file.

2014-03-22  Glenn Morris  <rgm@gnu.org>

	* help.texi (Help Files): Update C-h g description.

2014-03-16  Dmitry Gutov  <dgutov@yandex.ru>

	* programs.texi (Matching): Update the missed spot.  (Bug#17008)

2014-03-15  Dmitry Gutov  <dgutov@yandex.ru>

	* programs.texi (Matching): Update WRT to the new
	`blink-matching-paren' behavior.

2014-03-13  Paul Eggert  <eggert@cs.ucla.edu>

	* mule.texi (International, Language Environments): Update
	the list of language environments to what Emacs currently
	supports.  Add the full list to the index.  Suggest C-h L for
	details rather than trying to give very brief details here.

2014-03-12  Glenn Morris  <rgm@gnu.org>

	* cmdargs.texi (General Variables): Don't mention INCPATH,
	from the obsolete complete.el.

2014-03-12  Paul Eggert  <eggert@cs.ucla.edu>

	* mule.texi (International Chars): Adjust C-u C-x = description.
	Change it to match Emacs's current behavior.  Also, change the
	example to use ê instead of À, as the isolated grave accent in the
	latter's decomposition listing was confusingly transliterated to
	left single quote in the PDF version of the manual.

2014-03-12  Glenn Morris  <rgm@gnu.org>

	* misc.texi (Saving Emacs Sessions): Be briefer about desktop's
	handling of frames.

	* indent.texi (Indent Convenience): Mention electric-indent-local-mode.

2014-03-02  Xue Fuqiao  <xfq@gnu.org>

	* mark.texi (Mark):
	* killing.texi (Rectangles): Document `rectangle-mark-mode'.

2014-03-01  Glenn Morris  <rgm@gnu.org>

	* search.texi (Query Replace): Mention search-invisible.
	* text.texi (Outline Visibility): Mention search-invisible
	also affects query-replace.

2014-02-28  Xue Fuqiao  <xfq@gnu.org>

	* emacs.texi (Top):
	* programs.texi (Programs, Prettifying Symbols):
	Document `prettify-symbols-mode' and `global-prettify-symbols-mode'.

	* misc.texi (Saving Emacs Sessions):
	Document some new desktop user options.

2014-02-27  Xue Fuqiao  <xfq@gnu.org>

	* programs.texi (Basic Indent, Other C Commands):
	Fix the description of RET and `C-j'.

	* indent.texi (Indentation Commands): Move the description of
	`C-j' from here...
	* basic.texi (Inserting Text): ... to here.

2014-02-25  Glenn Morris  <rgm@gnu.org>

	* custom.texi (Terminal Init):
	Replace term-setup-hook with tty-setup-hook.

2014-02-23  Glenn Morris  <rgm@gnu.org>

	* rmail.texi (Rmail Inbox): Mention rmail-mbox-format.

2014-02-20  Glenn Morris  <rgm@gnu.org>

	* search.texi (Special Isearch): Mention invisible text.
	* text.texi (Outline Visibility): Mention `M-s i' in isearch.

2014-02-18  Glenn Morris  <rgm@gnu.org>

	* trouble.texi (Contributing) [WWW_GNU_ORG]: Link to
	gnu.org version of etc/CONTRIBUTE in html output.

	* misc.texi (Saving Emacs Sessions): Mention desktop-auto-save-timeout.

2014-02-17  Stefan Monnier  <monnier@iro.umontreal.ca>

	* programs.texi (Matching): Fix typo.

	* killing.texi (CUA Bindings): Document the new relationship between
	cua-mode and delete-selection mode.
	(CUA Bindings): Mention that rectangle mode can be used on its own.

2014-02-14  Glenn Morris  <rgm@gnu.org>

	* regs.texi (Configuration Registers): Update C-x r f binding.

2014-02-12  Glenn Morris  <rgm@gnu.org>

	* mini.texi (Completion Options): No longer mention icomplete,
	which has its own section now.
	* modes.texi (Minor Modes): Update Icomplete xref.

	* help.texi (Package Keywords): Mention describe-package buttons.

	* package.texi (Package Menu): Mention package-menu-filter.

2014-02-11  Lars Ingebrigtsen  <larsi@gnus.org>

	* text.texi (Editing Format Info): Use @samp for menus (bug#13736).

2014-02-09  Lars Ingebrigtsen  <larsi@gnus.org>

	* dired.texi (Hiding Subdirectories): Mention the node for
	deleting subdirectories (bug#11743).

2014-02-09  Glenn Morris  <rgm@gnu.org>

	* programs.texi (MixedCase Words): Rename node from "Glasses".
	Move Subword mode here from "Other C Commands" node.
	(Misc for Programs): Mention Superword mode.
	* emacs.texi: Update menu.

2014-02-08  Lars Ingebrigtsen  <larsi@gnus.org>

	* regs.texi (File Registers): Clarify metasyntactical variables
	(bug#13565).

	* search.texi (Search Case): Rearrange text slightly to make it
	obvious that `M-c' also toggles sensitivity if `case-fold-search'
	is nil (bug#14726).

	* frames.texi (Mouse Commands): Clarify `mouse-yank-at-click'
	(bug#16376).

2014-02-07  Glenn Morris  <rgm@gnu.org>

	* display.texi (Highlight Interactively):
	Mention hi-lock-auto-select-face.

	* anti.texi (Antinews): Fix typo.

	* ack.texi (Acknowledgments): No longer mention obsolete files.

2014-02-02  Glenn Morris  <rgm@gnu.org>

	* regs.texi (Registers): Mention previewing.

2014-01-29  Glenn Morris  <rgm@gnu.org>

	* killing.texi (Deletion): Mention cycle-spacing.

2014-01-28  Glenn Morris  <rgm@gnu.org>

	* text.texi (Fill Commands): Mention fill-single-char-nobreak-p.

	* indent.texi (Tab Stops): Updates for new tab-stop behavior.

2014-01-27  Glenn Morris  <rgm@gnu.org>

	* dired.texi (Misc Dired Features): Copyedits for hide-details.

	* buffers.texi (List Buffers): Tiny edit.

	* calendar.texi (Time Intervals): Update for files in ~/.emacs.d/.

2014-01-26  Glenn Morris  <rgm@gnu.org>

	* ack.texi (Acknowledgments):
	* programs.texi (Program Modes):
	Update for delphi.el -> opascal.el renaming.

	* misc.texi (Sorting): Add findex for reverse-region.

	* killing.texi (Deletion): Mention delete-duplicate-lines.

2014-01-24  Glenn Morris  <rgm@gnu.org>

	* ack.texi (Acknowledgments): No longer mention obsolete xesam.el,
	terminal.el.

	* files.texi (Interlocking): Copyedit.

2014-01-23  Glenn Morris  <rgm@gnu.org>

	* building.texi (Lisp Eval): Update prefix argument behavior
	of eval-expression, eval-last-sexp.

2014-01-17  Bastien Guerry  <bzg@gnu.org>

	* building.texi (Commands of GUD): Fix keybinding for `gud-break'.

2014-01-15  Glenn Morris  <rgm@gnu.org>

	* files.texi (File Conveniences):
	* misc.texi (EWW): Copyedits.

2014-01-10  Glenn Morris  <rgm@gnu.org>

	* emacs.texi (Distrib): Add donate URL.  Add anchor.

2014-01-10  Rüdiger Sonderfeld  <ruediger@c-plusplus.de>

	* dired.texi (Misc Dired Features): Document `dired-hide-details-mode',
	`dired-hide-details-hide-symlink-targets', and
	`dired-hide-details-hide-information-lines'.

2014-01-09  Rüdiger Sonderfeld  <ruediger@c-plusplus.de>

	* emacs.texi: Add EWW.
	* misc.texi (EWW): Document EWW.

2014-01-09  Glenn Morris  <rgm@gnu.org>

	* trouble.texi (Service): Refer to online service directory
	rather than etc/SERVICE.

2014-01-09  Rüdiger Sonderfeld  <ruediger@c-plusplus.de>

	* building.texi (Lisp Libraries): Document `load-prefer-newer'.

	* files.texi (File Conveniences): Document `image-next-frame',
	`image-previous-frame', `image-goto-frame',
	`image-increase-speed', `image-decrease-speed',
	`image-reverse-speed', and `image-reset-speed'.

2014-01-07  Bastien Guerry  <bzg@gnu.org>

	* buffers.texi (Buffers): Fix display of @math content by using
	nested braces.  (Bug#16389)

2014-01-07  Chong Yidong  <cyd@gnu.org>

	* search.texi (Special Isearch): Document C-x 8 RET in isearch.
	(Word Search): Document incremental word search changes.
	(Isearch Yank): Document M-s C-e with a prefix argument.

2014-01-07  Glenn Morris  <rgm@gnu.org>

	* cal-xtra.texi (Calendar Customizing):
	Mention calendar-day-header-array.

2013-12-28  Glenn Morris  <rgm@gnu.org>

	* trouble.texi (Understanding Bug Reporting): Brevity.

2013-12-27  Jarek Czekalski  <jarekczek@poczta.onet.pl>

	* mini.texi (Completion Options): Add a link to Shell Options.
	* misc.texi (Shell Mode): Move documentation of
	shell-completion-fignore from Shell Mode to Shell Options.

2013-12-26  João Távora  <joaotavora@gmail.com>

	* emacs.texi (Matching): Describe new features of Electric Pair mode.

2013-12-25  Chong Yidong  <cyd@gnu.org>

	* glossary.texi (Glossary): Define MULE in modern terms.

2013-12-25  Xue Fuqiao  <xfq.free@gmail.com>

	* files.texi (Diff Mode): Add an index.

2013-12-24  Xue Fuqiao  <xfq.free@gmail.com>

	* trouble.texi (Understanding Bug Reporting): Minor update.
	(Checklist): Fix a cross-reference.

2013-12-23  Xue Fuqiao  <xfq.free@gmail.com>

	* regs.texi (Bookmarks): Document `bookmark-default-file'.

	* misc.texi (Shell Mode): Add a cross-reference.

	* building.texi (Lisp Eval): Add an index.

2013-12-22  Glenn Morris  <rgm@gnu.org>

	* entering.texi (Entering Emacs): Typo fix.

	* calendar.texi (General Calendar):
	* rmail.texi (Rmail Scrolling): Use itemx where appropriate.

2013-12-22  Eli Zaretskii  <eliz@gnu.org>

	* regs.texi (Keyboard Macro Registers): Fix last change.

2013-12-22  Xue Fuqiao  <xfq.free@gmail.com>

	* search.texi (Special Isearch, Query Replace): Document negative
	argument of replacement commands.
	(Symbol Search): Document `isearch-forward-symbol-at-point'.

	* files.texi (File Conveniences): Document `image-next-file' and
	`image-previous-file'.

	* display.texi (Optional Mode Line): Fix an index.

	* regs.texi (File Registers): Document `kmacro-to-register'.

	* indent.texi (Tab Stops): Mention recent changes about `tab-stop-list'.

	* frames.texi (Scroll Bars): Document
	`scroll-bar-adjust-thumb-portion'.

2013-12-21  Chong Yidong  <cyd@gnu.org>

	* indent.texi (Indentation Commands): Document C-x TAB changes.

2013-12-20  Tassilo Horn  <tsdh@gnu.org>

	* calendar.texi, display.texi, help.texi, rmail.texi:
	Document `S-SPC' as alternative to scrolling down with `DEL'.

	* frames.texi: Document `toggle-frame-maximized' and
	`toggle-frame-fullscreen' with their respective keys.

	* buffers.texi: Document buffer name uniquification changes.

	* indent.texi: Document that `electric-indent-mode' is enabled by
	default.

	* display.texi (Cursor Display): Document `blink-cursor-blinks'.

	* buffers.texi: Update list-buffers "screenshot" to show Messages
	as major-mode.

	* entering.texi: Document `initial-buffer-choice' changes.

	* misc.texi (emacsclient Options): Document
	`initial-buffer-choice' changes.

	* help.texi: Document that `?' now also shows subcommands of
	prefix keys.

2013-12-17  Chong Yidong  <cyd@gnu.org>

	* killing.texi (Appending Kills): Note that append-next-kill can
	prepend the kill.

2013-12-12  Eli Zaretskii  <eliz@gnu.org>

	* mule.texi (File Name Coding): Document file-name encoding
	peculiarities on MS-Windows.

2013-12-12  Glenn Morris  <rgm@gnu.org>

	* emacs.texi: Sync direntry with info/dir version.

2013-12-08  Juanma Barranquero  <lekktu@gmail.com>

	* msdog.texi (Windows Keyboard): Fix typo.

2013-11-30  Glenn Morris  <rgm@gnu.org>

	* Makefile.in (distclean): Remove Makefile.

2013-11-29  Stefan Monnier  <monnier@iro.umontreal.ca>

	* buffers.texi (Icomplete): Rename from Iswitchb and
	rewrite accordingly.

2013-11-23  Glenn Morris  <rgm@gnu.org>

	* cmdargs.texi (General Variables):
	Empty elements in EMACSLOADPATH now mean the default load-path.

2013-11-21  Glenn Morris  <rgm@gnu.org>

	* cmdargs.texi (Action Arguments): Use path-separator with -L.

2013-11-04  Glenn Morris  <rgm@gnu.org>

	* cmdargs.texi (Action Arguments): Mention that `-L :...' appends.

2013-11-02  Glenn Morris  <rgm@gnu.org>

	* cmdargs.texi (Action Arguments): Clarify `-L' a bit.

2013-10-23  Glenn Morris  <rgm@gnu.org>

	* files.texi, glossary.texi, killing.texi, search.texi, sending.texi:
	Nuke @refill.

	* Makefile.in (install-dvi, install-html, install-pdf)
	(install-ps, uninstall-dvi, uninstall-html, uninstall-ps)
	(uninstall-pdf): Quote entities that might contain whitespace.

2013-10-20  Xue Fuqiao  <xfq.free@gmail.com>

	* custom.texi (Init Syntax, Terminal Init, Terminal Init):
	Remove @refill.

2013-10-13  Glenn Morris  <rgm@gnu.org>

	* ack.texi (Acknowledgments): Comment out old alpha stuff.

2013-10-13  Xue Fuqiao  <xfq.free@gmail.com>

	* calendar.texi (Special Diary Entries): Remove @refill.

2013-10-13  Glenn Morris  <rgm@gnu.org>

	* display.texi (Text Scale): Update text-scale-adjust details.

	* ack.texi (Acknowledgments):
	* emacs.texi (Acknowledgments): Use accented form of some names.

2013-10-08  Eli Zaretskii  <eliz@gnu.org>

	* ack.texi (Acknowledgments): Fix spelling of Hrvoje Nikšić's
	name.  (Bug#15557)

	Support menus on text-mode terminals.
	* screen.texi (Menu Bar): Adapt to TTY menus.

	* frames.texi (Frames): Mention menu support on text terminals.

	* files.texi (Visiting): Mention the "File" menu-bar menu.

	* display.texi (Standard Faces): Mention TTY faces for menus.

2013-10-06  Xue Fuqiao  <xfq.free@gmail.com>

	* cal-xtra.texi (Calendar Customizing, Diary Display): Remove @refill.

2013-09-29  Xue Fuqiao  <xfq.free@gmail.com>

	* fortran-xtra.texi (Fortran Abbrev): Remove @refill.

2013-09-26  Xue Fuqiao  <xfq.free@gmail.com>

	* dired.texi (Flagging Many Files): Use @emph instead of @strong.

	* emacs.texi (Intro): Minor cleanup.

2013-09-22  Xue Fuqiao  <xfq.free@gmail.com>

	* fixit.texi (Transpose, Fixing Case): Remove @refill.

2013-09-21  Xue Fuqiao  <xfq.free@gmail.com>

	* maintaining.texi (VC Directory Commands): Add keybinding for
	vc-log-incoming in vc-dir.
	(Log Buffer): Use @emph instead of @strong.

2013-09-12  Xue Fuqiao  <xfq.free@gmail.com>

	* text.texi (Enriched Justification): Explain values of default-justification.

2013-09-04  Xue Fuqiao  <xfq.free@gmail.com>

	* maintaining.texi (VC Ignore): Mention `vc-ignore' with prefix argument.

2013-08-31  Ulrich Müller  <ulm@gentoo.org>

	* xresources.texi (Motif Resources):
	Rename from LessTif Resources.  Update xrefs.  (Bug#15145)
	* emacs.texi: Update menu.

2013-08-28  Paul Eggert  <eggert@cs.ucla.edu>

	* Makefile.in (SHELL): Now @SHELL@, not /bin/sh,
	for portability to hosts where /bin/sh has problems.

2013-08-17  Xue Fuqiao  <xfq.free@gmail.com>

	* text.texi (Enriched Justification): Minor fixes.

2013-08-14  Xue Fuqiao  <xfq.free@gmail.com>

	* files.texi (Filesets): Add an index.

2013-08-12  Glenn Morris  <rgm@gnu.org>

	* macos.texi (GNUstep Support):
	* trouble.texi (Checklist, Contributing, Service):
	Avoid mailto: in html output.

	* Makefile.in (prefix, datarootdir, datadir, PACKAGE_TARNAME)
	(docdir, dvidir, htmldir, pdfdir, psdir, GZIP_PROG, INSTALL)
	(INSTALL_DATA): New, set by configure.
	(HTML_OPTS, DVI_TARGETS, HTML_TARGETS, PDF_TARGETS, PS_TARGETS):
	New variables.
	(.SUFFIXES): Add .ps and .dvi.
	(.dvi.ps): New suffix rule.
	(dvi, html, pdf, ps): Use *_TARGETS variables.
	(emacs.ps, emacs-xtra.ps): Remove explicit rules.
	(emacs.html): Use HTML_OPTS.
	(clean): Use DVI_TARGETS, HTML_TARGETS, PDF_TARGETS, PS_TARGETS.
	(.PHONY): install-dvi, install-html, install-pdf, install-ps,
	install-doc, uninstall-dvi, uninstall-html, uninstall-pdf,
	uninstall-ps, and uninstall-doc.
	(install-dvi, install-html, install-pdf, install-ps, install-doc)
	(uninstall-dvi, uninstall-html, uninstall-ps, uninstall-pdf)
	(uninstall-doc): New rules.

2013-07-31  Eli Zaretskii  <eliz@gnu.org>

	* emacs.texi (Top): Remove menu item for the removed "Disabling
	Multibyte" node.

2013-07-31  Xue Fuqiao  <xfq.free@gmail.com>

	* rmail.texi (Rmail Coding): Move here from mule.texi.

	* custom.texi (Specifying File Variables): Fix cross-references.

	* mule.texi (Unibyte Mode): Fix cross-references.
	(Disabling Multibyte): Remove.

	* macos.texi (Mac / GNUstep Basics): Mention `ns-alternate-modifier'.

	* cal-xtra.texi (Advanced Calendar/Diary Usage): Update menu.
	(Mayan Calendar): Move here from calendar.texi.
	* emacs.texi (Top): Update menu.

2013-07-30  Xue Fuqiao  <xfq.free@gmail.com>

	* emacs.texi (Top): Add menu entry.

	* maintaining.texi (VC Ignore): New node.  Document vc-ignore.
	(VC Directory Commands): Add vc-dir-ignore.

2013-07-28  Xue Fuqiao  <xfq.free@gmail.com>

	* glossary.texi (Glossary): Add some entries.

2013-07-27  Xue Fuqiao  <xfq.free@gmail.com>

	* maintaining.texi (VC Directory Commands): Mention `D' and `L' in
	vc-dir.  (Bug#14948)

2013-07-26  Eli Zaretskii  <eliz@gnu.org>

	* display.texi (Fringes): Document the variable fringe-mode.
	(Bug#14946)

2013-07-03  Glenn Morris  <rgm@gnu.org>

	* maintaining.texi (EDE): Fix cross-reference.

	* programs.texi (Program Modes): Fix emacs-xtra reference.

	* help.texi (Misc Help): Index describe-syntax.

2013-06-29  Eli Zaretskii  <eliz@gnu.org>

	* basic.texi (Moving Point): Document visual-order-cursor-movement
	and its effect on right-char and left-char.

2013-06-28  Glenn Morris  <rgm@gnu.org>

	* ack.texi (Acknowledgments): Small update.

2013-06-19  Glenn Morris  <rgm@gnu.org>

	* Makefile.in (dist): Edit more configure variables.
	Try to check that we do not miss any in future.

2013-06-12  Xue Fuqiao  <xfq.free@gmail.com>

	* vc1-xtra.texi (Revision Tags): Add a cross reference.
	(CVS Options): Fix the default value of `vc-cvs-stay-local'.

2013-06-11  Glenn Morris  <rgm@gnu.org>

	* maintaining.texi (VC Directory Commands): Copyedit.
	(Branches): Put back milder version of pre 2013-06-07 text.

2013-06-07  Xue Fuqiao  <xfq.free@gmail.com>

	* maintaining.texi (Branches): Remove text copied from other sources.

2013-06-05  Alan Mackenzie  <acm@muc.de>

	* search.texi (Isearch Scroll): Rename to "Not Exiting Isearch".
	(Not Exiting Isearch): Document new user option
	`isearch-allow-prefix'.  (Bug#9706)

2013-06-03  Juri Linkov  <juri@jurta.org>

	* display.texi (Highlight Interactively): Add global keybindings
	with the key prefix `M-s h'.  Document old command `highlight-phrase'.
	Document new command `highlight-symbol-at-point'.

2013-06-02  Xue Fuqiao  <xfq.free@gmail.com>

	* maintaining.texi (Branches): Add motivations for branching.
	(VC Mode Line): Fix typo.
	(VC Directory Commands): Mention `vc-dir-hide-up-to-date' with
	prefix argument.

2013-06-02  Michael Albinus  <michael.albinus@gmx.de>

	* cmdargs.texi (General Variables): Use "unix:path=/dev/null" as
	dummy value for $DBUS_SESSION_BUS_ADDRESS.  It also suppresses
	autolaunching of the D-Bus session bus.

2013-06-01  Glenn Morris  <rgm@gnu.org>

	* programs.texi (Semantic): Fix typo.

2013-05-30  Xue Fuqiao  <xfq.free@gmail.com>

	* maintaining.texi (Types of Log File): Supplement some
	information of change log files.

2013-05-15  Juri Linkov  <juri@jurta.org>

	* search.texi (Repeat Isearch): Mention key `RET' to finish
	editing the string.  (Bug#13348)

2013-05-14  Glenn Morris  <rgm@gnu.org>

	* ack.texi (Acknowledgments): Don't mention obsolete sup-mouse.el.

2013-05-09  Glenn Morris  <rgm@gnu.org>

	* sending.texi (Mail Sending): Fix typo.

	* windows.texi (Change Window): Fix typo.

	* custom.texi (Changing a Variable): Fix typo.

	* trouble.texi (Contributing): Remove obsolete info re pretesters.

2013-05-05  Paul Eggert  <eggert@cs.ucla.edu>

	`write-region-inhibit-fsync' defaults to noninteractive (Bug#14273).
	* cmdargs.texi (Initial Options):
	* files.texi (Customize Save): Document this.

2013-05-04  Glenn Morris  <rgm@gnu.org>

	* calendar.texi (Importing Diary): Mention diary-from-outlook-function.

2013-03-17  Paul Eggert  <eggert@cs.ucla.edu>

	doc: convert some TeX accents to UTF-8
	* ack.texi (Acknowledgments):
	* emacs.texi (Acknowledgments):
	Convert some TeX accents (e.g., '@l{}') to UTF-8 (e.g., 'ł').
	Apparently the TeX accents cause problems when generating gnu.org
	web pages, e.g., @l{} is rendered as '/l' on
	<http://www.gnu.org/software/emacs/manual/html_node/
	emacs/Acknowledgments.html>.

2013-03-16  Glenn Morris  <rgm@gnu.org>

	* emacs.texi (Top): Add some stuff specific to www.gnu.org.

2013-03-04  Paul Eggert  <eggert@cs.ucla.edu>

	Prefer UTF-8 for documentation.
	With GNU Texinfo 5.0, this generates nicer-looking info files,
	since they can use curly quotes.  With older Texinfo it doesn't matter.
	* ack.texi, cal-xtra.texi, calendar.texi, emacs-xtra.texi, emacs.texi:
	Switch from Latin-1 to UTF-8.

2013-02-28  Bastien Guerry  <bzg@gnu.org>

	* xresources.texi (GTK resources): Fix broken link.

2013-02-25  Eli Zaretskii  <eliz@gnu.org>

	* files.texi (Interlocking): Don't refer to symlinks as the
	exclusive means of locking files.

2013-02-22  Glenn Morris  <rgm@gnu.org>

	* ack.texi (Acknowledgments):
	* emacs.texi (Acknowledgments): Small updates.

2013-02-21  Glenn Morris  <rgm@gnu.org>

	* files.texi (File Conveniences): Not just GIFs can be animated.

2013-02-13  Glenn Morris  <rgm@gnu.org>

	* ack.texi (Acknowledgments): Don't mention yow any more.

2013-02-13  Paul Eggert  <eggert@cs.ucla.edu>

	* cmdargs.texi (General Variables):
	Fix TMPDIR documentation to match the code's behavior.

2013-02-10  Glenn Morris  <rgm@gnu.org>

	* trouble.texi (Checklist): Update bug keybinding.

2013-02-09  Eli Zaretskii  <eliz@gnu.org>

	* msdog.texi (Text and Binary): Delete the description of
	file-name-buffer-file-type-alist.

2013-01-19  Paul Eggert  <eggert@cs.ucla.edu>

	* trouble.texi (Crashing): Suggest -p for newer addr2line.  (Bug#13445)
	Without it, I don't see function names.  Older addr2line
	implementations will die out sooner or later, so tailor the
	first suggestion to recent addr2line, with a followup about
	older ones.

2013-01-19  Glenn Morris  <rgm@gnu.org>

	* custom.texi (Directory Variables): Fix paren typo.

	* trouble.texi (Crashing): Not all addr2line have -p.  (Bug#13445)

	* custom.texi (Custom Themes): Fix typo.

2013-01-07  Bastien Guerry  <bzg@gnu.org>

	* help.texi (Apropos): Document `apropos-user-option' and update
	the doc for `apropos-variable'.

2013-01-05  Glenn Morris  <rgm@gnu.org>

	* text.texi (HTML Mode): Remove deleted nxml C-RET binding.

2012-12-21  Glenn Morris  <rgm@gnu.org>

	* emacs-xtra.texi (copying): The FSF does not sell copies of this.
	Simply include doclicense.

2012-12-21  Chong Yidong  <cyd@gnu.org>

	* frames.texi (Mouse Commands): Fix description of the effect of
	mouse dragging (Bug#13049).

2012-12-15  Juri Linkov  <juri@jurta.org>

	* misc.texi (Recursive Edit): Add a link to "Query Replace".
	(Bug#13181)

2012-12-10  Dani Moncayo  <dmoncayo@gmail.com>

	* killing.texi (Deletion): Doc fix (Bug#12748).

2012-12-06  Paul Eggert  <eggert@cs.ucla.edu>

	* doclicense.texi, gpl.texi: Update to latest version from FSF.
	These are just minor editorial changes.

2012-12-06  Juanma Barranquero  <lekktu@gmail.com>

	* vc1-xtra.texi (General VC Options): Remove obsolete reference
	to `vc-path'.

2012-12-03  Chong Yidong  <cyd@gnu.org>

	* custom.texi (Init Rebinding): kbd is now a function (Bug#13052).

2012-12-02  Kevin Ryde  <user42@zip.com.au>

	* maintaining.texi (Tag Syntax): Mention (defvar foo) handling.

2012-12-01  Kevin Ryde  <user42@zip.com.au>

	* maintaining.texi (Tag Syntax): Mention Perl's "use constant".

2012-11-24  Paul Eggert  <eggert@cs.ucla.edu>

	* doclicense.texi, gpl.texi: Update to latest version from FSF.
	These are just minor editorial changes.

2012-11-21  Dani Moncayo  <dmoncayo@gmail.com>

	* display.texi (Auto Scrolling): Fix some inaccuracies, plus
	clarifications (Bug#12865).
	(Horizontal Scrolling): Clarifications.

2012-11-18  Dani Moncayo  <dmoncayo@gmail.com>

	* mark.texi (Disabled Transient Mark): Doc fixes (Bug#12746).

2012-11-16  Eli Zaretskii  <eliz@gnu.org>

	* trouble.texi (Crashing): Add information about MS-Windows and
	the emacs_backtrace.txt file.  (Bug#12908)

2012-11-13  Chong Yidong  <cyd@gnu.org>

	* building.texi (Multithreaded Debugging): gdb-stopped-hooks is
	actually named gdb-stopped-functions.

2012-11-13  Glenn Morris  <rgm@gnu.org>

	* misc.texi (Single Shell): Mention async-shell-command-buffer.

2012-11-10  Glenn Morris  <rgm@gnu.org>

	* misc.texi (Terminal emulator): Rename `term-face' to `term'.

	* emacs.texi (Acknowledgments): Add profiler author.
	* ack.texi (Acknowledgments): Add some recent contributions.

2012-11-10  Chong Yidong  <cyd@gnu.org>

	* files.texi (Diff Mode): Doc fixes for
	diff-delete-trailing-whitespace (Bug#12831).

	* trouble.texi (Crashing): Copyedits.

2012-11-10  Glenn Morris  <rgm@gnu.org>

	* files.texi (Diff Mode): Trailing whitespace updates.

2012-11-10  Chong Yidong  <cyd@gnu.org>

	* misc.texi (Terminal emulator): Document Term mode faces.

	* mini.texi (Basic Minibuffer): New node.  Document
	minibuffer-electric-default-mode.

	* display.texi (Visual Line Mode): Fix index entry.

	* buffers.texi (Several Buffers): List Buffer Menu command anmes,
	and index the keybindings.  Document tabulated-list-sort.
	(Kill Buffer): Capitalize Buffer Menu.

	* trouble.texi (Memory Full): Capitalize Buffer Menu.

2012-11-10  Eli Zaretskii  <eliz@gnu.org>

	* display.texi (Auto Scrolling): Clarify that scroll-step is
	ignored when scroll-conservatively is set to a non-zero value.
	(Bug#12801)

2012-11-10  Chong Yidong  <cyd@gnu.org>

	* dired.texi (Dired Updating): Doc fix (Bug#11744).

2012-10-30  Michael Albinus  <michael.albinus@gmx.de>

	* trouble.texi (Known Problems): Mention command `debbugs-gnu-usertags'.

2012-10-29  Chong Yidong  <cyd@gnu.org>

	* dired.texi (Shell Commands in Dired): Document changes to the
	dired-do-async-shell-command.

2012-10-28  Glenn Morris  <rgm@gnu.org>

	* ack.texi (Acknowledgments): Mention gv.el.

2012-10-27  Bastien Guerry  <bzg@gnu.org>

	* screen.texi (Menu Bar): Fix typo.

2012-10-27  Chong Yidong  <cyd@gnu.org>

	* frames.texi (Mouse Avoidance): Mention new variable
	mouse-avoidance-banish-position.

	* programs.texi (Which Function): Which Function mode now works in
	all major modes by default.

	* mule.texi (Recognize Coding): Remove an unreferenced vindex.

	* files.texi (Misc File Ops): Symbolic links on Windows only work
	on Vista and later.

	* building.texi (Compilation): Document compilation-always-kill.

	* search.texi (Symbol Search): New node.

	* package.texi (Package Menu): Document the "new" status.

	* windows.texi (Window Choice): Don't refer to the obsolete
	special-display feature.

2012-10-24  Chong Yidong  <cyd@gnu.org>

	* mule.texi (Text Coding): set-buffer-file-coding-system can now
	be invoked from the mode line.

	* dired.texi (Dired Deletion, Marks vs Flags): Document Emacs 24.3
	changes to the mark and unmark commands.
	(Comparison in Dired): Document chages to dired-diff.  Remove M-=,
	which is no longer bound to dired-backup-diff.

2012-10-23  Bastien Guerry  <bzg@gnu.org>

	* text.texi (Org Authoring): Use a comma after @ref to avoid the
	insertion of a period in the Info output.

2012-10-23  Stefan Monnier  <monnier@iro.umontreal.ca>

	* custom.texi (Hooks): Clarify that -hooks is deprecated.

2012-10-23  Chong Yidong  <cyd@gnu.org>

	* kmacro.texi (Edit Keyboard Macro): Fix typo.

2012-10-18  Dani Moncayo  <dmoncayo@gmail.com>

	* mini.texi (Completion Options): Fix off-by-one error.  (Bug#12644)

2012-10-17  Glenn Morris  <rgm@gnu.org>

	* mini.texi (Repetition): Further copyedit.

2012-10-17  Dani Moncayo  <dmoncayo@gmail.com>

	* mini.texi (Repetition): Copyedit.

2012-10-16  Juri Linkov  <juri@jurta.org>

	* search.texi (Query Replace): Document multi-buffer replacement
	keys.  (Bug#12655)

	* maintaining.texi (Tags Search): Change link "Replace" to
	"Query Replace".

2012-10-13  Chong Yidong  <cyd@gnu.org>

	* files.texi (File Conveniences): ImageMagick enabled by default.

2012-10-10  Dani Moncayo  <dmoncayo@gmail.com>

	* basic.texi (Arguments): Fix typos.

2012-10-08  Glenn Morris  <rgm@gnu.org>

	* cal-xtra.texi (Calendar Customizing): Mention calendar-month-header.

	* calendar.texi (Writing Calendar Files): Mention cal-html-holidays.

2012-10-06  Glenn Morris  <rgm@gnu.org>

	* calendar.texi (Writing Calendar Files): Tweak week descriptions.
	Mention cal-tex-cursor-week2-summary.

2012-10-06  Chong Yidong  <cyd@gnu.org>

	* mini.texi (Passwords): Fix typo.

2012-10-02  Glenn Morris  <rgm@gnu.org>

	* maintaining.texi (VC Directory Commands):
	Remove duplicate `q' entry.  (Bug#12553)

2012-09-30  Chong Yidong  <cyd@gnu.org>

	* killing.texi (Rectangles): Document copy-rectangle-as-kill.

	* search.texi (Special Isearch): Document the lax space search
	feature and M-s SPC.
	(Regexp Search): Move main search-whitespace-regexp description to
	Special Isearch.
	(Replace): Document replace-lax-whitespace.

	* basic.texi (Position Info): Document C-u M-=.
	(Moving Point): Document move-to-column.

	* display.texi (Useless Whitespace): Add delete-trailing-lines.

	* misc.texi (emacsclient Options): Document the effect of
	initial-buffer-choice on client frames.  Document server-auth-dir.
	Do not document server-host, which is bad security practice.

	* building.texi (Lisp Libraries): Docstring lookups can trigger
	autoloading.  Document help-enable-auto-load.

	* mini.texi (Yes or No Prompts): New node.

	* ack.texi (Acknowledgments): Remove obsolete packages.

2012-09-27  Glenn Morris  <rgm@gnu.org>

	* cal-xtra.texi (Advanced Calendar/Diary Usage):
	Rename the section to be more general.
	* emacs.texi: Update menu.

2012-09-23  Chong Yidong  <cyd@gnu.org>

	* buffers.texi (Misc Buffer): Replace toggle-read-only with
	read-only-mode.

	* files.texi (Visiting): Likewise.

2012-09-22  Paul Eggert  <eggert@cs.ucla.edu>

	* trouble.texi (Crashing): Document ulimit -c.

2012-09-21  Paul Eggert  <eggert@cs.ucla.edu>

	* trouble.texi (Crashing): Document addr2line.

2012-09-19  Tassilo Horn  <tsdh@gnu.org>

	* misc.texi (DocView Slicing): Document new slice from
	BoundingBox feature.

2012-09-19  Chong Yidong  <cyd@gnu.org>

	* killing.texi (Yanking): Minor clarification (Bug#12469).

2012-09-17  Chong Yidong  <cyd@gnu.org>

	* building.texi (GDB User Interface Layout): Remove reference to
	removed variable gdb-use-separate-io-buffer (Bug#12454).

2012-09-08  Jambunathan K  <kjambunathan@gmail.com>

	* regs.texi (Text Registers): `C-x r +' can now be used instead of
	M-x append-to-register.  New option `register-separator'.
	(Number Registers): Mention that `C-x r +' is polymorphic.

2012-09-07  Chong Yidong  <cyd@gnu.org>

	* windows.texi (Window Choice): Don't mention obsolete
	display-buffer-reuse-frames.

2012-09-04  Paul Eggert  <eggert@cs.ucla.edu>

	Give more-useful info on a fatal error (Bug#12328).
	* trouble.texi (Crashing): New section, documenting this.

2012-08-24  Michael Albinus  <michael.albinus@gmx.de>

	* cmdargs.texi (General Variables):
	Setting $DBUS_SESSION_BUS_ADDRESS to a dummy value suppresses
	connections to the D-Bus session bus.  (Bug#12112)

2012-08-14  Eli Zaretskii  <eliz@gnu.org>

	* building.texi (Debugger Operation): Correct and improve
	documentation of the GUD Tooltip mode.

2012-07-31  Chong Yidong  <cyd@gnu.org>

	* emacs.texi: Fix ISBN (Bug#12080).

2012-08-05  Chong Yidong  <cyd@gnu.org>

	* display.texi (Faces): Document frame-background-mode (Bug#7774).

	* custom.texi (Face Customization): Move discussion of face
	inheritance here, from Faces section.

2012-07-28  Eli Zaretskii  <eliz@gnu.org>

	* frames.texi (Mouse Commands): Fix the description of mouse-2.
	(Bug#11958)

2012-07-19  Chong Yidong  <cyd@gnu.org>

	* emacs.texi: Update ISBN.

2012-07-17  Chong Yidong  <cyd@gnu.org>

	* basic.texi (Inserting Text): Replace ucs-insert with
	insert-char.  Provide more details of input.

	* mule.texi (International Chars, Input Methods): Likewise.

2012-07-13  Chong Yidong  <cyd@gnu.org>

	* custom.texi (Examining): Update C-h v message.

	* buffers.texi (Misc Buffer): Document view-read-only.

2012-07-07  Chong Yidong  <cyd@gnu.org>

	* custom.texi (Init File): Index site-lisp (Bug#11435).

2012-07-06  Chong Yidong  <cyd@gnu.org>

	* emacs.texi: Re-order top-level menu to correspond to logical
	order, to avoid makeinfo warnings.

	* ack.texi (Acknowledgments): Note new python.el.

2012-06-29  Chong Yidong  <cyd@gnu.org>

	* maintaining.texi (Basic VC Editing, VC Pull, Merging):
	* basic.texi (Erasing, Basic Undo): Fix markup.

2012-06-29  Glenn Morris  <rgm@gnu.org>

	* fixit.texi (Undo): Grammar fixes.  (Bug#11779)

2012-06-29  Michael Witten  <mfwitten@gmail.com>  (tiny change)

	* fixit.texi (Undo): Fix typo.  (Bug#11775)

2012-06-27  Glenn Morris  <rgm@gnu.org>

	* ack.texi (Acknowledgments): Tiny update.

2012-06-21  Glenn Morris  <rgm@gnu.org>

	* Makefile.in: Rename infodir to buildinfodir throughout.  (Bug#11737)

2012-06-17  Chong Yidong  <cyd@gnu.org>

	* emacs.texi: Remove urlcolor setting.  Update ISBN and edition number.

	* anti.texi:
	* building.texi:
	* cmdargs.texi:
	* custom.texi:
	* display.texi:
	* files.texi:
	* frames.texi:
	* glossary.texi:
	* misc.texi:
	* mule.texi:
	* programs.texi:
	* sending.texi:
	* text.texi: Copyedits to avoid underfull/overfull in 7x9 manual.

2012-06-06  Michael Albinus  <michael.albinus@gmx.de>

	* custom.texi (Directory Variables): Mention enable-remote-dir-locals.

2012-05-28  Glenn Morris  <rgm@gnu.org>

	* ack.texi, building.texi, calendar.texi, custom.texi:
	* maintaining.texi, text.texi: Use @LaTeX rather than La@TeX.

2012-05-27  Glenn Morris  <rgm@gnu.org>

	* emacs.texi: Simplify following removal of node pointers.

	* ack.texi, anti.texi, basic.texi, buffers.texi, building.texi:
	* cmdargs.texi, commands.texi, display.texi, emacs.texi:
	* entering.texi, files.texi, fixit.texi, frames.texi, glossary.texi:
	* gnu.texi, help.texi, indent.texi, killing.texi, kmacro.texi:
	* m-x.texi, macos.texi, maintaining.texi, mark.texi, mini.texi:
	* misc.texi, modes.texi, msdog.texi, mule.texi, programs.texi:
	* regs.texi, screen.texi, search.texi, text.texi, trouble.texi:
	* windows.texi, xresources.texi: Nuke hand-written node pointers.

2012-05-22  Glenn Morris  <rgm@gnu.org>

	* emacs.texi (Acknowledgments): Add another contributor.

2012-05-12  Glenn Morris  <rgm@gnu.org>

	* Makefile.in (MKDIR_P): New, set by configure.
	(mkinfodir): Use $MKDIR_P.

2012-05-10  Glenn Morris  <rgm@gnu.org>

	* mule.texi (Disabling Multibyte): Replace the obsolete "unibyte: t"
	with "coding: raw-text".

	* files.texi (Interlocking): Mention create-lockfiles option.

2012-05-09  Chong Yidong  <cyd@gnu.org>

	* frames.texi (Mouse References, Mouse Commands): Fix index
	entries (Bug#11362).

2012-05-05  Glenn Morris  <rgm@gnu.org>

	* custom.texi (Customization Groups, Custom Themes, Examining):
	Improve page breaks.

	* rmail.texi (Rmail Display): Use example rather than smallexample.

	* calendar.texi: Convert inforefs to refs.

	* dired.texi (Dired Enter): Improve page break.

	* abbrevs.texi (Abbrev Concepts): Copyedits.

	* maintaining.texi (Registering, Tag Syntax):
	Tweak line and page breaks.

	* programs.texi (Programs, Electric C): Copyedits.
	(Program Modes): Add xref to Fortran.
	(Left Margin Paren): Remove what was (oddly enough) the only use
	of defvar in the entire Emacs manual.
	(Hungry Delete): Remove footnote about ancient Emacs version.
	(Other C Commands): Use example rather than smallexample.

	* text.texi (Pages, Filling, Foldout, Org Mode, HTML Mode)
	(Nroff Mode, Enriched Indentation, Table Rows and Columns):
	Tweak line and page breaks.

	* modes.texi (Major Modes, Minor Modes): Reword to improve page-breaks.
	(Major Modes): Use example rather than smallexample.

	* mule.texi (Output Coding): Reword to improve page-breaks.

	* frames.texi (Fonts): Tweak line and page breaks.
	Use example rather than smallexample.  Change cross-reference.
	(Text-Only Mouse): Fix xref.

	* buffers.texi (Buffers, Kill Buffer, Several Buffers)
	(Indirect Buffers): Tweak line- and page-breaks.

	* fixit.texi (Fixit, Undo): Reword to improve page-breaks.

2012-05-04  Glenn Morris  <rgm@gnu.org>

	* Makefile.in (INFO_EXT, INFO_OPTS): New, set by configure.
	(info, infoclean): Use $INFO_EXT.
	($(infodir)/emacs$(INFO_EXT)): Use $INFO_EXT and $INFO_OPT.
	* makefile.w32-in (INFO_EXT, INFO_OPTS): New.
	(INFO_TARGETS): Use $INFO_EXT.
	($(infodir)/emacs$(INFO_EXT)): Use $INFO_EXT and $INFO_OPT, and -o.

2012-05-02  Glenn Morris  <rgm@gnu.org>

	* emacs.texi (@copying): Only print EDITION in the TeX version.

	* search.texi (Regexp Search): Just say "Emacs".

	* display.texi (Auto Scrolling):
	Reword to avoid repetition and improve page break.

	* xresources.texi (Resources):
	* mule.texi (Language Environments):
	* misc.texi (Amusements):
	* maintaining.texi (VC Change Log):
	* frames.texi (Fonts):
	* custom.texi (Specifying File Variables, Minibuffer Maps):
	* cmdargs.texi (Initial Options):
	* building.texi (Flymake):
	Reword to remove/reduce some overly long/short lines.

2012-04-27  Glenn Morris  <rgm@gnu.org>

	* emacs.texi: Some fixes for detailed menu.

	* emacs.texi: Add "et al." to authors.

	* ack.texi, basic.texi, buffers.texi, building.texi:
	* calendar.texi, cmdargs.texi, commands.texi, custom.texi:
	* dired.texi, display.texi, emerge-xtra.texi, files.texi:
	* fortran-xtra.texi, help.texi, kmacro.texi, mini.texi, misc.texi:
	* msdog-xtra.texi, picture-xtra.texi, programs.texi, rmail.texi:
	* search.texi, trouble.texi, windows.texi:
	Use Texinfo recommended convention for quotes+punctuation.

2012-04-27  Eli Zaretskii  <eliz@gnu.org>

	* mule.texi (Bidirectional Editing): Improve indexing.
	Minor wording tweaks.

2012-04-15  Chong Yidong  <cyd@gnu.org>

	* misc.texi (emacsclient Options): More clarifications.

2012-04-15  Glenn Morris  <rgm@gnu.org>

	* msdog.texi (Windows Printing): It doesn't set printer-name.

	* mule.texi (Language Environments): Move font info to "Fontsets".
	(Fontsets): Move intlfonts etc here from "Language Environments".
	Copyedits.
	(Defining Fontsets, Modifying Fontsets, Undisplayable Characters)
	(Unibyte Mode, Charsets, Bidirectional Editing): Copyedits.

2012-04-15  Chong Yidong  <cyd@gnu.org>

	* glossary.texi (Glossary): Standardize on "text terminal"
	terminology.  All callers changed.

	* misc.texi (emacsclient Options): Document "client frame" concept
	and its effect on C-x C-c more carefully.

2012-04-15  Glenn Morris  <rgm@gnu.org>

	* frames.texi (Scroll Bars):
	* glossary.texi (Glossary): Use consistent case for "X Window System".

	* mule.texi (Select Input Method, Coding Systems):
	State command names in kbd tables.
	(Recognize Coding): Add cross-ref.
	(Output Coding): Don't mention message mode in particular.
	(Text Coding, Communication Coding, File Name Coding, Terminal Coding):
	Copyedits.

2012-04-14  Glenn Morris  <rgm@gnu.org>

	* mule.texi (Select Input Method, Coding Systems, Recognize Coding):
	Copyedits.
	(Coding Systems): Mac OS X apparently uses newlines for EOL.
	(Recognize Coding): Remove old auto-coding-regexp-alist example.
	auto-coding-functions does not override coding: tags.
	Remove rmail-decode-mime-charset; it no longer has any effect.

2012-04-14  Chong Yidong  <cyd@gnu.org>

	* custom.texi (Creating Custom Themes): Add reference to Custom
	Themes node in Lisp manual.

2012-04-14  Glenn Morris  <rgm@gnu.org>

	* mule.texi (International): Copyedits.
	(International Chars): Update C-x = example output.
	(Disabling Multibyte): Rename from "Enabling Multibyte".
	Clarify what "unibyte: t" does, and mode-line description.
	(Unibyte Mode): Update for "Disabling Multibyte" node name change.
	Use Texinfo recommended convention for quotes+punctuation.
	(Language Environments): Copyedits.
	(Input Methods): Copyedits.  Use "^" for the postfix example,
	because it is less confusing inside Info's `quotes'.

	* custom.texi (Specifying File Variables): Fix "unibyte" description.
	Update for "Disabling Multibyte" node name change.
	* emacs.texi: Update for "Disabling Multibyte" node name change.

	* abbrevs.texi, arevert-xtra.texi, buffers.texi, building.texi:
	* cmdargs.texi, custom.texi, entering.texi, files.texi, frames.texi:
	* glossary.texi, help.texi, macos.texi, maintaining.texi, mini.texi:
	* misc.texi, package.texi, programs.texi, screen.texi, search.texi:
	* sending.texi, text.texi, trouble.texi:
	Use @file for buffers, per the Texinfo manual.

	* entering.texi (Entering Emacs):
	Do not mention initial-buffer-choice = t.

	* misc.texi (Gnus Startup): Use @env for environment variables.

	* Makefile.in: Replace non-portable use of $< in ordinary rules.

2012-04-12  Glenn Morris  <rgm@gnu.org>

	* ack.texi (Acknowledgments): Don't mention obsolete mailpost.el.

2012-04-07  Glenn Morris  <rgm@gnu.org>

	* emacsver.texi (EMACSVER): Bump version to 24.1.50.

2012-04-05  Glenn Morris  <rgm@gnu.org>

	* glossary.texi (Glossary): Use anchors for internal cross-references.

2012-04-04  Glenn Morris  <rgm@gnu.org>

	* glossary.texi (Glossary): Copyedits.
	Use Texinfo-recommended convention for quotes and punctuation.
	Comment out a few specialized (Rmail) items.
	New items: Bidirectional Text, Client, Directory Local Variable,
	File Local Variable, Package, Server, Theme, Trash Can.

2012-04-03  Chong Yidong  <cyd@gnu.org>

	* sending.texi (Mail Misc): Fix an index entry.

2012-04-02  Eli Zaretskii  <eliz@gnu.org>

	* msdog.texi (Windows Startup): Add description of emacsclient
	operation under -c and -t on MS-Windows.

	* misc.texi (emacsclient Options): Add cross-reference to "Windows
	Startup".  (Bug#11091)

2012-04-02  Dani Moncayo  <dmoncayo@gmail.com>

	* custom.texi (Changing a Variable): Fix example.

2012-04-01  Eli Zaretskii  <eliz@gnu.org>

	* misc.texi (emacsclient Options): More clarifications about -t
	and -c on MS-Windows.  (Bug#11091)

2012-03-31  Eli Zaretskii  <eliz@gnu.org>

	* misc.texi (emacsclient Options): Document peculiarities of new
	frame creation on MS-Windows under -c or -t options.  (Bug#11091)

2012-03-30  Chong Yidong  <cyd@gnu.org>

	* files.texi (File Conveniences): Clarify Imagemagick discussion.

2012-03-22  Glenn Morris  <rgm@gnu.org>

	* dired.texi (Operating on Files): Fix dired-recursive-copies default.

2012-03-17  Chong Yidong  <cyd@gnu.org>

	* package.texi (Package Installation): Document use of
	package-initialize in init file.

2012-03-16  Glenn Morris  <rgm@gnu.org>

	* help.texi (Language Help):
	* mule.texi (International Chars):
	etc/HELLO is for character demonstration.

2012-03-15  Dani Moncayo  <dmoncayo@gmail.com>

	* dired.texi (Shell Commands in Dired): Fix typo.

2012-03-04  Chong Yidong  <cyd@gnu.org>

	* killing.texi (Clipboard): Document clipboard manager.

2012-02-29  Glenn Morris  <rgm@gnu.org>

	* ack.texi (Acknowledgments): Use @Tex{} in more places.

	* emacs.texi, help.texi, text.texi: Use "" quotes in menus.

	* dired.texi, emacs.texi: Use @code{} in menus when appropriate.

2012-02-28  Glenn Morris  <rgm@gnu.org>

	* custom.texi, display.texi, emacs.texi, files.texi:
	* msdog-xtra.texi, msdog.texi, vc-xtra.texi:
	Standardize possessive apostrophe usage.

2012-02-25  Jan Djärv  <jan.h.d@swipnet.se>

	* macos.texi (Mac / GNUstep Customization): Remove text about
	ns-find-file and ns-drag-file (Bug#5855, Bug#10050).

2012-02-25  Dani Moncayo  <dmoncayo@gmail.com>

	* buffers.texi (Select Buffer): Mention that saving in a new file
	name can switch to a different major mode.

2012-02-23  Glenn Morris  <rgm@gnu.org>

	* mini.texi (Minibuffer File, Completion Options, Repetition):
	Copyedits.
	(Completion Example): Other M-x au* commands may be defined.
	(Completion Styles): Mention emacs21 and completion-category-overrides.

	* msdog.texi (Text and Binary, ls in Lisp, Windows HOME)
	(Windows Keyboard, Windows Mouse, Windows Processes)
	(Windows Printing, Windows Misc): Copyedits.
	(ls in Lisp): Update switches list.

	* msdog-xtra.texi (MS-DOS Display): Update list-colors-display xref.
	Update dos-mode* function names.
	(MS-DOS Printing, MS-DOS and MULE): Copyedits.
	(MS-DOS Processes): Add xref to main ls-lisp section.

	* ack.texi (Acknowledgments): Mention smie.

2012-02-22  Glenn Morris  <rgm@gnu.org>

	* macos.texi: Copyedits.  Fix @key/@kbd usage.
	(Mac / GNUstep Basics): Don't mention the panels, since the next
	section covers them.
	(Mac / GNUstep Customization): Merge some panel info from previous.

2012-02-21  Glenn Morris  <rgm@gnu.org>

	* emerge-xtra.texi (Emerge, Submodes of Emerge, Combining in Emerge):
	Small fixes.

	* emacs-xtra.texi: Picture mode is no longer a chapter.

	* picture-xtra.texi (Basic Picture): C-a does get remapped.

	* ack.texi (Acknowledgments): Small changes, including resorting,
	and removal of things no longer distributed.

2012-02-20  Glenn Morris  <rgm@gnu.org>

	* emacs.texi (Top, Preface): Small rephrasings.
	(menu, detailmenu): Update entries, and reformat some descriptions.
	* building.texi, display.texi, emacs-xtra.texi, files.texi:
	* frames.texi, kmacro.texi, msdog.texi, programs.texi, text.texi:
	Reformat some menu descriptions.

	* ack.texi (Acknowledgments): More updates.

	* emacs.texi (Acknowledgments): Add several names from ack.texi,
	and from Author: headers.
	(Distrib): Small updates.

2012-02-18  Glenn Morris  <rgm@gnu.org>

	* ack.texi (Acknowledgments): Add xref to Org manual.

	* rmail.texi: Copyedits.  Use 'mail composition buffer' in place
	of '*mail*', since Message does not call it that.
	(Rmail Reply): Rename rmail-dont-reply-to-names.
	\\`info- no longer handled specially.
	Update for rmail-enable-mime-composing.
	Don't mention 'm' for replies.
	Don't mention rmail-mail-new-frame and canceling, since it does
	not work for Message at the moment.

	* cal-xtra.texi: Copyedits.

	* emacs-xtra.texi: Set encoding to ISO-8859-1.

2012-02-17  Glenn Morris  <rgm@gnu.org>

	* maintaining.texi (Old Revisions): Fix cross-refs to Ediff manual.

	* ack.texi (Acknowledgments): Mention Gnulib.

	* ack.texi, calendar.texi, cal-xtra.texi: Use "Bahá'í".

	* calendar.texi: Misc small changes, including updating the dates
	of examples.

2012-02-16  Glenn Morris  <rgm@gnu.org>

	* calendar.texi: Misc small changes.

	* vc1-xtra.texi (VC Delete/Rename, CVS Options):
	* cal-xtra.texi (Diary Display): Fix TeX cross-refs to other manuals.

	* dired-xtra.texi (Subdir Switches): Small fixes.

	* fortran-xtra.texi: Tiny changes and some adjustments to line breaks.

2012-02-15  Glenn Morris  <rgm@gnu.org>

	* sending.texi (Mail Sending): smtpmail-auth-credentials was removed.

2012-02-12  Glenn Morris  <rgm@gnu.org>

	* ack.texi (Acknowledgments):
	* emacs.texi (Acknowledgments): Updates for new files in 24.1.

2012-02-10  Glenn Morris  <rgm@gnu.org>

	* mini.texi (Minibuffer Edit): Mention minibuffer-inactive-mode.

	* programs.texi (Misc for Programs): Mention electric-layout-mode.

2012-02-09  Glenn Morris  <rgm@gnu.org>

	* buffers.texi (Misc Buffer): M-x info does not seem to require a
	buffer switch after M-x rename-uniquely.

	* trouble.texi (Checklist): Mention C-c m in report-emacs-bug.

2012-02-09  Jay Belanger  <jay.p.belanger@gmail.com>

	* text.texi (Org Mode): Fix typo.

2012-02-08  Glenn Morris  <rgm@gnu.org>

	* ack.texi (Acknowledgments): Update emacs-lock info.

	* rmail.texi (Rmail Display): Mention rmail-epa-decrypt.

	* text.texi (LaTeX Editing): Mention latex-electric-env-pair-mode.

2012-02-07  Glenn Morris  <rgm@gnu.org>

	* files.texi (File Conveniences): Mention ImageMagick images.

2012-02-05  Glenn Morris  <rgm@gnu.org>

	* trouble.texi (Checklist): Mention debug-on-event.

	* maintaining.texi (Maintaining): Add cross-ref to ERT.

2012-02-04  Glenn Morris  <rgm@gnu.org>

	* macos.texi (Customization options specific to Mac OS / GNUstep):
	New subsection.

	* display.texi (Colors): Mention list-colors-sort.

	* files.texi (File Conveniences): Mention image animation.

2012-01-31  Chong Yidong  <cyd@gnu.org>

	* windows.texi (Split Window): C-mouse-2 doesn't work on GTK+
	scroll bars (Bug#10666).

2012-01-28  Chong Yidong  <cyd@gnu.org>

	* files.texi (Filesets): Fix typos.

	* display.texi (Faces): Add xref to Colors node.

2012-01-27  Dani Moncayo  <dmoncayo@gmail.com>

	* buffers.texi (Select Buffer): Clarify explanation of switching
	to new buffers.  Fix description of next-buffer and
	previous-buffer (Bug#10334).
	(Misc Buffer): Add xref to View Mode.

	* text.texi (Fill Commands): Fix description of
	sentence-end-double-space.

2012-01-23  Chong Yidong  <cyd@gnu.org>

	* anti.texi (Antinews): Add Emacs 23 antinews.

2012-01-16  Volker Sobek  <reklov@live.com>  (tiny change)

	* programs.texi (Comment Commands): Typo (bug#10514).

2012-01-15  Chong Yidong  <cyd@gnu.org>

	* xresources.texi (X Resources): Describe GTK+ case first.
	(Resources): Don't use borderWidth as an example, since it doesn't
	work with GTK+.
	(Table of Resources): Clarify role of several resources, including
	the Emacs 24 behavior of cursorBlink etc.
	(Face Resources): Node deleted.  Recommend using Customize
	instead.  Add paragraph to `Table of Resources' node summarizing
	how to use X resources for changing faces.
	(Lucid Resources): Rewrite, omitting description of font names,
	referring to the Fonts node instead.
	(LessTif Resources): Copyedits.
	(GTK resources): Rewrite, describing the difference between gtk2
	and gtk3.
	(GTK Resource Basics): New node.
	(GTK Widget Names, GTK Names in Emacs): Rewrite.
	(GTK styles): Just refer to Fonts node for GTK font format.

	* display.texi (Faces): Document the cursor face.

2012-01-14  Chong Yidong  <cyd@gnu.org>

	* cmdargs.texi (Action Arguments): No need to mention EMACSLOADPATH.
	(General Variables): Add xref to Lisp Libraries.
	(Initial Options): Copyedits.
	(Resume Arguments): Node deleted; emacs.bash/csh are obsolete.
	(Environment): Clarify what getenv does.
	(General Variables): Clarify EMACSPATH etc.  Emacs does not assume
	light backgrounds on xterms.
	(Misc Variables): TEMP and TMP are not Windows-specific.
	(Display X): Copyedits.
	(Colors X): -bd does nothing for GTK.
	(Icons X): Gnome 3 doesn't use taskbars.

	* misc.texi (Shell): Document exec-path here.

	* rmail.texi (Movemail): Add xref for exec-path.

2012-01-13  Glenn Morris  <rgm@gnu.org>

	* dired.texi (Dired and Find): Clarify find-ls-options.

2012-01-09  Chong Yidong  <cyd@gnu.org>

	* custom.texi (Custom Themes): Switch custom-safe-themes to use
	SHA-256.

2012-01-07  Chong Yidong  <cyd@gnu.org>

	* display.texi (Useless Whitespace): Add Whitespace mode.

	* custom.texi (Hooks): Discuss how to disable minor modes.

	* files.texi (Diff Mode): Discuss diff-auto-refine-mode
	(Bug#10309).  Discuss use of Whitespace mode (Bug#10300).

	* trouble.texi (Lossage): Refer to Bugs node for problems.
	(DEL Does Not Delete): Don't use "usual erasure key" teminology.
	(Screen Garbled): Don't refer to terminal "manufacturers".
	(Total Frustration): Node deleted.  Eliza is documented in
	Amusements now.
	(Known Problems): More info about using the bug tracker.
	Mention debbugs package.
	(Bug Criteria): Copyedits.
	(Understanding Bug Reporting): Mention emacs -Q.

2012-01-06  Chong Yidong  <cyd@gnu.org>

	* custom.texi (Specifying File Variables): The mode: keyword
	doesn't have to be first anymore.  Add example of specifying minor
	modes.
	(Directory Variables): Simplify example.  Mention application to
	non-file buffers.
	(Disabling): Use "initialization file" terminology.
	(Init Examples): Fix hook example.

2012-01-06  Eli Zaretskii  <eliz@gnu.org>

	* cmdargs.texi (MS-Windows Registry): Shorten the index entry.
	(Bug#10422)
	Move the stuff about resources to xresources.texi.

	* xresources.texi (Resources): Move information about setting X
	resources in the Registry from cmdargs.texi.  Make the index entry
	be similar to the one in cmdargs.texi.

2012-01-05  Chong Yidong  <cyd@gnu.org>

	* custom.texi (Customization Groups): Update example.
	(Browsing Custom): Document the new search field.
	(Changing a Variable): Update example for Emacs 24 changes.
	Document Custom-set and Custom-save commands.
	(Face Customization): Document Emacs 24 changes.  De-document
	modify-face.
	(Specific Customization): Mention customize-variable.
	(Custom Themes): Add customize-themes, custom-theme-load-path,
	custom-theme-directory, and describe-theme.
	(Creating Custom Themes): New node.
	(Examining): Mention M-:.

	* package.texi (Packages): Fix typo.

2012-01-03  Chong Yidong  <cyd@gnu.org>

	* misc.texi (Single Shell): Don't document Lisp usage of
	shell-command.  Tidy up discussion of synchronicity.  Add index
	entries for async-shell-command.
	(Interactive Shell): Note that M-x shell uses shell-file-name.
	Note change in behavior in Emacs 24.
	(Shell Mode): Shell mode now uses completion-at-point.
	(Shell Prompts): Emphasize that comint-use-prompt-regexp isn't the
	default method for recognizing prompts nowadays.
	(Shell Ring): Add xref to Minibuffer History.
	(Directory Tracking): Explain Dirtrack mode in more detail.
	(Term Mode): Fix index entries.
	(Paging in Term): Merge into Term Mode.
	(Serial Terminal, Emacs Server, emacsclient Options): Copyedits.
	(Printing): Fix xref.  State default of lpr-switches.
	(PostScript): Remove obsolete sentence.  Omit description of
	non-interactive behaviors.
	(Hyperlinking): Improve description.
	(Browse-URL): Using compose-mail for mailto URLs is the default.
	Document browse-url-mailto-function.
	(Goto Address mode): Add index entries.  Add xref to Browse-URL.
	(FFAP): FFAP is not a minor mode.
	(Amusements): M-x lm was renamed to M-x landmark.
	Document nato-region.

2012-01-01  Chong Yidong  <cyd@gnu.org>

	* misc.texi (Gnus, Buffers of Gnus): Copyedits.
	(Gnus Startup): Note that the system might not be set up for news.
	Describe group levels more clearly.
	(Gnus Group Buffer, Gnus Summary Buffer): New nodes, split from
	Summary of Gnus.
	(Document View): Copyedits.  Move zoom commads to DocView
	Navigation node.
	(DocView Navigation, DocView Searching, DocView Slicing)
	(DocView Conversion): Nodes renamed from Navigation, etc.

	* sending.texi (Mail Sending): Add message-kill-buffer-on-exit.

2011-12-31  Eli Zaretskii  <eliz@gnu.org>

	* basic.texi (Moving Point): Fix the description of C-n and C-p.
	(Bug#10380)

2011-12-30  Chong Yidong  <cyd@gnu.org>

	* sending.texi (Sending Mail): Document initial mail buffer name,
	and changed multiple mail buffer behavior.
	(Mail Format): Put the example at the top of the section.
	(Mail Headers): Move discussion of "From" to the top.
	(Mail Sending): Document sendmail-query-once.
	(Citing Mail): Make it less Rmail-specific.

2011-12-29  Chong Yidong  <cyd@gnu.org>

	* text.texi (Org Mode): Copyedits.  Refer to Outline Format for
	example.  Add index entries.
	(Org Organizer, Org Authoring): Nodes renamed.  Copyedits.

2011-12-26  Chong Yidong  <cyd@gnu.org>

	* dired.texi (Dired Enter, Misc Dired Features):
	Document dired-use-ls-dired changes.  Mention quit-window.
	(Dired Navigation): Add index entries.
	(Dired Visiting): Fix View Mode xref.
	(Marks vs Flags): Prefer C-/ binding for undo.
	(Subdirectories in Dired): Add xrefs.
	(Misc Dired Features): Document some Emacs 24 changes.  Add index
	entries.

	* abbrevs.texi (Abbrev Concepts): No need to mention abbrev-mode
	variable, since it is explained in Minor Modes node.
	(Defining Abbrevs): Copyedits.
	(Expanding Abbrevs): State default of abbrev-all-caps.  Prefer the
	C-/ binding for undo.
	(Dabbrev Customization): Add xrefs for case-fold-search and
	case-replace.

	* dired-xtra.texi (Subdir Switches): Add xref.

	* maintaining.texi (VC Directory Commands): Mention quit-window.

2011-12-25  Chong Yidong  <cyd@gnu.org>

	* maintaining.texi (Tags): Mention Semantic.
	(Create Tags Table, Etags Regexps): Copyedits.
	(Find Tag): Mention minibuffer completion.
	(List Tags): Mention completion-at-point.  Completion is actually
	available in M-x list-tags.

	* vc1-xtra.texi (VC Delete/Rename): Rename from Renaming and VC.
	Document vc-delete-file.

	* files.texi (Misc File Ops): Mention vc-delete-file.

	* programs.texi (Symbol Completion): Mention completion-at-point
	explicitly.

2011-12-22  Chong Yidong  <cyd@gnu.org>

	* maintaining.texi (Change Log Commands): Don't specially mention
	vc-update-change-log which is CVS-only.

	* vc1-xtra.texi (Version Headers): Note that these are for
	Subversion, CVS, etc. only.
	(General VC Options): De-document vc-keep-workfiles.
	Fix RCS-isms.

2011-12-22  Eli Zaretskii  <eliz@gnu.org>

	* building.texi (Debugger Operation): Fix a typo: "@end iftext"
	should be @end iftex".

2011-12-21  Chong Yidong  <cyd@gnu.org>

	* maintaining.texi (Advanced C-x v v): Use fileset terminology.
	(VC With A Merging VCS, VC Change Log): Add xref to VC Pull node.
	(VC Pull): Mention vc-log-incoming.
	(Log Buffer): Add CVS/RCS only disclaimer.

	* vc1-xtra.texi (Remote Repositories): Update introduction.
	(Local Version Control): Node deleted (obsolete with DVCSes).
	(Remote Repositories, Version Backups): Node deleted.
	Move documentation of vc-cvs-stay-local to CVS Options.
	(CVS Options): Reduce verbosity of description of obscure CVS
	locking feature.
	(Making Revision Tags, Revision Tag Caveats): Merge into Revision
	Tags node.
	(Revision Tags): Move under Miscellaneous VC subsection.
	(Change Logs and VC): Note that this is wrong for DVCSs.
	De-document log entry manipulating features.
	(Renaming and VC): Describe how it works on modern VCSes.

	* files.texi (Misc File Ops): Mention vc-rename-file.

	* programs.texi (Custom C Indent): Add index entries.

2011-12-20  Alan Mackenzie  <acm@muc.de>

	* programs.texi (Motion in C): Update the description of C-M-a and
	C-M-e, they now DTRT in enclosing scopes.
	(Custom C Indent): Add @dfn{guessing} of the indentation style.

2011-12-20  Chong Yidong  <cyd@gnu.org>

	* maintaining.texi (VCS Concepts): Add "working tree" terminology.
	(Old Revisions): Use it.
	(VCS Repositories): Add "distributed" terminology.
	(Log Buffer): Remove duplicate description
	about changesets.  Fix "current VC fileset" ambiguity.
	(Multi-User Branching): Node deleted.
	(Branches, Switching Branches): Discuss decentralized version
	control systems.
	(VC Pull): New node.
	(Merging): Document merging on decentralized systems.
	(Creating Branches): Note that this is specific to CVS and related
	systems.

2011-12-19  Chong Yidong  <cyd@gnu.org>

	* maintaining.texi (VCS Merging, VCS Changesets): Index entries.
	(VC Mode Line): Add index entry for "version control status".
	(VC Undo): Use vc-revert instead of its vc-revert-buffer alias.
	Document vc-revert-show-diff.  De-document vc-rollback.
	(VC Directory Mode): Rewrite introduction.  Move prefix arg
	documentation here from VC Directory Buffer node.
	(VC Directory Buffer): Use a decentralized VCS example.
	(VC Directory Commands): Use a table.  Remove material duplicated
	in previous nodes on multi-file VC filsets.

2011-12-17  Chong Yidong  <cyd@gnu.org>

	* maintaining.texi (VCS Concepts): Make "revision" terminology
	less CVS-specific.
	(VC With A Merging VCS, VC With A Locking VCS): Add xref to
	Registering node.
	(Secondary VC Commands): Delete.  Promote subnodes.
	(Log Buffer): Add command name for C-c C-c.  Fix the name of the
	log buffer.  Add index entries.
	(VCS Changesets, Types of Log File, VC With A Merging VCS):
	Use "commit" terminology.
	(Old Revisions): Move it to just before VC Change Log.  "Tag" here
	doesn't refer to tags tables.  Note other possible forms of the
	revision ID.  C-x v = does not save.
	(Registering): Note similarity to C-x v v action.  Fix description
	of how backends are chosen.  De-document vc-default-init-revision.
	(VC Change Log): Document C-x v l in VC-Dir buffer.  Document RET
	in root log buffers.

2011-12-16  Chong Yidong  <cyd@gnu.org>

	* maintaining.texi (Version Control Systems): Drop Meta-CVS.
	(Basic VC Editing): Remove redundant descriptions.
	(VC With A Merging VCS): Make description more general instead of
	CVS-specific.
	(VC With A Locking VCS): Use VC fileset terminology.

2011-12-12  Chong Yidong  <cyd@gnu.org>

	* building.texi (Executing Lisp): Fix xref for C-M-x.
	(Lisp Libraries): Add xref to node explaining `load' in Lisp
	manual.  Note that load-path is not customizable.
	(Lisp Eval): Note that listed commands are available globally.
	Explain the meaning of "defun" in the C-M-x context.
	(Lisp Interaction): Copyedits.
	(External Lisp): Fix name of inferior Lisp buffer.
	Mention Scheme.
	(Compilation): Define "inferior process".

2011-12-10  Eli Zaretskii  <eliz@gnu.org>

	* msdog.texi (Windows Fonts): Document how to force GDI font
	backend on MS-Windows.

2011-12-10  Chong Yidong  <cyd@gnu.org>

	* building.texi (Compilation): Say what the -k flag to make does.
	Move subprocess discussion to Compilation Shell.
	(Compilation Mode): Add xref for grep, occur, and mouse
	references.  Define "locus".
	(Grep Searching): Use @command.
	(Debuggers, Commands of GUD, GDB Graphical Interface):
	Clarify intro.
	(Starting GUD): Clarify how arguments are specified.
	(Debugger Operation): Index entry for "GUD interaction buffer",
	and move basic description here from Commands of GUD node.
	(GDB User Interface Layout): Copyedits.
	(Source Buffers): Remove gdb-find-source-frame, which is not in
	gdb-mi.el.
	(Other GDB Buffers): Remove gdb-use-separate-io-buffer and
	toggle-gdb-all-registers, which are not in gdb-mi.el.
	Don't re-document GUD interaction buffers.

	* programs.texi (Symbol Completion): M-TAB can now use Semantic.
	(Semantic): Add cindex entries for Semantic.

2011-12-06  Chong Yidong  <cyd@gnu.org>

	* programs.texi (Man Page): Clarify how to use Man-switches.
	Don't bother documenting Man-fontify-manpage-flag.
	(Lisp Doc): Add xref to Name Help node.
	(Hideshow): Add cindex.  Mention role of ellipses, and default
	value of hs-isearch-open.  Don't bother documenting
	hs-special-modes-alist.
	(Symbol Completion): Add kindex for C-M-i.  Don't recommend
	changing the window manager binding of M-TAB.

2011-12-05  Chong Yidong  <cyd@gnu.org>

	* programs.texi (Comment Commands): Fix description of for M-; on
	blank lines.  Move documentation of comment-region here.
	(Multi-Line Comments): Clarify the role of comment-multi-line.
	Refer to Comment Commands for comment-region doc.
	(Options for Comments): Refer to Multi-Line Comments for
	comment-multi-line doc, instead of duplicating it.  Fix default
	values of comment-padding and comment-start-skip.

2011-12-04  Chong Yidong  <cyd@gnu.org>

	* programs.texi (Program Modes): Mention modes that are not
	included with Emacs.  Fix references to other manuals for tex.
	Add index entry for backward-delete-char-untabify.
	Mention prog-mode-hook.
	(Which Function): Use "global minor mode" terminology.
	(Basic Indent, Multi-line Indent): Refer to previous descriptions
	in Indentation chapter to avoid duplication.
	(Expressions): Copyedit.
	(Matching): Document Electric Pair mode.

	* ack.texi (Acknowledgments):
	* rmail.texi (Movemail, Other Mailbox Formats):
	* frames.texi (Frames): Don't capitalize "Unix".

2011-12-04  Chong Yidong  <cyd@gnu.org>

	* text.texi (Nroff Mode): Mention what nroff is.
	(Text Based Tables, Table Recognition): Don't say "Table mode"
	since it's not a major or minor mode.
	(Text Based Tables): Reduce the size of the example.
	(Table Definition): Clarify definitions.
	(Table Creation): Add key table.
	(Cell Commands): Use kbd for commands.
	(Table Rows and Columns): Combine nodes Row Commands and Column
	Commands.
	(Fixed Width Mode): Node deleted; contents moved to parent.
	(Table Conversion): Shorten example.
	(Measuring Tables): Merge into Table Misc.

2011-12-03  Chong Yidong  <cyd@gnu.org>

	* text.texi (TeX Mode): Mention AUCTeX package.
	(TeX Editing): Add xref to documentation for Occur.
	(LaTeX Editing): Add xref to Completion node.
	(TeX Print): Fix description of tex-directory.
	(Enriched Text): Rename from Formatted Text.  Make this node and
	its subnodes less verbose, since text/enriched files are
	practically unused.
	(Enriched Mode): Rename from Requesting Formatted Text.
	(Format Colors): Node deleted.
	(Enriched Faces): Rename from Format Faces.  Describe commands
	for applying colors too.
	(Forcing Enriched Mode): Node deleted; merged into Enriched Mode.

	* frames.texi (Menu Mouse Clicks): Tweak description of C-Mouse-2.

	* display.texi (Colors): New node.

	* cmdargs.texi (Colors X):
	* xresources.texi (GTK styles):
	* custom.texi (Face Customization): Reference it.

	* glossary.texi (Glossary): Remove "formatted text" and "WYSIWYG".
	Link to Fill Commands for Justification entry.

2011-12-03  Eli Zaretskii  <eliz@gnu.org>

	* display.texi (Auto Scrolling): More accurate description of what
	scroll-*-aggressively does, including the effect of non-zero
	margin.  Fix "i.e." markup.

2011-12-02  Chong Yidong  <cyd@gnu.org>

	* text.texi (Pages): Mention how formfeed chars are displayed.
	(Auto Fill): Note convention for calling auto-fill-mode from Lisp.
	Describe adaptive filling more precisely.
	(Fill Commands): Note that filling removes excess whitespace.
	(Text Mode): Note auto-mode-alist entries for Text mode.  TAB is
	now bound to indent-for-tab-command in Text mode.
	(Outline Mode): Copyedits.
	(Outline Visibility): Note that Reveal mode is a buffer-local
	minor mode.

	* modes.texi (Major Modes): Move note about checking major-mode in
	a hook function here, from Text mode.

2011-11-28  Chong Yidong  <cyd@gnu.org>

	* text.texi (Words): Add xref to Position Info.
	(Paragraphs): Add xref to Regexps.

	* indent.texi (Indentation): Rewrite introduction.  Move table to
	Indentation Commands node.
	(Indentation Commands): Add index entries to table.  Copyedits.
	(Tab Stops, Just Spaces): Copyedits.
	(Indent Convenience): New node.  Document electric-indent-mode.

	* programs.texi (Basic Indent):
	* windows.texi (Pop Up Window): Fix kindex entry.

2011-11-28  Chong Yidong  <cyd@gnu.org>

	* modes.texi (Major Modes): Move major-mode variable doc here from
	Choosing Modes.  Document describe-mode.  Document prog-mode-hook
	and text-mode-hook.  Add example of using hooks.
	(Minor Modes): Document behavior of mode command calls from Lisp.
	Note that setting the mode variable using Customize will DTRT.
	(Choosing Modes): Add example of setting a minor mode using a
	local variable.

2011-11-27  Chong Yidong  <cyd@gnu.org>

	* frames.texi (Creating Frames): Move frame parameter example to
	Frame Parameters node.
	(Frame Commands): C-x 5 o does not warp the mouse by default.
	(Fonts): Add more GTK-style properties; also, they should be
	capitalized.
	(Special Buffer Frames): Node deleted; special-display is on the
	way out.
	(Frame Parameters): Example moved here from Creating Frames.
	Clarify that default-frame-alist affects the initial frame too.
	Delete auto-raise-mode and auto-lower-mode.
	(Wheeled Mice): Node deleted.  Content moved to Mouse Commands.
	(Dialog Boxes): Delete x-gtk-use-old-file-dialog.

	* windows.texi (Window Choice): Add xref to Lisp manual for
	special-display-*.

2011-11-26  Eli Zaretskii  <eliz@gnu.org>

	* display.texi (Text Display): Update the description,
	cross-references, and indexing related to display of control
	characters and raw bytes.

2011-11-25  Chong Yidong  <cyd@gnu.org>

	* frames.texi (Frames): Rewrite introduction.
	(Mouse Commands): Default for mouse-drag-copy-region is now t.
	Mouse-3 does not copy to kill ring by default.  DEL does not
	behave specially for mouse commands any more.
	(Mouse References): Document mouse-1-click-follows-link more
	thoroughly.
	(Menu Mouse Clicks): Move footnote to the main text and add xref
	to Init Rebinding node.
	(Mode Line Mouse): Mouse-3 on the mode-line does not bury buffer.

	* files.texi (Visiting): `C-x 5 f' works on ttys too.

2011-11-24  Juanma Barranquero  <lekktu@gmail.com>

	* display.texi (Font Lock): Fix typo.

2011-11-24  Glenn Morris  <rgm@gnu.org>

	* rmail.texi (Rmail Output):
	Mention rmail-automatic-folder-directives.  (Bug#9657)

2011-11-21  Chong Yidong  <cyd@gnu.org>

	* mark.texi (Global Mark Ring): Fix description of global mark
	ring (Bug#10032).

2011-11-20  Juanma Barranquero  <lekktu@gmail.com>

	* msdog.texi (Windows Fonts): Fix typo.

2011-11-17  Glenn Morris  <rgm@gnu.org>

	* regs.texi (Bookmarks): Small fixes related to saving.  (Bug#10058)

2011-11-16  Juanma Barranquero  <lekktu@gmail.com>

	* killing.texi (Rectangles):
	* misc.texi (Document View):
	* modes.texi (Choosing Modes):
	* msdog.texi (Windows Fonts):
	* regs.texi (Rectangle Registers):
	* search.texi (Isearch Yank): Fix typos.

2011-11-06  Chong Yidong  <cyd@gnu.org>

	* windows.texi (Basic Window): Add xref to Cursor Display.
	(Split Window): Document negative arg for splitting commands.
	(Other Window): Document mouse-1 in text area of window.
	(Change Window): Don't mention window attributes, since they
	aren't defined.  C-x 1 can't be used with minibuffer windows.
	Windows are no longer auto-deleted.
	(Window Choice): Add xref to Choosing Window in Lisp manual.
	(Window Convenience): Note that windmove disables shift-selection.
	Move M-x compare-windows here from Other Window node.

	* custom.texi (Mouse Buttons):
	* search.texi (Isearch Scroll):
	* windows.texi (Split Window): Use new names split-window-below
	and split-window-right.

2011-10-26  Juanma Barranquero  <lekktu@gmail.com>

	* emacs.texi (Top): Fix typo.

2011-10-25  Glenn Morris  <rgm@gnu.org>

	* abbrevs.texi (Saving Abbrevs):
	quietly-read-abbrev-file is not a command.  (Bug#9866)

2011-10-24  Chong Yidong  <cyd@gnu.org>

	* display.texi (Scrolling): Document scroll-up-line and
	scroll-down-line.  Document scroll-command property.
	(Recentering): New node, split off from Scrolling.

2011-10-23  Chong Yidong  <cyd@gnu.org>

	* frames.texi (Scroll Bars): GTK uses right scroll bars now.
	(Tool Bars): Copyedits.

	* buffers.texi (Misc Buffer): Don't mention vc-toggle-read-only.

2011-10-22  Chong Yidong  <cyd@gnu.org>

	* windows.texi (Displaying Buffers): Fix broken lispref link.

2011-10-22  Chong Yidong  <cyd@gnu.org>

	* mini.texi (Minibuffer Exit): Rename from Strict Completion.
	Move confirm-nonexistent-file-or-buffer discussion here.

	* files.texi (File Names, Visiting): Move detailed discussion of
	minibuffer confirmation to Minibuffer Exit.

	* buffers.texi (Buffers): Tweak mention of mail buffer name.
	(Select Buffer): Move confirmation discussion to Minibuffer Exit.

2011-10-21  Chong Yidong  <cyd@gnu.org>

	* files.texi (File Names, Visiting, Interlocking): Copyedits.
	(Backup Copying): backup-by-copying-when-mismatch is now t.
	(Customize Save): Fix description of require-final-newline.
	(Reverting): Note that revert-buffer can't be undone.  Mention VC.
	(Auto Save Control): Clarify.
	(File Archives): Add 7z.
	(Remote Files): ange-ftp-make-backup-files defaults to nil.

	* arevert-xtra.texi (Autorevert): Copyedits.

2011-10-20  Chong Yidong  <cyd@gnu.org>

	* custom.texi (Hooks, Init Examples):
	* display.texi (Font Lock):
	* fixit.texi (Spelling):
	* rmail.texi (Rmail Display): Minor mode function with no arg now
	enables it.

	* fixit.texi (Spelling): Fix description of inline completion.

2011-10-19  Chong Yidong  <cyd@gnu.org>

	* search.texi (Repeat Isearch, Error in Isearch): Add kindex
	entries.
	(Isearch Yank): Document isearch-yank-pop.
	(Isearch Scroll): Refer to C-l instead of unbound `recenter'.
	(Other Repeating Search): Document Occur Edit mode.

2011-10-18  Chong Yidong  <cyd@gnu.org>

	* display.texi (Fringes): Move overflow-newline-into-fringe here,
	from Line Truncation node.
	(Standard Faces): Note that only the background of the cursor face
	has an effect.
	(Cursor Display): Fix descriptions of cursor face
	and bar cursor blinking.
	(Text Display): Document nobreak-char-display more clearly.
	(Line Truncation): Add xref to Split Window node.
	(Display Custom): Don't bother documenting baud-rate or
	no-redraw-on-reenter.

	* search.texi (Slow Isearch): Node removed.

2011-10-18  Glenn Morris  <rgm@gnu.org>

	* maintaining.texi (Registering): Remove vc-initial-comment.  (Bug#9745)

2011-10-18  Chong Yidong  <cyd@gnu.org>

	* display.texi (Faces): Simplify discussion.  Move documentation
	of list-faces-display here, from Standard Faces node.
	Note special role of `default' background.
	(Standard Faces): Note special role of `default' background.
	Note that region face may be taken fom GTK.  Add xref to Text Display.
	(Text Scale): Rename from "Temporary Face Changes".
	Callers changed.  Don't bother documenting variable-pitch-mode.
	(Font Lock): Copyedits.  Remove font-lock-maximum-size.
	(Useless Whitespace): Simplify description of
	delete-trailing-whitespace.  Note active region case.
	(Text Display): Fix description of escape-glyph face assignment.
	Remove unibye mode discussion.  Update some parts for Unicode.
	Move glyphless chars documentation to Lisp manual.

	* frames.texi (Tooltips): Document x-gtk-use-system-tooltips.

2011-10-15  Chong Yidong  <cyd@stupidchicken.com>

	* display.texi (Scrolling): Tweak explanation of scroll direction.
	(View Mode): Add index entries.

	* killing.texi (Deletion): Document negative prefix arg to M-SPC.

	* regs.texi (Text Registers): C-x r i does not activate the mark.
	(Bookmarks): Document new default bookmark location.

2011-10-13  Chong Yidong  <cyd@stupidchicken.com>

	* killing.texi (Deletion): Add xref to Using Region.
	Document delete-forward-char.
	(Yanking): Move yank-excluded-properties to Lisp manual.  Move C-y
	description here.  Recommend C-u C-SPC for jumping to mark.
	(Kill Ring): Move kill ring variable documentation here.
	(Primary Selection): Copyedits.
	(Rectangles): Document new command rectangle-number-lines.
	(CUA Bindings): Note that this disables the mark-even-if-inactive
	behavior for C-x and C-c.

	* mark.texi (Mark): Mention "active region" terminology.
	(Using Region): Document delete-active-region.

2011-10-12  Chong Yidong  <cyd@stupidchicken.com>

	* mark.texi (Mark): Clarify description of disabled Transient Mark
	mode (Bug#9689).
	(Setting Mark): Document prefix arg for C-x C-x.  Document primary
	selection changes.  Mention that commands like C-y set the mark.
	(Marking Objects): Add xref to Words node.  Note that mark-word
	and mark-sexp also have the "extend region" behavior.
	(Using Region): Mention M-$ in the table.
	Document mark-even-if-inactive here instead of in Mark Ring.
	(Mark Ring): Move mark-even-if-inactive to Using Region.
	Take note of the "Mark Set" behavior.
	(Disabled Transient Mark): Rename from "Persistent Mark"
	(Bug#9688).  Callers changed.

	* programs.texi (Expressions):
	* text.texi (Words): Defer to Marking Objects for mark-word doc.

2011-10-09  Chong Yidong  <cyd@stupidchicken.com>

	* help.texi (Help, Help Summary): Eliminate the unnecessary "help
	option" terminology.
	(Key Help): Add command names.  Define "documentation string".
	(Name Help): Remove an over-long joke.
	(Apropos): Document prefix args.  Remove duplicated descriptions.
	(Help Mode): Add C-c C-b to table.  Update TAB binding.
	(Package Keywords): Rename from "Library by Keyword".
	Describe new package menu interface.
	(Help Files, Help Echo): Tweak description.

	* mini.texi (Completion Options): Add completion-cycle-threshold.
	(Minibuffer History): Document numeric args to history commands.

2011-10-08  Eli Zaretskii  <eliz@gnu.org>

	* mule.texi (Bidirectional Editing): Correct some inaccuracies.

2011-10-08  Chong Yidong  <cyd@stupidchicken.com>

	* basic.texi (Position Info): Omit page commands.
	Document count-words-region and count-words.

	* text.texi (Pages): Move what-page documentation here.

2011-10-08  Chong Yidong  <cyd@stupidchicken.com>

	* mini.texi (Minibuffer File): Minor copyedits.  Use xref to
	Remote Files node instead of linking directly to the Tramp manual.
	(Minibuffer Edit): Add xref to Blank Lines.
	(Completion): Add xref to Symbol Completion.  Remove redundant
	example, which is repeated in the next node.
	(Completion Commands): Minor clarifications.
	(Completion Styles): New node, split from Completion Commands.
	Document substring and initials styles.
	(Strict Completion): Remove information duplicated in other nodes.
	(Completion Options): Consolidate case difference discussion here.

	* help.texi (Help Mode): Fix kindex entries.

	* files.texi (File Names): Add index entries.

2011-10-07  Chong Yidong  <cyd@stupidchicken.com>

	* basic.texi (Inserting Text): Add xref to Completion.
	Add ucs-insert example, and document prefix argument.
	(Moving Point): Fix introduction; C-f/C-b are no longer equivalent
	to left/right.  Tweak left-char and right-char descriptions.
	M-left and M-right are now bound to left-word/right-word.
	(Erasing): Document delete-forward-char.

	* screen.texi (Screen, Menu Bar): Copyedits.
	(Point): Remove duplicate paragraph on cursors, also in Screen.
	(Mode Line): Trailing dashes no longer shown on X displays.

	* frames.texi (Non-Window Terminals): Index just "text-only
	terminal", which is used throughout the manual now.

	* entering.texi (Entering Emacs): Define "startup screen".
	Document window-splitting behavior with command-line inputs.
	(Exiting): Remove obsolete paragraph about shells without suspend
	functionality.

	* commands.texi (User Input): Define "input event" more clearly.
	(Keys): Add xref to Echo Area.
	(Commands): Clarify relation between commands and functions.

2011-10-06  Chong Yidong  <cyd@stupidchicken.com>

	* misc.texi (emacsclient Options): Document how emacsclient runs
	the Emacs daemon (Bug#9674).

2011-10-01  Chong Yidong  <cyd@stupidchicken.com>

	* basic.texi (Moving Point):
	* custom.texi (Mouse Buttons):
	* rmail.texi (Rmail Scrolling):
	* search.texi (Isearch Scroll):
	* display.texi (Scrolling): Replace scroll-up/down with
	scroll-up/down-command.  Fix scroll-preserve-screen-position
	description.  Document scroll-error-top-bottom.

2011-09-30  Glenn Morris  <rgm@gnu.org>

	* commands.texi (Keys): Whitespace fix.  (Bug#9635)

2011-09-24  Chong Yidong  <cyd@stupidchicken.com>

	* windows.texi (Pop Up Window): Defer discussion of window
	splitting to the Window Choice node.  Add index entries.
	(Force Same Window): Node deleted.
	(Displaying Buffers, Window Choice): New nodes.

	* buffers.texi (Select Buffer): Clarify description of
	buffer-switching commands.  Add xref to Window Display node.
	Don't repeat confirm-nonexistent-file-or-buffer description from
	Visiting node.  Remove even-window-heights.

	* frames.texi (Special Buffer Frames): Add xref to Window Choice.

2011-09-18  Chong Yidong  <cyd@stupidchicken.com>

	* cmdargs.texi (Icons X): Fix description of Emacs icon.

	* xresources.texi (Table of Resources): Fix documentation of
	bitmapIcon.

2011-09-15  Chong Yidong  <cyd@stupidchicken.com>

	* package.texi (Package Menu): Add package-menu-mark-upgrades.

2011-09-12  Eric Hanchrow  <eric.hanchrow@gmail.com>

	* frames.texi (Frame Commands): Note that delete-other-frames only
	deletes frames on current terminal.

2011-09-10  Eli Zaretskii  <eliz@gnu.org>

	* sending.texi (Mail Misc): Document mail-add-attachment.

2011-09-04  Eli Zaretskii  <eliz@gnu.org>

	* basic.texi (Inserting Text): Add index entries.  (Bug#9433)

2011-08-29  Chong Yidong  <cyd@stupidchicken.com>

	* modes.texi (Choosing Modes): auto-mode-case-fold is now t.

2011-08-28  Chong Yidong  <cyd@stupidchicken.com>

	* files.texi (File Archives):
	* cal-xtra.texi (Diary Display):
	* help.texi (Help Mode): Add xref to View Mode.

2011-08-28  Chong Yidong  <cyd@stupidchicken.com>

	* display.texi (View Mode): New node.  Move view-file here from
	Misc File Ops.  Move view-buffer here from Misc Buffer.

	* buffers.texi (Misc Buffer): Move view-buffer to View Mode.

	* files.texi (Misc File Ops): Document new
	delete-by-moving-to-trash behavior.  Remove view-file.

	* dired.texi (Dired Deletion): Shorten description of Trash.

	* misc.texi (emacsclient Options): Document server-port.

2011-08-27  Eli Zaretskii  <eliz@gnu.org>

	* frames.texi (Frame Commands): Advise setting focus-follows-mouse
	even on MS-Windows.  Fix a typo.

2011-08-26  Chong Yidong  <cyd@stupidchicken.com>

	* package.texi: New file, documenting the package manager.

	* emacs.texi: Include it.

	* help.texi (Help Summary): Add describe-package.

2011-08-25  Chong Yidong  <cyd@stupidchicken.com>

	* misc.texi (Printing): Convert subnodes into subsections.

	* text.texi (Two-Column): Move into Text chapter.

	* picture-xtra.texi (Picture Mode): Group with Editing Binary
	Files section.  Convert from chapter into section.

	* display.texi (Narrowing): Move into display chapter.

	* sending.texi (Sending Mail):
	* rmail.texi (Rmail):
	* misc.texi (Gnus, Document View):
	* dired.texi (Dired):
	* emacs.texi: Group the mail, rmail, and gnus chapters together.

2011-08-07  Juri Linkov  <juri@jurta.org>

	* dired.texi (Operating on Files): Rewrite according to the fact
	that `dired-do-chmod' doesn't use the `chmod' program anymore.

2011-07-30  Michael Albinus  <michael.albinus@gmx.de>

	* mini.texi (Minibuffer File): Insert a reference to Tramp for
	remote file name completion.  (Bug#9197)

2011-07-28  Eli Zaretskii  <eliz@gnu.org>

	* mule.texi (Bidirectional Editing): Document the fact that
	bidi-display-reordering is t by default.

2011-07-15  Lars Magne Ingebrigtsen  <larsi@gnus.org>

	* help.texi (Misc Help): Mention `describe-prefix-bindings'
	explicitly (bug#8904).

2011-07-14  Lars Magne Ingebrigtsen  <larsi@gnus.org>

	* trouble.texi (Checklist): Use an `M-x' example instead of an
	Emacs Lisp form to switch on the dribble file (bug#8056).

2011-07-13  Lars Magne Ingebrigtsen  <larsi@gnus.org>

	* custom.texi (Hooks): Mention buffer-local hooks (bug#6218).

2011-07-13  Glenn Morris  <rgm@gnu.org>

	* dired.texi (Dired Enter): Mention --dired.  (Bug#9039)

2011-07-13  Lars Magne Ingebrigtsen  <larsi@gnus.org>

	* mark.texi (Mark Ring): Clarify how many locations are saved
	(bug#5770).
	(Global Mark Ring): Ditto.

2011-07-12  Lars Magne Ingebrigtsen  <larsi@gnus.org>

	* text.texi (Table Recognition): Use "at point" instead of "under
	point" (bug#4345).

	* display.texi (Cursor Display): Mention `cursor-type'.

	* screen.texi (Point): Clarify that it's only if you use a block
	cursor that it appears to be on a character (bug#4345).

2011-07-12  Chong Yidong  <cyd@stupidchicken.com>

	* misc.texi (Amusements): Move dissociated press here, from its
	own section.

	* emacs.texi (Top): Update node listing.

2011-07-12  Lars Magne Ingebrigtsen  <larsi@gnus.org>

	* emacs.texi (Top): Change "inferiors" to "subnodes" for greater
	clarity (bug#3523).

2011-07-12  Chong Yidong  <cyd@stupidchicken.com>

	* cmdargs.texi (Initial Options): Document --no-site-lisp.
	(Misc X): Document --parent-id.

	* frames.texi (Frame Commands): Note that focus-follows-mouse now
	defaults to nil.

	* misc.texi (emacsclient Options): Document --parent-id.

	* msdog.texi (Windows HOME): Document _emacs as obsolete.

2011-07-11  Lars Magne Ingebrigtsen  <larsi@gnus.org>

	* emacs.texi: Use "..." instead of ``...'' in the menus
	(bug#3503).

2011-07-11  Chong Yidong  <cyd@stupidchicken.com>

	* killing.texi (Primary Selection): Document `only' setting for
	select-active-regions.

	* mark.texi (Setting Mark): Reference Shift Selection node.

	* frames.texi (Mouse Commands): Document mouse-yank-primary.

2011-07-11  Lars Magne Ingebrigtsen  <larsi@gnus.org>

	* mark.texi (Setting Mark): Clarify what's meant by "Shifted
	motion keys" (bug#3503).

	* emacs.texi: Change all the register node names from "RegPos"
	(etc.) to "Positional Registers" (etc.) (bug#3314).

2011-07-11  Chong Yidong  <cyd@stupidchicken.com>

	* killing.texi (Killing, Deletion and Killing, Killing by Lines)
	(Other Kill Commands, Kill Options): Copyedits.
	(Deletion and Killing, Kill Ring): Kill/yank now use clipboard.
	(Yanking): Move yank-excluded properties discussion here.
	(Cut and Paste): Move from frames.texi.  Update subnodes to
	describe x-select-enable-clipboard case.

	* frames.texi: Move Cut and Paste node and subnodes into
	killing.texi, except Mouse Commands and Word and Line Mouse.

2011-07-10  Andy Moreton  <andrewjmoreton@gmail.com>  (tiny change)

	* makefile.w32-in (EMACSSOURCES): Replace major.texi with modes.texi.

2011-07-10  Lars Magne Ingebrigtsen  <larsi@gnus.org>

	* screen.texi (Mode Line): Clarify that coding systems are
	characters, not letters (bug#1749).

	* cmdargs.texi (Environment): Mention removing variables
	(bug#1615).  Text suggested by Kevin Rodgers.

2011-07-10  Chong Yidong  <cyd@stupidchicken.com>

	* misc.texi (Amusements): Don't mention Yow; it's crippled.

	* modes.texi: Rename from major.texi.
	(Modes): New node.  Make Major Modes and Minor Modes subsections
	of this.  All callers changed.

	* custom.texi (Minor Modes): Move to modes.texi.

2011-07-10  Chong Yidong  <cyd@stupidchicken.com>

	* custom.texi (Syntax): Node deleted.

	* help.texi (Help Summary):
	* major.texi (Major Modes):
	* programs.texi (Parentheses):
	* search.texi (Regexp Backslash, Regexp Backslash)
	(Regexp Backslash):
	* text.texi (Words): Callers changed.

	* text.texi (Refill, Longlines): Delete nodes.

	* ack.texi (Acknowledgments): Longlines removed from manual.

	* emacs.texi (Top): Update node listing.

2011-07-09  Glenn Morris  <rgm@gnu.org>

	* fortran-xtra.texi (Fortran): Update handled extensions.

2011-07-03  Lars Magne Ingebrigtsen  <larsi@gnus.org>

	* display.texi (Scrolling): `C-v' (etc) are now bound to
	`scroll-*-command' (bug#8349).

2011-07-02  Lars Magne Ingebrigtsen  <larsi@gnus.org>

	* dired.texi (Subdirectories in Dired): Clarify that `C-u k'
	doesn't actually delete any files (bug#7125).

	* picture-xtra.texi (Rectangles in Picture): Clarify the prefix
	argument for `C-c C-k' (bug#7391).

	* frames.texi (Fonts): Mention "C-u C-x =" to find out what font
	you're currently using (bug#8489).

2011-07-01  Eli Zaretskii  <eliz@gnu.org>

	* mule.texi (Coding Systems): Move index entries from the previous
	change into their proper places.

2011-07-01  Lars Magne Ingebrigtsen  <larsi@gnus.org>

	* help.texi (Help Files): Document view-external-packages (bug#8902).

	* mule.texi (Coding Systems): Put a few more of the coding systems
	into the index (bug#8900).

2011-06-26  Glenn Morris  <rgm@gnu.org>

	* fortran-xtra.texi (Fortran): F90 mode is also for F2008.

2011-06-25  Andreas Rottmann  <a.rottmann@gmx.at>

	* misc.texi (emacsclient Options): Mention --frame-parameters.

2011-06-09  Glenn Morris  <rgm@gnu.org>

	* custom.texi (Specifying File Variables):
	Recommend explicit arguments for minor modes.

2011-06-02  Paul Eggert  <eggert@cs.ucla.edu>

	Document wide integers better.
	* buffers.texi (Buffers):
	* files.texi (Visiting): Document maxima for 64-bit machines,
	and mention virtual memory limits.

2011-05-28  Chong Yidong  <cyd@stupidchicken.com>

	* custom.texi (Hooks): Reorganize.  Mention Prog mode.

	* fixit.texi (Spelling): Mention using prog-mode-hook for flypsell
	prog mode (Bug#8240).

2011-05-27  Glenn Morris  <rgm@gnu.org>

	* custom.texi (Specifying File Variables):
	Major modes no longer need come first.

2011-05-22  Chong Yidong  <cyd@stupidchicken.com>

	* mule.texi (Specify Coding, Text Coding, Communication Coding)
	(File Name Coding, Terminal Coding): Add command names (Bug#8312).

2011-05-18  Glenn Morris  <rgm@gnu.org>

	* ack.texi (Acknowledgments): Remove fakemail.c.

2011-05-17  Chong Yidong  <cyd@stupidchicken.com>

	Fixes for fitting text into 7x9 printed manual.
	* building.texi (Flymake, Breakpoints Buffer):
	* calendar.texi (Appointments):
	* cmdargs.texi (General Variables, Display X):
	* custom.texi (Saving Customizations, Face Customization)
	(Directory Variables, Minibuffer Maps, Init Rebinding):
	* display.texi (Font Lock, Font Lock, Useless Whitespace):
	* fixit.texi (Spelling):
	* frames.texi (Creating Frames, Fonts):
	* help.texi (Help Files):
	* mini.texi (Minibuffer File):
	* misc.texi (emacsclient Options, Emulation):
	* msdog.texi (Windows Startup, Windows HOME, Windows Fonts):
	* mule.texi (International Chars, Language Environments)
	(Select Input Method, Modifying Fontsets, Charsets):
	* programs.texi (Custom C Indent):
	* rmail.texi (Rmail Labels):
	* text.texi (Table Conversion):
	* trouble.texi (Known Problems, Known Problems):
	* windows.texi (Change Window):
	* xresources.texi (GTK resources): Reflow text and re-indent code
	examples to avoid TeX overflows and underflows on 7x9 paper.

	* emacs.texi: Fix the (commented out) smallbook command.

	* macos.texi (Mac / GNUstep Events):
	* xresources.texi (Lucid Resources): Remove extraneous examples.

2011-05-10  Glenn Morris  <rgm@gnu.org>

	* custom.texi (Specifying File Variables):
	Deprecate using mode: for minor modes.

2011-05-07  Glenn Morris  <rgm@gnu.org>

	* cal-xtra.texi (Sexp Diary Entries): Mention diary-hebrew-birthday.

2011-05-06  Glenn Morris  <rgm@gnu.org>

	* calendar.texi (Appointments): Mention appt-warning-time-regexp.

	* cal-xtra.texi (Fancy Diary Display): Mention diary comments.

2011-05-02  Lars Magne Ingebrigtsen  <larsi@gnus.org>

	* misc.texi (Emacs Server): Document `server-eval-at'.

2011-04-24  Chong Yidong  <cyd@stupidchicken.com>

	* maintaining.texi (List Tags): Document next-file.
	Suggested by Uday S Reddy.

2011-04-23  Juanma Barranquero  <lekktu@gmail.com>

	* mini.texi (Minibuffer Edit):
	* screen.texi (Mode Line): Fix typo.

2011-04-20  Christoph Scholtes  <cschol2112@googlemail.com>

	* maintaining.texi (Old Revisions): Mention new function vc-ediff.

2011-03-26  Chong Yidong  <cyd@stupidchicken.com>

	* display.texi (Auto Scrolling): Fix scroll-up/scroll-down confusion.

2011-03-30  Eli Zaretskii  <eliz@gnu.org>

	* display.texi (Auto Scrolling): Document the limit of 100 lines
	for never-recentering scrolling with `scroll-conservatively'.
	(Bug#6671)

2011-03-12  Eli Zaretskii  <eliz@gnu.org>

	* msdog.texi (Windows HOME): Fix the wording to clarify how Emacs sets
	HOME on Windows and where it looks for init files.  (Bug#8221)

2011-03-10  Eli Zaretskii  <eliz@gnu.org>

	* search.texi (Regexp Example):
	* mule.texi (International Chars):
	* building.texi (External Lisp): Don't use characters outside
	ISO-8859-1.

2011-03-09  Eli Zaretskii  <eliz@gnu.org>

	* ack.texi (Acknowledgments): Convert to ISO-8859-1 encoding.
	Use Texinfo @-commands for non Latin-1 characters.

	* makefile.w32-in (MAKEINFO_OPTS): Add --enable-encoding.

	* custom.texi (Init File): Add index entries for ".emacs".
	(Bug#8210)

2011-03-08  Jan Djärv  <jan.h.d@swipnet.se>

	* xresources.texi (GTK resources): ~/.emacs.d/gtkrc does not work
	for Gtk+ 3.

2011-03-08  Glenn Morris  <rgm@gnu.org>

	* Makefile.in (MAKEINFO_OPTS): Add --enable-encoding.
	* emacs.texi (Acknowledgments):
	* ack.texi (Acknowledgments): Names to UTF-8.
	* emacs.texi: Set documentencoding.

	* display.texi (Optional Mode Line): Don't mention exactly where
	display-time appears.  (Bug#8193)

2011-03-07  Chong Yidong  <cyd@stupidchicken.com>

	* Version 23.3 released.

2011-03-06  Chong Yidong  <cyd@stupidchicken.com>

	* search.texi (Isearch Yank): C-y now bound to isearch-yank-kill.

2011-03-03  Drake Wilson  <drake@begriffli.ch>  (tiny change)

	* misc.texi (emacsclient Options): Add q/quiet.

2011-03-02  Glenn Morris  <rgm@gnu.org>

	* mule.texi (Communication Coding) <x-select-request-type>:
	Remove duplicate (essentially) paragraph.  (Bug#8148)

2011-03-01  Christoph Scholtes  <cschol2112@googlemail.com>

	* maintaining.texi (Format of ChangeLog): Add reference to
	add-log-full-name.
	(Change Log Commands): Add documentation for combining multiple
	symbols in one change.

2011-03-01  Glenn Morris  <rgm@gnu.org>

	* custom.texi (Directory Variables):
	Give an example of excluding subdirectories.

2011-02-28  Eli Zaretskii  <eliz@gnu.org>

	* search.texi (Regexp Search): Move index entries about regexps to the
	"Regexps" node.  Add index entries for regexp search.  (Bug#8096)

2011-02-19  Glenn Morris  <rgm@gnu.org>

	* dired.texi (Dired): Dired-X version number was dropped.

2011-02-14  Jan Djärv  <jan.h.d@swipnet.se>

	* xresources.texi (X Resources): Remove *faceName and replace it with
	*font for Lucid.

2011-02-05  Chong Yidong  <cyd@stupidchicken.com>

	* rmail.texi (Rmail Display): Document Rmail MIME support more
	accurately.

	* maintaining.texi (VC Change Log): Document vc-log-incoming and
	vc-log-outgoing.
	(Merging): Document vc-find-conflicted-file.

2011-02-05  Glenn Morris  <rgm@gnu.org>

	* custom.texi (Variables): Fix typo.

2011-01-31  Chong Yidong  <cyd@stupidchicken.com>

	* search.texi (Regexps): Copyedits.  Mention character classes
	(Bug#7809).

	* files.texi (File Aliases): Restore explanatory text from Eli
	Zaretskii, accidentally removed in 2011-01-08 commit.

2011-01-29  Eli Zaretskii  <eliz@gnu.org>

	* makefile.w32-in (MAKEINFO): Remove options, leave only program name.
	(MAKEINFO_OPTS): New variable.
	(ENVADD, $(infodir)/emacs): Use $(MAKEINFO_OPTS).
	(emacs.html): New target.
	(clean): Remove emacs.html.

2011-01-23  Werner Lemberg  <wl@gnu.org>

	* Makefile.in (MAKEINFO): Now controlled by `configure'.
	(MAKEINFO_OPTS): New variable.  Use it where appropriate.
	(ENVADD): Updated.

2011-01-18  Glenn Morris  <rgm@gnu.org>

	* ack.texi, emacs.texi (Acknowledgments): Update for ERT addition.

	* ack.texi (Acknowledgments): Remove mention of replaced prolog.el.

2011-01-15  Chong Yidong  <cyd@stupidchicken.com>

	* building.texi (Compilation): Improve instructions for running two
	compilations (Bug#7573).

	* files.texi (Backup Names): Document the new location of the
	last-resort backup file.

	* files.texi (File Aliases): Move directory-abbrev-alist doc from Lisp
	manual.  Explain why directory-abbrev-alist elements should be anchored
	(Bug#7777).

2011-01-15  Eli Zaretskii  <eliz@gnu.org>

	* msdog.texi (Windows Startup): Correct inaccurate description of
	differences between emacsclient.exe and emacsclientw.exe.

2011-01-02  Chong Yidong  <cyd@stupidchicken.com>

	* rmail.texi (Rmail Display): Edit for grammar and conciseness.

2011-01-02  Kenichi Handa  <handa@m17n.org>

	* rmail.texi (Rmail Display): Describe new features of Rmail in Info.

2011-01-02  Eli Zaretskii  <eliz@gnu.org>

	* frames.texi (Cut and Paste): Modify the section's name and text:
	don't mix "cut/paste" with "kill/yank".
	(Cut/Paste Other App): Describe the per-session emulation of PRIMARY.
	(Bug#7702)

	* trouble.texi (Checklist): Mention debug-on-quit.  (Bug#7667)

2011-01-02  Glenn Morris  <rgm@gnu.org>

	* maintaining.texi: Move inclusion of emerge after EDE, so that it
	matches its position in the menu.  (Bug#7674)

2011-01-02  Glenn Morris  <rgm@gnu.org>

	* trouble.texi (Checklist): Mention not replying via news either.

2010-12-30  Tassilo Horn  <tassilo@member.fsf.org>

	* misc.texi (Document View): Update DocView section with newly
	supported document formats.

2010-12-21  Chong Yidong  <cyd@stupidchicken.com>

	* killing.texi: Resection the Info version to conform to the
	printed manual, to avoid making sections on Accumulating Text, CUA
	and Rectangles into full chapters.

2010-12-13  Eli Zaretskii  <eliz@gnu.org>

	* custom.texi (Init Syntax): Add index entries for "character syntax".
	(Bug#7576)

2010-12-13  Karel Klíč  <kklic@redhat.com>

	* text.texi (HTML Mode): Small fixes.  (Bug#7607)

2010-12-13  Glenn Morris  <rgm@gnu.org>

	* trouble.texi (Checklist): Fix typo in newsgroup name.

2010-12-13  Chong Yidong  <cyd@stupidchicken.com>

	* search.texi (Word Search): Note that the lazy highlight always
	matches to whole words (Bug#7470).

2010-12-13  Eli Zaretskii  <eliz@gnu.org>

	* display.texi (Optional Mode Line): Make the description of
	load-average more accurate.

	* msdog.texi (Windows HOME): Mention that HOME can also be set in the
	registry, with a cross-reference.
	(Windows Startup): New node.  Move the stuff about the current
	directory from "Windows HOME".

2010-11-27  Bob Rogers  <rogers-emacs@rgrjr.dyndns.org>

	* maintaining.texi (VC With A Locking VCS, VC Directory Commands):
	* vc1-xtra.texi (Customizing VC, General VC Options): Small fixes.

2010-11-27  Chong Yidong  <cyd@stupidchicken.com>

	* maintaining.texi (Version Control Systems): Fix repeated sentence.
	Suggested by Štěpán Němec.

2010-11-27  Chong Yidong  <cyd@stupidchicken.com>

	* maintaining.texi (Version Control): Say "commit", not "check in".
	(Version Control Systems): Simplify descriptions.
	(VCS Merging, VCS Changesets, VCS Repositories): New nodes, split from
	VCS Concepts.
	(VC Mode Line): Update example.
	(Old Revisions): Document revert-buffer for vc-diff.
	(Log Buffer): Promote to a subsection.  Document header lines.

	* macos.texi (Mac / GNUstep Basics):
	Document ns-right-alternate-modifier.

	* emacs.texi (Top): Update node listing.

2010-11-13  Eli Zaretskii  <eliz@gnu.org>

	* rmail.texi (Rmail Coding): Characters with no fonts are not
	necessarily displayed as empty boxes.

	* mule.texi (Language Environments, Fontsets): Characters with no
	fonts are not necessarily displayed as empty boxes.

	* display.texi (Text Display): Document display of glyphless
	characters.

2010-11-13  Glenn Morris  <rgm@gnu.org>

	* basic.texi (Position Info): Add M-x count-words-region.

2010-11-11  Glenn Morris  <rgm@gnu.org>

	* msdog.texi (ls in Lisp): Update for ls-lisp changes.

2010-11-09  Eli Zaretskii  <eliz@gnu.org>

	* msdog.texi (Windows HOME): Add information regarding startup
	directory when invoking Emacs from a desktop shortcut.  (bug#7300)

2010-10-11  Glenn Morris  <rgm@gnu.org>

	* Makefile.in (MAKEINFO): Add explicit -I$srcdir.

	* Makefile.in (.texi.dvi): Remove unnecessary suffix rule.
	(DVIPS): New variable.
	(.PHONY): Add html, ps.
	(html, emacs.html, ps, emacs.ps, emacs-xtra.ps): New targets.
	(clean): Delete html, ps files.

2010-10-09  Eli Zaretskii  <eliz@gnu.org>

	* makefile.w32-in (EMACSSOURCES): Add emacsver.texi.

2010-10-09  Glenn Morris  <rgm@gnu.org>

	* Makefile.in (VPATH): Remove.
	(infodir): Make it absolute.
	(mkinfodir, $(infodir)/emacs, infoclean): No need to cd $srcdir.

	* Makefile.in (dist): Anchor regexps.

	* Makefile.in (EMACSSOURCES): Put emacs.texi first.
	($(infodir)/emacs, emacs.dvi, emacs.pdf, emacs-xtra.dvi)
	(emacs-xtra.pdf): Use $<.

	* Makefile.in (infoclean): Remove harmless, long-standing error.

	* Makefile.in ($(infodir)): Delete rule.
	(mkinfodir): New.
	($(infodir)/emacs): Use $mkinfodir instead of infodir.

	* Makefile.in (distclean): Do not delete emacsver.texi.
	(dist): Remove reference to emacsver.texi.in.
	* emacsver.texi: New file, replacing emacsver.texi.in.

2010-10-09  Glenn Morris  <rgm@gnu.org>

	* emacsver.texi.in: New file.
	* emacs.texi: Set EMACSVER by including emacsver.texi.
	* Makefile.in (distclean): Delete emacsver.texi.
	(dist): Copy emacsver.texi.
	(EMACSSOURCES): Add emacsver.texi.

	* ack.texi (Acknowledgments): No more b2m.c.

	* Makefile.in (.PHONY): Declare info, dvi, pdf, dist.
	(emacs): Remove rule.
	(dist): No need to deal with the emacs rule any more.

2010-10-07  Glenn Morris  <rgm@gnu.org>

	* Makefile.in (version): New, set by configure.
	(clean): Delete dist tar file.
	(dist): Use version in tar name.

2010-10-06  Glenn Morris  <rgm@gnu.org>

	* Makefile.in (EMACS_XTRA): Add the main source file.
	(emacs-xtra.dvi, emacs-xtra.pdf): Remove explicit emacs-xtra.texi.
	(mostlyclean): No core files, reorder other files.
	(clean): Delete specific dvi and pdf files.
	(infoclean, dist): New rules.
	(maintainer-clean): Use infoclean.
	($(infodir)): Add parallel build workaround.

2010-10-04  Glenn Morris  <rgm@gnu.org>

	* Makefile.in (SHELL): Set it.
	(INFO_TARGETS, DVI_TARGETS): Remove variables.
	(info, dvi): Replace above variables with their expansions.
	(info): Move mkdir from here...
	($(infodir)/emacs): ... to here (for parallel builds).
	(pdf): New target.
	($(infodir)/emacs): Pass -o option to makeinfo.
	(.PHONY): Declare clean rules.
	(maintainer-clean): Delete dvi and pdf files.
	Guard against cd failures.  Use a more restrictive delete.

2010-10-02  Glenn Morris  <rgm@gnu.org>

	* misc.texi (Shell Mode): Remove reference to old function name.

2010-09-30  Eli Zaretskii  <eliz@gnu.org>

	* maintaining.texi (VC Mode Line): Mention all the possible VC status
	indicator characters.

2010-09-29  Glenn Morris  <rgm@gnu.org>

	* Makefile.in (top_srcdir): Remove unused variable.

2010-09-14  Glenn Morris  <rgm@gnu.org>

	* cal-xtra.texi (Fancy Diary Display): Emphasize that sort should be
	the last hook item.

	* calendar.texi (Appointments): Also updated when a diary include file
	is saved.

2010-09-14  Glenn Morris  <rgm@gnu.org>

	* trouble.texi (Bugs): Update the section intro.
	(Known Problems): New section.
	(Checklist): Misc updates.  Prefer M-x report-emacs-bug.
	(Sending Patches): Bug fixes are best as responses to existing bugs.
	* emacs.texi (Known Problems): Add menu entry for new section.

2010-09-09  Glenn Morris  <rgm@gnu.org>

	* xresources.texi: Untabify.

2010-09-06  Chong Yidong  <cyd@stupidchicken.com>

	* dired.texi (Dired Enter): Minor doc fix (Bug#6982).

2010-09-06  Glenn Morris  <rgm@gnu.org>

	* misc.texi (Saving Emacs Sessions): Mention desktop-path.  (Bug#6948)

2010-09-02  Jan Djärv  <jan.h.d@swipnet.se>

	* frames.texi (Cut/Paste Other App): Remove vut-buffer text.

2010-08-21  Glenn Morris  <rgm@gnu.org>

	* misc.texi (Amusements): Mention bubbles and animate.

2010-07-31  Eli Zaretskii  <eliz@gnu.org>

	* files.texi (Visiting): Add more index entries for
	large-file-warning-threshold.

2010-07-29  Jan Djärv  <jan.h.d@swipnet.se>

	* frames.texi (Tool Bars): Add doc for tool-bar-position.

2010-06-23  Glenn Morris  <rgm@gnu.org>

	* abbrevs.texi, basic.texi, buffers.texi, building.texi, calendar.texi:
	* custom.texi, dired.texi, display.texi, emacs.texi, emerge-xtra.texi:
	* files.texi, fortran-xtra.texi, frames.texi, help.texi, killing.texi:
	* maintaining.texi, mark.texi, mini.texi, misc.texi, msdog.texi:
	* mule.texi, programs.texi, rmail.texi, screen.texi, search.texi:
	* sending.texi, text.texi, trouble.texi, vc1-xtra.texi, xresources.texi:
	Untabify Texinfo files.

2010-06-10  Glenn Morris  <rgm@gnu.org>

	* basic.texi (Inserting Text): Minor clarification.  (Bug#6374)

	* basic.texi (Inserting Text): Fix typo.

2010-06-10  Glenn Morris  <rgm@gnu.org>

	* ack.texi (Acknowledgments):
	* emacs.texi (Acknowledgments): Update for notifications.el.

2010-05-31  Daiki Ueno  <ueno@unixuser.org>

	* dired.texi (Operating on Files): Mention encryption commands
	(Bug#6315).

2010-05-29  Eli Zaretskii  <eliz@gnu.org>

	* basic.texi (Moving Point): Update due to renaming of commands bound
	to arrows.  Document bidi-aware behavior of C-<right> and C-<left>.

2010-05-18  Eli Zaretskii  <eliz@gnu.org>

	* display.texi (Fringes): Document reversal of fringe arrows for R2L
	paragraphs.
	(Line Truncation): Fix wording for bidi display.

	* basic.texi (Moving Point): Document bidi-aware behavior of the arrow
	keys.

2010-05-08  Chong Yidong  <cyd@stupidchicken.com>

	* building.texi (GDB Graphical Interface): Remove misleading comparison
	to an IDE (Bug#6128).

2010-05-08  Štěpán Němec  <stepnem@gmail.com>  (tiny change)

	* programs.texi (Man Page):
	* misc.texi (Invoking emacsclient):
	* mini.texi (Repetition):
	* mark.texi (Setting Mark): Fix typos.

2010-05-08  Chong Yidong  <cyd@stupidchicken.com>

	* misc.texi (Printing): Document htmlfontify-buffer.

2010-05-08  Glenn Morris  <rgm@gnu.org>

	* calendar.texi (Displaying the Diary, Format of Diary File):
	Fix external cross-references for TeX format output.

2010-05-07  Chong Yidong  <cyd@stupidchicken.com>

	* Version 23.2 released.

2010-05-02  Jan Djärv  <jan.h.d@swipnet.se>

	* cmdargs.texi (Initial Options): Mention --chdir.

2010-04-21  Jan Djärv  <jan.h.d@swipnet.se>

	* frames.texi (Tool Bars): Add tool-bar-style.

2010-04-21  Glenn Morris  <rgm@gnu.org>

	* ack.texi, emacs.texi (Acknowledgments): Add SELinux support.

2010-04-18  Chong Yidong  <cyd@stupidchicken.com>

	* programs.texi (Semantic): New node.

	* maintaining.texi (EDE): New node.

	* emacs.texi: Update node listing.

	* misc.texi (Gnus): Use the `C-h i' keybinding for info.

2010-04-18  Glenn Morris  <rgm@gnu.org>

	* emacs.texi (Acknowledgments): Remove duplicate.

	* maintaining.texi (VC Directory Commands): Mention stashes and shelves.

2010-04-18  Glenn Morris  <rgm@gnu.org>

	* dired.texi (Misc Dired Features): Mention VC diff and log.
	* maintaining.texi (Old Revisions, VC Change Log):
	Mention that diff and log work in Dired buffers.

	* help.texi (Help Summary): Mention M-x info-finder.

	* ack.texi (Acknowledgments): Add mpc.el.

	* custom.texi (Specifying File Variables, Directory Variables):
	Document new commands for manipulating local variable lists.

2010-04-18  Glenn Morris  <rgm@gnu.org>

	* trouble.texi (Contributing): Add cindex entry.
	Mention etc/CONTRIBUTE.

2010-04-18  Chong Yidong  <cyd@stupidchicken.com>

	* mark.texi (Persistent Mark): Copyedits.  Replace undo example with
	query-replace (Bug#5774).

2010-04-16  Glenn Morris  <rgm@gnu.org>

	* ack.texi, emacs.texi (Acknowledgments): Update for Org changes.

2010-04-11  Jan Djärv  <jan.h.d@swipnet.se>

	* xresources.texi (Lucid Resources): Mention faceName for dialogs.

2010-04-08  Jan Djärv  <jan.h.d@swipnet.se>

	* xresources.texi (Lucid Resources): Mention faceName to set Xft fonts.

2010-03-30  Eli Zaretskii  <eliz@gnu.org>

	* mule.texi (Input Methods): Mention "C-x 8 RET" and add a
	cross-reference to "Inserting Text".

	* basic.texi (Inserting Text): Add an index entry for "C-x 8 RET".
	Mention completion provided by `ucs-insert'.

2010-03-30  Chong Yidong  <cyd@stupidchicken.com>

	* sending.texi (Sending Mail): Note variables that may need
	customizing.
	(Mail Sending): Expand discussion of send-mail-function.

2010-03-30  Chong Yidong  <cyd@stupidchicken.com>

	Document Message mode as the default mail mode.

	* sending.texi (Sending Mail): Copyedits.
	(Mail Format, Mail Headers): Document mail-from-style changes.
	(Mail Commands): Rename from Mail mode.  Document Message mode.
	(Mail Misc): Rename from Mail mode Misc.
	(Mail Sending, Header Editing, Mail Misc): Switch to Message mode
	command names and update keybindings.
	(Header Editing): Document message-tab.  De-document
	mail-self-blind, mail-default-reply-to, and mail-archive-file-name in
	favor of mail-default-headers.  Ad index entries for user-full-name and
	user-mail-address.
	(Citing Mail): Update changes in Message mode behavior.
	Document mail-yank-prefix.
	(Mail Signature): New node, moved from Mail Misc.
	(Mail Aliases): Mail abbrevs are the default with Message mode.
	(Mail Methods): Note that Message mode is now the default.

	* rmail.texi (Rmail Reply):
	* text.texi (Text Mode):
	* major.texi (Major Modes):
	* mule.texi (Output Coding): Refer to Message mode.

	* custom.texi (Init Examples): Add xref to Mail Header.

	* emacs.texi (Top): Fix xrefs.

2010-03-30  Chong Yidong  <cyd@stupidchicken.com>

	* maintaining.texi (VC With A Merging VCS): C-x v v now creates a
	repository if there is none.
	(VC Change Log): Rename from VC Status.  Document vc-log-show-limit and
	vc-print-root-log.
	(Old Revisions): Copyedits.  Document vc-root-diff.

	* programs.texi (Program Modes): Mention Javascript mode.

	* text.texi (HTML Mode): Note that nXML is now the default XML mode.
	* emacs.texi: Update node description.

	* misc.texi (Navigation): Document doc-view-continuous.
	(Shell Ring): Document new M-r binding.  M-s is no longer bound.

2010-03-30  Juri Linkov  <juri@jurta.org>

	* search.texi (Other Repeating Search): Remove line that `occur'
	can not handle multiline matches.

2010-03-30  Eli Zaretskii  <eliz@gnu.org>

	* mule.texi (International): Mention support of bidirectional editing.
	(Bidirectional Editing): New section.

2010-03-28  Nick Roberts  <nickrob@snap.net.nz>

	* emacs.texi (Top): Update node names to those in building.texi.

2010-03-27  Nick Roberts  <nickrob@snap.net.nz>

	* building.texi: Describe restored GDB/MI functionality
	removed by 2009-12-29T07:15:34Z!nickrob@snap.net.nz.
	* emacs.texi: Update node names for building.texi.

2010-03-24  Glenn Morris  <rgm@gnu.org>

	* ack.texi (Acknowledgments):
	* emacs.texi (Acknowledgments): Fix ispell attribution.  (Bug#5759)

2010-03-20  Jan Djärv  <jan.h.d@swipnet.se>

	* xresources.texi (Table of Resources): Clarify toolBar number
	for Gtk+.

	* frames.texi (Menu Bars): menuBarLines => menuBar (bug#5736).

2010-03-21  Chong Yidong  <cyd@stupidchicken.com>

	* dired.texi (Dired Updating): Document dired-auto-revert-buffer.

	* search.texi (Other Repeating Search): Document multi-isearch-buffers
	and multi-isearch-buffers-regexp.

	* indent.texi (Indentation): Clarify description of
	indent-for-tab-command.  Document tab-always-indent.

2010-03-20  Chong Yidong  <cyd@stupidchicken.com>

	* cmdargs.texi (Font X): Move most content to Fonts.

	* frames.texi (Fonts): New node.  Document font-use-system-font.

	* emacs.texi (Top):
	* xresources.texi (Table of Resources):
	* mule.texi (Defining Fontsets, Charsets): Update xrefs.

2010-03-10  Chong Yidong  <cyd@stupidchicken.com>

	* Branch for 23.2.

2010-03-06  Chong Yidong  <cyd@stupidchicken.com>

	* custom.texi (Init Examples): Add xref to Locals.

	* major.texi (Choosing Modes): Mention usage of setq-default for
	setting the default value of major-mode (Bug#5688).

2010-03-02  Chong Yidong  <cyd@stupidchicken.com>

	* frames.texi (Mouse Avoidance): Mention make-pointer-invisible.

	* display.texi (Display Custom): Document make-pointer-invisible and
	underline-minimum-offset.  Remove inverse-video.

2010-02-21  Chong Yidong  <cyd@stupidchicken.com>

	* frames.texi (Frame Commands): Note that the last ordinary frame can
	be deleted in daemon mode (Bug#5616).

2010-02-18  Glenn Morris  <rgm@gnu.org>

	* trouble.texi (Contributing): Repository is no longer CVS.

2010-02-08  Glenn Morris  <rgm@gnu.org>

	* buffers.texi (Uniquify): Must explicitly load library.  (Bug#5529)

2010-02-01  Stefan Monnier  <monnier@iro.umontreal.ca>

	* display.texi (Useless Whitespace, Text Display):
	* custom.texi (Init Examples): Avoid obsolete special default variables
	like default-major-mode.

2010-01-24  Mark A. Hershberger  <mah@everybody.org>

	* programs.texi (Other C Commands): Replace reference to obsolete
	c-subword-mode.

2010-01-21  Glenn Morris  <rgm@gnu.org>

	* trouble.texi (Bugs): Fix PROBLEMS keybinding.

2010-01-12  Glenn Morris  <rgm@gnu.org>

	* trouble.texi (Checklist): Use bug-gnu-emacs rather than
	emacs-pretest-bug for bug reports for development versions.

2010-01-11  Glenn Morris  <rgm@gnu.org>

	* display.texi (Highlight Interactively): `t' does not mean highlight
	all patterns.  (Bug#5335)

2009-12-29  Chong Yidong  <cyd@stupidchicken.com>

	* misc.texi (Shell): Document async-shell-command.

	* building.texi (Grep Searching): Document zrgrep.

	* mini.texi (Completion Options): Mention `initials' completion style.

2009-12-29  Nick Roberts  <nickrob@snap.net.nz>

	* building.texi: Import GDB Graphical Interface description from
	EMACS_23_1_RC.

2009-12-24  Chong Yidong  <cyd@stupidchicken.com>

	* emacs.texi (Top): Update node listing.

	* abbrevs.texi (Saving Abbrevs): Abbrev file should be in .emacs.d.

	* basic.texi (Moving Point): M-r is now move-to-window-line-top-bottom.

	* cmdargs.texi (Initial Options):
	* xresources.texi (Resources): Document inhibit-x-resources.

	* custom.texi (Specifying File Variables): Note that minor modes are
	enabled unconditionally.

	* display.texi (Scrolling): Briefly document the old recenter command,
	and document recenter-positions.

	* files.texi (Visiting):
	* buffers.texi (Buffers): Max buffer size is now 512 MB.

	* frames.texi (Cut/Paste Other App):
	Document save-interprogram-paste-before-kill.

	* killing.texi (Kill Options): New node.

2009-12-05  Chong Yidong  <cyd@stupidchicken.com>

	* misc.texi (Shell Options): ansi-color is now default.

2009-12-05  Glenn Morris  <rgm@gnu.org>

	* emacs.texi (Top): Update menu for cal-xtra node changes.
	* calendar.texi (Displaying the Diary): Holidays may be in the buffer
	or mode line.  Don't mention invisible text or the details of
	diary-print-entries here, only in cal-xtra.
	(Format of Diary File): Mention that the "date on first line" format
	only really affects the simple display.
	* cal-xtra.texi (Advanced Calendar/Diary Usage): Update menu.
	(Diary Customizing): Holidays may be in the buffer or mode line.
	Move diary-print-entries to the "Diary Display" section.
	(Diary Display): New section, split out from "Fancy Diary Display".
	Explain the limitations of simple display, and how to print it.

	* calendar.texi (Displaying the Diary): Mention keys apply to calendar.

	* cal-xtra.texi (Diary Display): Mention View mode.

2009-11-29  Juri Linkov  <juri@jurta.org>

	* display.texi (Highlight Interactively): Actually a list of
	default faces is pre-loaded into a list of default values
	instead of the history.

2009-11-20  Glenn Morris  <rgm@gnu.org>

	* ack.texi (Acknowledgments):
	* emacs.texi (Acknowledgments): Add htmlfontify.

2009-11-14  Glenn Morris  <rgm@gnu.org>

	* cal-xtra.texi (Holiday Customizing): Replace obsolete alias.

	* ack.texi (Acknowledgments):
	* emacs.texi (Acknowledgments): Update for recent Org changes.

2009-10-31  Chong Yidong  <cyd@stupidchicken.com>

	* mule.texi (Charsets): Numerous copyedits.  Don't discuss the
	`charset' property, which is irrelevant to the user manual (Bug#3526).

2009-10-14  Juanma Barranquero  <lekktu@gmail.com>

	* trouble.texi (DEL Does Not Delete): Fix typo.

2009-10-05  Michael Albinus  <michael.albinus@gmx.de>

	* files.texi (Misc File Ops): Mention copy-directory.

2009-10-04  Eli Zaretskii  <eliz@gnu.org>

	* mule.texi (Unibyte Mode): Emphasize that
	unibyte-display-via-language-environment affects only the display.

	* display.texi (Horizontal Scrolling): Document cursor behavior under
	horizontal scrolling when point moves off the screen (Bug#4564).
	Improve wording.

2009-10-01  Michael Albinus  <michael.albinus@gmx.de>

	* files.texi (Directories): delete-directory prompts for recursive
	deletion.

2009-09-30  Glenn Morris  <rgm@gnu.org>

	* ack.texi (Acknowledgments):
	* emacs.texi (Acknowledgments): CEDET updates.  Fix Hungarian accent.

2009-09-25  Tassilo Horn  <tassilo@member.fsf.org>

	* dired.texi (Dired Navigation): Use @code instead of @var for
	dired-isearch-filenames, so that it's not capitalized.

2009-09-19  Chong Yidong  <cyd@stupidchicken.com>

	* frames.texi (Frame Commands): C-z is now bound to suspend-frame.

	* entering.texi (Exiting): C-z is now bound to suspend-frame.

	* custom.texi (Init Examples): Replace Rumseld with Cheny (Bug#3519).
	(Key Bindings): Reference Init Rebinding in introductory text.
	Shift some of the introduction to Keymaps node.
	(Keymaps): Simplify.
	(Local Keymaps): Simplify.  Move binding example to Init Rebinding.
	(Minibuffer Maps): Remove mention of Mocklisp.
	(Init Rebinding): Move mode-local rebinding example here from Local
	Keymaps.
	(Modifier Keys): Clarify.
	(Rebinding): Add cindex for "binding keys".

2009-09-13  Chong Yidong  <cyd@stupidchicken.com>

	* misc.texi (Invoking emacsclient): Minor clarifications (Bug#4419).

2009-08-31  Nick Roberts  <nickrob@snap.net.nz>

	* building.texi (Threads Buffer, Multithreaded Debugging):
	Reorganize these two sections.

2009-08-29  Eli Zaretskii  <eliz@gnu.org>

	* cmdargs.texi (Initial Options): Fix last change.

2009-08-29  Stefan Monnier  <monnier@iro.umontreal.ca>

	* mule.texi (Enabling Multibyte):
	* cmdargs.texi (General Variables): Remove EMACS_UNIBYTE.
	(Initial Options): Remove --(no-)multibyte, --(no-)unibyte.

2009-08-20  Glenn Morris  <rgm@gnu.org>

	* cal-xtra.texi (Non-Gregorian Diary): Mention ``Adar I'' special case.

2009-08-19  Glenn Morris  <rgm@gnu.org>

	* ack.texi (Acknowledgments): Remove cvtmail.  Mention info-finder.

2009-08-18  Glenn Morris  <rgm@gnu.org>

	* ack.texi (Acknowledgments):
	* emacs.texi (Acknowledgments): Update for js.el replacing js2-mode.el.

	* ack.texi (Acknowledgments): Add ucs-normalize.el and files-x.el.

2009-08-09  Glenn Morris  <rgm@gnu.org>

	* ack.texi (Acknowledgments):
	* emacs.texi (Acknowledgments): Add gdb-mi entry.

2009-08-08  Dmitry Dzhus  <dima@sphinx.net.ru>

	* emacs.texi (Top): Add new menu items for GDB-UI.

	* building.texi (GDB Graphical Interface): Add Multithreaded debugging
	section.  Threads buffer is in separate section now.

2009-08-08  Glenn Morris  <rgm@gnu.org>

	* ack.texi (Acknowledgments):
	* emacs.texi (Acknowledgments):
	Update for js2-mode and org changes.

2009-08-02  Michael Albinus  <michael.albinus@gmx.de>

	* files.texi (Reverting): Auto-Revert Tail mode works also for remote
	files.

2009-07-28  Chong Yidong  <cyd@stupidchicken.com>

	* building.texi (Lisp Libraries): Clarify meaning of autoloading.

2009-07-23  Glenn Morris  <rgm@gnu.org>

	* programs.texi (Matching): Update blink-matching-paren-distance.

2009-07-21  Chong Yidong  <cyd@stupidchicken.com>

	* frames.texi (Cut/Paste Other App): For select-active-regions,
	selection is now updated on moving point.

2009-07-21  Richard Stallman  <rms@gnu.org>

	* glossary.texi (GNU, Daemon): Update information.

2009-07-19  Juri Linkov  <juri@jurta.org>

	* custom.texi (Specifying File Variables, Safe File Variables):
	"variables/value pairs" -> "variable/value pairs".

2009-07-15  Glenn Morris  <rgm@gnu.org>

	* misc.texi (Gnus): Remove widow.

2009-07-11  Glenn Morris  <rgm@gnu.org>

	* Makefile.in (TEXI2PDF): New.
	(emacs.pdf, emacs-xtra.pdf): New targets.

	* arevert-xtra.texi (Autorevert): Add menu descriptions.

	* display.texi (Horizontal Scrolling): Re-word to remove widow.

	* emacs.texi (Top): Info can be read from other places than Emacs.
	Don't print the copying notice twice in the printed version.
	Update the menu and detailmenu.
	(Preface): The meaning of "on-line" has changed.
	Correct name for "Common Problems" chapter.
	(Distrib): Update FSF shop URL.
	(Intro): Showing two files at once is not so exciting.

	* macos.texi (Mac OS / GNUstep): Fix spelling and cross-reference.
	(Mac / GNUstep Basics): Minor grammar changes.
	(Mac / GNUstep Events): Fix typo.
	(GNUstep Support): CANNOT_DUMP no longer applies.

	* misc.texi (Document View): Fix typos.

	* dired.texi (Dired):
	* help.texi (Help):
	* macos.texi (Mac OS / GNUstep):
	* maintaining.texi (Version Control, Introduction to VC):
	End menu descriptions with a period.

2009-07-09  Eli Zaretskii  <eliz@gnu.org>

	* msdog.texi (Windows Files) <w32-get-true-file-attributes>: Don't be
	so categorical in saying that the option is only useful on NTFS.

2009-07-09  Glenn Morris  <rgm@gnu.org>

	* Makefile.in (texinfodir): New variable, with location of texinfo.tex.
	(ENVADD): Add texinfodir to TEXINPUTS.

	* emacs.texi (Top): Fix cross-reference.

	* maintaining.texi (VC Directory Buffer): Fix cross-reference.

	* vc1-xtra.texi (Revision Tags): Fix typo.

2009-07-03  Glenn Morris  <rgm@gnu.org>

	* emerge-xtra.texi (Emerge): Tweak Misc menu description.
	(Submodes of Emerge): Skip Prefers is only relevant with an ancestor.
	(Merge Commands): `.' does not seem to work in A or B buffer.
	`l' can recreate the 3-window display.

	* glossary.texi (Glossary): Minor phrasing changes throughout.
	Add more internal cross-references.
	<Autoloading>: You can't really autoload a variable.
	<C-M->: Move details here from `M-C-' item.
	<Continuation Line>: Refer to `Truncation.'
	<Daemon, Free Software, Free Software Foundation, FSF, GNU>:
	<Home Directory, Unix>: New entries.
	<Deletion of Files>: Mention recycle bins.
	<Directory>: Mention ``folders.''
	<Error>: Don't mention ``type-ahead.''
	<Fringe>: Refer to the manual node.
	<Minor Mode>: Can be global or local.
	<Spell Checking>: There are other checkers besides Ispell.

2009-07-02  Glenn Morris  <rgm@gnu.org>

	* anti.texi (Antinews): Minor changes in phrasing.

	* cal-xtra.texi, fortran-xtra.texi: Re-order a few things to reduce
	some underfull lines in dvi output.

	* emacs-xtra.texi (Introduction): Mention included in info Emacs manual.

	* sending.texi (Mail Sending): Add a tiny bit on mailclient.

	* vc-xtra.texi (Advanced VC Usage): End all menu items with a period.

2009-07-01  Jan Djärv  <jan.h.d@swipnet.se>

	* xresources.texi (Table of Resources): Mention maximized for
	fullscreen.

	* cmdargs.texi (Window Size X): -mm/--maximized is new.

2009-07-01  Chong Yidong  <cyd@stupidchicken.com>

	* anti.texi (Antinews): Correct the list of removed platforms.

2009-06-28  Glenn Morris  <rgm@gnu.org>

	* arevert-xtra.texi: Minor language tweaks.

	* dired-xtra.texi: Minor revisions.

2009-06-23  Miles Bader  <miles@gnu.org>

	* display.texi (Scrolling): Document `recenter-redisplay'.
	(Temporary Face Changes): Document `text-scale-set'.

2009-06-21  Chong Yidong  <cyd@stupidchicken.com>

	* Branch for 23.1.

2009-06-17  Kenichi Handa  <handa@m17n.org>

	* mule.texi (Charsets): Update the description for the new charset.
	(list-character-sets): New findex.
	(Language Environments): Add @anchor{Describe Language Environment}.

2009-06-10  Chong Yidong  <cyd@stupidchicken.com>

	* basic.texi (Moving Point): Fix tag.

	* picture-xtra.texi (Insert in Picture): Use <next> and <prior>.

	* mini.texi (Completion Commands): Decapitalize <next> and <prior>, and
	use camel-case for PageUp and PageDown.

	* display.texi (Scrolling): Decapitalize <next> and <prior>, and use
	camel-case for PageUp and PageDown.

	* calendar.texi (Scroll Calendar): Decapitalize <next> and <prior>.

	* search.texi (Isearch Scroll): Add isearch-allow-scroll to index.
	(Isearch Scroll): Decapitalize <next> and <prior>.

2009-06-09  Agustín Martín  <agustin.martin@hispalinux.es>

	* fixit.texi (Spelling): Set default dictionary.
	Improve descriptions (Bug#2554)

2009-06-08  David Reitter  <david.reitter@gmail.com>

	* macos.texi (Color panel, Font panel): Remove mention of Save Options,
	since saving colors and faces set this way is not implemented.
	(Environment variables): Remove mention of mac-fix-env, which is
	scheduled to be removed.

2009-06-04  Chong Yidong  <cyd@stupidchicken.com>

	* custom.texi (Init Examples): Add example of changing load-path.

	* building.texi (Lisp Libraries): Add example of changing
	load-path (Bug#3446).

2009-05-28  Chong Yidong  <cyd@stupidchicken.com>

	* mark.texi (Mark): Further clarifications.
	(Setting Mark): Emphasize that C-SPC activates the mark.

2009-05-28  Chong Yidong  <cyd@stupidchicken.com>

	* mark.texi (Mark): Clarify introduction.  Mention disabling Transient
	Mark mode.
	(Using Region, Persistent Mark): Use "active mark" instead of "active
	region".

2009-05-16  Ari Roponen  <ari.roponen@gmail.com>  (tiny change)

	* mule.texi (Select Input Method): Fix typo.

2009-05-13  Chong Yidong  <cyd@stupidchicken.com>

	* anti.texi (Antinews): Document completion changes.  Some additional
	copyedits and rearrangement of entries.

2009-05-12  Chong Yidong  <cyd@stupidchicken.com>

	* misc.texi (Interactive Shell, Saving Emacs Sessions)
	(Shell History Copying, Terminal emulator): Copyedits.

	* xresources.texi (Resources): Simplify descriptions.
	Shorten description of editres, which is not very useful these days.
	(Table of Resources): Document fontBackend resource.

	* trouble.texi (Quitting): Add other undo bindings to table.
	(DEL Does Not Delete): Note that the erasure key is usually labeled
	"Backspace".  Remove discussion of obscure Xmodmap issue.

2009-05-07  Chong Yidong  <cyd@stupidchicken.com>

	* files.texi (Visiting): Copyedits.

2009-05-06  Chong Yidong  <cyd@stupidchicken.com>

	* basic.texi (Inserting Text): Document ucs-insert.

	* mule.texi (International Chars): Define "multibyte".  Note that
	internal representation is unicode-based.  Simplify definition of raw
	bytes.  Mention ucs-insert.
	(Enabling Multibyte): Remove obsolete discussion.  Copyedits.
	(Language Environments): Add language environments new to Emacs 23.
	(Multibyte Conversion): Node deleted.
	(Coding Systems): Remove obsolete unify-8859-on-decoding-mode.
	Don't mention obsolete emacs-mule coding system.
	(Output Coding): Copyedits.

	* emacs.texi (Top): Update node listing.

2009-05-05  Per Starbäck  <per@starback.se>  (tiny change)

	* trouble.texi (Lossage): Use new binding of view-emacs-problems.

2009-04-28  Stefan Monnier  <monnier@iro.umontreal.ca>

	* building.texi (Lisp Libraries): `load-library' does offer completion.

2009-04-28  Chong Yidong  <cyd@stupidchicken.com>

	* frames.texi (Text-Only Mouse): Mention gpm-mouse-mode instead of
	t-mouse-mode.  Suggested by Per Starbäck (Bug#3126).

2009-04-25  Eli Zaretskii  <eliz@gnu.org>

	* maintaining.texi (Tags): Clarify text.  (Bug#3101)

2009-04-22  Chong Yidong  <cyd@stupidchicken.com>

	* entering.texi (Entering Emacs): Document initial-buffer-choice.

	* building.texi (Lisp Interaction): Document initial-scratch-message.

2009-04-18  Juanma Barranquero  <lekktu@gmail.com>

	* msdog.texi (Windows Fonts): Fix typos.

	* files.texi (Save Commands): Fix pxref.

2009-04-18  Chong Yidong  <cyd@stupidchicken.com>

	* files.texi (Save Commands): Mention diff-buffer-with-file.
	(Comparing Files): Document diff-buffer-with-file.  Suggested by Magnus
	Henoch (Bug#3036).

2009-03-15  Glenn Morris  <rgm@gnu.org>

	* sending.texi (Mail Format): Replace "Sender" with "Message-Id", since
	the former is not always used.
	(Mail Headers): Use active voice.  Add "Mail-reply-to".
	Change case of "Id".  Avoid repeated "appropriate".
	(Mail Aliases): Fix previous change - use an example with a ".", so it
	does actually get quoted when expanded.
	(Mail Sending): Mailclient is the default on some systems.
	(Citing Mail): Mention mail-indentation-spaces.
	(Mail Mode Misc): Add an @dfn for "mail signature".

2009-03-15  Chong Yidong  <cyd@stupidchicken.com>

	* mini.texi (Completion Commands): Describe Emacs 23 completion rules.
	(Completion Options): Document read-file-name-completion-ignore-case,
	read-buffer-completion-ignore-case, and completion-styles.
	Remove description of partial-completion-mode.

2009-03-14  Glenn Morris  <rgm@gnu.org>

	* sending.texi (Mail Format): Fix typo.  Add index entry for
	mail-header-separator.
	(Mail Headers): Put info about initialization and changing in one place
	at the start.  Update FCC section for mbox Rmail.  Clarify From
	section, mention mail-setup-with-from.  Clarify Reply-to section.
	Add Mail-followup-to and mail-mailing-lists.  Clarify References
	section.
	(Mail Aliases): Update example, make less contentious.
	Update for name change of mail-interactive-insert-alias.
	(Mail Mode): Remove mention of `%' as a word separator.
	(Mail Sending): Mention mail-send-hook.  Mention Mailclient.
	(Header Editing): Add reply-to, mail-reply-to, and mail-followup-to
	commands.  Clarify FCC handling.  In mail-complete, add reference to
	Mail Aliases section, and mention mail-complete-function.
	(Citing Mail): Mention mail-yank-ignored-headers and mail-citation-hook.
	(Mail Mode Misc): Clarify the mail-signature function.  Add basic
	signature netiquette.  Explain how the mail hooks work when continuing
	a composition.
	(Mail Amusements): Internationalize the spook section a bit.
	Remove the spook mail-setup-hook example, since it doesn't work well.
	Mention fortune-file.
	(Mail Methods): Mention read-mail-command.

2009-03-14  David Reitter  <david.reitter@gmail.com>

	* macos.texi (Mac / GNUstep Basics): Remove references to Prefs panel
	and NS resources following recent changes.

2009-03-10  Jason Rumney  <jasonr@gnu.org>

	* msdog.texi (Windows Misc): Remove doc for obsolete variable.  Modify
	w32-use-visible-system-caret doc to indicate that it should get set
	automatically.
	(Windows Fonts): Add doc for the uniscribe backend.

2009-03-08  Dan Nicolaescu  <dann@ics.uci.edu>

	* maintaining.texi (VC Directory Commands): Fix doc for the x key in
	vc-dir.  (Bug#2598)

2009-03-05  Reiner Steib  <Reiner.Steib@gmx.de>

	* fixit.texi (Spelling): Add turn-on-flyspell.  (Bug#2517)

2009-03-05  Glenn Morris  <rgm@gnu.org>

	* rmail.texi (Rmail Basics): Add reference to sorting.
	(Rmail Scrolling, Rmail Motion, Rmail Reply, Rmail Display):
	Minor re-wordings.
	(Rmail Motion): Mention rmail-next-same-subject.
	(Rmail Deletion): Expunging is not the only way to change the numbers.
	(Rmail Labels): Labels can also be used in sorting.
	(Rmail Summary Edit): Mention rmail-summary-next-same-subject.
	(Rmail Display): Mention rmail-mime.

2009-03-04  Glenn Morris  <rgm@gnu.org>

	* rmail.texi (Rmail Sorting): Add the keybindings associated with each
	sort command.  Fix `rmail-sort-by-labels' name.  Mention sorting from
	summary.  Mention sorts cannot be undone.
	(Rmail Display): Give an example of how to use goto-address-mode.
	(Rmail Editing): It's keybindings that are redefined, not commands.
	Fix some typos.
	(Movemail): Some minor rewording.
	(Remote Mailboxes): Emacs movemail supports pop by default.
	Fix some minor grammatical issues.  The "two alternative ways" to
	specify a POP mailbox are really just one.  Remove all reference to the
	variables rmail-pop-password and rmail-pop-password-required, obsolete
	since Emacs 22.1.  Clarify the four password steps.  Emacs movemail
	can support Kerberos.

2009-03-03  Glenn Morris  <rgm@gnu.org>

	* rmail.texi (Rmail Deletion): Revert previous change, which was
	describing the Rmail summary versions.
	(Rmail Reply): Give more details of rmail-dont-reply-to-names.
	Minor re-wording for rmail-resend.
	(Rmail Make Summary): Summaries apply to buffers rather than files.
	<rmail-summary-by-topic>: Headers includes the subject.
	<rmail-summary-by-recipients, rmail-summary-by-topic>: Give more
	details, including prefix arguments.
	Mention rmail-summary-by-senders on C-M-f.
	Not counting lines might be faster.
	(Rmail Summary Edit): More details on the delete commands.
	Mention rmail-summary-undelete-many, rmail-summary-bury, and C-M-n/p.
	Name the commands bound to the various keys.  Mention prefix argument
	for searching.
	(Rmail Display): Mention rmail-displayed-headers.  Fix typo.
	Simplify rmail-highlighted-headers description.  Update face name.

2009-03-02  Juanma Barranquero  <lekktu@gmail.com>

	* mark.texi (Marking Objects): Fix typo.

2009-03-01  Chong Yidong  <cyd@stupidchicken.com>

	* abbrevs.texi (Expanding Abbrevs): Mention abbrev-expand-functions
	instead of obsolete pre-abbrev-expand-hook.  Link to elisp manual.

2009-03-01  Glenn Morris  <rgm@gnu.org>

	* rmail.texi (Rmail): Fix some typos.  Use consistent case in menu.
	(Rmail Motion): - M-s searches from the end of messages.
	(Rmail Deletion): Minor clarification.  Fix numeric argument
	description.
	(Rmail Inbox): Fix default inbox description.  Mention `mbox' by name.
	newmail and RMAILOSE files need not be in home-directory.
	(Rmail Files): Mention I/O menus are unselectable if no files match.
	Mention `MAIL' env-var.

2009-02-24  Jason Rumney  <jasonr@gnu.org>

	* mule.texi (Fontsets): Mention fontset-default, font specs and
	fallback fontsets.
	(Defining Fontsets): Mention ns and w32 variants of
	standard-fontset-spec.  Update description of startup fontset to match
	Emacs 23 behavior.
	(Modifying Fontsets): New section.  (Bug#656)
	(International): Link to Modifying Fontsets.

2009-02-23  Adrian Robert  <Adrian.B.Robert@gmail.com>

	* macos.texi (Mac / GNUstep Basics, Mac / GNUstep Customization):
	Mention ns-extended-platform-support-mode.

2009-02-22  Karl Berry  <karl@gnu.org>

	* macos.texi (Mac / GNUstep Customization): One more duplicate "the".

2009-02-19  Juanma Barranquero  <lekktu@gmail.com>

	* basic.texi (Moving Point, Position Info):
	* files.texi (Visiting):
	* mini.texi (Completion Options):
	* text.texi (HTML Mode): Remove duplicate words.

2009-02-20  Glenn Morris  <rgm@gnu.org>

	* rmail.texi: Minor updates for mbox rather than Babyl.

2009-02-17  Karl Berry  <karl@gnu.org>

	* emacs.texi (Top): Add @insertcopying before master menu.  (Bug#1988)

2009-02-17  Richard M Stallman  <rms@gnu.org>

	* anti.texi (Antinews): Mention Babyl format.

	* emacs.texi (Top): Delete `Out of Rmail' from subnode menu.

	* rmail.texi: Update for mbox format.
	Various small fixes, as well as the following.
	(Out of Rmail): Node deleted.
	(Rmail): Update menu.
	(Rmail Files): Comment out set-rmail-inbox-list.
	Document rmail-inbox-list instead.
	(Rmail Output): Substantial changes since C-o is now
	rmail-output-as-seen and o is rmail-output.
	(Rmail Attributes): Delete `stored', add `retried'.
	(Rmail Display): Editing headers works in all cases.

2009-02-17  Glenn Morris  <rgm@gnu.org>

	* basic.texi (Position Info): M-x count-lines-region is not always on
	M-=.  (Bug#2269)

2009-02-09  Glenn Morris  <rgm@gnu.org>

	* calendar.texi (Holidays, Displaying the Diary): Update for new marker
	defaults.

2009-02-07  Eli Zaretskii  <eliz@gnu.org>

	* rmail.texi (Rmail Coding) <rmail-redecode-body>: Remove stale
	documentation of possible problems with redecoding.

2009-02-03  Glenn Morris  <rgm@gnu.org>

	* rmail.texi (Out of Rmail): Mention b2m.pl.

2009-01-31  Glenn Morris  <rgm@gnu.org>

	* rmail.texi (Out of Rmail): Correct b2m location.

2009-01-27  Chong Yidong  <cyd@stupidchicken.com>

	* fixit.texi (Undo): Update undo limit values.

2009-01-27  Glenn Morris  <rgm@gnu.org>

	* emacs.texi (Top): Fix Antinews menu entry.

2009-01-25  Karl Berry  <karl@gnu.org>

	* text.texi (Foldout): Use @itemize @w{} to make an itemize
	item with no marker, instead of the syntactically incorrect
	@itemize @asis.

2009-01-25  Juri Linkov  <juri@jurta.org>

	* building.texi (Grep Searching): Fix index entry for lgrep.

2009-01-24  Eli Zaretskii  <eliz@gnu.org>

	* msdog.texi (Windows Printing): Add an index entry for Ghostscript.

2009-01-21  Adrian Robert  <Adrian.B.Robert@gmail.com>

	* macos.texi (Preferences Panel): Update description of font setting to
	reflect that prior frame selection is no longer needed.

2009-01-20  Nick Roberts  <nickrob@snap.net.nz>

	* building.texi (Debuggers): Revert some of 2008-10-31 change  to
	raise GUD subsections.

2009-01-15  Glenn Morris  <rgm@gnu.org>

	* ack.texi (Acknowledgments): Another update based mainly on AUTHORS.

2009-01-10  Glenn Morris  <rgm@gnu.org>

	* ack.texi (Acknowledgments): Some more updates based on AUTHORS.

2009-01-04  Chong Yidong  <cyd@stupidchicken.com>

	* display.texi (Visual Line Mode): M-] and M-[ no longer move by
	logical lines.

2008-12-29  Juri Linkov  <juri@jurta.org>

	* mini.texi (Minibuffer History): Add a link to `Isearch Minibuffer'.

	* text.texi (Fill Commands): Replace `M-s' with `M-o M-s'.

2008-12-28  Chong Yidong  <cyd@stupidchicken.com>

	* misc.texi (Goto Address mode): Rename from Goto-address.  Refer to
	goto-address-mode instead of goto-address.

	* rmail.texi (Rmail Display): Goto-address renamed to Goto Address
	mode.

	* emacs.texi (Top): Update node listing.

2008-12-26  Eli Zaretskii  <eliz@gnu.org>

	* custom.texi (Directory Variables): Explain what is a "project".
	Add indexing.  Improve wording.  Add a footnote about using
	_dir-locals.el on MS-DOS.

2008-12-24  Dan Nicolaescu  <dann@ics.uci.edu>

	* files.texi (Misc File Ops): Mention chmod as an alias for
	set-file-modes.

2008-12-24  Martin Rudalics  <rudalics@gmx.at>

	* help.texi (Help): Fix typos and reword.
	(Help Summary): Add entries for C-h n and C-h r, reorder
	entries, and do some minor fixes.
	(Name Help): Say that C-h F works for commands only.
	(Misc Help): Say that view-lossage displays 300 keystrokes.

2008-12-20  Glenn Morris  <rgm@gnu.org>

	* ack.texi (Acknowledgments): General update based on AUTHORS,
	including removal of some stuff no longer distributed.

2008-12-19  Agustín Martín  <agustin.martin@hispalinux.es>

	* fixit.texi: Mention hunspell.

2008-12-19  Glenn Morris  <rgm@gnu.org>

	* ack.texi (Acknowledgments): Small grammar fix.
	Consolidate explanatory text at start.

	* display.texi (Text Display):
	* indent.texi (Indentation): Use @acronym with ASCII.

2008-12-18  Glenn Morris  <rgm@gnu.org>

	* ack.texi: Various small updates and fixes.

2008-12-18  Juri Linkov  <juri@jurta.org>

	* search.texi (Word Search): Replace `C-s RET C-w' with `M-s w RET'
	as a key binding to start a forward nonincremental word search.
	Replace `C-r RET C-w' with `M-s w C-r RET' as a key binding to start
	a backward nonincremental word search.  Add index for `M-s w'
	`isearch-forward-word'.
	(Regexp Search): Add a short summary of regexp key commands like
	in the node "Basic Isearch".
	(Other Repeating Search): Fix typo.

2008-12-14  Vinicius Jose Latorre  <viniciusjl@ig.com.br>

	* misc.texi (PostScript Variables): Fix doc.

2008-12-10  Chong Yidong  <cyd@stupidchicken.com>

	* programs.texi (Program Modes): Mention Ruby mode.

2008-12-10  Dan Nicolaescu  <dann@ics.uci.edu>

	* misc.texi (emacsclient Options): Describe what an empty string
	argument does for --alternate-editor.

2008-12-09  Frank Schmitt  <ich@frank-schmitt.net>

	* cmdargs.texi (Font X): Distinguish between client-side and
	server-side fonts.  List valid Fontconfig properties.  Add reference to
	Fontconfig manual.  List valid GTK font properties.  Explain use of
	fc-list.

2008-12-09  Chong Yidong  <cyd@stupidchicken.com>

	* cmdargs.texi (Font X): Move discussion of quoting to top.

2008-12-06  Glenn Morris  <rgm@gnu.org>

	* maintaining.texi (Old Revisions): Improve previous change.

2008-12-05  Richard M Stallman  <rms@gnu.org>

	* anti.texi (Antinews): Minor fixes.

2008-12-03  Glenn Morris  <rgm@gnu.org>

	* maintaining.texi (Old Revisions): Fix diff-switches description.

2008-12-01  Martin Rudalics  <rudalics@gmx.at>

	* emacs.texi (Top): Fix typo.

2008-11-30  Chong Yidong  <cyd@stupidchicken.com>

	* misc.texi (Document View): Explain dependence on gs at the top.
	Copyedits.

	* emacs.texi (Top): Add DocView nodes to detailed node listing.

	* programs.texi (Other C Commands): Document hide-ifdef-shadow.
	(Comment Commands): Discuss region-active behavior of M-; first.

2008-11-29  Martin Rudalics  <rudalics@gmx.at>

	* display.texi (Line Truncation): Add reference to Continuation
	Lines.

	* windows.texi (Pop Up Window): Mention split-height-threshold
	and split-width-threshold.
	(Split Window): Add reference to Continuation Lines.

2008-11-28  Adrian Robert  <Adrian.B.Robert@gmail.com>

	* macos.texi: Change references to "Mac" to "Mac / GNUstep".
	(GNUstep Support): New node.
	* anti.texi:
	* emacs.texi:
	* msdog.texi: Change reference to Mac OS node to Mac OS / GNUstep.

2008-11-28  Richard M Stallman  <rms@gnu.org>

	* misc.texi (Dissociated Press): Minor cleanups.

	* dired.texi (Image-Dired): Avoid passive.

2008-11-28  Eli Zaretskii  <eliz@gnu.org>

	* anti.texi (Antinews): Add stuff about Unicode vs emacs-mule
	representation.

2008-11-26  Richard M. Stallman  <rms@gnu.org>

	* files.texi (Visiting): Rewrite paragraph for clarity.

	* buffers.texi (Select Buffer): Rewrite paragraphs using active voice.

2008-11-25  Alan Mackenzie  <acm@muc.de>

	* programs.texi (Moving by Parens): Clarify that parens inside strings
	and comments are ignored, and that the commands assume the starting
	point isn't in a string or comment.

2008-11-26  Adrian Robert  <Adrian.B.Robert@gmail.com>

	* macos.texi: Add Prev/Next/Top pointers to all nodes.
	(Mac Basics): Merge in Grabbing Environment Variables from earlier
	version.
	(Mac Customization): Rewrite Preferences Panel section and merge in to
	this node, add Open files by dragging to an Emacs window.

	* emacs.texi: Remove TOC reference to Mac Preferences Panel section.

2008-11-26  Chong Yidong  <cyd@stupidchicken.com>

	* files.texi (Misc File Ops): Document set-file-modes.

	* windows.texi (Split Window): Document integer values of
	truncate-partial-width-windows.

	* text.texi (Text): Simplify description of markup languages.
	(TeX Mode): Simplify introduction.  Mention BibTeX mode.
	(TeX Editing): Note that `""' inserts one `"' character.
	(HTML Mode): Note in the introduction that XML mode is an alias for
	SGML mode.  Mention nXML mode.

2008-11-25  Chong Yidong  <cyd@stupidchicken.com>

	* building.texi (Watch Expressions): Fix typo.

2008-11-24  Chong Yidong  <cyd@stupidchicken.com>

	* files.texi (Visiting): Document new behavior of
	confirm-nonexistent-file-or-buffer.

	* buffers.texi (Select Buffer):
	Document confirm-nonexistent-file-or-buffer.

	* picture-xtra.texi (Picture Mode): Use picture-mode instead of
	edit-picture.

	* text.texi (Text): Simplify introduction.  Discard mention of `M-x
	edit-picture', since that is just an alias for picture-mode.
	(Sentences): Note that repeated M-@ extends the region.
	(Pages): Make terminology more consistent.  Link to Regexps node.
	(Longlines): Discuss relationship with Visual Line mode.
	(Text Mode): Remove extraneous discussion of other modes, since they
	were already introduced in the parent node.

2008-11-23  Chong Yidong  <cyd@stupidchicken.com>

	* anti.texi (Antinews): Rewrite.

	* entering.texi (Exiting): Mention "minimize" terminology.

	* frames.texi (Frame Commands): Mention "minimize" terminology.

	* cmdargs.texi (Font X): Document Fontconfig and GTK font specification
	formats.
	(Icons X): Mention "minimize" terminology and use of icons in taskbar.
	(Misc X): Don't document useless -hb option.

2008-11-22  Juri Linkov  <juri@jurta.org>

	* dired.texi (Dired Navigation): Change normal file name search option
	from `non-nil' to `t'.  Add `dwim' option.

2008-11-22  Juri Linkov  <juri@jurta.org>

	* custom.texi (Directory Variables): Rename ".dir-settings.el" to
	".dir-locals.el".  Rename `define-project-bindings' to
	`dir-locals-set-class-variables'.  Rename `set-directory-project' to
	`dir-locals-set-directory-class'.

2008-11-22  Lute Kamstra  <lute@gnu.org>

	* buffers.texi (Select Buffer): Index goto-line.
	* basic.texi (Moving Point): Mention the use of a numeric prefix
	argument with goto-line and refer to Select Buffer for the use of a
	plain prefix argument.

2008-11-19  Glenn Morris  <rgm@gnu.org>

	* doclicense.texi: Update to FDL 1.3.
	* emacs.texi, emacs-xtra.texi: Relicense under FDL 1.3 or later.

2008-11-17  Chong Yidong  <cyd@stupidchicken.com>

	* custom.texi (Minor Modes): Define mode commands and mode variables
	more precisely.  Recommend using mode commands instead of setting
	variables directly.  Put minor modes in a list, and add more modes.
	(Easy Customization): Use "init file" instead of .emacs.
	(Customization Groups): Update to new Custom buffer appearance.
	(Saving Customizations): Copyedits.  Update example.
	(Variables): Give example of variable type-sensitivity.
	(Examining): Update example.
	(Hooks): Copyedits.
	(Specifying File Variables): Use C comments instead of an artificial
	Lisp for the example.
	(Keymaps): Move internals discussion to Prefix Keymaps.
	(Rebinding): Remove redundant paragraph (stated in Key Binding).
	(Init Rebinding): Document kbd macro.
	(Init File): Link to Find Init.

	* mark.texi (Using Region): Document Delete Selection Mode more
	thoroughly.

	* frames.texi (Mouse Commands): Move most of the description of Delete
	Selection Mode to Using Region, and link to it.
	(Clipboard): Note that paste is bound to clipboard-yank.

	* building.texi (Compilation): Document first-error value of
	compilation-scroll-output.
	(Compilation Mode): Note that compilation-auto-jump-to-first-error
	works as soon as an error is available.  Suggested by Juri Linkov.

	* mini.texi (Passwords): New node.

	* files.texi (Remote Files): Link to Passwords node.

	* emacs.texi (Top): Update node listings.

2008-11-16  Chong Yidong  <cyd@stupidchicken.com>

	* ack.texi (Acknowledgments): Some updating of credits.

	* emacs.texi (Acknowledgments): Add a couple more names.

	* dired.texi (Dired Deletion): Document delete-by-moving-to-trash.

	* files.texi (Directories): Describe delete-directory in text.
	(Misc File Ops): Document use of trash.

2008-11-16  Juanma Barranquero  <lekktu@gmail.com>

	* macos.texi (Mac Customization): Fix typos.

2008-11-14  Chong Yidong  <cyd@stupidchicken.com>

	* macos.texi (Mac OS): Move Cocoa manual from ns-emacs.texi to here,
	replacing previous contents.  Numerous copyedits to adapt ns-emacs to
	the conventions of the main Emacs manual.

	* emacs.texi (Top): Update node listings.

2008-11-12  Chong Yidong  <cyd@stupidchicken.com>

	* cmdargs.texi (Emacs Invocation): Link to Emacs Server.  Note that
	command-line-args is processed during startup.
	(Action Arguments): Correctly describe how file arguments interact with
	the startup screen.  Link to Lisp Interaction for scratch buffer.
	(Initial Options): Link to Command Example for -batch option.
	(Environment): Document initial-environment.

	* entering.texi (Entering Emacs): Note that inhibit-startup-screen
	can't be changed in the site-start file.

2008-11-07  Chong Yidong  <cyd@stupidchicken.com>

	* dired.texi (Dired): Mention C-x C-d too.
	(Dired Enter): Document M-n in the Dired minibuffer.
	(Dired Navigation): Explain dired-goto-file more clearly.
	Document dired-isearch-filenames.
	(Dired Deletion): Remove unnecessary "expunged" terminology.
	(Flagging Many Files): & is now rebound to `% &'.
	(Shell Commands in Dired): Document dired-do-async-shell-command.
	Clarify how multi-file arguments are passed.
	(Misc Dired Features): Document dired-do-isearch.

2008-11-06  Chong Yidong  <cyd@stupidchicken.com>

	* entering.texi (Entering Emacs): Document inhibit-startup-screen.

2008-11-03  Chong Yidong  <cyd@stupidchicken.com>

	* search.texi (Other Repeating Search): Remove obsolete findex entries.

2008-11-01  Chong Yidong  <cyd@stupidchicken.com>

	* programs.texi (Program Modes): Link to Program Indent node.
	(Left Margin Paren): Explain consequences of changing
	open-paren-in-column-0-is-defun-start more concisely.
	(Which Function, Program Indent, Info Lookup): Minor edits.
	(Basic Indent): If region is active, TAB indents the region.
	(Multi-line Indent): If region is active, TAB indents the region.
	Note that indent-region is useful when Transient Mark mode is off.
	(Matching): The delimiter at the cursor is highlighted---the character
	changes color.
	(Symbol Completion): Link to Completion node.

	* misc.texi (Invoking emacsclient): Describe how to use Emacs server in
	a strictly text-only system.

	* abbrevs.texi (Saving Abbrevs): Note that abbrev file is not loaded in
	batch mode.

2008-11-01  Richard M. Stallman  <rms@gnu.org>

	* misc.texi (Document View): Major rewrite.

	* maintaining.texi (Types of Log File): Change logs are older than
	version control.
	(VCS Concepts): Simplify and rearrange.
	(Version Control Systems): Make it clear that Linux is only the kernel.
	(VC Mode Line): Shorten reference to menu item.
	(Basic VC Editing): Clarify VC fileset.  Shorten and simplify.
	(VC Directory Mode): Minor cleanup.
	Unchanged files are hidden, not omitted.
	(VC Directory Commands): Shorten and simplify.
	(Change Log Commands): New node, split from Change Logs.
	(VC Directory Buffer): New node, split from VC Directory Mode.

2008-10-31  Chong Yidong  <cyd@stupidchicken.com>

	* misc.texi (Document View): Rename from Document Files, moved here
	from files.texi.

	* files.texi (Version Control): Move to maintaining.texi.
	Subnodes moved as well.
	(Document Files): Move to misc.texi.

	* maintaining.texi (Change Log): Document log-edit-insert-changelog and
	vc-update-change-log.
	(Version Control): Move here from files.texi.
	(Format of ChangeLog): Make it a subnode of Change Log.

	* emacs.texi (Top): Update node listing.

2008-10-31  Tassilo Horn  <tassilo@member.fsf.org>

	* files.texi (Files): Add a section about document
	files (doc-view-mode).

2008-10-31  Chong Yidong  <cyd@stupidchicken.com>

	* building.texi (Compilation Mode):
	Document compilation-auto-jump-to-first-error.
	(Debuggers): Lower GUD subsections to subsubsections.
	(Starting GUD): Add cindex.
	(Lisp Interaction): Note that scratch is no longer the initial buffer.

2008-10-30  Chong Yidong  <cyd@stupidchicken.com>

	* indent.texi (Indentation): Link to Program Indent.

	* misc.texi (Invoking emacsclient): If Emacs has no available frame, it
	now uses emacsclient's terminal.

2008-10-29  Chong Yidong  <cyd@stupidchicken.com>

	* mark.texi (Using Region): Document use-empty-active-region.

	* emacs.texi (Top): Update node listings.

	* misc.texi (Emacs Server): Rewrite.  Document daemon-mode.
	Don't mention obsolete emacs.bash script.
	(Invoking emacsclient): Rewrite, moving optional arguments to
	emacsclient Options.
	(emacsclient Options): New node.  Document server-use-tcp and
	server-host.

2008-10-28  Chong Yidong  <cyd@stupidchicken.com>

	* indent.texi (Indentation): Replace list with paragraphed text,
	putting description of syntax-driven indentation first.  Document new
	effect of active regions on tab.
	(Tab Stops): Note that editable tab stops affect indentation commands.

2008-10-27  Dan Nicolaescu  <dann@ics.uci.edu>

	* cmdargs.texi (Initial Options): Document -daemon=SERVER_NAME.

2008-10-23  Chong Yidong  <cyd@stupidchicken.com>

	* custom.texi (Function Keys): Note that modified keypad keys are not
	translated.

	* basic.texi (Arguments): Explain how to insert multiple digits.

2008-10-22  Michael Albinus  <michael.albinus@gmx.de>

	* files.texi (Remote Files): Precise selection of default method.
	Rewrite paragraph about disabling remote file names.

2008-10-22  Chong Yidong  <cyd@stupidchicken.com>

	* search.texi (Special Isearch): Document M-TAB is isearch.

	* files.texi (VC Mode Line): Use @kbd instead of @key for mouse
	command.

	* frames.texi: Use @kbd instead of @key for mouse commands throughout.

2008-10-22  Tassilo Horn  <tassilo@member.fsf.org>

	* emacs.texi (Acknowledgments): Add myself to Acknowledgments
	section.

2008-10-21  Chong Yidong  <cyd@stupidchicken.com>

	* vc1-xtra.texi: Move nodes VC Directory Mode and VC Directory Commands
	to files.texi.  Move contents of vc2-xtra.texi here.

	* vc2-xtra.texi: File removed.

	* vc-xtra.texi (Advanced VC Usage): Remove VC Directory Mode and VC
	Directory Commands from the submenu.  Don't include deleted file
	vc2-xtra.texi.

	* files.texi (Visiting): Document find-file-confirm-nonexistent-file.
	(Version Control): Add VC Directory Mode and VC Directory Commands to
	the submenu.
	(Why Version Control?): Use table format.
	(Version Control Systems): Note that Meta-CVS support is gone.
	(VCS Concepts): Note precisely when VC started supporting filesets.
	Remove bogus xref to CVS Options node.
	(Types of Log File): Copyedits.
	(VC Mode Line): Document tooltips and mouse-1 on VC indicator.
	(Basic VC Editing): Content moved from Selecting A Fileset and Doing
	The Right Thing.
	(Selecting A Fileset, Doing The Right Thing): Nodes deleted.
	(Log Buffer): Reorganize node, putting C-c C-c description first.
	(Old Revisions): Use CVS for example, not RCS.
	(Secondary VC Commands): Remove VC Directory Mode and VC Directory
	Commands from the submenu, putting them under Version Control.
	(VC Directory Mode): Move node contents here from vc1-xtra.texi; we
	need to include it in the manual unconditionally, since it is now
	crucial to using distributed version control systems.
	(Comparing Files): Note that diff uses the minibuffer, and that the
	output is shown using Diff mode.
	(Diff Mode): Explain what "patch" and "hunk" mean.
	Document diff-update-on-the-fly, diff-refine-hunk, and
	diff-show-trailing-whitespaces.
	(File Archives): Add rar support.

	* major.texi (Choosing Modes): Make mode selection sequence more
	obvious by describing the steps in order of priority.  Note that
	magic-mode-alist is nil by default.
	Document magic-fallback-mode-alist.

2008-10-20  Chong Yidong  <cyd@stupidchicken.com>

	* frames.texi (Mouse References): Copyedits.

2008-10-20  Tassilo Horn  <tassilo@member.fsf.org>

	* ack.texi (Acknowledgments): Add myself as doc-view author.

2008-10-20  Eli Zaretskii  <eliz@gnu.org>

	* frames.texi (Dialog Boxes): Add @cindex entries.

2008-10-20  Chong Yidong  <cyd@stupidchicken.com>

	* frames.texi (Dialog Boxes): Clarify description of GTK+ file chooser.
	(Text-Only Mouse): Copyedit.

2008-10-19  Chong Yidong  <cyd@stupidchicken.com>

	* frames.texi: Use @key throughout for mouse clicks.
	(Cut/Paste Other App): Document yank-pop-change-selection.
	(Secondary Selection): Fix modified mouse click syntax.
	(Clipboard): Describe Cut, Copy and Paste commands.
	(Mouse References): Not all references are in read-only buffers.
	Copyedits.
	(Creating Frames): Add xref to Init File.
	(Frame Commands): Add xref to Exiting.
	(Scroll Bars): Document GTK vs toolkit behavior.

2008-10-15  Chong Yidong  <cyd@stupidchicken.com>

	* files.texi (Version Control): Copyedits.  Add Bazaar.
	(Version Control Systems): List different VCS's using an itemized list.
	Add Bazaar.
	(VCS Concepts): Copyedits.  Tweak description of file merging.

	* frames.texi (Mouse Commands, Cut/Paste Other App): Rewrite.
	(Cut/Paste Other App): Document select-active-regions and
	x-select-enable-primary.

2008-10-13  Chong Yidong  <cyd@stupidchicken.com>

	* mark.texi (Shift Selection): Correct case in node name.

	* emacs.texi (Top): Update node order in Mark chapter.

2008-10-12  Eli Zaretskii  <eliz@gnu.org>

	* msdog-xtra.texi (MS-DOS): Fix bad pxref.

	* mini.texi (Minibuffer File): Fix markup in last change.  Refer to
	elsewhere in the manual instead of describing yet again the intricacies
	of $HOME on MS-Windows and MS-DOS.

2008-10-12  Chong Yidong  <cyd@stupidchicken.com>

	* mini.texi (Minibuffer File): Add xref to File Names.
	(Minibuffer File): Add discussion of `~' in file names.
	Add insert-default-directory index reference.

	* files.texi (File Names): Reorganize description.
	(Visiting): Add xref to Mode Line.  Copyedits.
	(Save Commands): Mention prefix behavior of C-x C-s.
	(Numbered Backups): Node deleted.
	(Backup Names): Contents of Numbered Backups moved here.  State default
	of version-control variable.
	(Reverting): Copyedits.
	(Version Control): Add additional version control systems.

	* emacs.texi (Top): Delete Numbered Backups node.

	* cmdargs.texi (General Variables): Change Numbered Backups xref to
	Backup Names.
	(Initial Options): Document renamed variable inhibit-startup-screen.

2008-10-11  Romain Francoise  <romain@orebokech.com>

	* kmacro.texi (Edit Keyboard Macro): Lossage is now 300 keys.

2008-10-11  Chong Yidong  <cyd@stupidchicken.com>

	* buffers.texi (Buffers): Add xrefs to Mode Line and Lisp Interaction.
	(Select Buffer): Mention use of minibuffer history.  Describe default
	value of default-major-mode.  Mention that C-x 4 b selects the other
	window.
	(List Buffers): Document CRM indicators in the order they appear.
	(Kill Buffer): Document new command kill-matching buffers.
	(Several Buffers): Move explanation of the relationship between buffer
	list and buffer menu to the top.
	(Indirect Buffers): Document new variable clone-indirect-buffer-hook.

2008-10-10  Chong Yidong  <cyd@stupidchicken.com>

	* entering.texi (Exiting): Document change of C-x C-c to
	save-buffers-kill-terminal.  Document kill-emacs.

2008-09-30  Eli Zaretskii  <eliz@gnu.org>

	* mule.texi (Coding Systems): Don't mention codepage-setup.

	* msdog-xtra.texi (MS-DOS Printing, MS-DOS and MULE): No need to create
	cpNNN coding systems anymore.
	(MS-DOS and MULE): Don't mention code-pages.el.  Don't mention support
	for unibyte mode.  Don't mention line-drawing characters.
	Don't mention dos-unsupported-char-glyph.

2008-09-25  Chong Yidong  <cyd@stupidchicken.com>

	* search.texi (Search): Shorten introduction.
	(Basic Isearch): Add command table.  Discuss reverse isearch and
	isearch highlighting.
	(Repeat Isearch): Move lazy highlighting discussion here.  Add search
	ring to cindex.
	(Special Isearch): Move input methods discussion here.
	(Non-ASCII Isearch): Node deleted, merged with Special Isearch.
	(Isearch Yank): Node deleted, and contents moved into Basic Isearch and
	Repeat Isearch.
	(Isearch Minibuffer): New node.
	(Word Search): Document new word search commands.
	(Regexp Example): Simplify example using sentence-end-base variable.
	(Replace): Reword introduction.
	(Unconditional Replace): Remove unnecessary example.
	(Other Repeating Search): Document new `M-s o' binding.

	* emacs.texi (Top): Update node listings.

2008-09-22  Juanma Barranquero  <lekktu@gmail.com>

	* emacs.texi (Top): Remove Kill Errors from menu.

2008-09-22  Chong Yidong  <cyd@stupidchicken.com>

	* kmacro.texi (Basic Keyboard Macro): Make F3 and F4 the preferred
	interface for defining macros.  Simplify examples.  Note that C-g quits
	macro definitions.
	(Keyboard Macro Counter): Document using F3 to insert counter.
	Give usage example.
	(Keyboard Macro Query): Organize query responses in a table.

	* fixit.texi (Fixit): Favor C-/ keybinding for undo throughout.
	Link to Erasing node.
	(Undo): Reorganize paragraphs for logical flow.  Move keybinding
	rationale to a footnote.
	(Kill Errors): Remove node, due to redundancy with Erasing.
	(Spelling): Move discussion of flyspell to end.  Note new behavior of
	M-$ in active region.  Remove non-ispell-specific keybindings from
	table.

2008-09-21  Dan Nicolaescu  <dann@ics.uci.edu>

	* cmdargs.texi (Initial Options): Document --daemon.

2008-09-20  Glenn Morris  <rgm@gnu.org>

	* files.texi (Numbered Backups): Mention that some modes set
	version-control.

2008-09-20  Jim Blandy  <jimb@red-bean.com>

	* files.texi (Numbered Backups): Reference File Variables, as well.
	Remove discussion of Rmail's implementation.

2008-09-06  Chong Yidong  <cyd@stupidchicken.com>

	* misc.texi (Recursive Edit): Note that top-level exits active
	minibuffers.

	* trouble.texi (Quitting): Likewise.

2008-08-31  Chong Yidong  <cyd@stupidchicken.com>

	* emacs.texi (Top): Add Temporary Face Changes xref.

	* display.texi (Display): Move Temporary Face Changes node to just
	after Standard Faces.
	(Scrolling): Document recenter-top-bottom instead of recenter.
	(Horizontal Scrolling): Move auto hscroll discussion to the top.
	(Faces, Standard Faces, Temporary Face Changes, Useless Whitespace)
	(Display Custom): Copyedits.
	(Optional Mode Line): Document display-battery-mode.

2008-08-27  Romain Francoise  <romain@orebokech.com>

	* custom.texi (Directory Variables): Minor fix.

2008-08-27  Glenn Morris  <rgm@gnu.org>

	* cal-xtra.texi (Advanced Calendar/Diary Usage): Tweak some menu
	descriptions.
	(Calendar Customizing): Tweak layout description.
	Move calendar-today-marker and calendar-today face to the other
	markers.  Condense calendar-star-date and calendar-mark-today
	description.
	(Holiday Customizing): Add oriental and solar holidays.
	Add index entries for Baha'i, Christian, Hebrew and Islamic holidays.
	Fix holiday-float description.  Use zerop in examples.  Be less verbose.
	(Date Display Format): Change ISO format.  Be less verbose.
	(Diary Customizing): Mention day and month abbrev arrays.
	Mention the date-form variables by name.  Update European example.
	(Non-Gregorian Diary): Change node name.  Mention Baha'i functions.
	Condense examples.  Mention diary-entry-symbols by name.
	Condense table for insertion commands.
	(Fancy Diary Display): Mention diary-include-string and
	diary-sexp-entry-symbol.  Condense example.  Add Chinese, Coptic,
	Ethiopic, Persian date functions.  Condense descriptions.

	* calendar.texi (Format of Diary File): Mention diary-nonmarking-symbol.
	(Adding to Diary): Adapt for changed node name.

2008-08-26  Glenn Morris  <rgm@gnu.org>

	* cal-xtra.texi (Non-Gregorian Diary Entries): New name for
	node "Hebrew/Islamic Entries".

	* calendar.texi (Specified Dates): Fix names of iso functions.
	(General Calendar): There may not be another window.
	(Writing Calendar Files, Holidays): Tweak intro.
	(Holidays): Mention Baha'i and Chinese holidays.
	(Sunrise/Sunset): Add M-x calendar-sunrise-sunset-month.
	(Lunar Phases): Remove incorrect reference to calendar-time-zone.
	(To Other Calendar): Add calendar-print-other-dates.
	Refer to "graphic display" rather than "X.
	(From Other Calendar): Add calendar-bahai-goto-date.  Fix reference.
	(Displaying the Diary): Fix whitespace after reference.
	Fix `diary-number-of-entries' reference.
	(Date Formats): Explicitly mention that day names can be abbreviated.
	(Adding to Diary): Add some references to other sections.
	(Special Diary Entries): Fix reference.
	(Appointments): Simplify appt-message-warning-time entry.
	Clarify where times must be.
	(Importing Diary): Comment out icalendar paragraph that does not apply.
	(Time Intervals): Simplify entry for timeclock-ask-before-exiting.

2008-08-23  Glenn Morris  <rgm@gnu.org>

	* fortran-xtra.texi (Fortran): Change description of free form and
	fixed form a bit.  Mention hideshow and imenu.
	(Fortran Motion): Mention fortran-end-of-subprogram,
	fortran-beginning-of-subprogram, fortran-mark-do, fortran-mark-if.
	(Fortran Indent): Minor re-word.
	(ForIndent Commands): Mention fortran-fill-paragraph and
	fortran-fill-statement.
	(ForIndent Cont): Mention fortran-tab-mode-string.
	(Fortran Comments): Mention fortran-comment-line-start-skip.
	(Fortran Columns): Mention font-locking.
	(Fortran Abbrev): Word syntax not relevant with new-style abbrev.

2008-08-23  Johan Bockgård  <bojohan@muon>

	* basic.texi (Moving Point): Fix <prior>/<next> confusion.

2008-08-22  Chong Yidong  <cyd@stupidchicken.com>

	* mini.texi (Minibuffer): Simplify introduction.
	(Minibuffer File): Document tilde in minibuffer filenames.
	(Minibuffer Edit): Mention that the prompt is read-only.  Describe how
	to enter tabs, spaces, and question marks.  Describe behavior of C-a.
	(Completion Example): Update example to current command list.
	(Completion Options): Document `lazy' value of completion-auto-help.
	Update contents of completion-ignored-extensions.
	(Minibuffer History): Describe "future history" list.  State default
	value of history-delete-duplicates.

2008-08-21  Glenn Morris  <rgm@gnu.org>

	* fortran-xtra.texi (Fortran Columns): Document `fortran-line-length'.
	(Fortran Comments): Replace fortran-indent-comment with comment-dwim.

2008-08-17  Chong Yidong  <cyd@stupidchicken.com>

	* regs.texi (Registers): Clarify valid register names.
	(RegPos): Note that buffer is saved and restored too.
	(RegText): Note that mark is reactivated/deactivated.
	(RegConfig): Xref to Windows node.

2008-08-16  Chong Yidong  <cyd@stupidchicken.com>

	* basic.texi (Inserting Text): Provide command name for C-q.

	* killing.texi (Killing): Copyedit.  Define read-only text.
	(Deletion): DEL and C-d were already explained in Erasing; xref there.
	(Killing by Lines): Copyedit.
	(Other Kill Commands): Move M-w description here.
	(Yanking): Move M-w to Other Kill Commands.
	(Kill Ring): Also mention saving text in registers.  Link to Text
	Properties in elisp manual.
	(Accumulating Text): Copyedit.
	(CUA Bindings): Shift selection is now the default.

2008-08-12  Teodor Zlatanov  <tzz@lifelogs.com>

	* maintaining.texi (Change Log): Mention next-error is available.

2008-08-10  Glenn Morris  <rgm@gnu.org>

	* cal-xtra.texi (Calendar Customizing): Mention whitespace variables
	and intermonth text.
	(Holiday Customizing): Add holiday-chinese.

2008-08-08  Eli Zaretskii  <eliz@gnu.org>

	* files.texi (Log Buffer, Diff Mode): Fix last changes.  Add indexing.

2008-08-07  Dan Nicolaescu  <dann@ics.uci.edu>

	* files.texi (Log Buffer): Describe C-c C-d.
	(Diff Mode): Describe C-x 4 A.

2008-08-06  Eli Zaretskii  <eliz@gnu.org>

	* vc1-xtra.texi (VC Directory Mode): Fix last change.

2008-08-06  Dan Nicolaescu  <dann@ics.uci.edu>

	* files.texi (Old Revisions): Update the keys used by vc-annotate and
	describe the new bindings to show the changeset diff, toggle annotation
	visibility, show revisions.
	(VC Status): Describe key bindings for modifying the change comments,
	displaying changeset diffs and annotations.

	* vc1-xtra.texi (VC Directory Mode): Talk about multiple VC systems.

2008-08-05  Nick Roberts  <nickrob@snap.net.nz>

	* vc1-xtra.texi (VC Directory Mode): Fix typo.

2008-08-02  Eli Zaretskii  <eliz@gnu.org>

	* vc1-xtra.texi (VC Directory Mode, VC Directory Commands): Fix English
	and wording.

2008-08-02  Dan Nicolaescu  <dann@ics.uci.edu>

	* vc1-xtra.texi (VC Directory Mode): Fix and improve the info about
	marking/unmarking.  Add descriptions for the multiple file search
	commands.  Improve some old info.

2008-07-31  Chong Yidong  <cyd@stupidchicken.com>

	* display.texi (Visual Line Mode): New node.

	* basic.texi (Inserting Text): Move DEL to deletion node.
	(Moving Point): Add additional alternative key bindings.
	Describe line-move-visual.
	(Erasing): Describe DEL.
	(Basic Undo, Blank Lines, Arguments): Copyedit.
	(Continuation Lines): Mention Visual Line mode.
	(Position Info): Move extended discussion to mule.texi.

	* mule.texi (International Chars): Describe C-x =.

	* emacs.texi (Top): Add Visual Line Mode node.

2008-07-31  Dan Nicolaescu  <dann@ics.uci.edu>

	* emacs.texi: Remove VMS support.

2008-07-30  Dan Nicolaescu  <dann@ics.uci.edu>

	* vc1-xtra.texi (VC Directory Mode): Update the display format and fix
	the vc-dir command name.

2008-07-27  Dan Nicolaescu  <dann@ics.uci.edu>

	* xresources.texi: Remove mentions of Mac Carbon.

2008-07-19  Andreas Schwab  <schwab@suse.de>

	* ns-emacs.texi: Move to ../misc.

2008-07-15  Chong Yidong  <cyd@stupidchicken.com>

	* entering.texi (Exiting): Don't describe text-only terminals as the
	default.  Describe the new startup screen.
	(Exiting): Describe how to kill Emacs first.  Change description of
	iconification to handle modern window systems.

2008-07-15  Adrian Robert  <Adrian.B.Robert@gmail.com>

	* ns-emacs.texi: New file, documents features of Emacs port under
	NeXTstep windowing.

2008-07-15  Chong Yidong  <cyd@stupidchicken.com>

	* entering.texi (Entering Emacs): Update prev node.

	* glossary.texi (Glossary): Remove xref to Text Characters.

	* commands.texi (User Input): Rewrite.  Describe Emacs' behavior
	directly, rather than in the context of ASCII.  Move description of
	special properties of modifier key to new Modifier Keys node.
	(Keys): Copyedit.
	(Text Characters): Delete node.  Multibyte is the default nowadays, and
	the node contents are obsolete.

	* custom.texi (Modifier Keys): New node.

	* emacs.texi (Top): Update node list.

2008-07-13  Chong Yidong  <cyd@stupidchicken.com>

	* emacs.texi (Intro): Increase conciseness slightly.  Remove paragraph
	saying that Emacs provides menus and mouse support (which is par for
	the course).

	* screen.texi (Screen): Copyedit.  Define "buffer" and "current buffer"
	early on.
	(Point): Copyedit.  Relegate historical trivia to a footnote.
	(Mode Line): Explain mode-line format more consistently.
	(Menu Bar): Copyedit.

2008-06-27  Glenn Morris  <rgm@gnu.org>

	* cal-xtra.texi (Sexp Diary Entries):
	* calendar.texi (Lunar Phases): Update for lunar.el name changes.

2008-06-26  Chong Yidong  <cyd@stupidchicken.com>

	* mark.texi (Shift selection): New node.
	(Mark): Copyedits.
	(Persistent Mark): Move to the end of the chapter.

2008-06-20  Eli Zaretskii  <eliz@gnu.org>

	* makefile.w32-in (distclean): Remove makefile.

2008-06-17  Nick Roberts  <nickrob@snap.net.nz>

	* building.texi (Starting GUD): Add an entry for gud-gdb.
	(GDB Graphical Interface): Explain that gud-gdb is now needed for text
	command mode.

2008-06-17  Glenn Morris  <rgm@gnu.org>

	* calendar.texi: Fix references to mouse-2 and mouse-3 in calendar.

2008-06-17  Nick Roberts  <nickrob@snap.net.nz>

	* building.texi (Starting GUD): Expand on remote debugging.
	(Other GDB-UI Buffers): Mention new keyboard bindings.

2008-06-15  Glenn Morris  <rgm@gnu.org>

	* gnu.texi: Use a verbatim license for this invariant section,
	as per etc/GNU.

2008-06-13  Daniel Engeler  <engeler@gmail.com>

	* emacs.texi, misc.texi: Add documentation about serial port access.

2008-06-13  Glenn Morris  <rgm@gnu.org>

	* emacs-xtra.texi, emacs.texi: Update Back-Cover text per
	maintain.info.

2008-06-05  Miles Bader  <miles@gnu.org>

	* display.texi (Temporary Face Changes): Update to reflect function
	renamings in face-remap.el.

2008-06-04  Miles Bader  <miles@gnu.org>

	* display.texi (Temporary Face Changes):
	Add `adjust-buffer-face-height'.  Rewrite description of
	`increase-buffer-face-height' and `decrease-default-face-height' now
	that they aren't bound by default.

2008-06-03  Miles Bader  <miles@gnu.org>

	* display.texi (Temporary Face Changes): New node.

2008-05-31  Eli Zaretskii  <eliz@gnu.org>

	* msdog.texi (Windows Keyboard): Fix text added on 2008-05-29.

2008-05-31  Glenn Morris  <rgm@gnu.org>

	* cal-xtra.texi (Fancy Diary Display): Simplify.

2008-05-30  Glenn Morris  <rgm@gnu.org>

	* cal-xtra.texi (Fancy Diary Display): Update for
	diary-display-function replacing diary-display-hook.

2008-05-29  Drew Adams  <drew.adams@oracle.com>

	* msdog.texi (Windows Keyboard): Add descriptions of
	w32-register-hot-key and w32-unregister-hot-key.

2008-05-21  Tom Tromey  <tromey@redhat.com>

	* custom.texi (Directory Variables): Grammar fix.  Link to Safe File
	Variables node.

2008-05-19  Tom Tromey  <tromey@redhat.com>

	* custom.texi (Variables): Add Directory Variables to menu.
	(Directory Variables): New node.

2008-05-16  Eric S. Raymond  <esr@snark.thyrsus.com>

	* vc2-xtra.texi: Modify an example so it reflects what vc.el now does.

2008-05-15  Eric S. Raymond  <esr@snark.thyrsus.com>

	* vc2-xtra.texi, emacs.texi, files.texi: Snapshots node renamed to
	Revision Tags and rewritten.  Section now uses modern terminology,
	(tags rather than snapshots) and describes post-SCCS systems more
	accurately.

2008-05-10  Eli Zaretskii  <eliz@gnu.org>

	* msdog.texi (Windows Files): Update documentation of
	w32-get-true-file-attributes.

2008-05-09  Eric S. Raymond  <esr@snark.thyrsus.com>

	* files.texi, vc-xtra.texi, vc1-xtra.texi: Document the new VC
	directory mode.

2008-05-08  Chong Yidong  <cyd@stupidchicken.com>

	* killing.texi (Appending Kills): Remove a strangely off-topic index
	entry "television".

2008-05-07  Eric S. Raymond  <esr@snark.thyrsus.com>

	* ack.texi, files.texi, vc2-xtra.texi: Meta-CVS is no longer supported.

2008-05-02  Eric S. Raymond  <esr@snark.thyrsus.com>

	* buffers.texi, files.texi (Version-control):
	vc-toggle-read-only is no longer a good idea...

2008-04-29  Glenn Morris  <rgm@gnu.org>

	* cal-xtra.texi (Sexp Diary Entries): Clarify diary-float.

2008-04-22  Juri Linkov  <juri@jurta.org>

	* dired.texi (Subdirectories in Dired): Describe using `^'
	to return to the parent directory.

2008-04-22  Nick Roberts  <nickrob@snap.net.nz>

	* building.texi (GDB-UI Layout, Other GDB-UI Buffers): Update for
	recent changes.

2008-04-19  Nick Roberts  <nickrob@snap.net.nz>

	* building.texi (GDB-UI Layout, Breakpoints Buffer)
	(Other GDB-UI Buffers): Update for recent thread related changes.

2008-04-11  Mirko Vukovic  <mirko.vukovic@gmail.com>  (tiny change)

	* maintaining.texi (Maintaining):
	* emacs.texi (Top): Typo.

2008-04-08  Stefan Monnier  <monnier@iro.umontreal.ca>

	* display.texi (Font Lock): Prefer add-hook to using a non-nil `mode'
	arg in `font-lock-add-keywords'.

2008-04-08  Glenn Morris  <rgm@gnu.org>

	* cal-xtra.texi, calendar.texi: Update for calendar name changes.
	Also add Baha'i calendar references where appropriate.

2008-04-05  Glenn Morris  <rgm@gnu.org>

	* custom.texi (Init File): Byte-compiling .emacs is bad.

2008-04-04  Stefan Monnier  <monnier@iro.umontreal.ca>

	* mini.texi (Minibuffer Edit) <resize-mini-windows>: Adjust default.

2008-03-29  Glenn Morris  <rgm@gnu.org>

	* calendar.texi: Update for `calendar-date-style' replacing
	`european-calendar'.

2008-03-28  Jason Rumney  <jasonr@gnu.org>

	* display.texi (Display Custom): Mention overlay-margin in text.

2008-03-12  Reiner Steib  <Reiner.Steib@gmx.de>

	* custom.texi, dired.texi, mini.texi, mule.texi: Add `referenced in the
	tutorial' comments.

2008-03-28  Chong Yidong  <cyd@stupidchicken.com>

	* mark.texi (Mark): Rearrange nodes.
	(Persistent Mark): Rename from Transient Mark.
	(Mark, Setting Mark, Marking Objects, Persistent Mark, Mark Ring):
	Describe Transient Mark mode as the default.

	* basic.texi (Basic Undo): Don't mention setting the mark, which isn't
	the default behavior with Transient Mark mode off.
	(Position Info): Fix typo.

	* display.texi (Standard Faces): Reference the Mark node.
	Remove discussion of the region face, which is discussed there.

	* emacs.texi (Top): Update node listings.

	* files.texi (Diff Mode, Misc File Ops): Describe Transient Mark mode
	as the default.

	* fixit.texi (Undo): Standardize choice of undo key sequence.
	(Undo, Spelling): Describe Transient Mark mode as the default.

	* frames.texi (Mouse Commands): Treat Transient Mark mode as the
	default.

	* glossary.texi (Glossary): Treat Transient Mark mode as the default.

	* killing.texi (Kill Ring, Accumulating Text): Assume Transient Mark
	mode is the default, and note that the mark is not activated when set.

	* programs.texi (Moving by Defuns, Expressions, Comment Commands):
	Describe Transient Mark mode as the default.

	* search.texi (Basic Isearch): Reference the Mark Ring node.
	(Replace, Unconditional Replace, Other Repeating Search):
	Describe Transient Mark mode as the default.

	* text.texi (Words, Pages, Fill Commands, HTML Mode):
	Describe Transient Mark mode as the default.
	(Paragraphs): Describe how M-h behaves when region is active.

	* trouble.texi (Quitting): Clarify effects of C-g.

2008-03-13  Glenn Morris  <rgm@gnu.org>

	* emacs.texi (EMACSVER): Set to 23.0.60.

2008-03-05  Glenn Morris  <rgm@gnu.org>

	* dired.texi (Hiding Subdirectories): Fix previous change.

2008-03-05  Drew Adams  <drew.adams@oracle.com>

	* dired.texi (Hiding Subdirectories): Document `dired-hide-subdir'.

2008-02-28  Kim F. Storm  <storm@cua.dk>

	* help.texi (Help Files): Move describe-gnu-project to C-h g.
	Move describe-distribution to C-h C-o.
	Move view-emacs-problems to C-h C-p.
	Add view-emacs-debugging on C-h C-d.
	Add view-external-packages on C-h C-e.
	Add view-order-manuals on C-h C-m.

2008-02-17  Ulrich Mueller  <ulm@kph.uni-mainz.de>

	* msdog-xtra.texi (MS-DOS): Docstring fix.

2008-02-09  Eli Zaretskii  <eliz@gnu.org>

	* msdog.texi (Windows Fonts): Use a @table for describing font
	properties.

2008-02-07  Jason Rumney  <jasonr@gnu.org>

	* msdog.texi (Windows Files): w32-get-true-file-attributes default
	value has changed.
	(Windows HOME): Clarify what is meant by "if that fails as well".
	(Windows Fonts): New section.

2008-02-07  D. E. Evans  <sinuhe@gnu.org>  (tiny change)

	* basic.texi (Basic Undo): Remove duplicate "you can".

2008-02-02  Eli Zaretskii  <eliz@gnu.org>

	* maintaining.texi (Tags): Fix last change.

2008-01-31  Nick Roberts  <nickrob@snap.net.nz>

	* trouble.texi (Checklist): Direct users to emacs-devel@gnu.org.

2008-01-26  Richard Stallman  <rms@gnu.org>

	* maintaining.texi (Tags): Delete redundant index entry.

2008-01-26  Eli Zaretskii  <eliz@gnu.org>

	* programs.texi (Imenu): Move "@cindex tags" from here...
	* maintaining.texi (Tags): ...to here.

2008-01-23  Kevin Ryde  <user42@zip.com.au>

	* custom.texi (Mouse Buttons): Update elisp xref to "Click Events" on
	click count.

2008-01-21  Juanma Barranquero  <lekktu@gmail.com>

	* entering.texi (Exiting): Fix typo.
	Reported by D. E. Evans <sinuhe@gnu.org>.

2007-12-31  Martin Rudalics  <rudalics@gmx.at>

	* glossary.texi (Glossary): Fix typo.

2007-12-27  Richard Stallman  <rms@gnu.org>

	* text.texi (Formatted Text): Improve menu tag.
	(Editing Format Info): In Info, add duplicate menu of nodes
	about the submenus.
	(Format Faces): Say where Faces menu is found.  Mention Other.
	(Format Colors): Say where these submenus are found.
	(Format Indentation, Format Justification): Likewise.
	(Format Properties): Likewise.

2007-12-22  Richard Stallman  <rms@gnu.org>

	* search.texi (Query Replace): Make exp of query-replace more
	self-contained, and clarify.

2007-12-15  Richard Stallman  <rms@gnu.org>

	* files.texi (Auto Save): Clarify definition of auto-saving.

2007-11-26  Richard Stallman  <rms@gnu.org>

	* help.texi (Help Echo): Cleanups.

2007-11-23  Thien-Thi Nguyen  <ttn@gnuvola.org>

	* files.texi (Why Version Control?): Fix typo.
	(VCS Concepts): Fix typos; small tense fix.
	(Selecting a Fileset): Fix typos; small rewording.
	(Log Buffer): Likewise.
	(Old Revisions): Likewise.

2007-11-17  Eli Zaretskii  <eliz@gnu.org>

	* mule.texi (Communication Coding): Fix wording of last change.

2007-11-16  Werner Lemberg  <wl@gnu.org>

	* custom.texi (Specifying File Variables):
	* major.texi (Choosing Modes): Mention '\" in man pages.

2007-11-16  Kenichi Handa  <handa@ni.aist.go.jp>

	* mule.texi (Communication Coding): Document x-select-request-type.

	* frames.texi (Cut/Paste Other App): Mention x-select-request-type.

2007-11-15  Francesco Potortì  <pot@gnu.org>

	* maintaining.texi (TEXTAGS): Note that you can use "-" for stdout with
	--output=file.

2007-11-13  Martin Rudalics  <rudalics@gmx.at>

	* help.texi (Help Summary, Apropos, Misc Help): Fix typos.
	(Help Echo): Avoid mentioning the term "region" here and
	consistently use the term "active text".

2007-11-11  Glenn Morris  <rgm@gnu.org>

	* calendar.texi (Special Diary Entries): Fix Thanksgiving example.

2007-11-10  Paul Pogonyshev  <pogonyshev@gmx.net>

	* search.texi (Query Replace):
	Mention `query-replace-show-replacement'.

2007-11-09  Nick Roberts  <nickrob@snap.net.nz>

	* building.texi (Watch Expressions): Remove obscure sentence.

2007-11-06  Kenichi Handa  <handa@ni.aist.go.jp>

	* mule.texi (Select Input Method): Describe how to activate an input
	method in the text mode.

2007-11-01  Dan Nicolaescu  <dann@ics.uci.edu>

	* cmdargs.texi (Misc Variables): Remove Sun windows info.

2007-10-30  Nick Roberts  <nickrob@snap.net.nz>

	* building.texi (Watch Expressions): Describe gdb-delete-out-of-scope.

2007-10-30  Glenn Morris  <rgm@gnu.org>

	* misc.texi (Directory Tracking): Explain a bit more about
	dirtrack-mode.

2007-10-25  Glenn Morris  <rgm@gnu.org>

	* fortran-xtra.texi (Fortran): F90 mode handles F2003.

2007-10-24  Richard Stallman  <rms@gnu.org>

	* misc.texi (Interactive Shell): Cleanup last change.

2007-10-22  Juri Linkov  <juri@jurta.org>

	* mini.texi (Minibuffer History): Add text about a list of minibuffer
	default values.

2007-10-20  Eric S. Raymond  <esr@snark.thyrsus.com>

	* files.texi: Disambiguate two slightly different uses of the term
	'filesets'.

2007-10-18  Martin Rudalics  <rudalics@gmx.at>

	* trouble.texi (Quitting): Fix typo.

2007-10-18  Glenn Morris  <rgm@gnu.org>

	* frames.texi (Mode Line Mouse): Mention minor mode names.

2007-10-17  Juri Linkov  <juri@jurta.org>

	* text.texi (Fill Commands): Undocument fill-paragraph-or-region.
	fill-paragraph operates on the active region in Transient Mark mode.
	(Fill Prefix, Format Indentation): Replace fill-paragraph-or-region
	with fill-paragraph.

	* basic.texi (Arguments): Replace fill-paragraph-or-region with
	fill-paragraph.

	* fixit.texi (Spelling): ispell-word operates on the active region
	in Transient Mark mode.

2007-10-17  Aaron S. Hawley  <aaronh@garden.org>

	* building.texi (Source Buffers):
	* custom.texi (Init Non-ASCII):
	* glossary.texi (Glossary): Use "key binding" consistently.

2007-10-17  Juanma Barranquero  <lekktu@gmail.com>

	* calendar.texi (Diary): Fix directive.

2007-10-16  Richard Stallman  <rms@gnu.org>

	* calendar.texi (Diary): Clarify text about diary file example.

2007-10-13  Eric S. Raymond  <esr@snark.thyrsus.com>

	* files.texi: Capitalize node names according to convention.

2007-10-13  Glenn Morris  <rgm@gnu.org>

	* misc.texi (Interactive Shell): Correct INSIDE_EMACS reference.

2007-10-11  Eric S. Raymond  <esr@snark.thyrsus.com>

	* emacs.texi:
	* files.texi (Version Systems): Minor fixes to version-control material
	suggested by RMS and Robert J. Chassell.

2007-10-10  Eric S. Raymond  <esr@snark.thyrsus.com>

	* files.texi (Version Systems):
	* vc-xtra.texi:
	* vc1-xtra.texi:
	* vc2-xtra.texi: Merge in changes for new VC with fileset-oriented
	operations.  Change of terminology from `version' to `revision'.
	Revise text for adequate description of VCSes with monotonic IDs.
	* emacs.texi: Change of terminology from `version' to `revision'.

2007-10-09  Eric S. Raymond  <esr@snark.thyrsus.com>

	* files.texi (Version Systems): Describe newer VCses.
	Reorder the descriptions to be chronological.

2007-10-09  Richard Stallman  <rms@gnu.org>

	* display.texi (Cursor Display): Correct how cursor appears
	in nonselected windows.

2007-10-04  Nick Roberts  <nickrob@snap.net.nz>

	* building.texi (GDB Graphical Interface): Remove references to gdba
	and mention gud-gdb.

2007-08-31  Eli Zaretskii  <eliz@gnu.org>

	* rmail.texi (Rmail Sorting): Improve indexing.

2007-10-06  Juri Linkov  <juri@jurta.org>

	* text.texi (Fill Commands): Document fill-paragraph-or-region.
	(Fill Prefix, Format Indentation): Replace fill-paragraph with
	fill-paragraph-or-region.

	* basic.texi (Arguments): Replace fill-paragraph with
	fill-paragraph-or-region.

2007-10-06  Eric S. Raymond  <esr@snark.thyrsus.com>

	* files.texi: Update the section on version control for 2007
	conditions.  None of these changes are new-VC-specific; that
	will come later.

2007-09-15  Glenn Morris  <rgm@gnu.org>

	* calendar.texi (Holidays): Change all instances of `holiday-list' back
	to `list-holidays'.

2007-09-14  Glenn Morris  <rgm@gnu.org>

	* calendar.texi: Update all instances of mark-calendar-holidays,
	list-calendar-holidays, list-holidays with the new names.

2007-09-06  Glenn Morris  <rgm@gnu.org>

	Move manual sources from man/ to subdirectories of doc/.
	Split into the Emacs manual in emacs/, and other manuals in misc/.
	* Makefile.in (INFO_TARGETS, DVI_TARGETS): Reduce to just the Emacs
	manual.
	(infodir): New variable.
	(info): Use $infodir.
	(emacsman): Delete target, not needed any more.
	Move all targets that are not the Emacs manual to misc/Makefile.in.
	(mostlyclean): Remove `gnustmp'.
	* makefile.w32-in (INFO_TARGETS, DVI_TARGETS): Reduce to just the Emacs
	manual.
	(MULTI_INSTALL_INFO, ENVADD, infodir): Go up one more level.
	(emacsman): Delete target, not needed any more.
	(clean): Remove all info files but Emacs manual.
	Move all targets that are not the Emacs manual to misc/Makefile.in.
	* emacs-xtra.texi, emacs.texi (setfilename): Go up one more level.

	* Makefile.in (INFOSOURCES): Delete.
	(.SUFFIXES): Use $(TEXI2DVI) rather than texi2dvi.
	(mostlyclean): Add *.op, *.ops.  Move *.aux *.cps *.fns *.kys *.pgs
	*.vrs *.toc here...
	(maintainer-clean): ...from here.

2007-09-05  Glenn Morris  <rgm@gnu.org>

	* custom.texi (Safe File Variables): Clarify `!' and risky variables.

2007-08-29  Glenn Morris  <rgm@gnu.org>

	* emacs.texi (EMACSVER): Increase to 23.0.50.

2007-08-27  Richard Stallman  <rms@gnu.org>

	* emacs.texi (Top): Clarify menu item for Glossary.

	* display.texi (Faces): Change secn title.
	Clarify not all fonts come from Font Lock.

2007-08-17  Eli Zaretskii  <eliz@gnu.org>

	* basic.texi (Position Info): Add index entry for face at point.
	Mention that character faces are also displayed by "C-u C-x =".

2007-08-08  Glenn Morris  <rgm@gnu.org>

	* glossary.texi (Glossary): Deprecate `iff'.

2007-08-07  Chong Yidong  <cyd@stupidchicken.com>

	* files.texi (File Conveniences): Document point motion keys in Image
	mode.

2007-07-27  Glenn Morris  <rgm@gnu.org>

	* emacs.texi (Copying): Include license text from gpl.texi, rather than
	in-line.

	* gpl.texi: New file with text of GPL.
	* Makefile.in (EMACSSOURCES): Add gpl.texi.

2007-07-26  Dan Nicolaescu  <dann@ics.uci.edu>

	* vc2-xtra.texi (Customizing VC): Add GIT and HG.

	* dired.texi (Wdired): Mention C-x C-q key binding.

2007-07-28  Nick Roberts  <nickrob@snap.net.nz>

	* building.texi (GDB Graphical Interface): Qualify use of "M-x gdba".

2007-07-25  Glenn Morris  <rgm@gnu.org>

	* emacs.texi (Copying): Replace license with GPLv3.

	* Relicense all FSF files to GPLv3 or later.

2007-07-24  Glenn Morris  <rgm@gnu.org>

	* calendar.texi (Writing Calendar Files): cal-tex-diary etc only work
	for some calendars.

2007-07-23  Nick Roberts  <nickrob@snap.net.nz>

	* screen.texi (Mode Line): Describe new mode-line flag that shows if
	default-directory for the current buffer is on a remote machine.

2007-07-21  Eli Zaretskii  <eliz@gnu.org>

	* vc2-xtra.texi (Customizing VC) <vc-handled-backends>: Update the
	default value.

2007-07-21  Richard Stallman  <rms@gnu.org>

	* files.texi (Why Version Control?): Improve previous change.

2007-07-18  Eric S. Raymond  <esr@snark.thyrsus.com>

	* files.texi (Why Version Control?): New node.

2007-07-12  Nick Roberts  <nickrob@snap.net.nz>

	* building.texi (Starting GUD): Add xref to this anchor.

2007-06-24  Karl Berry  <karl@gnu.org>

	* emacs.texi: New Back-Cover Text.

2007-06-07  Alan Mackenzie  <acm@muc.de>

	* display.texi (Optional Mode Line): Document the new form of
	line+column numbers, "(561,2)".

2007-06-06  Juanma Barranquero  <lekktu@gmail.com>

	* maintaining.texi (Create Tags Table): Fix typos.

2007-06-02  Chong Yidong  <cyd@stupidchicken.com>

	* Version 22.1 released.

2007-05-07  Karl Berry  <karl@gnu.org>

	* emacs.texi (EMACSVER): Back to 22.

2007-05-06  Richard Stallman  <rms@gnu.org>

	* maintaining.texi (Create Tags Table): Clean up previous change.

2007-05-05  Francesco Potortì  <pot@gnu.org>

	* maintaining.texi (Create Tags Table): Add text about the dangers of
	making symbolic links to tags files.

2007-05-04  Karl Berry  <karl@gnu.org>

	* emacs.texi (EMACSVER) [smallbook]: 22.1 for printed version, not 22.

2007-05-03  Karl Berry  <karl@gnu.org>

	* emacs.texi (EMACSVER) [smallbook]: 22 for printed version.

	* .cvsignore (*.pdf): New entry.

	* emacs.texi (\urlcolor, \linkcolor) [smallbook]: \let to \Black
	for printing.

2007-05-01  Richard Stallman  <rms@gnu.org>

	* cmdargs.texi (Initial Options): Under --batch, mention --eval.

2007-04-28  Glenn Morris  <rgm@gnu.org>

	* ack.texi (Acknowledgments):
	* anti.texi (Antinews):
	* programs.texi (Program Modes): Restore mention of python.el pending
	consideration of legal status.

2007-04-28  Richard Stallman  <rms@gnu.org>

	* files.texi (File Names): Fixes to ~ description on MS systems.

2007-04-26  Glenn Morris  <rgm@gnu.org>

	* emacs.texi (EMACSVER): Increase to 22.1.50.

2007-04-25  Karl Berry  <karl@gnu.org>

	* emacs.texi: Improve line breaks on copyright page,
	similar layout to lispref, 8.5x11 by default.

	* dired.texi (Image-Dired): Improve line break, fix typo.

2007-04-24  Chong Yidong  <cyd@stupidchicken.com>

	* programs.texi (Program Modes):
	* anti.texi (Antinews):
	* ack.texi (Acknowledgments): python.el removed.

2007-04-23  Chong Yidong  <cyd@stupidchicken.com>

	* display.texi (Highlight Interactively): Correct description of
	hi-lock-file-patterns-policy.

	* files.texi (File Archives): Mention self-extracting executables.

2007-04-23  Eli Zaretskii  <eliz@gnu.org>

	* search.texi (Unconditional Replace, Query Replace): Add xref to
	"Replacement and Case".

2007-04-22  Chong Yidong  <cyd@stupidchicken.com>

	* dired.texi (Image-Dired): Move from Thumbnails node.
	* misc.texi (Thumbnails): Node deleted.
	* emacs.texi (Top): Update node listing.

	* files.texi (File Conveniences):
	* ack.texi (Acknowledgments): Rename "tumme" to "image-dired".

2007-04-21  Richard Stallman  <rms@gnu.org>

	* display.texi (Highlight Interactively): Correct previous change.
	Clarify doc of hi-lock-find-patterns, and move new features into it.

2007-04-20  David Koppelman  <koppel@ece.lsu.edu>

	* display.texi (Highlight Interactively):
	Document hi-lock-file-patterns-policy.

2007-04-20  Martin Rudalics  <rudalics@gmx.at>

	* display.texi (Scrolling): Fix typo.

2007-04-15  Chong Yidong  <cyd@stupidchicken.com>

	* doclicense.texi: Remove node heading, so that it can be included by
	other files.

	* emacs.texi: Insert node heading for GFDL.

2007-04-14  Eli Zaretskii  <eliz@gnu.org>

	* cmdargs.texi (Colors): Qualify "color of window" index entry by
	"command line".

	* display.texi (Faces): Refer to "Creating Frames" for face
	and other frame customizations in .emacs.

	* frames.texi (Creating Frames): Mention that face customizations can
	be put in .emacs.  Add index entries.

2007-04-12  Richard Stallman  <rms@gnu.org>

	* glossary.texi (Glossary): Explain `iff'.

2007-04-11  Karl Berry  <karl@gnu.org>

	* gnu.texi (Top),
	* macos.texi (Mac Font Specs),
	* anti.texi (Antinews),
	* xresources.texi (Resources),
	* misc.texi (Emulation),
	* calendar.texi (Daylight Saving),
	* dired.texi (Dired and Find),
	* rmail.texi (Remote Mailboxes),
	* sending.texi (Mail Headers),
	* programs.texi (Which Function),
	* files.texi (Recover),
	* buffers.texi (Uniquify),
	* frames.texi (Wheeled Mice),
	* killing.texi (Rectangles): Wording to improve breaks in
	8.5x11 format.
	* mule.texi (Language Environments): \hbadness=10000 since there's
	no way to reword.
	* emacs.texi (smallbook): New @set to more easily switch between
	smallbook and 8.5x11.

2007-04-11  Richard Stallman  <rms@gnu.org>

	* files.texi (File Conveniences): Add xref to Tumme.
	Delete text about Thumbnail mode.

2007-04-09  Alan Mackenzie  <acm@muc.de>

	* cmdargs.texi (Initial Options): Call "inhibit-splash-screen" by its
	new name.  Insert concept index entries.

2007-04-08  Chong Yidong  <cyd@stupidchicken.com>

	* display.texi (Standard Faces): Document prefix arg for
	list-faces-display.

	* rmail.texi (Rmail Scrolling): Document rmail-end-of-message.

2007-04-07  Chong Yidong  <cyd@stupidchicken.com>

	* killing.texi (Deletion): Rewrite description of M-\ prefix argument.

	* files.texi (Misc File Ops): Rewrite description of
	insert-file-literally.

2007-03-31  Eli Zaretskii  <eliz@gnu.org>

	* misc.texi (Printing): Postscript -> PostScript.

	* ack.texi (Acknowledgments): Postscript -> PostScript.

	* custom.texi (Init File, Init Non-ASCII): Fix last change.

	* emacs.texi (Top): Fix the menu due to the change in custom.texi
	below.

2007-03-30  Chong Yidong  <cyd@stupidchicken.com>

	* custom.texi (Non-ASCII Rebinding): Node deleted.  Material moved to
	Init Non-ASCII.
	(Init Rebinding, Init Syntax): Link to Init Non-ASCII instead.
	(Init Non-ASCII): New node.

2007-03-28  YAMAMOTO Mitsuharu  <mituharu@math.s.chiba-u.ac.jp>

	* macos.texi (Mac Font Specs): Mention AppleAntiAliasingThreshold.

2007-03-12  Glenn Morris  <rgm@gnu.org>

	* calendar.texi, emacs.texi (Daylight Saving): Rename node from
	"Daylight Savings".

	* calendar.texi: Replace "daylight savings" with "daylight
	saving" in text throughout.

2007-03-04  Richard Stallman  <rms@gnu.org>

	* custom.texi (Safe File Variables): Minor correction.

2007-02-28  Thien-Thi Nguyen  <ttn@gnu.org>

	* rmail.texi (Movemail): Add internal ref.
	Don't indent the intro for the PROTO table.
	Format PROTO table items with @code.

2007-02-26  Nick Roberts  <nickrob@snap.net.nz>

	* building.texi: Remove references to bashdb.

2007-02-19  Juanma Barranquero  <lekktu@gmail.com>

	* mule.texi (Language Environments): Update list of supported language
	environments.

2007-02-14  Kim F. Storm  <storm@cua.dk>

	* building.texi (Grep Searching): Fix lgrep doc.

2007-02-12  Chong Yidong  <cyd@stupidchicken.com>

	* back.texi: Remove unused file.

2007-02-05  Francesco Potortì  <pot@gnu.org>

	* maintaining.texi (Tag Syntax): Now --members is the default for
	etags, not for ctags yet.

2007-02-03  Eli Zaretskii  <eliz@gnu.org>

	* emacs.texi (Top): Update the top-level menus.  Make the detailed menu
	headers compliant with Texinfo guidelines and with what texnfo-upd.el
	expects.  Add comments to prevent people from inadvertently modifying
	the key parts needed by `texinfo-multiple-files-update'.

2007-01-29  Chong Yidong  <cyd@stupidchicken.com>

	* frames.texi (Secondary Selection): Window clicked does not matter
	when mouse-yank-at-point is non-nil.

2007-01-27  Eli Zaretskii  <eliz@gnu.org>

	* msdog.texi (ls in Lisp): Document ls-lisp-format-time-list and
	ls-lisp-use-localized-time-format.

2007-01-16  Glenn Morris  <rgm@gnu.org>

	* abbrevs.texi (Editing Abbrevs): Describe how to disable a
	system abbrev.

2007-01-11  Richard Stallman  <rms@gnu.org>

	* msdog.texi (Windows Keyboard): Another small cleanup.

2007-01-10  Richard Stallman  <rms@gnu.org>

	* msdog.texi (Windows Keyboard): Yet another try to make
	everyone happy with that passage.

2007-01-05  Richard Stallman  <rms@gnu.org>

	* anti.texi (Antinews): Mention M-x shell scrolling.

2007-01-05  Nick Roberts  <nickrob@snap.net.nz>

	* building.texi (Watch Expressions): Describe gdb-max-children.

2007-01-04  Richard Stallman  <rms@gnu.org>

	* msdog.texi (Windows Keyboard): Clarify previous change.

2007-01-02  Richard Stallman  <rms@gnu.org>

	* custom.texi (Changing a Variable): Minor clarification.
	(Specific Customization): customize-customized => customize-unsaved.

	* entering.texi (Entering Emacs): Clean up text about restarting
	Emacs for each file.

	* misc.texi (Shell Options): Minor cleanup.

	* msdog.texi (Windows Keyboard): Explain that Windows was incompatible
	with Emacs, not vice versa.

	* programs.texi (Symbol Completion): Recommend customizing
	window manager.

	* xresources.texi (Resources): Minor fix.

2007-01-01  Jan Djärv  <jan.h.d@swipnet.se>

	* xresources.texi (Table of Resources): Add scrollBarWidth resource.

2007-01-01  Richard Stallman  <rms@gnu.org>

	* commands.texi (User Input): Document keys stolen by window mangers.

2006-12-31  Richard Stallman  <rms@gnu.org>

	* custom.texi (Specific Customization): Document customize-option
	instead of customize-variable.

2006-12-31  Kim F. Storm  <storm@cua.dk>

	* major.texi (Choosing Modes): Document auto-mode-case-fold.

2006-12-30  Kim F. Storm  <storm@cua.dk>

	* killing.texi (CUA Bindings): Fix typo.

	* xresources.texi (Table of Resources): Mention grow-only value for
	auto-resize-tool-bars.

2006-12-27  Eli Zaretskii  <eliz@gnu.org>

	* msdog.texi (Windows Keyboard): Mention widespread Windows bindings,
	and how to get them back.

2006-12-26  Richard Stallman  <rms@gnu.org>

	* calendar.texi (Holidays): Holiday listing is based on current
	practice, but DST is not.

2006-12-25  Richard Stallman  <rms@gnu.org>

	* emacs.texi (Top): Update subnode menus.

	* mark.texi (Transient Mark): Fix xref.

	* killing.texi (Graphical Kill): Node deleted.
	(Killing): Add xref to Cut and Paste.
	(CUA Bindings): Update xref.

	* frames.texi (Cut and Paste): New section to hold other nodes.
	(Mouse Commands): Node demoted.
	(Cut/Paste Other App): Split out from Mouse Commands.
	(Word and Line Mouse): Likewise.
	(Secondary Selection, Clipboard): Nodes demoted.

2006-12-24  Kevin Ryde  <user42@zip.com.au>

	* calendar.texi (Holidays): US daylight saving begins second Sunday
	in March for 2007 onwards.
	(Daylight Savings): Show new US default daylight saving rules, 2nd
	Sun in Mar to 1st Sun in Nov, now in cal-dst.el.

2006-12-23  Chong Yidong  <cyd@stupidchicken.com>

	* calendar.texi (Scroll Calendar): < and > are switched.

2006-12-23  Kevin Rodgers  <ihs_4664@yahoo.com>

	* killing.texi (Deletion): Describe M-\ prefix argument.

2006-12-23  Richard Stallman  <rms@gnu.org>

	* search.texi (Regexp Search): Explain why forward and reverse regexp
	search are not mirror images.

2006-12-19  Kim F. Storm  <storm@cua.dk>

	* major.texi (Choosing Modes): Describe match-function elements for
	magic-mode-alist.

2006-12-18  Eli Zaretskii  <eliz@gnu.org>

	* msdog.texi (Windows Keyboard): Add a footnote about "Windows" keys
	peculiarities.

2006-12-18  Richard Stallman  <rms@gnu.org>

	* abbrevs.texi (Editing Abbrevs): Fix previous change.

2006-12-17  Alan Mackenzie  <acm@muc.de>

	* programs.texi (Left Margin Paren): Remove the bit which says
	that CC Mode sets open-paren-in-column-0-is-defun-start to nil.
	Discuss some of the issues of setting this option to nil.

2006-12-17  Glenn Morris  <rgm@gnu.org>

	* abbrevs.texi (Editing Abbrevs): Mention system abbrevs.

2006-12-16  Eli Zaretskii  <eliz@gnu.org>

	* msdog.texi (Windows Keyboard): Clarify `w32-recognize-altgr' effect.
	(Windows Files): `w32-get-true-file-attributes' is only relevant for
	NTFS volumes.
	(ls in Lisp): `links' in `ls-lisp-verbosity' is only relevant to NTFS
	volumes.

2006-12-15  Eli Zaretskii  <eliz@gnu.org>

	* text.texi (HTML Mode): Fix "C-c TAB".

2006-12-09  Richard Stallman  <rms@gnu.org>

	* misc.texi (Invoking emacsclient): Simplify TCP file text.

2006-12-08  Kevin Rodgers  <ihs_4664@yahoo.com>

	* files.texi (Misc File Ops): Document insert-file-literally.

2006-12-08  Eli Zaretskii  <eliz@gnu.org>

	* cmdargs.texi (Colors): Note that --color is intended for overriding
	the terminal defaults, not for normal invocation.

	* misc.texi (Emacs Server): Improve wording.  Don't mention the
	``server program''.  Add a cross-reference to "Init File" node.
	(Invoking emacsclient): Add index entries.  Document both short and
	long versions of command-line options.  Document the -f option.

2006-12-06  Richard Stallman  <rms@gnu.org>

	* text.texi (Outline Format): Say to set outline-regexp
	and outline-level with major modes and file local variables.

2006-12-05  Michaël Cadilhac  <michael.cadilhac@lrde.org>

	* anti.texi (Antinews): Mention the alternative to
	`~/.emacs_SHELLNAME', which is `~/.emacs.d/init_SHELLNAME.sh'.

	* misc.texi (Interactive Shell): Ditto.

2006-12-04  Eli Zaretskii  <eliz@gnu.org>

	* emacs.texi (Acknowledgments): Fix Arne J@o{}rgensen's name.

	* ack.texi (Acknowledgments): Fix Arne J@o{}rgensen's name.

2006-12-01  Eli Zaretskii  <eliz@gnu.org>

	* mule.texi (Enabling Multibyte): Rephrase the confusing reference to a
	colon in the mode line.

	* msdog.texi (Windows Processes) [@ifnottex]: Mention w32-shell-execute.

2006-11-26  Nick Roberts  <nickrob@snap.net.nz>

	* building.texi (Watch Expressions): Mention SPC for expanding/
	contracting watch expressions.

2006-11-26  Kim F. Storm  <storm@cua.dk>

	* kmacro.texi (Basic Keyboard Macro): Mention F3/F4 more.

2006-11-26  Nick Roberts  <nickrob@snap.net.nz>

	* building.texi (Debugger Operation): Define text command mode.
	Clarify how tooltips work.
	(GDB Graphical Interface): Explain how to run in text command mode
	more clearly.

2006-11-25  Juanma Barranquero  <lekktu@gmail.com>

	* mule.texi (Defining Fontsets): Fix use of `charset' and `font'.

2006-11-22  Juanma Barranquero  <lekktu@gmail.com>

	* anti.texi (Antinews): Mention --server-file and TCP sockets.

2006-11-18  Chong Yidong  <cyd@stupidchicken.com>

	* misc.texi (Interactive Shell): INSIDE_EMACS is set to t,
	and EMACS is deprecated.

2006-11-18  Juanma Barranquero  <lekktu@gmail.com>

	* makefile.w32-in (emacs.dvi): Remove xresmini.texi.

2006-11-18  Jan Djärv  <jan.h.d@swipnet.se>

	* Makefile.in (emacs.dvi): Remove xresmini.texi.

	* emacs.texi: Include xresources.texi both for info and dvi.

	* xresources.texi: Merge text from xresmini.texi.

2006-11-12  Roberto Rodríguez  <lanubeblanca@googlemail.com>  (tiny change)

	* glossary.texi: Fix typos.

2006-11-06  Richard Stallman  <rms@gnu.org>

	* emacs.texi (Acknowledgments): Fix name spelling, add Anna Bigatti.

	* ack.texi (Acknowledgments): Fix name spelling.

2006-11-01  Juri Linkov  <juri@jurta.org>

	* search.texi (Word Search): Document incremental word search.

2006-10-28  Glenn Morris  <rgm@gnu.org>

	* ack.texi (Acknowledgments): Add cal-html author.

	* calendar.texi (Writing Calendar Files): Rename section (was "LaTeX
	Calendar").  Describe new package cal-html.
	* emacs.texi (Top): Rename old node "LaTeX Calendar" to "Writing
	Calendar Files."

2006-10-23  Richard Stallman  <rms@gnu.org>

	* abbrevs.texi (Expanding Abbrevs): Expansion happens only when
	Abbrev mode is enabled.

2006-10-16  Richard Stallman  <rms@gnu.org>

	* emacs.texi: Update ISBN.

2006-10-11  Kim F. Storm  <storm@cua.dk>

	* emacs.texi (Acknowledgments): Use @dotless{i}.

2006-10-08  Nick Roberts  <nickrob@snap.net.nz>

	* building.texi (Breakpoints Buffer): Mention catchpoints.

2006-10-08  Kim F. Storm  <storm@cua.dk>

	* ack.texi (Acknowledgments): Update.

	* emacs.texi (Acknowledgments): Fix bad @/ form.

2006-10-05  Kim F. Storm  <storm@cua.dk>

	* emacs.texi (Acknowledgments): Add more contributors.

2006-10-03  Richard Stallman  <rms@gnu.org>

	* emacs.texi (Acknowledgments): Update version and edition.

2006-10-01  Karl Berry  <karl@gnu.org>

	* custom.texi (Customization Groups): Page break to keep example buffer
	on one page.

2006-09-30  Karl Berry  <karl@gnu.org>

	* programs.texi (Basic Indent): @need to improve page break.
	* text.texi: Rewording to improve page breaks, and use @LaTeX{}.

2006-09-29  Glenn Morris  <rgm@gnu.org>

	* calendar.texi (Date Formats): Doc fix for european-calendar-style.

2006-09-29  Karl Berry  <karl@gnu.org>

	* windows.texi (Basic Window): Remove forced @break, no longer
	desirable.
	* frames.texi (Frame Commands),
	* mark.texi (Marking Objects): Reword to avoid bad page break.
	* display.texi (Auto Scrolling): Use @tie{} to avoid bad line break.

2006-09-19  Richard Stallman  <rms@gnu.org>

	* frames.texi (Dialog Boxes): Clean up wording: avoid passive,
	stick to present tense.

2006-09-18  Jan Djärv  <jan.h.d@swipnet.se>

	* frames.texi (Dialog Boxes): Rename x-use-old-gtk-file-dialog
	to x-gtk-use-old-file-dialog.
	(Dialog Boxes): Document x-gtk-file-dialog-help-text.

2006-09-15  Jay Belanger  <belanger@truman.edu>

	* emacs.texi (GNU GENERAL PUBLIC LICENSE):
	Change "Library Public License" to "Lesser Public License"
	throughout.  Use "yyyy" to represent year.

2006-09-12  Paul Eggert  <eggert@cs.ucla.edu>

	* misc.texi (Interactive Shell): EMACS is now set
	to Emacs's absolute file name, not to "t".

2006-09-12  Reiner Steib  <Reiner.Steib@gmx.de>

	* files.texi (Visiting): Add index entry "open file".

2006-09-11  Richard Stallman  <rms@gnu.org>

	* building.texi (Compilation Mode): Clarification.
	(Grep Searching): Add xref to Compilation Mode.

2006-09-08  Richard Stallman  <rms@gnu.org>

	* search.texi (Search): Ref multi-file search commands here.
	(Other Repeating Search): Not here.

2006-08-28  Richard Stallman  <rms@gnu.org>

	* windows.texi (Split Window): Update xref.

	* basic.texi (Continuation Lines): Update xref.

	* indent.texi (Tab Stops): Update xref.

	* emacs.texi (Top): Update subnode menu.

	* display.texi (Line Truncation, Displaying Boundaries): New nodes,
	split out of Display Custom.

2006-08-25  Kim F. Storm  <storm@cua.dk>

	* display.texi (Display Custom): Add variables overline-margin
	and x-underline-at-descent-line.

2006-08-25  Richard Stallman  <rms@gnu.org>

	* entering.texi (Exiting): Rewrite to give graphical displays
	priority over text terminals.

	* search.texi (Incremental Search): Move index entries.

2006-08-23  Chong Yidong  <cyd@stupidchicken.com>

	* custom.texi (Init File): Reference Find Init to avoid "home
	directory" confusion.

2006-08-22  Nick Roberts  <nickrob@snap.net.nz>

	* building.texi (Other GDB-UI Buffers): Describe how to edit
	a value in the locals buffer.

2006-08-21  Richard Stallman  <rms@gnu.org>

	* search.texi (Basic Isearch): Add `isearch' index entry.

2006-08-16  Richard Stallman  <rms@gnu.org>

	* misc.texi (Saving Emacs Sessions): Clean up wording.

	* mark.texi (Marking Objects): Mention term "select all".

	* emacs.texi (Top): Update subnode menu.

	* help.texi (Help Mode): Move node up in file.

2006-08-15  Nick Roberts  <nickrob@snap.net.nz>

	* building.texi (Stack Buffer): Explain fringe arrow.

2006-08-12  Eli Zaretskii  <eliz@gnu.org>

	* misc.texi (Saving Emacs Sessions): Clarify when desktop is restored
	on startup.

2006-08-11  Romain Francoise  <romain@orebokech.com>

	* ack.texi (Acknowledgments): Delete mention to zone-mode.el.

2006-08-10  Sven Joachim  <svenjoac@gmx.de>  (tiny change)

	* mule.texi (Recognize Coding, Text Coding): Fix typos.

2006-08-10  Richard Stallman  <rms@gnu.org>

	* text.texi (Format Faces): Substantial rewrites to deal
	with face merging.  Empty regions don't count.
	Clarify face property inheritance.

2006-08-08  Romain Francoise  <romain@orebokech.com>

	* dired.texi (Marks vs Flags): Fix typo reported by Ari Roponen
	<arjuropo@cc.jyu.fi>.

2006-08-04  Eli Zaretskii  <eliz@gnu.org>

	* cmdargs.texi (Window Size X) <--geometry>: Only width and height
	apply to all frames.

2006-08-01  Richard Stallman  <rms@gnu.org>

	* help.texi (Name Help): Add index entries for describe-variable.

2006-08-01  Nick Roberts  <nickrob@snap.net.nz>

	* building.texi (GDB Graphical Interface): Shorten node names.
	(GDB-UI Layout): Use GDB-related.
	(Other GDB-UI Buffers): Simplify English.

2006-07-31  Richard Stallman  <rms@gnu.org>

	* search.texi (Query Replace): Add xref for Dired's Q command.

2006-07-31  Nick Roberts  <nickrob@snap.net.nz>

	* building.texi (GDB commands in Fringe): Rename to...
	(Source Buffers): ..this and move forward.  Describe hollow arrow and
	new option gdb-find-source-frame.

2006-07-29  Richard Stallman  <rms@gnu.org>

	* dired.texi (Operating on Files): Simplify previous change
	and fix Texinfo usage.

2006-07-29  Eli Zaretskii  <eliz@gnu.org>

	* dired.texi (Operating on Files): Add cross-references.  State the
	Unix commands that do similar things.

2006-07-28  Richard Stallman  <rms@gnu.org>

	* mark.texi (Transient Mark): Clarify that region never disappears
	when Transient Mark mode is off, and not when it is on.

2006-07-27  Richard Stallman  <rms@gnu.org>

	* search.texi (Non-ASCII Isearch): Clarify.  Mention C-q.

2006-07-24  Richard Stallman  <rms@gnu.org>

	* xresources.texi (GTK styles): Fix texinfo usage.

	* commands.texi (User Input): Explain why we teach keyboard cmds.

	* xresources.texi, xresmini.texi, search.texi, programs.texi:
	* misc.texi, kmacro.texi, killing.texi, glossary.texi:
	* fortran-xtra.texi, files.texi, emacs.texi, emacs-xtra.texi:
	* doclicense.texi, display.texi, dired.texi, basic.texi:
	* anti.texi, ack.texi: Move periods and commas inside quotes.

2006-07-22  Eli Zaretskii  <eliz@gnu.org>

	* cmdargs.texi (General Variables): Document EMAIL.

2006-07-21  Eli Zaretskii  <eliz@gnu.org>

	* frames.texi (Frame Commands): Mention that focus-follows-mouse
	doesn't have effect on MS-Windows.

2006-07-17  Richard Stallman  <rms@gnu.org>

	* building.texi (Grep Searching): Explain about chaining grep commands.

2006-07-10  Nick Roberts  <nickrob@snap.net.nz>

	* killing.texi, mini.texi: Fix typos.

2006-07-09  Chong Yidong  <cyd@stupidchicken.com>

	* misc.texi (Invoking emacsclient): Document behavior when emacsclient
	is invoked for multiple files.

2006-07-08  Eli Zaretskii  <eliz@gnu.org>

	* msdog.texi (Windows Keyboard) [@iftex]: Add an @inforef to the
	on-line manual for the rest of this node.
	(Windows Mouse) <w32-pass-extra-mouse-buttons-to-system>: Include
	unconditionally.
	(Windows Processes) <w32-quote-process-args>: Include unconditionally.
	Improve wording.
	(Windows Printing): Improve wording.
	(Windows Misc) [@iftex]: Add an @inforef to the on-line manual for the
	rest of this node.

2006-07-05  Thien-Thi Nguyen  <ttn@gnu.org>

	* building.texi (Lisp Eval): Throughout, replace eval-current-buffer
	with eval-buffer.

2006-07-05  Nick Roberts  <nickrob@snap.net.nz>

	* mule.texi (Coding Systems, Specify Coding): Link descriptions
	of character translation.

2006-07-04  Nick Roberts  <nickrob@snap.net.nz>

	* rmail.texi (Remote Mailboxes): Add missing @code keyword.

2006-07-03  Karl Berry  <karl@gnu.org>

	* emacs.texi (\hbadness): Set to 6000 so we aren't bothered by
	not-too-underfull hboxes in the TeX output.
	* abbrevs.texi, buffers.texi, building.texi, calendar.texi,
	* cmdargs.texi, custom.texi, dired.texi, macos.texi,
	* maintaining.texi, misc.texi, mule.texi, programs.texi, rmail.texi,
	* sending.texi, text.texi: Fix overfull/underfull boxes.

2006-07-03  Romain Francoise  <romain@orebokech.com>

	* m-x.texi (M-x): Fix.

2006-07-03  Richard Stallman  <rms@gnu.org>

	* search.texi (Other Repeating Search): filename -> file name.

	* misc.texi (Narrowing): Minor cleanups.

	* files.texi (Visiting): filename -> file name.

	* emacs.texi (Top): Update subnode menus.

	* mule.texi (Coding Systems): Move char translation stuff here.
	(Specify Coding, Output Coding): New nodes, out of Recognize Coding.
	(Recognize Coding): Substantial local rewrites.
	(International): Update menu.

	* display.texi (Auto Scrolling): New node, broken out of Scrolling.
	(Scrolling): Substantial local rewrites.
	(Display): Update menu and intro.

	* dired.texi: filename -> file name.

	* custom.texi (Safe File Variables): Texinfo usage fix.

2006-07-03  Teodor Zlatanov  <tzz@lifelogs.com>

	* help.texi, m-x.texi: Lots of cleanups.

2006-06-30  Eli Zaretskii  <eliz@gnu.org>

	* msdog.texi (ls in Lisp, Windows Keyboard, Windows Mouse)
	(Windows Processes, Windows Misc): Shorten the printed version by
	selectively conditioning less important portions by @ifnottex.

2006-06-27  Richard Stallman  <rms@gnu.org>

	* mini.texi (Minibuffer File): Minor cleanup.

2006-06-25  Nick Roberts  <nickrob@snap.net.nz>

	* frames.texi (XTerm Mouse): Rename to...
	(Text-Only Mouse): ...this.  Mention t-mouse-mode.

	* emacs.texi (Top): Use new node name.

2006-06-24  Eli Zaretskii  <eliz@gnu.org>

	* emacs.texi (Top): Update the detailed menu according to changes in
	msdog.texi.

	* msdog.texi (Windows Keyboard): New section.
	(Windows Mouse): New section.
	(Windows System Menu): Remove section (text merged with "Windows
	Keyboard").
	(Windows Misc): New section.

	* dired.texi (Dired Enter): Refer to msdog.texi for ls-lisp emulation.

	* msdog.texi (ls in Lisp): New section.

	* files.texi (Visiting): Document case-insensitive wildcard matching
	under find-file-wildcards.

2006-06-16  YAMAMOTO Mitsuharu  <mituharu@math.s.chiba-u.ac.jp>

	* macos.texi (Mac Input): Add description of mac-function-modifier.
	Now Unicode keyboard layouts work.

2006-06-10  Richard Stallman  <rms@gnu.org>

	* mule.texi (Recognize Coding): Clarify previous change.

2006-06-09  Kenichi Handa  <handa@m17n.org>

	* mule.texi (Recognize Coding): Describe the convention of "CODING!"
	notation.

2006-06-07  Kevin Ryde  <user42@zip.com.au>

	* mule.texi (Coding Systems): Footnote xref "MS-DOS and MULE" in main
	manual for @ifnottex, but in emacs-extra for @iftex.

	* cmdargs.texi (General Variables): Fix smtpmail xref.

2006-05-29  Stefan Monnier  <monnier@iro.umontreal.ca>

	* programs.texi (Comment Commands):
	* custom.texi (Specifying File Variables):
	Use ;; instead of ;;; to better follow coding conventions.

2006-06-07  Nick Roberts  <nickrob@snap.net.nz>

	* building.texi (Watch Expressions): Move node to end.
	(GDB Graphical Interface): Move description of clicks in fringe...
	(GDB commands in the Fringe): ...to here.  New node.

2006-06-05  Romain Francoise  <romain@orebokech.com>

	* xresmini.texi (GTK resources): Fix various typos.

2006-06-05  Nick Roberts  <nickrob@snap.net.nz>

	* building.texi (GDB Graphical Interface): Update bindings.
	(Commands of GUD): Add gud-print.  Remove gud-run.
	Restate availability more generally.

2006-06-03  Teodor Zlatanov  <tzz@lifelogs.com>

	* mini.texi: Lots of cleanups.

2006-06-01  Luc Teirlinck  <teirllm@auburn.edu>

	* misc.texi (Shell History Copying): Update descriptions of `C-c RET'
	and Mouse-2.

2006-06-01  Jan Djärv  <jan.h.d@swipnet.se>

	* screen.texi (Menu Bar): Change menu-bar-start to menu-bar-open.

2006-05-31  Richard Stallman  <rms@gnu.org>

	* basic.texi (Moving Point): Fix previous change.

2006-05-29  Jan Djärv  <jan.h.d@swipnet.se>

	* screen.texi (Menu Bar): F10 for Gtk+/Lesstif/Lucid menus.

2006-05-28  Teodor Zlatanov  <tzz@lifelogs.com>

	* basic.texi: Many simplifications and improvements in wording.

2006-05-26  Nick Roberts  <nickrob@snap.net.nz>

	* anti.texi (Antinews): Create a node for gdb-ui.

2006-05-22  Reiner Steib  <Reiner.Steib@gmx.de>

	* frames.texi (Menu Bars, Tool Bars): Add index entries.

2006-05-20  Richard Stallman  <rms@gnu.org>

	* dired.texi (Dired Navigation): dired-goto-file is now j.

2006-05-20  Eli Zaretskii  <eliz@gnu.org>

	* mule.texi (Coding Systems): Mention the undecided-* coding systems
	and their aliases.

	* msdog.texi (Windows Printing): Mention non-support of plain text
	printing with some el-cheapo printers, and suggest a workaround.

2006-05-20  Kevin Ryde  <user42@zip.com.au>

	* text.texi (TeX Print): tex-dvi-view-command has a default value,
	remove the bit saying you must set it.

2006-05-19  Luc Teirlinck  <teirllm@auburn.edu>

	* trouble.texi (Checklist):
	* text.texi (Text, Auto Fill, Text Mode):
	* search.texi (Nonincremental Search):
	* rmail.texi (Rmail Labels):
	* mule.texi (Input Methods, Multibyte Conversion):
	* misc.texi (Gnus, Where to Look, PostScript):
	* maintaining.texi (Create Tags Table):
	* indent.texi (Indentation Commands):
	* fixit.texi (Spelling):
	* emacs.texi (Copying):
	* custom.texi (Init File): ifinfo -> ifnottex.

2006-05-17  Richard Stallman  <rms@gnu.org>

	* files.texi (Diff Mode): Mention C-x `.

2006-05-08  Richard Stallman  <rms@gnu.org>

	* custom.texi (Disabling): Textual cleanups.

2006-05-12  Glenn Morris  <rgm@gnu.org>

	* calendar.texi (Displaying the Diary, Format of Diary File):
	Refer to diary-view-entries, diary-list-entries,
	diary-show-all-entries rather than obsolete aliases.

2006-05-12  Eli Zaretskii  <eliz@gnu.org>

	* calendar.texi (Calendar/Diary, Holidays, Displaying the Diary)
	(Displaying the Diary, Special Diary Entries, Importing Diary):
	* building.texi (Compilation Shell):
	* buffers.texi (Several Buffers) [iftex]: Replace @xref's to
	emacs-xtra with @inforef's.

	* files.texi (Visiting): Fix wording.

	* mule.texi (Coding Systems, Text Coding): More indexing.
	Mention that C-x RET f can set eol conversion.

2006-05-07  Jan Djärv  <jan.h.d@swipnet.se>

	* xresmini.texi (GTK resources): Insert GTK description.

	* xresources.texi (GTK resources): metafont should be menufont.

2006-05-06  Michael Albinus  <michael.albinus@gmx.de>

	* mini.texi (Completion Options): Completion of remote files'
	method, user name and host name is active only in partial
	completion mode.

2006-05-06  Eli Zaretskii  <eliz@gnu.org>

	* makefile.w32-in (emacs.dvi):
	* Makefile.in (emacs.dvi): Add xresmini.texi.

	* xresmini.texi (Table of Resources): Remove xref to non-existent
	node "LessTif Resources".

	* msdog.texi (Microsoft Windows):
	* calendar.texi (Calendar/Diary, Displaying the Diary)
	(Special Diary Entries, Importing Diary, Holidays):
	* programs.texi (Program Modes):
	* text.texi (Text):
	* buffers.texi (Several Buffers):
	* files.texi (Comparing Files): Fix cross-references to emacs-xtra.

2006-05-06  Eli Zaretskii  <eliz@gnu.org>

	The following changes merge the emacs-xtra manual into the main
	manual, but only for on-line version of the manual.

	* vc2-xtra.texi (Version Backups, Local Version Control)
	(Making Snapshots, Change Logs and VC, Version Headers)
	(Customizing VC, CVS Options) [ifnottex]: Conditional xref's for
	on-line manual.

	* vc1-xtra.texi (VC Dired Mode) [ifnottex]: Conditional xref's
	for on-line manual.

	* msdog-xtra.texi (MS-DOS, MS-DOS Keyboard, MS-DOS Mouse)
	(MS-DOS Display, MS-DOS File Names, MS-DOS Printing)
	(MS-DOS and MULE, MS-DOS Processes) [ifnottex]: Conditional xref's
	for on-line manual.

	* fortran-xtra.texi (Fortran, Fortran Autofill)
	(Fortran Autofill, Fortran Abbrev) [ifnottex]: Conditional xref's
	for on-line manual.

	* picture-xtra.texi (Basic Picture, Rectangles in Picture) [ifnottex]:
	Conditional xref's for on-line manual.

	* emerge-xtra.texi (Emerge, Overview of Emerge)
	(Fine Points of Emerge) [ifnottex]: Conditional xref's for on-line
	manual.

	* Makefile.in (INFO_TARGETS): Remove ../info/emacs-xtra.
	(EMACS_XTRA): New variable, lists the new *-xtra.texi files.
	(EMACSSOURCES): Use EMACS_XTRA.
	(../info/emacs-xtra): Remove.
	(emacs-xtra.dvi): Add EMACS_XTRA to prerequisites.

	* makefile.w32-in (INFO_TARGETS): Remove $(infodir)/emacs-xtra.
	(EMACS_XTRA): New variable, lists the new *-xtra.texi files.
	(EMACSSOURCES): Use EMACS_XTRA.
	($(infodir)/emacs-xtra): Remove.
	(emacs-xtra.dvi): Add EMACS_XTRA to prerequisites.

	* trouble.texi (Quitting):
	* text.texi (Text):
	* programs.texi (Program Modes):
	* msdog.texi (Microsoft Windows):
	* frames.texi (Frames):
	* files.texi (Backup, Version Control, VC Concepts)
	(Types of Log File, Advanced C-x v v, Log Buffer, Old Versions)
	(Registering, VC Status, VC Undo, Multi-User Branching)
	(Comparing Files):
	* calendar.texi (Calendar/Diary, Holidays, Displaying the Diary)
	(Displaying the Diary, Special Diary Entries, Importing Diary):
	* buffers.texi (Several Buffers): Replace inforef to emacs-xtra by
	conditional xref's, depending on @iftex/@ifnottex.

	* msdog.texi (Microsoft Windows) [ifnottex]: Add menu entry for
	"MS-DOS".  @include msdog-xtra.texi.

	* programs.texi (Programs) [ifnottex]: Add menu entry for "Fortran".
	<Top Level> [ifnottex]: @include fortran-xtra.texi.

	* files.texi (Secondary VC Commands) [ifnottex]: Add menu entries
	for vc-xtra.texi subsections.
	(VC Undo) [ifnottex]: @include vc1-xtra.texi and @lowersections it.
	(Multi-User Branching) [ifnottex]: @include vc2-xtra.texi.

	* sending.texi (Sending Mail): A @node line without explicit Prev,
	Next, and Up links.

	* abbrevs.texi (Abbrevs): A @node line without explicit Prev,
	Next, and Up links.

	* emacs.texi (Top) [ifnottex]: Add menu entries for "Picture Mode"
	and its sections.  @include picture-xtra.texi.

	* maintaining.texi (Maintaining) [ifnottex]: Add menu entry for
	"Emerge".
	(List Tags) [ifnottex]: @include emerge-xtra.texi.

	* cal-xtra.texi (Daylight Savings): Remove this node: it is an
	exact duplicate of its name-sake in calendar.texi.

	* calendar.texi (Calendar/Diary) [ifnottex]: Add menu item for
	"Advanced Calendar/Diary Usage".
	(Time Intervals) [ifnottex]: @include cal-xtra.texi.

	* dired.texi (Subdirectories in Dired) [ifnottex]: @include
	dired-xtra.texi.
	(Dired) [ifnottex]: Add menu entry for "Subdir Switches".

	* files.texi (Reverting) [ifnottex]: @include arevert-xtra.texi.
	(Files) [ifnottex]: Add menu entry for Autorevert.

	* emacs-xtra.texi (Introduction): Reword to make consistent with
	printed version only.
	<Top level>: Remove the body of all chapters and move them to the
	new *-xtra.texi files.  Use @raisesections and @lowersections to
	convert sections to chapters etc.

	* msdog-xtra.texi:
	* fortran-xtra.texi:
	* vc-xtra.texi:
	* vc1-xtra.texi:
	* vc2-xtra.texi:
	* emerge-xtra.texi:
	* cal-xtra.texi:
	* dired-xtra.texi:
	* arevert-xtra.texi: New files, with text from respective chapters
	of emacs-xtra.texi.  Convert each @chapter into @section, @section
	into @subsection, etc.

	* emacs-xtra.texi (MS-DOS): Rename from "MS-DOG".  All references
	updated.

	* msdog.texi (Microsoft Windows): Rename from "Emacs and Microsoft
	Windows".  All references updated.

2006-05-06  YAMAMOTO Mitsuharu  <mituharu@math.s.chiba-u.ac.jp>

	* macos.texi (Mac Input): Mention input from Character Palette.
	(Mac Font Specs): Fix typo.

2006-05-05  Richard Stallman  <rms@gnu.org>

	* files.texi (Diff Mode): Minor cleanup.

2006-05-05  Karl Berry  <karl@gnu.org>

	* emacs.texi: Call @fonttextsize 10, inside @tex to avoid
	errors from the current release of makeinfo (4.8).
	* help.texi (Library Keywords): Change widest word in multitable
	template from `emulations' to `convenience'.  (Not sure if this is
	related to the font change.)

2006-05-05  Eli Zaretskii  <eliz@gnu.org>

	* files.texi (File Names): Add a footnote about limited support of
	~USER on MS-Windows.

	* cmdargs.texi (Initial Options): Add a footnote about limited
	support of ~USER on MS-Windows.

2006-05-03  Richard Stallman  <rms@gnu.org>

	* files.texi (Diff Mode): Node moved here.
	(Comparing Files): Delete what duplicates new node.
	(Files): Put Diff Mode in menu.

	* misc.texi (Diff Mode): Move to files.texi.

	* emacs.texi (Top): Update menu for Diff Mode.

	* trouble.texi (Emergency Escape): Simplify.

	* emacs.texi (Top): Minor clarification.

2006-05-03  Teodor Zlatanov  <tzz@lifelogs.com>

	* commands.texi, entering.texi, screen.texi: Many simplifications.

2006-05-03  Richard Stallman  <rms@gnu.org>

	* commands.texi (Text Characters): Delete paragraph about unibyte
	non-ASCII printing chars.

	* killing.texi (Killing): Say "graphical displays".
	* display.texi: Say "graphical displays".

	* cmdargs.texi (Misc X): Say "graphical displays".

2006-05-01  Richard Stallman  <rms@gnu.org>

	* emacs.texi (Top): Add Diff Mode to menu.

2006-05-01  Aaron S. Hawley  <Aaron.Hawley@uvm.edu>

	* misc.texi (Diff Mode): New node.

2006-05-01  YAMAMOTO Mitsuharu  <mituharu@math.s.chiba-u.ac.jp>

	* macos.texi (Mac International): Now Carbon Emacs has ATSUI support.
	(Mac Environment Variables): Shorten example line.
	(Mac Font Specs): Shorten lisp lines.  Add descriptions for ATSUI.

2006-05-01  Nick Roberts  <nickrob@snap.net.nz>

	* building.texi (GUD Customization): Describe cases %d and %c.
	Update description for %e.

2006-04-30  Glenn Morris  <rgm@gnu.org>

	* calendar.texi (LaTeX Calendar): Mention cal-tex-preamble-extra.

2006-04-29  Dan Nicolaescu  <dann@ics.uci.edu>

	* custom.texi (Examining): Update C-h v output example.

2006-04-29  Kim F. Storm  <storm@cua.dk>

	* building.texi (Grep Searching): Add lgrep and rgrep.

2006-04-23  Richard Stallman  <rms@gnu.org>

	* emacs.texi [TeX]: Use xresmini.texi instead of xresources.texi.

	* xresmini.texi: New file.

	* xresources.texi (Face Resources): Split table into font resources
	and the rest.  Combine similar attributes for brevity.

2006-04-21  Eli Zaretskii  <eliz@gnu.org>

	* emacs-xtra.texi (MS-DOS File Names): Remove section about
	backslashes and case-insensitivity in file names (moved to the
	main manual).
	(MS-DOS Printing): Move most of the text to the main manual.

	* msdog.texi (Windows Files, Windows HOME, MS-Windows Printing):
	New nodes.
	(Windows Processes, Windows System Menu): Add index entries and
	fix wording.

2006-04-18  J.D. Smith  <jdsmith@as.arizona.edu>

	* misc.texi (Shell Ring): Add notes on saved input when
	navigating off the end of the history list.

2006-04-18  Chong Yidong  <cyd@mit.edu>

	* misc.texi (Shell Options): Correct default value of
	comint-scroll-show-maximum-output.

2006-04-18  Nick Roberts  <nickrob@snap.net.nz>

	* building.texi (Watch Expressions): Update.

2006-04-12  Richard Stallman  <rms@gnu.org>

	* search.texi: Clean up previous change.

2006-04-12  Eli Zaretskii  <eliz@gnu.org>

	* search.texi (Regexp Backslash, Regexp Replace): Add index
	entries for ``back reference'' and mention the term itself in the
	text.

2006-04-11  Richard Stallman  <rms@gnu.org>

	* custom.texi (Safe File Variables):
	Document enable-local-variables = :safe.

2006-04-11  Karl Berry  <karl@gnu.org>

	* emacs-xtra.texi, emacs.texi (Dired under VC, VC Dired Commands)
	(Remote Repositories, Version Backups, Local Version Control)
	(Snapshots, Making and Using Snapshots, Snapshot Caveats)
	(Miscellaneous Commands and Features of VC, Change Logs and VC)
	(Renaming VC Work Files and Master Files)
	(Inserting Version Control Headers, Customizing VC, General Options)
	(Options for RCS and SCCS, Options specific for CVS): Move all
	these nodes to emacs-xtra.texi, for brevity.
	* cmdargs.texi, files.texi: Change cross-references.

2006-04-11  J.D. Smith  <jdsmith@as.arizona.edu>

	* files.texi (Old Versions): Update description of vc-annotate's
	use of color to indicate date ranges.

2006-04-09  Kevin Ryde  <user42@zip.com.au>

	* sending.texi (Mail Sending): In send-mail-function @pxref smtpmail,
	put info and printed manual names the right way around.

2006-04-09  Karl Berry  <karl@gnu.org>

	* msdog.texi, emacs-xtra.texi: Move all the MS-DOS material to
	emacs-xtra.texi, leaving only MS Windows information.
	* building.texi, emacs.texi, frames.texi, gnu.texi, macos.texi,
	* msdog.texi, mule.texi, trouble.texi: Change cross-references and
	node names.

	* emacs.texi: Move @summarycontents and @contents to the beginning
	of the file.

2006-04-08  Kevin Ryde  <user42@zip.com.au>

	* text.texi (Fill Commands): fill-nobreak-predicate is now a hook.

2006-04-07  Richard Stallman  <rms@gnu.org>

	* programs.texi (Comments, Comment Commands, Options for Comments)
	(Multi-Line Comments): "Align", not "indent".
	(Basic Indent): C-j deletes trailing whitespace before the newline.

2006-04-06  Richard Stallman  <rms@gnu.org>

	* programs.texi (Basic Indent): Clarify relationship of C-j to TAB.

2006-04-06  Eli Zaretskii  <eliz@gnu.org>

	* killing.texi (Rectangles): Add index entry for marking a rectangle.

2006-04-05  Richard Stallman  <rms@gnu.org>

	* emacs.texi (Top): Update subnode menu.

	* trouble.texi (Unasked-for Search): Node deleted.
	(Lossage): Delete from menu.

2006-04-04  Richard Stallman  <rms@gnu.org>

	* trouble.texi: Various cleanups.
	(Checklist): Don't bother saying how to snail a bug report.
	(Emergency Escape): Much rewriting.
	(After a Crash): Rename the core dump immediately.
	(Total Frustration): Call it a psychotherapist.
	(Bug Criteria): Avoid "illegal instruction".
	(Sending Patches): We always put the contributor's name in.

	* misc.texi (Thumbnails): Minor correction.

2006-04-03  Richard Stallman  <rms@gnu.org>

	* misc.texi (Thumbnails): Minor cleanup.

2006-04-02  Karl Berry  <karl@gnu.org>

	* sending.texi (Mail Sending): pxref to Top needs five args.

2006-03-31  Richard Stallman  <rms@gnu.org>

	* emacs.texi (Top): Update subnode menu.

	* help.texi (Help Mode): Cleanup.

	* dired.texi: Many cleanups.
	(Dired Deletion): Describe dired-recursive-deletes.
	(Operating on Files): dired-create-directory moved.
	(Misc Dired Features): Move to here.
	(Tumme): Node moved to misc.texi.

	* custom.texi: Many cleanups.
	(Minor Modes): Don't mention ISO Accents Mode.
	(Examining): Update C-h v output example.
	(Hooks): Add index and xref for add-hook.
	(Locals): Delete list of vars that are always per-buffer.  Rearrange.
	(Local Keymaps): Don't mention lisp-mode-map, c-mode-map.

	* misc.texi: Many cleanups.
	(beginning): Add to summary of topics.
	(Shell): Put eshell xref at the end.  Remove eshell from table.
	(Thumbnails): New node.

2006-03-28  Eli Zaretskii  <eliz@gnu.org>

	* files.texi (File Name Cache): Make it clear that the cache is
	not persistent.

2006-03-25  Karl Berry  <karl@gnu.org>

	* emacs-xtra.texi, emacs.texi, gnu.texi:
	(1) use @copyright{} instead of (C) in typeset text;
	(2) do not indent copyright year list (or anything else).

2006-03-21  Juanma Barranquero  <lekktu@gmail.com>

	* files.texi (VC Dired Mode): Remove misplaced brackets.

2006-03-21  Andre Spiegel  <spiegel@gnu.org>

	* files.texi: Various updates and clarifications in the VC chapter.

2006-03-19  Luc Teirlinck  <teirllm@auburn.edu>

	* help.texi (Help Mode): Document "C-c C-c".

2006-03-16  Luc Teirlinck  <teirllm@auburn.edu>

	* emacs-xtra.texi (Top): Avoid ugly continuation line in
	menu in the standalone Info reader.

2006-03-15  Chong Yidong  <cyd@stupidchicken.com>

	* emacs-xtra.texi (Emerge, Picture Mode, Fortran): New chapters,
	moved here from Emacs manual.

	* programs.texi (Fortran): Section moved to emacs-xtra.
	(Program Modes): Xref to Fortran in emacs-xtra.

	* maintaining.texi (Emerge): Move to emacs-xtra.
	* files.texi (Comparing Files): Xref to Emerge in emacs-xtra.

	* picture.texi: File deleted.
	* Makefile.in:
	* makefile.w32-in: Remove picture.texi.

	* text.texi (Text): Xref to Picture Mode in emacs-xtra.
	* abbrevs.texi (Abbrevs):
	* sending.texi (Sending Mail): Picture node removed.

	* emacs.texi (Top): Update node listings.

2006-03-12  Richard Stallman  <rms@gnu.org>

	* calendar.texi: Various cleanups.

2006-03-11  Luc Teirlinck  <teirllm@auburn.edu>

	* search.texi (Regexps): Use @samp for regexp that is not in Lisp
	syntax.

2006-03-08  Luc Teirlinck  <teirllm@auburn.edu>

	* search.texi (Regexps): More accurately describe which characters
	are special in which situations.  Recommend _not_ to quote `]' or
	`-' when they are not special.

2006-02-28  Andre Spiegel  <spiegel@gnu.org>

	* files.texi (Old Versions): Clarify operation of C-x v =.

2006-02-21  Nick Roberts  <nickrob@snap.net.nz>

	* building.texi (Watch Expressions): Update and describe
	gdb-speedbar-auto-raise.

2006-02-19  Richard M. Stallman  <rms@gnu.org>

	* emacs.texi: Use @smallbook.
	(Top): Update ref to Emacs paper, delete ref to Cookbook.
	Update subnode menu.

	* building.texi (Lisp Interaction): Minor addition.

2006-02-18  Nick Roberts  <nickrob@snap.net.nz>

	* building.texi (Watch Expressions): Update and be more precise.

2006-02-15  Francesco Potortì  <pot@gnu.org>

	* maintaining.texi (Create Tags Table): Explain why the
	exception when etags writes to files under the /dev tree.

2006-02-14  Richard M. Stallman  <rms@gnu.org>

	* custom.texi (Safe File Variables): Lots of clarification.
	Renamed from Unsafe File Variables.

2006-02-14  Chong Yidong  <cyd@stupidchicken.com>

	* custom.texi (Unsafe File Variables): File variable confirmation
	assumed denied in batch mode.

2006-02-14  Richard M. Stallman  <rms@gnu.org>

	* building.texi (GDB User Interface Layout): Don't say `inferior'
	for program being debugged.

2006-02-15  Nick Roberts  <nickrob@snap.net.nz>

	* building.texi (GDB Graphical Interface):
	Replace gdb-use-inferior-io-buffer with gdb-use-separate-io-buffer.

2006-02-13  Chong Yidong  <cyd@stupidchicken.com>

	* custom.texi (Specifying File Variables, Unsafe File Variables):
	New nodes, split from File Variables.  Document new file local
	variable behavior.

2006-02-13  YAMAMOTO Mitsuharu  <mituharu@math.s.chiba-u.ac.jp>

	* display.texi (Standard Faces):
	* files.texi (Visiting):
	* frames.texi (Clipboard):
	* glossary.texi (Glossary) <Clipboard>:
	* xresources.texi (X Resources): Mention Mac OS port.

2006-02-12  Richard M. Stallman  <rms@gnu.org>

	* building.texi (Building): Clarify topic in intro.

	* maintaining.texi (Maintaining): Change title; clarify topic.
	Delete duplicate index entries.

	* building.texi (Other GDB User Interface Buffers): Clarifications.

	* text.texi (Cell Commands): Clarifications.

	* programs.texi (Defuns): Delete duplicate explanation of
	left-margin paren convention.
	(Hungry Delete): Minor cleanup.

2006-02-11  Mathias Dahl  <mathias.dahl@gmail.com>

	* dired.texi (Tumme): More tumme documentation.

2006-02-11  Alan Mackenzie  <acm@muc.de>

	* programs.texi ("Hungry Delete"): Correct the appellation of the
	backspace and delete keys to @kbd{DEL} and @kbd{DELETE}.

2006-02-11  Mathias Dahl  <mathias.dahl@gmail.com>

	* dired.texi (Tumme): Fix small bug.

2006-02-10  YAMAMOTO Mitsuharu  <mituharu@math.s.chiba-u.ac.jp>

	* macos.texi (Mac International): Rename "fontset-mac" to
	"fontset-standard".

2006-02-09  Mathias Dahl  <mathias.dah@gmail.com>

	* dired.texi (Tumme): Basic documentation for Tumme added.

2006-02-07  Luc Teirlinck  <teirllm@auburn.edu>

	* mule.texi (International):
	* programs.texi (Basic Indent): Fix typos.

	* custom.texi (Minor Modes):
	* display.texi (Text Display):
	* commands.texi (Text Characters): Update xrefs.

2006-02-07  Richard M. Stallman  <rms@gnu.org>

	* emacs.texi (Top): Update subnode menu.
	Update info on old Emacs papers.
	(Intro): "Graphical display", not window system.

	* xresources.texi (GTK styles): Minor clarifications.

	* trouble.texi: "Graphical display", not window system.
	(Stuck Recursive): Minor clarification.

	* text.texi: Minor clarifications.
	(Sentences): Explain why two-space convention is better.
	Explain sentence-end-without-period here.
	(Fill Commands): Not here.
	(Refill): Node moved down.
	(Filling): Update menu.
	(Table Creation, Cell Justification, Column Commands): Clarify.

	* sending.texi: Minor clarifications.

	* search.texi (Regexp Backslash): Clarification.

	* rmail.texi: Minor cleanups.
	(Rmail): Delete digression about `rmail-mode'.
	(Rmail Inbox): Delete false advice wrt rmail-primary-inbox-list.
	(Rmail Files): Mention C-u M-x rmail.
	(Rmail Reply): Mention References.
	(Rmail Display): Mention rmail-nonignored-headers.

	* programs.texi: Minor cleanups.
	(Comment Commands): Mention momentary Transient Mark mode.
	(Matching): Be more specific about customizing show-paren-mode.
	(Info Lookup): Don't list the modes that support C-h S.
	Just say what it does in an unsupported mode.
	(Man Page): Delete excessive info on customizing woman.
	(Motion in C): Don't mention c-for/backward-into-nomenclature.

	* abbrevs.texi: Minor clarifications.
	(Dabbrev Customization): Talk about "dynamic abbrev expansion",
	not "dynamic abbrevs" as if they were a kind of abbrev.

	* picture.texi (Picture): Minor cleanup.

	* mule.texi (Communication Coding): Say "other applications".
	(Fontsets): Not specific to X.  Add xref to X Resources.
	(Unibyte Mode): Rename from Single-Byte Character Support.
	"Graphical display", not window system.
	(International): Update menu.

	* maintaining.texi (Format of ChangeLog):
	New node, split out from ChangeLog.
	(ChangeLog): Clarifications in the remaining text.
	(Create Tags Table, Etags Regexps, Select Tags Table): Cleanups.
	(Find Tag): Add @w.
	(Tags Search): Explain tag table order here.  Simplify grep ref.
	(List Tags): tags-tag-face is a variable, not a face.
	(Emerge): Cleanups.

	* kmacro.texi (Keyboard Macro Counter): Rewrite for clarity.
	(Keyboard Macros): Avoid "the user".

	* killing.texi: "Graphical display", not window system.

	* help.texi (Help Echo): "Graphical display", not window system.

	* glossary.texi: Say "you", not "the user".  Say "graphical display".

	* frames.texi: Minor cleanups.  "Graphical display", not window system.

	* files.texi (Visiting): Make drag-and-drop not X-specific.

	* custom.texi: Minor cleanups.  "Graphical display", not window system.

	* cmdargs.texi: Minor cleanups.

	* building.texi (Compilation): Move and split kill-compilation para.
	Add para about multiple compilers.
	(Compilation Mode): Commands also available in grep mode and others.
	Mention C-u C-x ` more tutorially.  Clarify C-x `.
	(Compilation Shell): Clarify.  Put Bash example first.
	(Grep Searching): Minor cleanups; add @w.
	(Debuggers): Minor cleanups.
	(Starting GUD): Make GDB xgraphical mode issue clearer.
	(Debugger Operation): Lots of clarifications including
	GDB tooltip side-effect issue.
	(Commands of GUD): Clarify.
	(GUD Customization): Add bashdb-mode-hook.
	(GDB Graphical Interface): Rewrite for clarity.
	(GDB User Interface Layout): Rewrite for clarity.
	(Stack Buffer, Watch Expressions): Likewise.
	(Other GDB User Interface Buffers): Cleanups.
	(Lisp Libraries, External Lisp): Cleanup.

	* basic.texi (Position Info): "Graphical displays", rather than
	window systems.

	* anti.texi: Minor cleanup.

2006-02-03  Eli Zaretskii  <eliz@gnu.org>

	* custom.texi (Init File, Find Init): Add cross-references to
	where $HOME is described.

2006-02-01  Luc Teirlinck  <teirllm@auburn.edu>

	* frames.texi (Frame Parameters): Remove @item for S-Mouse-1; it
	is not inside the @table.

	* emacs.texi (Top): Correct node name.

	* files.texi (File Names): Fix @xref.
	(Reverting): Fix typo.

	* mule.texi (International): Correct node name.

	* kmacro.texi (Save Keyboard Macro): Add missing @kbd to @table.

2006-02-01  Richard M. Stallman  <rms@gnu.org>

	* emacs.texi (Top): Update subnode menu.

	* mule.texi: Minor clarifications.
	Reduce the specific references to X Windows.
	Refer to "graphical" terminals, rather than window systems.
	(Text Coding): Rename from Specify Coding.
	(Communication Coding, File Name Coding, Terminal Coding):
	New nodes split out from Text Coding.

	* kmacro.texi: Minor clarifications.
	(Keyboard Macro Ring): Comment out some excessive commands.
	(Basic Keyboard Macro): Split up the table, putting part in each node.

	* major.texi: Minor clarifications.

	* misc.texi (Single Shell, Interactive Shell): Fix xrefs.

	* windows.texi: Minor clarifications.
	(Change Window): Don't describe mode-line mouse cmds here.
	Add xref to Mode Line Mouse.

	* msdog.texi (Text and Binary, MS-DOS and MULE): Fix xrefs.

	* macos.texi (Mac International): Fix xref.

	* indent.texi: Minor clarifications.

	* frames.texi: Minor clarifications.
	Reduce the specific references to X Windows.
	Refer to "graphical" terminals, rather than window systems.
	(Frame Parameters): Don't mention commands like
	set-foreground-color.  Just say to customize a face.
	(Drag and Drop): Lisp-level stuff moved to Emacs Lisp manual.

	* files.texi: Minor clarifications.
	(Numbered Backups): New node, split out from Backup Names.

	* display.texi (Font Lock): C mode no longer depends on (-in-col-0.

	* cmdargs.texi (General Variables): Fix xref.

	* buffers.texi: Minor clarifications.

2006-01-31  Richard M. Stallman  <rms@gnu.org>

	* display.texi (Scrolling, Horizontal Scrolling, Follow Mode):
	Nodes moved to top.

	* display.texi: Minor clarifications.
	(Display): Rearrange menu.
	(Standard Faces): Mention query-replace face.
	(Faces): Simplify.
	(Font Lock): Simplify face customization info.
	(Highlight Changes): Node merged into Highlight Interactively.
	(Highlight Interactively): Much rewriting and cleanup.
	(Optional Mode Line): Narrowed line number not good for goto-line.
	Simplify face customization advice.
	(Text Display): Mention use of escape-glyph face.
	Move ctl-arrow and tab-width here.
	(Display Custom): Move no-redraw-on-reenter to end of node.

	* search.texi: Minor clarifications.
	(Isearch Scroll): Simplify.
	(Other Repeating Search): Document multi-occur-in-matching-buffers.

	* regs.texi (Registers): Mention bookmarks here.

	* mark.texi: Minor clarifications.
	(Selective Undo): Node deleted.

	* m-x.texi: Minor clarifications.

	* killing.texi: Minor clarifications.
	Refer to "graphical" terminals, rather than window systems.

	* help.texi: Clarifications.
	(Help): Don't describe C-h F and C-h K here.
	(Key Help): Describe C-h K here.
	(Name Help): Mention Emacs Lisp Intro.
	Describe C-h F here.
	(Misc Help): Mention C-h F and C-h K only briefly.

	* fixit.texi (Undo): New node, mostly copied from basic.texi.
	Selective undo text merged in.
	(Spelling): Mention Aspell along with Ispell.

	* emacs.texi (Top): Update subnode menus.

	* basic.texi (Basic Undo): Rename from Undo.  Most of text
	moved to new Undo node.

2006-01-29  Chong Yidong  <cyd@stupidchicken.com>

	* basic.texi (Continuation Lines, Inserting Text):
	Mention longlines mode.

2006-01-29  Richard M. Stallman  <rms@gnu.org>

	* screen.texi: Minor cleanups.
	(Screen): Clean up the intro paragraphs.
	(Mode Line): Lots of rewriting.  Handle frame-name better.
	eol-mnemonic-... vars moved out.

	* emacs.texi (Top): Change menu item for MS-DOS node.
	Update subnode menu.

	* msdog.texi (MS-DOS): Rewrite intro to explain how this
	chapter relates to Windows.  Title changed.

	* mini.texi: Minor cleanups.

	* mark.texi (Selective Undo): New node, text moved from basic.texi.
	(Mark): Put it in the menu.

	* entering.texi: Minor cleanups.

	* emacs.texi (Top): Add xref to Mac chapter; explain Windows better.
	(Intro): Refer to "graphical" terminals, rather than X.

	* display.texi (Display Custom): Add xref to Variables.
	(Optional Mode Line): eol-mnemonic-... vars moved here.

	* commands.texi: Minor cleanups.  Refer to "graphical" terminals,
	rather than X.

	* basic.texi: Minor cleanups.
	(Undo): selective-undo moved.

2006-01-25  Luc Teirlinck  <teirllm@auburn.edu>

	* anti.texi (Antinews): Various corrections and additions.

2006-01-23  Juri Linkov  <juri@jurta.org>

	* custom.texi (Easy Customization, Customization Groups)
	(Browsing Custom): Mention links along with buttons.

2006-01-21  Eli Zaretskii  <eliz@gnu.org>

	* text.texi (TeX Print): Use @key for TAB.

	* kmacro.texi (Keyboard Macro Step-Edit): Use @key for TAB.

2006-01-15  Sven Joachim  <svenjoac@gmx.de>  (tiny change)

	* files.texi (File Aliases): Don't claim that usually separate
	buffers are created for two file names that name the same data.
	Mention additional situations where different names mean the same
	file on disk.

2006-01-19  Richard M. Stallman  <rms@gnu.org>

	* killing.texi (Deletion): Upcase @key argument.

	* custom.texi (Custom Themes): Minor cleanup.

	* programs.texi (Hungry Delete): Upcase @key argument.

2006-01-16  Juri Linkov  <juri@jurta.org>

	* display.texi (Standard Faces): Add `mode-line-buffer-id'.
	Move `mode-line-highlight' before `mode-line-buffer-id'.

2006-01-14  Richard M. Stallman  <rms@gnu.org>

	* basic.texi (Inserting Text): Minor cleanup.

2006-01-11  Luc Teirlinck  <teirllm@auburn.edu>

	* custom.texi (Changing a Variable, Face Customization):
	Update for changes in Custom menus.

2006-01-05  YAMAMOTO Mitsuharu  <mituharu@math.s.chiba-u.ac.jp>

	* macos.texi (Mac International): Undo last change.

2006-01-02  Chong Yidong  <cyd@stupidchicken.com>

	* custom.texi (Custom Themes): Describe the new
	customize-create-theme interface.

2005-12-30  Juri Linkov  <juri@jurta.org>

	* basic.texi (Position Info): Update example.

2005-12-27  Jan Djärv  <jan.h.d@swipnet.se>

	* frames.texi (Dialog Boxes): Add x-gtk-show-hidden-files.

2005-12-24  Chong Yidong  <cyd@stupidchicken.com>

	* custom.texi (Custom Themes): `load-theme' always loads.

2005-12-23  Juri Linkov  <juri@jurta.org>

	* display.texi (Highlight Interactively): Use double space to
	separate sentences.  Replace C-p with M-p, and C-n with M-n.

2005-12-22  Richard M. Stallman  <rms@gnu.org>

	* custom.texi (Easy Customization and subnodes):
	Replace "active field" with "button".
	Use "user option" only for variables.
	Use "setting" for variable-or-face.

2005-12-22  Luc Teirlinck  <teirllm@auburn.edu>

	* buffers.texi (Select Buffer): Change order in table to make
	"Similar" refer to the correct item.
	(Indirect Buffers): Minor rewording.

2005-12-20  Juri Linkov  <juri@jurta.org>

	* files.texi (VC Status): Put P and N near p and n.

2005-12-19  Richard M. Stallman  <rms@gnu.org>

	* programs.texi (Electric C): Delete the info about newline control.
	(Other C Commands): Minor cleanup.
	(Left Margin Paren): Minor cleanup.

2005-12-19  Luc Teirlinck  <teirllm@auburn.edu>

	* custom.texi (Easy Customization): Add "Browsing Custom" to menu.
	(Customization Groups): Delete text moved to "Browsing Custom".
	(Browsing Custom): New node.
	(Specific Customization): Clarify which commands only work for
	loaded options.

2005-12-18  Bill Wohler  <wohler@newt.com>

	* frames.texi (Tool Bars): Shorten text of previous change.

2005-12-18  Aaron S. Hawley  <Aaron.Hawley@uvm.edu>

	* files.texi (VC Status): Document log-view mode.

2005-12-18  Bill Wohler  <wohler@newt.com>

	* frames.texi (Tool Bars): Mention that you can turn off tool bars
	permanently via the customize interface.

2005-12-16  Ralf Angeli  <angeli@iwi.uni-sb.de>

	* killing.texi (Killing by Lines): Document `kill-whole-line'
	function.

2005-12-16  Lőrentey Károly  <lorentey@elte.hu>

	* buffers.texi (Select Buffer): Change `prev-buffer' to
	`previous-buffer'.  Indicate that these functions use a frame
	local buffer list.

2005-12-12  Richard M. Stallman  <rms@gnu.org>

	* custom.texi (Easy Customization): Change menu comment.
	(Prefix Keymaps): Fix spelling of Control-X-prefix.

	* help.texi (Apropos): Rewrite.  Talk about "apropos patterns".
	(Help): Among the Apropos commands, describe only C-h a here.

2005-12-11  Richard M. Stallman  <rms@gnu.org>

	* programs.texi (Options for Comments): Comment-end starts with space.

	* glossary.texi (Glossary): Minor cleanup.

	* files.texi (Old Versions): Use @table.

2005-12-10  David Koppelman  <koppel@ece.lsu.edu>

	* display.texi (Highlight Interactively): Include
	global-hi-lock-mode.  Add miscellaneous details and elaborations.

2005-12-09  Richard M. Stallman  <rms@gnu.org>

	* display.texi (Font Lock): Delete the Global FL menu item.

2005-12-09  Luc Teirlinck  <teirllm@auburn.edu>

	* custom.texi (Minibuffer Maps): Mention the maps for file name
	completion.

2005-12-09  Kim F. Storm  <storm@cua.dk>

	* killing.texi (CUA Bindings): Describe how to use C-x and C-c as
	prefix keys even when mark is active.  Describe that RET moves
	cursor to next corner in rectangle; clarify insert around rectangle.

2005-12-08  Luc Teirlinck  <teirllm@auburn.edu>

	* custom.texi (Customization): Use xref to elisp manual for
	non-TeX output.
	(Minor Modes): Update.
	(Customization Groups, Changing a Variable, Face Customization):
	Update for new appearance of Custom buffers.
	(Changing a Variable): `custom-buffer-done-function' has been
	replaced by `custom-buffer-done-kill'.
	(Specific Customization): In the `customize-group' buffer, a
	subgroup's contents are not "hidden".  They are not included at
	all.  They have no [Show] button.
	(Mouse Buttons): Add pxref to description of mouse event lists in
	Elisp manual.  Add `menu-bar' and `header-line' dummy prefix keys.
	(Find Init): Emacs now looks for ~/.emacs.d/init.el instead of
	~/.emacs.d/.emacs, if it can not find ~/.emacs(.el).

2005-12-08  Richard M. Stallman  <rms@gnu.org>

	* mini.texi (Completion Commands, Completion):
	In file name input, SPC does not do completion.

2005-12-08  Nick Roberts  <nickrob@snap.net.nz>

	* building.texi (GDB Graphical Interface): Explain screen size
	setting.
	(Other GDB User Interface Buffers): Describe features specific to
	GDB 6.4.

2005-12-01  Nick Roberts  <nickrob@snap.net.nz>

	* building.texi (GDB User Interface Layout): Describe how to
	kill associated buffers.
	(Breakpoints Buffer): Use D instead of d for gdb-delete-breakpoint.
	(Watch Expressions): Be more precise.
	(Other GDB User Interface Buffers): Describe how to change a
	register value.

2005-11-24  YAMAMOTO Mitsuharu  <mituharu@math.s.chiba-u.ac.jp>

	* macos.texi (Mac Input): Remove description of
	mac-command-key-is-meta.  Add descriptions of
	mac-control-modifier, mac-command-modifier, and
	mac-option-modifier.
	(Mac International): Fix description of conversion of clipboard data.
	(Mac Font Specs): Add example of font customization by face attributes.

2005-11-22  Nick Roberts  <nickrob@snap.net.nz>

	* building.texi (Watch Expressions): Expand description.
	(Other GDB User Interface Buffers): Describe local map for
	gud-watch.

2005-11-21  Chong Yidong  <cyd@stupidchicken.com>

	* display.texi (Font Lock): Font lock is enabled by default now.

2005-11-20  Juri Linkov  <juri@jurta.org>

	* basic.texi (Position Info): Update examples of the output.
	Remove the fact that examples are produced in the TeXinfo buffer,
	because in the Info reader users will get a different output from
	`C-x ='.

	* building.texi (Compilation Mode): Remove paragraph duplicated
	from the node `Compilation'.  Add `compilation-skip-threshold'.

	* display.texi (Font Lock): Suggest more user-friendly method of
	finding all Font Lock faces (M-x customize-group RET font-lock-faces).

2005-11-18  Richard M. Stallman  <rms@gnu.org>

	* files.texi (Registering): Mention @@ in mode line.

	* mini.texi (Minibuffer File): Clarify previous change.  Add @findex.

2005-11-08  Aaron S. Hawley  <Aaron.Hawley@uvm.edu>

	* files.texi (Renaming and VC): Some back-ends don't
	handle renaming.

2005-11-17  Juri Linkov  <juri@jurta.org>

	* emacs.texi (Top):
	* display.texi (Highlight Interactively): Put this font-lock based
	mode near Font Lock node.

2005-11-16  Chong Yidong  <cyd@stupidchicken.com>

	* ack.texi (Acknowledgments): Acknowledge Andrew Zhilin for Emacs
	icons.

2005-11-12  Kim F. Storm  <storm@cua.dk>

	* help.texi (Help): Fix C-h a entry.  Add C-h d entry.
	(Help Summary): Add C-h d and C-h e.
	(Apropos): Clarify that all apropos commands may search for either
	list of words or a regexp.  Add C-h d for apropos-documentation.
	Describe apropos-documentation-sort-by-scores user option.

2005-11-09  Luc Teirlinck  <teirllm@auburn.edu>

	* killing.texi (CUA Bindings): Add @section.

2005-11-10  Kim F. Storm  <storm@cua.dk>

	* emacs.texi (Top): Add CUA Bindings entry to menu.

	* killing.texi (CUA Bindings): New node.  Moved here from
	misc.texi and extended with info on rectangle commands and
	rectangle highlighting, interface to registers, and the global
	mark feature.

	* misc.texi (Emulation): Move CUA bindings item to killing.texi.

	* regs.texi: Prev link points to CUA Bindings node.

2005-11-07  Luc Teirlinck  <teirllm@auburn.edu>

	* help.texi (Help Echo): By default, help echos are only shown on
	mouse-over, not on point-over.

2005-11-04  Jérôme Marant  <jerome@marant.org>

	* misc.texi (Shell Mode): Describe how to activate password echoing.

2005-11-04  Romain Francoise  <romain@orebokech.com>

	* mark.texi (Mark Ring): Fix typo.

2005-11-03  Richard M. Stallman  <rms@gnu.org>

	* mark.texi (Mark Ring): Mention set-mark-command-repeat-pop.

2005-11-01  Bill Wohler  <wohler@newt.com>

	* help.texi (Help Mode): Fix typo.

2005-11-01  Nick Roberts  <nickrob@snap.net.nz>

	* building.texi (Other GDB User Interface Buffers):
	Describe the command gdb-use-inferior-io-buffer.

2005-10-31  Romain Francoise  <romain@orebokech.com>

	* files.texi (Compressed Files): Fix typo.

	* buffers.texi (Misc Buffer): Downcase `*shell*'.

	* windows.texi (Force Same Window): Likewise.

2005-10-30  Bill Wohler  <wohler@newt.com>

	* help.texi (Help Mode): URLs viewed with browse-url.

2005-10-31  Nick Roberts  <nickrob@snap.net.nz>

	* building.texi (GDB Graphical Interface): Don't reference
	gdb-mouse-set-clear-breakpoint.  Explain gdb-mouse-until
	must stay in same frame.

2005-10-29  Chong Yidong  <cyd@stupidchicken.com>

	* custom.texi (Init File): Document ~/.emacs.d/init.el.

	* anti.texi (Antinews): Likewise.

2005-10-28  Bill Wohler  <wohler@newt.com>

	* help.texi (Help): Help mode now creates hyperlinks for URLs.

2005-10-28  Richard M. Stallman  <rms@gnu.org>

	* files.texi (Visiting): Explain how to enter ? in a file name.

	* trouble.texi (Memory Full): Mention !MEM FULL! in mode line.

2005-10-25  Nick Roberts  <nickrob@snap.net.nz>

	* building.texi (GDB Graphical Interface):
	Describe gdb-mouse-until.

2005-10-23  Richard M. Stallman  <rms@gnu.org>

	* custom.texi (Init File): Recommend when to use site-start.el.

2005-10-21  Juri Linkov  <juri@jurta.org>

	* custom.texi (Examining): Mention accessing the old variable
	value via M-n in set-variable.

2005-10-18  Romain Francoise  <romain@orebokech.com>

	* files.texi (Version Systems): Capitalize GNU.

2005-10-18  Nick Roberts  <nickrob@snap.net.nz>

	* building.texi (Compilation Mode): Remove redundant paragraph.
	(Watch Expressions): Remove paragraph to reflect code change.

2005-10-16  Richard M. Stallman  <rms@gnu.org>

	* building.texi (Compilation Mode, Compilation): Clarified.

2005-10-15  Richard M. Stallman  <rms@gnu.org>

	* misc.texi (Saving Emacs Sessions): Mention savehist library.

2005-10-13  Kenichi Handa  <handa@m17n.org>

	* basic.texi (Position Info): Fix previous change.

2005-10-12  Jan Djärv  <jan.h.d@swipnet.se>

	* cmdargs.texi (Icons X): Fix typo.

2005-10-12  Kenichi Handa  <handa@m17n.org>

	* basic.texi (Position Info): Describe the case that Emacs shows
	"part of display ...".

2005-10-10  Jan Djärv  <jan.h.d@swipnet.se>

	* cmdargs.texi (Icons X): -nb => -nbi.

2005-10-10  Chong Yidong  <cyd@stupidchicken.com>

	* frames.texi (Speedbar): A couple more clarifications.

2005-10-11  Nick Roberts  <nickrob@snap.net.nz>

	* building.texi (GDB User Interface Layout): Improve diagram.
	(Watch Expressions): Explain how to make speedbar global.
	(Other GDB User Interface Buffers): Make references more precise.

2005-10-09  Richard M. Stallman  <rms@gnu.org>

	* frames.texi (Speedbar): Clarify the text.

2005-10-09  Chong Yidong  <cyd@stupidchicken.com>

	* frames.texi (Speedbar): Add information on keybindings,
	dismissing the speedbar, and buffer display mode.  Link to
	speedbar manual.

2005-10-09  Jan Djärv  <jan.h.d@swipnet.se>

	* cmdargs.texi (Icons X): Remove options -i, -itype, --icon-type,
	added -nb, --no-bitmap-icon.

2005-10-07  Nick Roberts  <nickrob@snap.net.nz>

	* building.texi (GDB Graphical Interface): Add variables and
	functions to indices.  Be more precise.

2005-10-03  Jan Djärv  <jan.h.d@swipnet.se>

	* frames.texi (Drag and Drop): Remove the x- from
	x-dnd-open-file-other-window and xdnd-protocol-alist.

2005-09-30  Romain Francoise  <romain@orebokech.com>

	* mini.texi (Minibuffer): The default value now appears before the
	colon in minibuffer prompts.

2005-09-25  Richard M. Stallman  <rms@gnu.org>

	* search.texi (Regexp Search): Doc search-whitespace-regexp.

2005-09-20  Emanuele Giaquinta  <emanuele.giaquinta@gmail.com>  (tiny change)

	* text.texi (Paragraphs): Correction about Paragraph-Indent Text mode.

2005-09-21  YAMAMOTO Mitsuharu  <mituharu@math.s.chiba-u.ac.jp>

	* emacs.texi (Top): Update submenus from macos.texi.

	* macos.texi: Change `Mac OS 8 or 9' to `Mac OS Classic'.
	(Mac OS): Update feature support status.
	(Mac Input): List supported input scripts.  Remove description
	about `mac-keyboard-text-encoding'.  Mention mouse button
	emulation and related variables.
	(Mac International): Mention Central European and Cyrillic
	support.  Now `keyboard-coding-system' is dynamically changed.
	Add description about coding system for selection.
	Add description about language environment.
	(Mac Environment Variables):
	Mention `~/.MacOSX/environment.plist'.  Give example of command line
	arguments.  Add Preferences support.
	(Mac Directories): Explicitly state that this node is for Mac OS
	Classic only.
	(Mac Font Specs): Mention specification for scalable fonts.
	List supported charsets.  Add preferred way of creating fontsets.
	Add description about `mac-allow-anti-aliasing'.
	(Mac Functions): Add descriptions about `mac-set-file-creator',
	`mac-get-file-creator', `mac-set-file-type', `mac-get-file-type',
	and `mac-get-preference'.

2005-09-16  Romain Francoise  <romain@orebokech.com>

	Update all files to specify GFDL version 1.2.

	* doclicense.texi (GNU Free Documentation License): Update to
	version 1.2.

2005-09-15  Richard M. Stallman  <rms@gnu.org>

	* buffers.texi (List Buffers): Fix xref.

	* rmail.texi (Rmail Basics): Fix xref.

	* emacs.texi (Top): Update subnode menus.

	* files.texi (Saving Commands): New node, broken out of Saving.
	(Customize Save): New node, broken out of Saving.
	Clarify effect of write-region-inhibit-fsync.
	(Misc File Ops): Say write-region-inhibit-fsync affects write-region.

2005-09-14  Romain Francoise  <romain@orebokech.com>

	* files.texi (Saving): Mention write-region-inhibit-fsync.

2005-09-05  Chong Yidong  <cyd@stupidchicken.com>

	* custom.texi (Custom Themes): New node.

2005-09-03  Richard M. Stallman  <rms@gnu.org>

	* search.texi (Search Case): Mention vars that control
	case-fold-search for various operations.

2005-08-22  Juri Linkov  <juri@jurta.org>

	* display.texi (Standard Faces): Merge the text from
	`(elisp)Standard Faces' into this node.

2005-08-18  Luc Teirlinck  <teirllm@auburn.edu>

	* emacs.texi (Top): Delete menu item for deleted node
	Keyboard Translations.

2005-08-18  Richard M. Stallman  <rms@gnu.org>

	* trouble.texi (Unasked-for Search):
	Delete xref to Keyboard Translations.

	* glossary.texi (Glossary): Delete xref.

	* custom.texi (Minor Modes): Say that the list here is not complete.
	(Keyboard Translations): Node deleted.
	(Disabling): Delete xref to it.
	(Customization Groups): Fix Custom buffer example.
	(Hooks): Mention remove-hooks.

2005-08-17  Luc Teirlinck  <teirllm@auburn.edu>

	* building.texi (GDB Graphical Interface): Improve filling of menu
	item.

2005-08-18  Nick Roberts  <nickrob@snap.net.nz>

	* building.texi (GDB Graphical Interface): Use better node names.

2005-08-14  Richard M. Stallman  <rms@gnu.org>

	* text.texi (Sentences): Fix xref.

2005-08-14  Juri Linkov  <juri@jurta.org>

	* building.texi (Compilation, Grep Searching): Move grep command
	headings from `Compilation' to `Grep Searching'.

	* dired.texi (Dired and Find):
	* maintaining.texi (Tags Search): Replace grep xref to
	`Compilation' node with `Grep Searching'.

	* files.texi (Comparing Files): Replace xref to `Compilation' with
	`Compilation Mode'.

2005-08-13  Alan Mackenzie  <acm@muc.de>

	* search.texi (Non-ASCII Isearch): Correct a typo.
	(Replacement Commands): Mention query-replace key binding.

2005-08-11  Richard M. Stallman  <rms@gnu.org>

	* programs.texi (Options for Comments): Fix xref.

	* search.texi (Regexp Backslash, Regexp Example): New nodes split
	out of Regexps.

2005-08-09  Juri Linkov  <juri@jurta.org>

	* building.texi (Compilation): Use `itemx' instead of `item'.
	(Grep Searching): Simplify phrase.

	* display.texi (Standard Faces): Describe vertical-border on
	window systems.

	* windows.texi (Split Window): Simplify phrase and mention
	vertical-border face.

2005-08-09  Richard M. Stallman  <rms@gnu.org>

	* files.texi (Comparing Files): Clarify compare-windows.

	* calendar.texi (Scroll Calendar): Document < and > in calendar.

2005-08-06  Eli Zaretskii  <eliz@gnu.org>

	* mule.texi (Coding Systems): Rephrase the paragraph about
	codepages: no need for "M-x codepage-setup" anymore, except on
	MS-DOS.

	* msdog.texi (MS-DOS and MULE): Clarify that this section is for
	the MS-DOS port only.

2005-07-30  Eli Zaretskii  <eliz@gnu.org>

	* makefile.w32-in (info): Don't run multi-install-info.bat.
	($(infodir)/dir): New target, produced by running
	multi-install-info.bat.

2005-07-22  Eli Zaretskii  <eliz@gnu.org>

	* files.texi (Quoted File Names): Add index entry.

2005-07-19  Juri Linkov  <juri@jurta.org>

	* files.texi (Comparing Files): Mention resync for `compare-windows'.

2005-07-18  Juri Linkov  <juri@jurta.org>

	* custom.texi (Easy Customization):
	* files.texi (Old Versions):
	* frames.texi (Wheeled Mice):
	* mule.texi (Specify Coding):
	* text.texi (Cell Justification):
	* trouble.texi (After a Crash):
	* xresources.texi (GTK styles):
	Delete duplicate duplicate words.

2005-07-17  Richard M. Stallman  <rms@gnu.org>

	* frames.texi (Creating Frames): Fix foreground color example.

	* custom.texi (Init Examples): Clean up text about conditionals.

2005-07-16  Richard M. Stallman  <rms@gnu.org>

	* mini.texi (Completion Commands): Fix command name for ?.

2005-07-16  Eli Zaretskii  <eliz@gnu.org>

	* display.texi (Standard Faces): Explain that customization of
	`menu' face has no effect on w32 and with GTK.
	Add cross-references.

	* cmdargs.texi (General Variables): Clarify the default location
	of $HOME on w32 systems.

2005-07-15  Jason Rumney  <jasonr@gnu.org>

	* cmdargs.texi (General Variables): Default HOME on MS Windows has
	changed.

2005-07-08  Kenichi Handa  <handa@m17n.org>

	* mule.texi (Recognize Coding):
	Recommend revert-buffer-with-coding-system instead of revert-buffer.

2005-07-07  Richard M. Stallman  <rms@gnu.org>

	* anti.texi (Antinews): Mention mode-line-inverse-video.

	* files.texi (Saving): Minor correction about C-x C-w.

	* display.texi (Display Custom): Don't mention mode-line-inverse-video.

2005-07-07  Luc Teirlinck  <teirllm@auburn.edu>

	* search.texi (Isearch Scroll): Add example of using the
	`isearch-scroll' property.
	(Slow Isearch): Reference anchor for `baud-rate' instead of entire
	`Display Custom' node.
	(Regexp Replace): Put text that requires Emacs Lisp knowledge last
	and de-emphasize it.
	(Other Repeating Search): `occur' currently can not correctly
	handle multiline matches.  Correct, clarify and update description
	of `flush-lines' and `keep-lines'.

	* display.texi (Display Custom): Add anchor for `baud-rate'.

2005-07-07  Richard M. Stallman  <rms@gnu.org>

	* gnu.texi: Update where to get GNU status; add refs for how to help.
	Add footnotes 6 and 7.

2005-07-04  Lute Kamstra  <lute@gnu.org>

	Update FSF's address in GPL notices.

	* doclicense.texi (GNU Free Documentation License):
	* trouble.texi (Checklist): Update FSF's address.

2005-06-24  Richard M. Stallman  <rms@gnu.org>

	* display.texi (Text Display): Change index entries.

2005-06-24  Eli Zaretskii  <eliz@gnu.org>

	* makefile.w32-in (MAKEINFO): Use --force.
	(INFO_TARGETS, DVI_TARGETS): Make identical to the lists in
	Makefile.in.

2005-06-23  Richard M. Stallman  <rms@gnu.org>

	* anti.texi (Antinews): Rename show-nonbreak-escape to
	nobreak-char-display.

	* emacs.texi (Top): Update detailed node listing.

	* display.texi (Text Display): Rename show-nonbreak-escape
	to nobreak-char-display and no-break-space to nobreak-space.
	(Standard Faces): Split up the list of standard faces
	and put it in a separate node.  Add nobreak-space and
	escape-glyph.

2005-06-23  Lute Kamstra  <lute@gnu.org>

	* mule.texi (Select Input Method): Fix typo.

2005-06-23  Kenichi Handa  <handa@m17n.org>

	* mule.texi (International): List all supported scripts.
	Adjust text for that leim is now included in the normal Emacs
	distribution.
	(Language Environments): List all language environments.
	Intlfonts contains fonts for most supported scripts, not all..
	(Select Input Method): Refer to C-u C-x = to see how to type to
	input a specific character.
	(Recognize Coding): Fix typo, china-iso-8bit -> chinese-iso-8bit.

2005-06-23  Juanma Barranquero  <lekktu@gmail.com>

	* building.texi (Grep Searching): Texinfo usage fix.

2005-06-22  Miles Bader  <miles@gnu.org>

	* display.texi (Faces): Change `vertical-divider' to `vertical-border'.

2005-06-20  Miles Bader  <miles@gnu.org>

	* display.texi (Faces): Add `vertical-divider'.

2005-06-17  Richard M. Stallman  <rms@gnu.org>

	* text.texi (Adaptive Fill): Minor clarification.

2005-06-10  Lute Kamstra  <lute@gnu.org>

	* emacs.texi (Top): Correct version number.
	* anti.texi (Antinews): Correct version number.  Use EMACSVER to
	refer to the current version of Emacs.

2005-06-08  Luc Teirlinck  <teirllm@auburn.edu>

	* files.texi (Log Buffer): Document when there can be more than
	one file to be committed.

2005-06-08  Juri Linkov  <juri@jurta.org>

	* display.texi (Faces): Add `shadow' face.

2005-06-07  Masatake YAMATO  <jet@gyve.org>

	* display.texi (Faces): Write about mode-line-highlight.

2005-06-06  Richard M. Stallman  <rms@gnu.org>

	* misc.texi (Printing Package): Explain how to initialize
	printing package.

	* cmdargs.texi (Action Arguments): Clarify directory default for -l.

2005-06-05  Chong Yidong  <cyd@stupidchicken.com>

	* emacs.texi: Rename Hardcopy to Printing.
	Make PostScript and PostScript Variables subnodes of it.

	* misc.texi (Printing): Rename node from Hardcopy.
	Mention menu bar options.
	Move PostScript and PostScript Variables to submenu.
	(Printing package): New node.

	* mark.texi (Using Region): Change Hardcopy xref to Printing.

	* dired.texi (Operating on Files): Likewise.

	* calendar.texi (Displaying the Diary): Likewise.

	* msdog.texi (MS-DOS Printing, MS-DOS Processes): Likewise.

	* glossary.texi (Glossary): Likewise.

	* frames.texi (Mode Line Mouse): Mention mode-line-highlight
	effect.

2005-06-04  Richard M. Stallman  <rms@gnu.org>

	* trouble.texi (After a Crash): Polish previous change.

2005-05-30  Noah Friedman  <friedman@splode.com>

	* trouble.texi (After a Crash): Mention emacs-buffer.gdb as a
	recovery mechanism.

2005-05-28  Nick Roberts  <nickrob@snap.net.nz>

	* building.texi (Other Buffers): SPC toggles display of
	floating point registers.

2005-05-27  Nick Roberts  <nickrob@snap.net.nz>

	* files.texi (Log Buffer): Merge in description of Log Edit
	mode from pcl-cvs.texi.

2005-05-26  Richard M. Stallman  <rms@gnu.org>

	* building.texi (Lisp Eval): C-M-x with arg runs Edebug.

2005-05-24  Luc Teirlinck  <teirllm@auburn.edu>

	* fixit.texi (Spelling): Delete confusing sentence; flyspell is
	not enabled by default.
	When not on a word, `ispell-word' by default checks the word
	before point.

2005-05-24  Nick Roberts  <nickrob@snap.net.nz>

	* building.texi (Debugger Operation): Simplify last sentence.

2005-05-23  Lute Kamstra  <lute@gnu.org>

	* emacs.texi: Update FSF's address throughout.
	(Preface): Use @cite.
	(Distrib): Add cross reference to the node "Copying".  Mention the
	FDL.  Don't refer to etc/{FTP,ORDERS}.  Mention the sale of
	printed manuals.
	(Intro): Use @xref for the Emacs Lisp Intro.

2005-05-18  Luc Teirlinck  <teirllm@auburn.edu>

	* buffers.texi (Select Buffer): Document `C-u M-g M-g'.

	* basic.texi (Moving Point): Mention default for `goto-line'.

	* programs.texi (Lisp Doc): Eldoc mode shows only the first line
	of a variable's docstring.

2005-05-18  Lute Kamstra  <lute@gnu.org>

	* maintaining.texi (Overview of Emerge): Add cross reference.
	Remove duplication.

	* emacs.texi (Top): Update to the current structure of the manual.
	* misc.texi (Emacs Server): Add menu description.
	* files.texi (Saving): Fix menu.
	* custom.texi (Customization): Fix menu.
	* mule.texi (International): Fix menu.
	* kmacro.texi (Keyboard Macros): Fix menu.

2005-05-16  Luc Teirlinck  <teirllm@auburn.edu>

	* display.texi: Various minor changes.
	(Faces): Delete text that is repeated in the next section.

2005-05-16  Nick Roberts  <nickrob@snap.net.nz>

	* building.texi (Debugger Operation): Mention GUD tooltips are
	disabled with GDB in text command mode.

2005-05-16  Nick Roberts  <nickrob@snap.net.nz>

	* building.texi: Replace toolbar with "tool bar" for consistency.
	(Compilation Mode): Describe compilation-context-lines
	and use of arrow in compilation buffer.
	(Debugger Operation): Replace help text with variable's value.

	* frames.texi (Tooltips): Replace toolbar with "tool bar" for
	consistency.

2005-05-15  Luc Teirlinck  <teirllm@auburn.edu>

	* major.texi (Choosing Modes): normal-mode processes the -*- line.
	Add xref.

2005-05-14  Luc Teirlinck  <teirllm@auburn.edu>

	* basic.texi (Moving Point): Mention `M-g g' binding for `goto-line'.
	(Position Info): Delete discussion of `goto-line'.  It is already
	described in `Moving point'.

	* mini.texi (Completion Commands): Correct reference.
	(Completion Options): Fix typo.

	* killing.texi (Deletion): Complete description of `C-x C-o'.

2005-05-10  Richard M. Stallman  <rms@gnu.org>

	* building.texi (Compilation): Clarify recompile's directory choice.

	* frames.texi (Tooltips): Cleanups.

	* basic.texi (Arguments): Fix punctuation.

2005-05-09  Luc Teirlinck  <teirllm@auburn.edu>

	* screen.texi (Menu Bar): The up and down (not left and right)
	arrow keys move through a keyboard menu.

2005-05-08  Luc Teirlinck  <teirllm@auburn.edu>

	* basic.texi: Various typo and grammar fixes.
	(Moving Point): C-a now runs move-beginning-of-line.

2005-05-08  Nick Roberts  <nickrob@snap.net.nz>

	* building.texi (Debugger Operation): Describe gud-tooltip-echo-area.

	* frames.texi (Tooltips): Describe help tooltips and GUD tooltips
	as different animals.

2005-05-07  Luc Teirlinck  <teirllm@auburn.edu>

	* frames.texi (Mouse References): Clarify `mouse-1-click-follows-link'.
	Correct index entry.

2005-05-07  Nick Roberts  <nickrob@snap.net.nz>

	* building.texi (Debugger Operation): Update to reflect changes
	in GUD tooltips.

2005-04-30  Richard M. Stallman  <rms@gnu.org>

	* files.texi (Compressed Files): Auto Compression normally enabled.

	* building.texi (Debugger Operation): Clarify previous change.

2005-04-28  Nick Roberts  <nickrob@snap.net.nz>

	* building.texi (Debugger Operation): Add description for
	GUD tooltips when program is not running.

2005-04-26  Luc Teirlinck  <teirllm@auburn.edu>

	* misc.texi (Shell): Add `Shell Prompts' to menu.
	(Shell Mode): Add xref to `Shell Prompts'.  Clarify `C-c C-u'
	description.  Delete remarks moved to new node.
	(Shell Prompts): New node.
	(History References): Replace remarks moved to `Shell Prompts'
	with xref to that node.
	(Remote Host): Clarify how to specify the terminal type when
	logging in to a different machine.

2005-04-26  Richard M. Stallman  <rms@gnu.org>

	* emacs.texi (Top): Update submenus from files.texi.

	* files.texi (Filesets): Clarify previous change.

	* dired.texi (Misc Dired Features): Clarify previous change.

2005-04-25  Chong Yidong  <cyd@stupidchicken.com>

	* ack.texi (Acknowledgments): Delete info about iso-acc.el.

	* dired.texi (Misc Dired Features):
	Document dired-compare-directories.

	* files.texi (Filesets): New node.
	(File Conveniences): Document Image mode.

	* text.texi (TeX Print): Document tex-compile.

2005-04-25  Luc Teirlinck  <teirllm@auburn.edu>

	* frames.texi (Tooltips): Tooltip mode is enabled by default.
	Delete redundant reference to tooltip Custom group.  It is
	referred too again in the next paragraph.

2005-04-24  Richard M. Stallman  <rms@gnu.org>

	* ack.texi: Delete info about lazy-lock.el and fast-lock.el.

2005-04-19  Kim F. Storm  <storm@cua.dk>

	* building.texi (Compilation Mode): Add M-g M-n and M-g M-p bindings.

2005-04-18  Lars Hansen  <larsh@math.ku.dk>

	* misc.texi (Saving Emacs Sessions): Add that "--no-desktop" now
	turns off desktop-save-mode.

2005-04-17  Luc Teirlinck  <teirllm@auburn.edu>

	* frames.texi (XTerm Mouse): Xterm Mouse mode is no longer enabled
	by default in terminals compatible with xterm.  Mention that
	xterm-mouse-mode is a minor mode and put in pxref to Minor Modes
	node.

2005-04-12  Luc Teirlinck  <teirllm@auburn.edu>

	* frames.texi (XTerm Mouse): Xterm Mouse mode is now enabled by default.

2005-04-12  Jan Djärv  <jan.h.d@swipnet.se>

	* xresources.texi (Table of Resources): Add cursorBlink.

2005-04-11  Luc Teirlinck  <teirllm@auburn.edu>

	* rmail.texi (Rmail Summary Edit): Explain numeric arguments to
	`d', `C-d' and `u'.

2005-04-11  Richard M. Stallman  <rms@gnu.org>

	* cmdargs.texi (Initial Options): -Q is now --quick, and does less.
	(Misc X): Add -D, --basic-display.

	* maintaining.texi (Change Log): Correct the description of
	the example.

	* major.texi (Choosing Modes): Document magic-mode-alist.

2005-04-10  Luc Teirlinck  <teirllm@auburn.edu>

	* rmail.texi (Rmail Basics): Clarify description of `q' and `b'.
	(Rmail Deletion): `C-d' in RMAIL buffer does not accept a numeric arg.
	(Rmail Inbox): Give full name of `rmail-primary-inbox-list'.
	(Rmail Output): Clarify which statements apply to `o', `C-o' and
	`w', respectively.
	(Rmail Labels): Mention `l'.
	(Rmail Attributes): Correct pxref.  Mention `stored' attribute.
	(Rmail Summary Edit): Describe `j' and RET.

2005-04-10  Jan Djärv  <jan.h.d@swipnet.se>

	* xresources.texi (Lucid Resources): Add fontSet resource.

2005-04-09  Luc Teirlinck  <teirllm@auburn.edu>

	* display.texi (Useless Whitespace): `indicate-unused-lines' is
	now called `indicate-empty-lines'.

2005-04-06  Kim F. Storm  <storm@cua.dk>

	* cmdargs.texi (Initial Options): Add --bare-bones alias for -Q.

2005-04-04  Luc Teirlinck  <teirllm@auburn.edu>

	* dired.texi (Dired Visiting): `dired-view-command-alist' has been
	deleted.
	(Marks vs Flags): Add some convenient key bindings.
	(Hiding Subdirectories): Delete redundant and inaccurate sentence.
	(Misc Dired Features): Correct and expand description of `w' command.

	* frames.texi (XTerm Mouse): Delete apparently false info.
	The GNU/Linux console currently does not appear to support
	`xterm-mouse-mode'.

2005-04-03  Glenn Morris  <gmorris@ast.cam.ac.uk>

	* calendar.texi (Diary): Mention shell utility `calendar'.

2005-04-01  Richard M. Stallman  <rms@gnu.org>

	* cmdargs.texi (Misc X): Explain horizontal scroll bars don't exist.

2005-04-01  Lute Kamstra  <lute@gnu.org>

	* maintaining.texi (Change Log): add-change-log-entry uses
	add-log-mailing-address.

2005-03-31  Luc Teirlinck  <teirllm@auburn.edu>

	* files.texi (Reverting): Move `auto-revert-check-vc-info' to
	`VC Mode Line' and put in an xref to that node.
	(VC Mode Line): Move `auto-revert-check-vc-info' here and clarify
	its description.

2005-03-31  Paul Eggert  <eggert@cs.ucla.edu>

	* calendar.texi (Calendar Systems): Say that the Persian calendar
	implemented here is the arithmetical one championed by Birashk.

2005-03-30  Glenn Morris  <gmorris@ast.cam.ac.uk>

	* programs.texi (Fortran Motion): Fix previous change.

2005-03-29  Richard M. Stallman  <rms@gnu.org>

	* mule.texi (Single-Byte Character Support): Reinstall the C-x 8 info.

2005-03-29  Chong Yidong  <cyd@stupidchicken.com>

	* text.texi (Refill): Refer to Long Lines Mode.
	(Longlines): New node.
	(Auto Fill): Don't index "word wrap" here.
	(Filling): Add Longlines to menu.

2005-03-29  Richard M. Stallman  <rms@gnu.org>

	* xresources.texi: Minor fixes.

	* misc.texi (Emacs Server): Fix Texinfo usage.

	* emacs.texi (Top): Don't use a real section heading for
	"Detailed Node Listing".  Fake it instead.

	* basic.texi (Position Info): Minor cleanup.

	* mule.texi (Input Methods): Minor cleanup.

2005-03-29  Glenn Morris  <gmorris@ast.cam.ac.uk>

	* programs.texi (ForIndent Vars): `fortran-if-indent' does other
	constructs as well.
	(Fortran Motion): Add fortran-end-of-block, fortran-beginning-of-block.

2005-03-29  Kenichi Handa  <handa@m17n.org>

	* mule.texi (Input Methods): Refer to the command C-u C-x =.

	* basic.texi (Position Info): Update the description about the
	command C-u C-x =.

2005-03-28  Richard M. Stallman  <rms@gnu.org>

	* emacs.texi (Top): Use @section for the detailed node listing.

	* calendar.texi: Minor fixes to previous change.

	* programs.texi (Fortran): Small fixes to previous changes.

	* emacs.texi (Top): Update list of subnodes of Dired.
	Likewise for building.texi.

	* files.texi (File Conveniences): Delete Auto Image File mode.

2005-03-28  Chong Yidong  <cyd@stupidchicken.com>

	* building.texi (Flymake): New node.

	* custom.texi (Function Keys): Document kp- event types and
	keypad-setup package.

	* dired.texi (Wdired): New node.

	* files.texi (File Conveniences): Reorder entries.
	Explain how to turn on Auto-image-file mode.
	Document Thumbs mode.

	* mule.texi (Specify Coding): Document recode-region and
	recode-file-name.

	* programs.texi (Program Modes): Add Conf mode and DNS mode.

2005-03-27  Luc Teirlinck  <teirllm@auburn.edu>

	* commands.texi (Keys): M-o is now a prefix key.

2005-03-27  Glenn Morris  <gmorris@ast.cam.ac.uk>

	* programs.texi: Reformat and update copyright years.
	(Fortran): Update section.

2005-03-26  Luc Teirlinck  <teirllm@auburn.edu>

	* files.texi: Several small changes in addition to:
	(Visiting): Change xref for Dialog Boxes to ref.
	(Version Headers): Replace references to obsolete var
	`vc-header-alist' with `vc-BACKEND-header'.
	(Customizing VC): Update value of `vc-handled-backends'.

2005-03-26  Glenn Morris  <gmorris@ast.cam.ac.uk>

	* emacs-xtra.texi (Advanced Calendar/Diary Usage): New section;
	move here from Emacs Lisp Reference Manual.
	* calendar.texi (Calendar/Diary, Diary Commands)
	(Special Diary Entries, Importing Diary): Change some xrefs to
	point to emacs-xtra rather than elisp.

	* emacs-xtra.texi (Calendar Customizing):
	Move view-diary-entries-initially, view-calendar-holidays-initially,
	mark-diary-entries-in-calendar, mark-holidays-in-calendar to main
	Emacs Manual.
	(Appt Customizing): Merge entire section into main Emacs Manual.
	* calendar.texi (Holidays): Move view-calendar-holidays-initially,
	mark-holidays-in-calendar here from emacs-xtra.
	(Displaying the Diary): Move view-diary-entries-initially,
	mark-diary-entries-in-calendar here from emacs-xtra.
	(Appointments): Move appt-display-mode-line,
	appt-display-duration, appt-disp-window-function,
	appt-delete-window-function here from emacs-xtra.

	* calendar.texi: Update and reformat copyright.
	Change all @xrefs to the non-printing emacs-xtra to @inforefs.
	(Calendar/Diary): Menu now only on Mouse-3, not C-Mouse-3.
	(Diary): Refer to `diary-file' rather than ~/diary.
	(Diary Commands): Rename node to "Displaying the Diary".
	* emacs.texi (Top): Rename "Diary Commands" section.
	* misc.texi (Hardcopy): Rename "Diary Commands" xref.

2005-03-26  Eli Zaretskii  <eliz@gnu.org>

	* misc.texi (Emacs Server): Fix the command for setting
	server-name.  Add an xref to Invoking emacsclient.

	* help.texi (Help Summary): Clarify when "C-h ." will do something
	nontrivial.
	(Apropos): Add cindex entry for apropos-sort-by-scores.

	* display.texi (Text Display): Add index entries for how no-break
	characters are displayed.

2005-03-26  Eli Zaretskii  <eliz@gnu.org>

	* files.texi (Visiting): Fix cross-references introduced with the
	last change.

	* xresources.texi (GTK resources): Fix last change.

2005-03-25  Chong Yidong  <cyd@stupidchicken.com>

	* xresources.texi (X Resources): GTK options documented too.
	(Resources): Clarify meaning of program name.
	(Table of Resources): Add visualClass.
	(GTK resources): Rewrite.
	(GTK widget names, GTK Names in Emacs, GTK styles): Cleanups.

	* display.texi (Text Display): Mention non-breaking spaces.

	* files.texi (Reverting): Document auto-revert-check-vc-info.

	* frames.texi (Mouse Commands): Document
	x-mouse-click-focus-ignore-position and mouse-drag-copy-region.

	* help.texi (Help Summary): Add `C-h .'.
	(Apropos): Apropos accepts a list of search terms.
	Document apropos-sort-by-scores.
	(Help Echo): Document display-local-help.

	* misc.texi (Emacs Server): Document server-name.
	(Invoking emacsclient): Document -s option for server names.

	* text.texi (Outline Visibility): Introduce "current heading
	line" (commands can be called with point on a body line).
	Re-order table to follow the sequence of discussion.
	hide-body won't hide lines before first header line.
	(TeX Mode): Add DocTeX mode.

2005-03-24  Richard M. Stallman  <rms@gnu.org>

	* mule.texi (Single-Byte Character Support): Delete mention
	of iso-acc.el and iso-transl.el.

2005-03-23  Lute Kamstra  <lute@gnu.org>

	* search.texi (Non-ASCII Isearch): Rename from Non-Ascii Isearch.

2005-03-23  Richard M. Stallman  <rms@gnu.org>

	* search.texi: Delete explicit node pointers.
	(Incremental Search): New menu.
	(Basic Isearch, Repeat Isearch, Error in Isearch)
	(Non-Ascii Isearch, Isearch Yank, Highlight Isearch, Isearch Scroll)
	(Slow Isearch): New subnodes.
	(Configuring Scrolling): Node deleted.
	(Search Case): Doc default-case-fold-search.
	(Regexp Replace): Move replace-regexp doc here.

	* rmail.texi (Movemail): Put commas inside closequotes.

	* picture.texi (Insert in Picture): Document C-c arrow combos.
	(Basic Picture): Clarify erasure.

	* display.texi (Font Lock): Put commas inside closequotes.

	* cmdargs.texi (General Variables): Put commas inside closequotes.

2005-03-23  Nick Roberts  <nickrob@snap.net.nz>

	* building.texi (Stack Buffer): Mention reverse contrast for
	*selected* frame (might not be current frame).

2005-03-21  Richard M. Stallman  <rms@gnu.org>

	* building.texi (Starting GUD): Add bashdb.

2005-03-20  Chong Yidong  <cyd@stupidchicken.com>

	* basic.texi (Moving Point): Add M-g M-g binding.
	(Undo): Document undo-only.
	(Position Info): Document M-g M-g and C-u M-g M-g.

	* building.texi (Building): Put Grep Searching after Compilation
	Shell.
	(Compilation Mode): Document M-n, M-p, M-}, M-{, and C-c C-f bindings.
	Document next-error-highlight.
	(Grep Searching): Document grep-highlight-matches.
	(Lisp Eval): Typing C-x C-e twice prints integers specially.

	* calendar.texi (Importing Diary): Rename node from iCalendar.
	Document diary-from-outlook.

	* dired.texi (Misc Dired Features): Rename node from Misc Dired
	Commands.
	Mention effect of X drag and drop on Dired buffers.

	* files.texi (Visiting): Document large-file-warning-threshold.
	Move paragraph on file-selection dialog.
	Mention visiting files using X drag and drop.
	(Reverting): Mention using Auto-Revert mode to tail files.
	Document auto-revert-tail-mode.
	(Version Systems): Minor correction.
	(Comparing Files): Diff-mode is no longer based on Compilation
	mode.
	Document compare-ignore-whitespace.
	(Misc File Ops): Explain passing a directory to rename-file.
	Likewise for copy-file and make-symbolic-link.

	* frames.texi (Wheeled Mice): Mouse wheel support on by default.
	Document mouse-wheel-progressive speed.

	* help.texi (Misc Help): Document numeric argument for C-h i.
	Correctly explain the effect of just C-u as argument.

	* killing.texi (Deletion): Document numeric argument for
	just-one-space.

	* mini.texi (Completion): Completion acts on text before point.

	* misc.texi (Saving Emacs Sessions): Document desktop-restore-eager.
	(Emulation): CUA mode replaces pc-bindings-mode,
	pc-selection-mode, and s-region.

	* mule.texi (Input Methods): Leim is now built-in.
	(Select Input Method): Document quail-show-key.
	(Specify Coding): Document revert-buffer-with-coding-system.

	* programs.texi (Fortran Motion): Document f90-next-statement,
	f90-previous-statement, f90-next-block, f90-previous-block,
	f90-end-of-block, and f90-beginning-of-block.

	* text.texi (Format Faces): Replace old M-g key prefix with M-o.

	* emacs.texi (Acknowledgments): Updated.

	* anti.texi: Total rewrite.

2005-03-19  Chong Yidong  <cyd@stupidchicken.com>

	* ack.texi (Acknowledgments): Update.

2005-03-19  Eli Zaretskii  <eliz@gnu.org>

	* anti.texi (Antinews): Refer to Emacs 21.4, not 21.3.
	Update copyright years.

2005-03-14  Nick Roberts  <nickrob@snap.net.nz>

	* building.texi (Commands of GUD): Move paragraph on setting
	breakpoints with mouse to the GDB Graphical Interface node.

2005-03-07  Richard M. Stallman  <rms@gnu.org>

	* misc.texi (Single Shell, Shell Options): Fix previous change.

	* building.texi (Debugger Operation): Update GUD tooltip enable info.

2005-03-06  Richard M. Stallman  <rms@gnu.org>

	* building.texi (Starting GUD): Don't explain text vs graphical
	GDB here.  Just mention it and xref.
	Delete "just one debugger process".
	(Debugger Operation): Move GUD tooltip info here.
	(GUD Tooltips): Node deleted.
	(GDB Graphical Interface): Explain the two GDB modes here.

	* sending.texi (Sending Mail): Minor cleanup.
	(Mail Aliases): Explain quoting conventions.
	Update key rebinding example.
	(Header Editing): C-M-i is like M-TAB.
	(Mail Mode Misc): mail-attach-file does not do MIME.

	* rmail.texi (Rmail Inbox): Move text from Remote Mailboxes
	that really belongs here.
	(Remote Mailboxes): Text moved to Rmail Inbox.
	(Rmail Display): Mention Mouse-1.
	(Movemail): Clarify two movemail versions.
	Clarify rmail-movemail-program.

	* misc.texi (Single Shell): Replace uudecode example with gpg example.
	Document async shell commands.
	(Shell History): Clarify.
	(Shell Ring): Mention C-UP an C-DOWN.
	(Shell Options): Add comint-prompt-read-only.
	(Invoking emacsclient): Set EDITOR to run Emacs.
	(Sorting): No need to explain what region is.
	(Saving Emacs Sessions): Fix typo.
	(Recursive Edit): Fix punctuation.
	(Emulation): Don't mention "PC bindings" which are standard.
	(Hyperlinking): Explain Mouse-1 convention here.
	(Find Func): Node deleted.

	* help.texi (Name Help): Xref to Hyperlinking.

	* glossary.texi (Glossary):
	Rename "Balance Parentheses" to "Balancing...".
	Add "Byte Compilation".  Correct "Copyleft".
	New xref in "Customization".
	Clarify "Current Line", "Echoing", "Fringe", "Frame", "Speedbar".
	Add "Graphical Terminal" "Keybinding", "Margin", "Window System".
	Rename "Registers" to "Register".
	Replace "Selecting" with "Selected Frame",
	"Selected Window", and "Selecting a Buffer".

	* files.texi (Types of Log File): Explain how projects'
	methods can vary.

	* display.texi (Faces): Delete "Emacs 21".

	* custom.texi (Changing a Variable): C-M-i like M-TAB.
	* fixit.texi (Spelling): C-M-i like M-TAB.
	* mini.texi (Completion Options): C-M-i like M-TAB.
	* programs.texi (Symbol Completion): C-M-i like M-TAB.
	* text.texi (Text Mode): C-M-i like M-TAB.

	* commands.texi (Keys): Mention F1 and F2 in list of prefixes.

	* calendar.texi (Specified Dates): Mention `g w'.
	(Appointments): appt-activate toggles with no arg.

2005-03-05  Juri Linkov  <juri@jurta.org>

	* cmdargs.texi (Emacs Invocation): Add cindex
	"invocation (command line arguments)".
	(Misc X): Add -nbc, --no-blinking-cursor.

2005-03-04  Ulf Jasper  <ulf.jasper@web.de>

	* calendar.texi (iCalendar): No need to require it now.

2005-03-03  Nick Roberts  <nickrob@snap.net.nz>

	* trouble.texi (Contributing): Mention Savannah.  Direct users to
	emacs-devel.

2005-03-01  Glenn Morris  <gmorris@ast.cam.ac.uk>

	* calendar.texi (Adding to Diary): Mention redrawing of calendar
	window.

2005-02-27  Richard M. Stallman  <rms@gnu.org>

	* building.texi (Compilation): Update mode line status info.

2005-02-27  Matt Hodges  <MPHodges@member.fsf.org>

	* calendar.texi (General Calendar): Document binding of
	scroll-other-window-down.
	(Mayan Calendar): Fix earliest date.
	(Time Intervals): Document timeclock-change.
	Fix timeclock-ask-before-exiting documentation.

2005-02-26  Kim F. Storm  <storm@cua.dk>

	* frames.texi (Mouse References):
	Add mouse-1-click-in-non-selected-windows.

2005-02-25  Richard M. Stallman  <rms@gnu.org>

	* screen.texi (Screen): Explain better about cursors and mode lines;
	don't presuppose text terminals.
	(Point): Don't assume just one cursor.
	Clarify explanation of cursors.
	(Echo Area, Menu Bar): Cleanups.

	* mini.texi (Minibuffer): Prompts are highlighted.
	(Minibuffer Edit): Newline = C-j only on text terminals.
	Clarify resize-mini-windows values.
	Mention M-PAGEUP and M-PAGEDOWN.
	(Completion Commands): Mouse-1 like Mouse-2.
	(Minibuffer History): Explain history commands better.
	(Repetition): Add xref to Incremental Search.

	* mark.texi (Setting Mark): Clarify info about displaying mark.
	Clarify explanation of C-@ and C-SPC.
	(Transient Mark): Mention Delete Selection mode.
	(Marking Objects): Clean up text about extending the region.

	* m-x.texi (M-x): One C-g doesn't always go to top level.
	No delay before suggest-key-bindings output.

	* fixit.texi (Fixit): Mention C-/ for undo.
	(Spelling): Mention ESC TAB like M-TAB.
	Replacement words with r and R are rechecked.
	Say where C-g leaves point.  Mention ? as input.

2005-02-23  Lute Kamstra  <lute@gnu.org>

	* cmdargs.texi (Initial Options): Add cross reference.

2005-02-16  Luc Teirlinck  <teirllm@auburn.edu>

	* emacs.texi (Top): Update menu for splitting of node in
	msdog.texi.
	* frames.texi (Frames): Update xref for splitting of node in
	msdog.texi.
	* trouble.texi (Quitting): Ditto.

2005-02-16  Richard M. Stallman  <rms@gnu.org>

	* windows.texi (Split Window): Simplify line truncation info
	and xref to Display Custom.

	* trouble.texi (Quitting): Emergency escape only for text terminal.
	(Screen Garbled): C-l for ungarbling is only for text terminal.

	* text.texi (Text Mode): ESC TAB alternative for M-TAB.

	* sending.texi (Header Editing): ESC TAB alternative for M-TAB.

	* programs.texi (Program Modes): Mention Python mode.
	(Moving by Defuns): Repeating C-M-h extends region.
	(Basic Indent): Clarify.
	(Custom C Indent): Clarify.
	(Expressions): Repeating C-M-@ extends region.
	(Info Lookup): Clarify for C-h S.
	(Symbol Completion): ESC TAB alternative for M-TAB.
	(Electric C): Clarify.

	* emacs.texi (Top): Update display.texi and frames.texi submenu data.

	* msdog.texi (MS-DOS Keyboard, MS-DOS Mouse): Split from
	MS-DOS Input node.
	(MS-DOS Keyboard): Start with explaining DEL and BREAK.
	(MS-DOS and MULE): Clarify.
	(MS-DOS Processes, Windows Processes): Fix typos.

	* major.texi (Choosing Modes): Clarify.

	* kmacro.texi (Basic Keyboard Macro): Doc F3, F4.
	(Keyboard Macro Step-Edit): Clarify.

	* indent.texi (Indentation): Clarifications.

	* help.texi (Help): Correct error about C-h in query-replace.
	Clarify apropos vs C-h a.  Fix how to search in FAQ.
	(Key Help): Describe C-h w here.
	(Name Help): Minor cleanup.  C-h w moved to Key Help.
	Clarify the "object" joke.
	(Apropos): Clarify.  Mouse-1 like Mouse-2.
	(Help Mode): Mouse-1 like Mouse-2.

	* fixit.texi (Spelling): Mention ESC TAB as alt. for M-TAB.

	* display.texi (Display): Reorder menu.
	(Faces): Cleanup.
	(Font Lock): Cleanup.  Mention Options menu.
	Delete obsolete text.
	(Scrolling): For C-l, don't presume text terminal.
	(Horizontal Scrolling): Simplify intro.
	(Follow Mode): Clarify.
	(Cursor Display): Move before Display Custom.
	(Display Custom): Explain no-redraw-on-reenter is for text terminals.
	Doc default-tab-width.  Doc line truncation more thoroughly.

	* dired.texi (Dired Enter): C-x C-f can run Dired.
	(Dired Visiting): Comment out `a' command.
	Mouse-1 is like Mouse-2.
	(Shell Commands in Dired): ? can be used more than once.

	* basic.texi (Continuation Lines): Simplify description of truncation,
	and refer to Display Custom for the rest of it.

2005-02-06  Lute Kamstra  <lute@gnu.org>

	* basic.texi (Undo): Fix typo.

	* cmdargs.texi (Emacs Invocation): Fix typo.

	* custom.texi (Init Examples): Fix typo.

	* abbrevs.texi (Expanding Abbrevs): Fix typo.

2005-02-06  Richard M. Stallman  <rms@gnu.org>

	* regs.texi (Registers): Registers can hold numbers, too.

	* killing.texi (Other Kill Commands): Cleanup.
	Delete redundant explanation of kill in read-only buffer.
	(Yanking): Mention term "copying".
	(Accumulating Text): Fix typo.

	* entering.texi (Entering Emacs): Update rationale at start.
	(Exiting): Treat iconifying on a par with suspension.

	* custom.texi (Minor Modes): Fix typo.
	(Easy Customization): Fix menu style.
	(Variables): Add xref.
	(Examining): Setting for future sessions works through .emacs.
	(Keymaps): "Text terminals", not "Many".
	(Init Rebinding): Explain \C-.  Show example of \M-.
	Fix minor wording errors.
	(Function Keys): Explain vector syntax just once.
	(Named ASCII Chars): Clarify history of TAB/C-i connection.
	(Init File): Mention .emacs.d directory.
	(Init Examples): Add xref.
	(Find Init): Mention .emacs.d directory.

	* cmdargs.texi (Emacs Invocation): +LINENUM is also an option.
	(Action Arguments): Explain which kinds of -l args are found how.
	(Initial Options): --batch does not inhibit site-start.
	Add xrefs.
	(Command Example): Use --batch, not -batch.

	* basic.texi (Inserting Text): Cleanup wording.
	(Moving Point): Doc PRIOR, PAGEUP, NEXT, PAGEDOWN more systematically.
	C-n is not error at end of buffer.
	(Undo): Doc C-/ like C-_.  Add xrefs.
	(Arguments): META key may be labeled ALT.
	Peculiar arg meanings are explained in doc strings.

	* abbrevs.texi (Expanding Abbrevs): Clarify.

2005-02-05  Eli Zaretskii  <eliz@gnu.org>

	* frames.texi (Frame Parameters): Add an xref to the description
	of list-colors-display.  Add a pointer to the X docs about colors.

	* cmdargs.texi (Colors): Mention 16-, 88- and 256-color modes.
	Improve docs of list-colors-display.

2005-02-03  Lute Kamstra  <lute@gnu.org>

	* frames.texi (Frames, Drag and Drop): Fix typos.

2005-02-03  Richard M. Stallman  <rms@gnu.org>

	* windows.texi (Basic Window): Mention color-change in mode line.
	(Change Window): Explain dragging vertical boundaries.

	* text.texi (Sentences): Clarify.
	(Paragraphs): Explain M-a and blank lines.
	(Outline Mode): Clarify text and menu.
	(Hard and Soft Newlines): Mention use-hard-newlines.

	* frames.texi (Frames): Delete unnecessary mention of Windows.
	(Mouse Commands): Likewise.  Mention xterm mouse support.
	(Clipboard): Clarify.
	(Mouse References): Mention use of Mouse-1 for following links.
	(Menu Mouse Clicks): Clarify.
	(Mode Line Mouse): Clarify.
	(Drag and Drop): Rewrite.

	* fixit.texi (Spelling): Fix typo.

	* files.texi (File Names): Clarify.
	(Visiting): Update conditions for use of file dialog.  Clarify.
	(Saving): Doc d as answer in save-some-buffers.
	(Remote Files): Clean up the text.

	* dired.texi (Misc Dired Commands): Delete dired-marked-files.

	* buffers.texi (Select Buffer): Doc next-buffer and prev-buffer.
	(List Buffers): Clarify.
	(Several Buffers): Doc T command.
	(Buffer Convenience): Clarify menu.

	* basic.texi (Undo): Clarify last change.

2005-02-02  Matt Hodges  <MPHodges@member.fsf.org>

	* fixit.texi (Spelling): Fix typo.

2005-02-01  Luc Teirlinck  <teirllm@auburn.edu>

	* basic.texi (Undo): Update description of `undo-outer-limit'.

2005-02-01  Nick Roberts  <nickrob@snap.net.nz>

	* building.texi: Update documentation relating to GDB Graphical
	Interface.

2005-01-30  Luc Teirlinck  <teirllm@auburn.edu>

	* custom.texi (Easy Customization): Adapt menu to node name change.

2005-01-30  Richard M. Stallman  <rms@gnu.org>

	* custom.texi (Easy Customization): Defn of "User Option" now
	includes faces.  Don't say just "option" when talking about variables.
	Do say just "options" to mean "anything customizable".
	(Specific Customization): Describe `customize-variable',
	not `customize-option'.

	* glossary.texi (Glossary) <Faces>: Add xref.
	<User Option>: Change definition--include faces.  Change xref.

	* picture.texi (Picture): Mention artist.el.

	* sending.texi, screen.texi, programs.texi, misc.texi:
	* mini.texi, major.texi, maintaining.texi, macos.texi:
	* help.texi, frames.texi, files.texi:
	Don't say just "option" when talking about variables.

	* display.texi, mule.texi: Don't say just "option" when talking
	about variables.  Other minor cleanups.

2005-01-26  Lute Kamstra  <lute@gnu.org>

	* cmdargs.texi (Initial Options): Add a cross reference to `Init
	File'.  Mention the `-Q' option at the `--no-site-file' option.

2005-01-22  David Kastrup  <dak@gnu.org>

	* building.texi (Grep Searching): Mention alias `find-grep' for
	`grep-find'.

2005-01-20  Richard M. Stallman  <rms@gnu.org>

	* calendar.texi (Time Intervals): Delete special stuff for MS-DOS.

2005-01-15  Sergey Poznyakoff  <gray@Mirddin.farlep.net>

	* rmail.texi (Movemail): Explain differences
	between standard and mailutils versions of movemail.
	Describe command line and configuration options introduced
	with the latter.
	Explain the notion of mailbox URL, provide examples and
	cross-references to mailutils documentation.
	Describe various methods of specifying mailbox names,
	user names and user passwords for rmail.
	(Remote Mailboxes): New section.
	Describe how movemail handles remote mailboxes.  Describe configuration
	options used to control its behavior.
	(Other Mailbox Formats): Explain handling of various mailbox
	formats.

2005-01-13  Richard M. Stallman  <rms@gnu.org>

	* commands.texi (Commands): Clarification.

2005-01-11  Richard M. Stallman  <rms@gnu.org>

	* programs.texi (Multi-line Indent): Fix previous change.
	(Fortran Autofill): Simplify description of fortran-auto-fill-mode.

2005-01-08  Richard M. Stallman  <rms@gnu.org>

	* display.texi (Faces): isearch-lazy-highlight-face renamed to
	lazy-highlight.

	* search.texi (Query Replace): Mention faces query-replace
	and lazy-highlight.
	(Incremental Search): Update isearch highlighting info.

2005-01-04  Richard M. Stallman  <rms@gnu.org>

	* custom.texi (Saving Customizations): Minor improvement.

2005-01-03  Luc Teirlinck  <teirllm@auburn.edu>

	* custom.texi (Saving Customizations): Emacs no longer loads
	`custom-file' after .emacs.  No longer mention customizing through
	Custom.

2005-01-01  Andreas Schwab  <schwab@suse.de>

	* killing.texi (Graphical Kill): Move up under node Killing,
	change @section to @subsection.

2005-01-01  Richard M. Stallman  <rms@gnu.org>

	* custom.texi (Face Customization): Mention hex color specs.

	* emacs.texi (Top): Update Killing submenu.

	* killing.texi (Killing): Reorganize section.
	No more TeX-only text; put the node command at start of chapter.
	But the first section heading is used only in TeX.
	Rewrite the text to read better in this mode.
	(Graphical Kill): New subnode gets some of the text that
	used to be in the first section.

2004-12-31  Richard M. Stallman  <rms@gnu.org>

	* dired.texi (Shell Commands in Dired): Delete the ? example.

	* display.texi (Scrolling): Correct scroll-preserve-screen-position.

	* files.texi (Saving): Describe new require-final-newline features
	and mode-require-final-newline.

2004-12-29  Richard M. Stallman  <rms@gnu.org>

	* custom.texi (File Variables): Clarify previous change.

2004-12-27  Jan Djärv  <jan.h.d@swipnet.se>

	* frames.texi (Dialog Boxes): Mention Gtk+ 2.6 also, as that version is
	out now.

2004-12-27  Richard M. Stallman  <rms@gnu.org>

	* Makefile.in (MAKEINFO): Specify --force.

	* basic.texi (Moving Point): C-e now runs move-end-of-line.
	(Undo): Doc undo-outer-limit.

2004-12-15  Juri Linkov  <juri@jurta.org>

	* mark.texi (Transient Mark, Mark Ring): M-< and other
	movement commands don't set mark in Transient Mark mode
	if mark is active.

2004-12-12  Juri Linkov  <juri@jurta.org>

	* misc.texi (FFAP): Add C-x C-r, C-x C-v, C-x C-d,
	C-x 4 r, C-x 4 d, C-x 5 r, C-x 5 d.

	* dired.texi (Dired Navigation): Add @r{(Dired)} to M-g.
	(Misc Dired Commands): Add @r{(Dired)} to w.

2004-12-12  Juri Linkov  <juri@jurta.org>

	* mark.texi (Marking Objects): Marking commands also extend the
	region when mark is active in Transient Mark mode.

2004-12-08  Luc Teirlinck  <teirllm@auburn.edu>

	* custom.texi (Saving Customizations): Emacs only loads the custom
	file automatically after the init file in version 22.1 or later.
	Adapt text and examples to this fact.

2004-12-07  Luc Teirlinck  <teirllm@auburn.edu>

	* frames.texi (Scroll Bars): The option `scroll-bar-mode' has to
	be set through Custom.  Otherwise, it has no effect.

2004-12-05  Richard M. Stallman  <rms@gnu.org>

	* cmdargs.texi, doclicense.texi, xresources.texi, emacs.texi:
	* entering.texi: Rename Command Line to Emacs Invocation.

	* misc.texi (Term Mode): Correctly describe C-c.

	* custom.texi (Easy Customization): Move up to section level,
	before Variables.  Avoid using the term "variable"; say "option".
	New initial explanation.
	(Variables): In initial explanation, connect "variable" to the
	already-explained "user option".

	* emacs.texi (Top): Fix ref to Command Line.
	Move reference to Easy Customization.

	* xresources.texi (X Resources): Fix From link.

	* doclicense.texi (GNU Free Documentation License): Fix To link.

	* entering.texi (Entering Emacs): Fix xref, now to Command Line.

	* cmdargs.texi (Command Line): Node renamed from Command Arguments.

2004-12-03  Richard M. Stallman  <rms@gnu.org>

	* cmdargs.texi (Initial Options): Clarify batch mode i/o.

2004-12-01  Luc Teirlinck  <teirllm@auburn.edu>

	* kmacro.texi: Several small changes in addition to the following.
	(Keyboard Macro Ring): Describe behavior of `C-x C-k C-k' when
	defining a keyboard macro.
	Mention `kmacro-ring-max'.
	(Keyboard Macro Counter): Clarify description of
	`kmacro-insert-counter', `kmacro-set-counter',
	`kmacro-add-counter' and `kmacro-set-format'.

2004-11-29  Reiner Steib  <Reiner.Steib@gmx.de>

	* custom.texi (File Variables): Add `unibyte' and make it more
	clear that `unibyte' and `coding' are special.  Suggested by Simon
	Krahnke <overlord@gmx.li>.

	* mule.texi (Enabling Multibyte): Refer to File Variables.
	Suggested by Simon Krahnke <overlord@gmx.li>.

2004-11-26  Jan Djärv  <jan.h.d@swipnet.se>

	* frames.texi (Dialog Boxes): Rename use-old-gtk-file-dialog to
	x-use-old-gtk-file-dialog.

2004-11-20  Richard M. Stallman  <rms@gnu.org>

	* text.texi (Fill Prefix): M-q doesn't apply fill prefix to first line.

2004-11-09  Lars Brinkhoff  <lars@nocrew.org>

	* building.texi (Lisp Eval): Delete hyphen in section name.

2004-11-19  Thien-Thi Nguyen  <ttn@gnu.org>

	* files.texi (Old Versions):
	No longer document annotation as "CVS only".

2004-11-10  Andre Spiegel  <spiegel@gnu.org>

	* files.texi (Version Control): Rewrite the introduction about
	version systems, mentioning the new ones that we support.
	Thanks to Alex Ott, Karl Fogel, Stefan Monnier, and David Kastrup for
	suggestions.

2004-11-03  Jan Djärv  <jan.h.d@swipnet.se>

	* frames.texi (Dialog Boxes): Replace non-nil with non-@code{nil}.

2004-11-02  Jan Djärv  <jan.h.d@swipnet.se>

	* frames.texi (Dialog Boxes): Document use-old-gtk-file-dialog.

2004-10-23  Eli Zaretskii  <eliz@gnu.org>

	* text.texi (Text Based Tables, Table Definition)
	(Table Creation, Table Recognition, Cell Commands)
	(Cell Justification, Row Commands, Column Commands)
	(Fixed Width Mode, Table Conversion, Measuring Tables)
	(Table Misc): New nodes, documenting the Table Mode.

2004-10-19  Jason Rumney  <jasonr@gnu.org>

	* makefile.w32-in (info): Change order of arguments to makeinfo.

2004-10-19  Ulf Jasper  <ulf.jasper@web.de>

	* calendar.texi (iCalendar): Update for package changes.

2004-10-09  Luc Teirlinck  <teirllm@auburn.edu>

	* files.texi (Misc File Ops): View mode is a minor mode.

2004-10-08  Glenn Morris  <gmorris@ast.cam.ac.uk>

	* calendar.texi (iCalendar): Style changes.

2004-10-07  Luc Teirlinck  <teirllm@auburn.edu>

	* search.texi (Regexps): The regexp described in the example is no
	longer stored in the variable `sentence-end'.

2004-10-06  Nick Roberts  <nickrob@snap.net.nz>

	* building.texi (Starting GUD): Note that multiple debugging
	sessions requires `gdb --fullname'.

2004-10-05  Ulf Jasper  <ulf.jasper@web.de>

	* calendar.texi (iCalendar): New section for a new package.

2004-10-05  Luc Teirlinck  <teirllm@auburn.edu>

	* text.texi: Various small changes in addition to the following.
	(Text): Replace xref for autotype with inforef.
	(Sentences): Explain nil value for `sentence-end'.
	(Paragraphs): Update default values for `paragraph-start' and
	`paragraph-separate'.
	(Text Mode): Correct description of Text mode's effect on the
	syntax table.
	(Outline Visibility): `hide-other' does not hide top level headings.
	`selective-display-ellipses' no longer has an effect on Outline mode.
	(TeX Misc): Add missing @cindex.
	Replace xref for RefTeX with inforef.
	(Requesting Formatted Text): The variable
	`enriched-fill-after-visiting' no longer exists.
	(Editing Format Info): Update names of menu items and commands.
	(Format Faces): Mention special effect of specifying the default face.
	Describe inheritance of text properties.
	Correct description of `fixed' face.
	(Format Indentation): Correct description of effect of setting
	margins.  Mention `set-left-margin' and `set-right-margin'.
	(Format Justification): Update names of menu items.
	`set-justification-full' is now bound to `M-j b'.
	Mention that `default-justification' is a per buffer variable.
	(Format Properties): Update name of menu item.
	(Forcing Enriched Mode): `format-decode-buffer' automatically
	turns on Enriched mode if the buffer is in text/enriched format.

2004-10-05  Emilio C. Lopes  <eclig@gmx.net>

	* calendar.texi (From Other Calendar): Add calendar-goto-iso-week.

2004-09-28  Kim F. Storm  <storm@cua.dk>

	* display.texi (Display Custom) <indicate-buffer-boundaries>:
	Align with new functionality.

2004-09-22  Luc Teirlinck  <teirllm@auburn.edu>

	* display.texi (Display Custom): Remove stray `@end defvar'.

2004-09-23  Kim F. Storm  <storm@cua.dk>

	* display.texi (Display Custom): Add `overflow-newline-into-fringe',
	`indicate-buffer-boundaries' and `default-indicate-buffer-boundaries'.

2004-09-20  Richard M. Stallman  <rms@gnu.org>

	* custom.texi (Hooks): Explain using setq to clear out a hook.
	(File Variables): Explain multiline string constants.
	(Non-ASCII Rebinding): Explain when you need to update
	non-ASCII char codes in .emacs.

	* building.texi (Compilation): Explain how to make a silent
	subprocess that won't be terminated.  Explain compilation-environment.

2004-09-13  Kim F. Storm  <storm@cua.dk>

	* mini.texi (Repetition): Rename isearch-resume-enabled to
	isearch-resume-in-command-history and change default to disabled.

2004-09-09  Kim F. Storm  <storm@cua.dk>

	* kmacro.texi (Save Keyboard Macro): Replace `name-last-kbd-macro'
	with new `kmacro-name-last-macro'.

2004-09-08  Juri Linkov  <juri@jurta.org>

	* mini.texi (Minibuffer History): Add `history-delete-duplicates'.

2004-09-03  Juri Linkov  <juri@jurta.org>

	* search.texi (Incremental Search): Update wording for M-%.

2004-09-02  Luc Teirlinck  <teirllm@auburn.edu>

	* killing.texi (Killing): Correct description of kill commands in
	read-only buffer.

2004-09-02  Teodor Zlatanov  <tzz@lifelogs.com>

	* building.texi (Compilation Mode): Add a paragraph about rules
	for finding the compilation buffer for `next-error'.

	* search.texi (Other Repeating Search): Mention that Occur mode
	supports the next-error functionality.

2004-09-02  Juri Linkov  <juri@jurta.org>

	* search.texi (Regexp Replace): Add missing backslash to \footnote.

2004-08-31  Luc Teirlinck  <teirllm@auburn.edu>

	* kmacro.texi (Basic Keyboard Macro):
	`apply-macro-to-region-lines' now operates on all lines that begin
	in the region, rather than on all complete lines in the region.

2004-08-31  Jan Djärv  <jan.h.d@swipnet.se>

	* frames.texi (Drag and drop): Add documentation about
	x-dnd-test-function and x-dnd-known-types.

2004-08-30  Luc Teirlinck  <teirllm@auburn.edu>

	* indent.texi: Various minor changes in addition to:
	(Indentation Commands): Correct description of `indent-relative'.
	(Tab Stops): <TAB> is no longer bound to `tab-to-tab-stop' in Text
	mode.  The *Tab Stops* buffer uses Overwrite Mode.
	(Just Spaces): `tabify' converts sequences of at least two spaces
	to tabs.

2004-08-27  Luc Teirlinck  <teirllm@auburn.edu>

	* frames.texi (Secondary Selection): Setting the secondary
	selection with M-Drag-Mouse-1 does not alter the kill ring,
	setting it with M-Mouse-1 and M-Mouse-3 does.
	(Mode Line Mouse): C-Mouse-2 on scroll bar now also works for
	toolkit scroll bars.
	(Scroll Bars): Ditto.

	* windows.texi (Basic Window): When using a window system, the value
	of point in a non-selected window is indicated by a hollow box.
	(Split Window): Side by side windows are separated by a scroll bar,
	if scroll bars are used.
	C-Mouse-2 on scroll bar now also works for toolkit scroll bars.
	(Change Window): Correct Mouse-2 vs Mouse-3 mess-up.
	(Window Convenience): Update bindings for `winner-undo' and
	`winner-redo'.

	* ack.texi (Acknowledgments): Use `@unnumbered'.
	* misc.texi: Adapt sectioning in Info to the node structure.
	(Invoking emacsclient): Make "Invoking emacsclient" a subsection
	of "Using Emacs as a Server".
	* building.texi (Building): Interchange nodes (for correct numbering).
	* programs.texi (Programs): Interchange nodes (for correct numbering).
	* killing.texi, entering.texi, commands.texi: Adapt sectioning in
	Info to the node structure.
	* emacs.texi: Make "GNU GENERAL PUBLIC LICENSE" an appendix.
	Rearrange order of nodes and sections such that both "GNU GENERAL
	PUBLIC LICENSE" and "GNU Free Documentation License" appear at the
	end, as appropriate for appendices.
	(Acknowledgments): Put inside @iftex instead of @ifnotinfo.
	Use `@unnumberedsec'.
	* trouble.texi: Adapt sectioning in Info to the node structure.
	Adapt node pointers to change in emacs.texi.
	* cmdargs.texi, doclicense.texi: Adapt node pointers.

2004-08-25  Kenichi Handa  <handa@m17n.org>

	* custom.texi (Non-ASCII Rebinding): Fix and simplify the
	description for unibyte mode.

2004-08-23  Luc Teirlinck  <teirllm@auburn.edu>

	* display.texi (Font Lock): Correct invalid (for hardcopy) @xref.

	* search.texi (Regexps): Correct cryptic (in hardcopy) @ref.
	(Configuring Scrolling): Correct invalid (for hardcopy) @xref.
	(Regexp Replace): Standardize reference to hardcopy Elisp Manual
	in @pxref.

2004-08-22  Luc Teirlinck  <teirllm@auburn.edu>

	* kmacro.texi (Keyboard Macro Counter, Keyboard Macro Step-Edit):
	Change section names.

2004-08-21  Luc Teirlinck  <teirllm@auburn.edu>

	* kmacro.texi (Keyboard Macro Ring): Rename section.
	Emacs treats the head of the macro ring as the `last keyboard macro'.
	(Keyboard Macro Counter): Minor change.
	(Save Keyboard Macro): Some clarifications.
	(Edit Keyboard Macro): Rename section.

	* buffers.texi (Buffers): Maximum buffer size is now 256M on
	32-bit machines.
	(Several Buffers): Clarify which buffer is selected if `2' is
	pressed in the Buffer Menu.
	Auto Revert mode can be used to update the Buffer Menu
	automatically.

2004-08-21  Eli Zaretskii  <eliz@gnu.org>

	* help.texi (Misc Help): Add an index entry for finding an Info
	manual by its file name.

2004-08-20  Luc Teirlinck  <teirllm@auburn.edu>

	* files.texi (Backup Deletion): Correct description of
	`delete-old-versions'.
	(Time Stamps): `time-stamp' needs to be added to `before-save-hook'.
	(Auto Save Files): Recommend `auto-save-mode' to reenable
	auto-saving, rather than the abbreviation `auto-save'.

2004-08-17  Luc Teirlinck  <teirllm@auburn.edu>

	* emacs.texi (Top): Mention "cutting" and "pasting" as synonyms
	for "killing" and "yanking" in main menu.

2004-08-16  Richard M. Stallman  <rms@gnu.org>

	* killing.texi (Yanking, Killing): Minor cleanups.

	* mark.texi (Momentary Mark): Minor cleanups.

2004-08-15  Kenichi Handa  <handa@etl.go.jp>

	* custom.texi (Non-ASCII Rebinding):
	C-q always inserts the right code to pass to global-set-key.

2004-08-13  Luc Teirlinck  <teirllm@auburn.edu>

	* regs.texi (RegNumbers): Mention `C-x r i' binding for
	`insert-register', instead of `C-x r g' binding, for consistency.

2004-08-12  Luc Teirlinck  <teirllm@auburn.edu>

	* fixit.texi (Spelling): Fix typo.

2004-08-11  Luc Teirlinck  <teirllm@auburn.edu>

	* help.texi (Help): Fix Texinfo usage.

2004-07-24  Richard M. Stallman  <rms@gnu.org>

	* text.texi (Paragraphs): Update how paragraphs are separated
	and the default for paragraph-separate.

	* search.texi (Regexp Replace): Further update text for new
	replacement operators.

2004-07-18  Luc Teirlinck  <teirllm@auburn.edu>

	* emacs-xtra.texi (Subdir switches): Dired does not remember the
	`R' switch.

	* dired.texi (Dired Updating): `k' only deletes inserted
	subdirectories from the Dired buffer if a prefix argument was given.

	* search.texi (Regexps): Delete redundant definition of `symbol' in
	description of `\_>'.  It already occurs in the description of `\_<'.

2004-07-01  Juri Linkov  <juri@jurta.org>

	* search.texi (Incremental Search): Add C-M-w, C-M-y, M-%, C-M-%, M-e.
	(Regexp Search): Add M-r.

2004-06-30  Luc Teirlinck  <teirllm@auburn.edu>

	* makefile.w32-in (EMACSSOURCES): Remove emacs-xtra.

2004-06-29  Jesper Harder  <harder@ifa.au.dk>

	* search.texi, calendar.texi: Markup fixes.

2004-06-25  Richard M. Stallman  <rms@gnu.org>

	* search.texi (Regexp Replace): Rewrite description of \# \, and \?.

2004-06-25  David Kastrup  <dak@gnu.org>

	* search.texi (Regexp Replace): Some typo corrections and
	rearrangement.

2004-06-24  David Kastrup  <dak@gnu.org>

	* search.texi (Unconditional Replace): Use replace-string instead
	of query-replace in example.
	(Regexp Replace): Add explanations for `\,', `\#' and `\?'
	sequences.
	(Query Replace): Correct explanation of `^' which does not use
	the mark stack.

2004-06-21  Nick Roberts  <nickrob@gnu.org>

	* misc.texi (Shell History Copying): Document comint-insert-input.
	(Shell Ring): Describe comint-dynamic-list-input-ring here.

2004-06-20  Jesper Harder  <harder@ifa.au.dk>

	* msdog.texi (Text and Binary, MS-DOS Printing): Use m-dash.
	* custom.texi (Customization): Do.
	* anti.texi (Antinews): Do.
	* abbrevs.texi (Defining Abbrevs): Do.

	* programs.texi (Info Lookup): Fix keybinding for
	info-lookup-symbol.

2004-06-16  Juanma Barranquero  <lektu@terra.es>

	* makefile.w32-in (INFO_TARGETS, DVI_TARGETS, EMACSSOURCES):
	Add emacs-xtra.
	($(infodir)/emacs-xtra, emacs-xtra.dvi): New dependencies.
	(clean): Add emacs-xtra and flymake.  Remove redundancies.

2004-06-15  Luc Teirlinck  <teirllm@auburn.edu>

	* Makefile.in (INFO_TARGETS, DVI_TARGETS, ../info/emacs-xtra):
	Add emacs-xtra.
	* emacs-xtra.texi: New file.

2004-06-14  Luc Teirlinck  <teirllm@auburn.edu>

	* dired.texi (Dired Enter): Mention conditions on `ls' switches.
	(Dired and Find): Mention differences with ordinary Dired buffers.

2004-06-13  Richard M. Stallman  <rms@gnu.org>

	* custom.texi (Init Syntax): Explain about vars that do special
	things when set with setq or with Custom.
	(Init Examples): Add line-number-mode example.

2004-06-12  Juri Linkov  <juri@jurta.org>

	* dired.texi (Operating on Files): Add dired-do-touch.

2004-06-10  Juri Linkov  <juri@jurta.org>

	* building.texi (Lisp Eval): Add C-M-x on defface.

2004-06-08  Luc Teirlinck  <teirllm@auburn.edu>

	* files.texi (Reverting): Auto-Revert mode and
	Global Auto-Revert mode no longer revert remote files.

2004-05-29  Richard M. Stallman  <rms@gnu.org>

	* custom.texi (Init File): Two dashes start --no-site-file.

2004-05-29  Alan Mackenzie  <acm@muc.de>

	* programs.texi: Update for CC Mode 5.30 and incidental amendments.
	("AWK"): Is consistently thus spelled throughout.
	(AWK, Pike): Document as "C-like modes".
	(@kbd{M-j}): Document as alternative to @kbd{C-M-j}.
	(M-x man): Supersedes M-x manual-entry.
	Add numerous index entries.  Correct "ESC a/e" to "M-a/e".

	("Comments in C"): Delete node; the info is in CC Mode manual.
	(c-comment-only-line-offset): Remove description.

	(C-c ., C-c C-c): Describe new C Mode bindings.

	(C-u TAB, indent-code-rigidly, c-indent-exp, c-tab-always-indent)
	(@dfn{Style}, c-default-style, comment-column, comment-padding)
	(c-up-conditional, c-beginning-of-statement, c-end-of-statement):
	Amend definitions.

	(c-beginning-of-defun, c-end-of-defun, c-context-line-break):
	Describe functions.

	(c-comment-start-regexp, c-hanging-comment-ender-p)
	(c-hanging-comment-starter-p): Remove obsolete definitions.

	* emacs.texi: Remove the menu entry "Comments in C".

2004-05-27  Luc Teirlinck  <teirllm@auburn.edu>

	* dired.texi (Dired and Find): `find-ls-option' does not apply to
	`M-x locate'.

2004-05-16  Karl Berry  <karl@gnu.org>

	* emacs.texi (ack.texi) [@ifnottex]: Change condition; with @ifinfo,
	makeinfo --html fails.
	* help.texi (Help Summary) [@ifnottex]: Likewise.

2004-05-13  Nick Roberts  <nickrob@gnu.org>

	* building.texi (GDB Graphical Interface): Update and describe
	layout first.

2004-05-04  Jason Rumney  <jasonr@gnu.org>

	* makefile.w32-in: Revert last change.

2004-05-03  Jason Rumney  <jasonr@gnu.org>

	* makefile.w32-in (MULTI_INSTALL_INFO, ENVADD): Use forward slashes.

2004-04-23  Juanma Barranquero  <lektu@terra.es>

	* makefile.w32-in: Add "-*- makefile -*-" mode tag.

2004-04-18  Juri Linkov  <juri@jurta.org>

	* fixit.texi (Spelling): Remove file extension from ispell xref.

2004-04-15  Kim F. Storm  <storm@cua.dk>

	* cmdargs.texi (Initial Options): Add -Q.

2004-04-05  Kim F. Storm  <storm@cua.dk>

	* custom.texi (File Variables): Add safe-local-eval-forms.

2004-04-02  Luc Teirlinck  <teirllm@auburn.edu>

	* files.texi (Reverting): Correct description of revert-buffer's
	handling of point.

2004-03-22  Juri Linkov  <juri@jurta.org>

	* emacs.texi (Top): Add `Misc X'.

	* trouble.texi: Fix help key bindings.

	* glossary.texi: Improve references.

	* help.texi: Sync keywords with finder.el.

	* mini.texi (Completion): Add description for menu items.

	* misc.texi (Browse-URL, FFAP): Add information about keywords.

	* sending.texi (Mail Methods): Fix xref to Message manual.

2004-03-12  Richard M. Stallman  <rms@gnu.org>

	* buffers.texi (Misc Buffer): Add index entry for rename-uniquely.

2004-03-04  Richard M. Stallman  <rms@gnu.org>

	* search.texi (Regexps): Explain that ^ and $ have their
	special meanings only in certain contexts.

	* programs.texi (Expressions): Doc C-M-SPC as alias for C-M-@.

	* mule.texi (Specify Coding): Doc C-x RET F.

	* buffers.texi (Misc Buffer): Explain use of M-x rename-uniquely
	for multiple compile and grep buffers.
	(Indirect Buffers): Don't recommand clone-indirect-buffer
	for multiple compile and grep buffers.

2004-02-29  Juanma Barranquero  <lektu@terra.es>

	* makefile.w32-in (mostlyclean, clean, maintainer-clean):
	Use $(DEL) instead of rm, and ignore exit code.

2004-02-23  Nick Roberts  <nick@nick.uklinux.net>

	* building.texi (Watch Expressions): Update.

2004-02-21  Juri Linkov  <juri@jurta.org>

	* cmdargs.texi (Action Arguments): Add alias --find-file.
	Add --directory, --help, --version.  Move text about command-line-args
	to Command Arguments.
	(Initial Options): Add @cindex for --script.  Fix @cindex for -q.
	Add --no-desktop.  Add alias --no-multibyte, --no-unibyte.
	(Window Size X): Join -g and --geometry.  Add @cindex.
	(Borders X): Fix @cindex for -ib.  Add @cindex for -bw.
	(Title X): Remove alias -title.
	(Misc X): New node.

2004-02-15  Jan Djärv  <jan.h.d@swipnet.se>

	* frames.texi (Drag and drop): Add Motif to list of supported
	protocols.

2004-02-03  Jan Djärv  <jan.h.d@swipnet.se>

	* frames.texi (Drag and drop): New section.

2004-01-24  Richard M. Stallman  <rms@gnu.org>

	* emacs.texi (Acknowledgments): Rename from Acknowledgements.
	Include it only @ifnotinfo.  Patch the preceding and following
	node headers to point to each other.

2004-01-11  Glenn Morris  <gmorris@ast.cam.ac.uk>

	* calendar.texi (Appointments): Update section.

2003-12-29  Kevin Ryde  <user42@zip.com.au>

	* programs.texi (C Modes): Fix the xref.

2003-12-23  Nick Roberts  <nick@nick.uklinux.net>

	* building.texi (Watch Expressions): Update.
	(Commands of GUD): Include use of toolbar + breakpoints set from
	fringe/margin.

2003-12-03  Andre Spiegel  <spiegel@gnu.org>

	* files.texi: Say how to disable VC.  Suggested by Alan Mackenzie
	<acm@muc.de>.

2003-11-29  Jan Djärv  <jan.h.d@swipnet.se>

	* frames.texi (Dialog Boxes): Add use-file-dialog.

2003-11-22  Martin Stjernholm  <bug-cc-mode@gnu.org>

	* ack.texi: Note that Alan Mackenzie contributed the AWK support
	in CC Mode.

2003-11-02  Jesper Harder  <harder@ifa.au.dk>  (tiny change)

	* ack.texi, basic.texi, cmdargs.texi:
	* commands.texi, custom.texi, display.texi:
	* emacs.texi, files.texi:
	* frames.texi, glossary.texi, killing.texi:
	* macos.texi, mark.texi, misc.texi, msdog.texi:
	* mule.texi, rmail.texi, search.texi:
	* sending.texi, text.texi, trouble.texi:
	Replace @sc{ascii} and ASCII with @acronym{ASCII}.

2003-11-01  Alan Mackenzie  <acm@muc.de>

	* search.texi (Scrolling During Incremental Search): Document a
	new scrolling facility in isearch mode.

2003-10-22  Miles Bader  <miles@gnu.org>

	* Makefile.in (info): Move before $(top_srcdir)/info.

2003-10-22  Nick Roberts  <nick@nick.uklinux.net>

	* building.texi (Watch Expressions): Update section on data display
	to reflect code changes (GDB Graphical Interface).

2003-10-13  Richard M. Stallman  <rms@gnu.org>

	* xresources.texi (GTK resources): Clean up previous change.

2003-10-12  Jan Djärv  <jan.h.d@swipnet.se>

	* xresources.texi (GTK resources): Add a note that some themes
	disallow customizations.  Add scroll theme example.

2003-09-30  Richard M. Stallman  <rms@gnu.org>

	* cmdargs.texi (General Variables): Remove MAILRC envvar.

	* misc.texi (Saving Emacs Sessions): Shorten the section,
	collapsing back into one node.

2003-09-30  Lars Hansen  <larsh@math.ku.dk>

	* misc.texi: Section "Saving Emacs Sessions" rewritten.

2003-09-29  Jan Djärv  <jan.h.d@swipnet.se>

	* xresources.texi (GTK names in Emacs): Correct typo.

2003-09-24  Luc Teirlinck  <teirllm@mail.auburn.edu>

	* cmdargs.texi (Font X): Mention new default font.
	More fully describe long font names, wildcard patterns and the
	problems involved.  (Result of discussion on emacs-devel.)

2003-09-22  Luc Teirlinck  <teirllm@mail.auburn.edu>

	* emacs.texi (Acknowledgements): Correct typo.

2003-09-22  Richard M. Stallman  <rms@gnu.org>

	* dired.texi (Misc Dired Commands): New node.
	(Dired Navigation): Add dired-goto-file.

	* files.texi (File Aliases, Misc File Ops): Add @cindex entries.

	* emacs.texi (Acknowledgements): New node, split from Distribution.

	* cmdargs.texi (Action Arguments): -f reads interactive args.

2003-09-08  Lute Kamstra  <lute@gnu.org>

	* screen.texi (Mode Line): Say that POS comes before LINE.
	Mention `size-indication-mode'.
	* display.texi (Optional Mode Line):
	Document `size-indication-mode'.
	* basic.texi (Position Info): Mention `size-indication-mode'.

2003-09-07  Luc Teirlinck  <teirllm@mail.auburn.edu>

	* xresources.texi (Resources): Refer to `editres' man page.
	(Lucid Resources): Update defaults.  Expand description of
	`shadowThickness'.

2003-09-04  Miles Bader  <miles@gnu.org>

	* Makefile.in (top_srcdir): New variable.
	($(top_srcdir)/info): New rule.
	(info): Depend on it.

2003-09-03  Peter Runestig  <peter@runestig.com>

	* makefile.w32-in: New file.

2003-08-29  Richard M. Stallman  <rms@gnu.org>

	* misc.texi (Saving Emacs Sessions): Correct previous change.

2003-08-19  Luc Teirlinck  <teirllm@mail.auburn.edu>

	* emacs.texi (Top): Update menu to reflect new Keyboard Macros chapter.
	(Intro): Include kmacro.texi after fixit.texi instead of after
	custom.texi.  (As suggested by Kim Storm.)

2003-08-18  Luc Teirlinck  <teirllm@mail.auburn.edu>

	* fixit.texi (Fixit): Update `Next' pointer.
	* files.texi (Files): Update `Previous' pointer.
	* kmacro.texi (Keyboard Macros): Remove redundant node and section.
	* emacs.texi (Intro): Include kmacro.texi after custom.texi.
	(Suggested by Kim Storm.)
	* Makefile (EMACSSOURCES): Add kmacro.texi.  (Suggested by Kim Storm.)

2003-08-18  Kim F. Storm  <storm@cua.dk>

	* kmacro.texi: New file describing enhanced keyboard macro
	functionality.  Replaces old description in custom.texi.

	* custom.texi (Customization): Add xref to Keyboard Macros chapter.
	(Keyboard Macros): Move to new kmacro.texi file.

	* emacs.texi (Keyboard Macros): Reference new keyboard macro topics.

2003-08-17  Edward M. Reingold  <reingold@emr.cs.iit.edu>

	* calendar.texi (Specified Dates): Add `calendar-goto-day-of-year'.

2003-08-17  Alex Schroeder  <alex@gnu.org>

	* misc.texi (Saving Emacs Sessions): Manual M-x desktop-save not
	required.

2003-08-05  Richard M. Stallman  <rms@gnu.org>

	* programs.texi (Lisp Indent): Don't describe
	lisp-indent-function property here.  Use xref to Lisp Manual.

2003-08-03  Glenn Morris  <gmorris@ast.cam.ac.uk>

	* calendar.texi (Date Formats): Document changed behavior of
	abbreviations.

2003-07-24  Markus Rost  <rost@math.ohio-state.edu>

	* buffers.texi (List Buffers): Fix previous change.

2003-07-13  Markus Rost  <rost@math.ohio-state.edu>

	* buffers.texi (List Buffers): Adjust to new format of *Buffer
	List*.

2003-07-07  Luc Teirlinck  <teirllm@mail.auburn.edu>

	* display.texi (Font Lock): Fix typo.

2003-07-07  Richard M. Stallman  <rms@gnu.org>

	* display.texi (Font Lock): Add xref for format info on
	font-lock-remove-keywords.

	* building.texi (Compilation): Document what happens with asynch
	children of compiler process.

	* help.texi (Library Keywords): Use @multitable.

2003-06-04  Richard M. Stallman  <rms@gnu.org>

	* programs.texi (Expressions): Delete C-M-DEL.

	* misc.texi (Shell Options): Clarify comint-scroll-show-maximum-output.
	comint-move-point-for-output renamed from
	comint-scroll-to-bottom-on-output.

	* custom.texi (Init Rebinding): Replace previous change with xref.
	(Non-ASCII Rebinding): Explain that issue more briefly here.

2003-05-28  Richard M. Stallman  <rms@gnu.org>

	* indent.texi (Indentation): Condense, simplify, clarify prev change.

2003-05-28  Nick Roberts  <nick@nick.uklinux.net>

	* building.texi (GDB Graphical Interface): New node.
	(Rewritten somewhat by RMS.)

2003-05-28  Kai Großjohann  <kai.grossjohann@gmx.net>

	* custom.texi (Init Rebinding): Xref Non-ASCII Rebinding, for
	non-English letters.  Explain how to set coding systems correctly
	and how to include the right coding cookie in the file.

2003-05-22  Kai Großjohann  <kai.grossjohann@gmx.net>

	* indent.texi (Indentation): Explain the concepts.
	(Just Spaces): Explain why preventing tabs for indentation might
	be useful.

2003-04-16  Richard M. Stallman  <rms@gnu.org>

	* search.texi (Regexps): Ref to Lisp manual for more regexp features.

2003-02-22  Alex Schroeder  <alex@emacswiki.org>

	* cmdargs.texi (General Variables): Document SMTPSERVER.

	* sending.texi: Remove SMTP node.
	(Mail Sending): Describe `send-mail-function'.  Link to SMTP
	library.

2003-02-22  Alex Schroeder  <alex@emacswiki.org>

	* sending.texi (Sending via SMTP): Explain MTA/MUA.

2003-02-22  Simon Josefsson  <jas@extundo.com>

	* sending.texi (Mail Methods): Add node about SMTP.

2003-02-17  Jan Djärv  <jan.h.d@swipnet.se>

	* xresources.texi (GTK names in Emacs): Add emacs-toolbar - GtkToolbar.

2003-02-01  Kevin Ryde  <user42@zip.com.au>

	* glossary.texi (Glossary): Correction to cl cross reference.

2003-01-20  Richard M. Stallman  <rms@gnu.org>

	* killing.texi (Rectangles): Document C-x c r.

2003-01-19  Jan Djärv  <jan.h.d@swipnet.se>

	* xresources.texi (GTK resources): New node.
	(GTK widget names): New node.
	(GTK names in Emacs): New node.
	(GTK styles): New node.

2003-01-09  Francesco Potortì  <pot@gnu.org>

	* maintaining.texi (Create Tags Table): Add reference to the new
	`etags --help --lang=LANG' option.

2002-10-02  Karl Berry  <karl@gnu.org>

	* emacs.texi: Per rms, update all manuals to use @copying instead of
	@ifinfo.  Also use @ifnottex instead of @ifinfo around the top node,
	where needed for the sake of the HTML output.

2001-12-20  Eli Zaretskii  <eliz@is.elta.co.il>

	* Makefile.in (EMACSSOURCES): Update the list of Emacs manual
	source files.

2001-11-16  Eli Zaretskii  <eliz@is.elta.co.il>

	* Makefile.in (emacsman): New target.

2001-10-20  Gerd Moellmann  <gerd@gnu.org>

	* (Version 21.1 released.)

2001-10-05  Gerd Moellmann  <gerd@gnu.org>

	* Branch for 21.1.

2001-03-05  Gerd Moellmann  <gerd@gnu.org>

	* Makefile.in (mostlyclean, maintainer-clean): Delete more files.

2000-05-31  Stefan Monnier  <monnier@cs.yale.edu>

	* .cvsignore (*.tmp): New entry.  Seems to be used for @macro.

1999-07-12  Richard Stallman  <rms@gnu.org>

	* Version 20.4 released.

1998-12-04  Markus Rost  <rost@delysid.gnu.org>

	* Makefile.in (INFO_TARGETS): Delete customize.info.
	(DVI_TARGETS): Delete customize.dvi.
	(../info/customize, customize.dvi): Targets deleted.

1998-08-19  Richard Stallman  <rms@psilocin.ai.mit.edu>

	* Version 20.3 released.

1998-05-06  Richard Stallman  <rms@psilocin.gnu.org>

	* Makefile.in (EMACSSOURCES): Add mule.texi.
	Add msdog.texi, ack.texi.  Remove gnu1.texi.

1998-04-06  Andreas Schwab  <schwab@gnu.org>

	* Makefile.in (ENVADD): Environment vars to pass to texi2dvi.
	Use it in dvi targets.

1997-09-23  Paul Eggert  <eggert@twinsun.com>

	* Makefile.in: Merge changes mistakenly made to `Makefile'.
	(INFO_TARGETS): Change ../info/custom to ../info/customize.
	(../info/customize): Rename from ../info/custom.

1997-09-19  Richard Stallman  <rms@psilocin.gnu.ai.mit.edu>

	* Version 20.2 released.

1997-09-15  Richard Stallman  <rms@psilocin.gnu.ai.mit.edu>

	* Version 20.1 released.

1997-08-24  Richard Stallman  <rms@psilocin.gnu.ai.mit.edu>

	* Makefile (../info/customize, customize.dvi): New targets.
	(INFO_TARGETS): Add ../info/customize.
	(DVI_TARGETS): Add customize.dvi.

1996-08-11  Richard Stallman  <rms@psilocin.gnu.ai.mit.edu>

	* Version 19.33 released.

1996-07-31  Richard Stallman  <rms@psilocin.gnu.ai.mit.edu>

	* Version 19.32 released.

1996-06-20  Richard Stallman  <rms@psilocin.gnu.ai.mit.edu>

	* Makefile.in (All info targets): cd $(srcdir) to do the work.

1996-06-19  Richard Stallman  <rms@psilocin.gnu.ai.mit.edu>

	* Makefile.in (All info targets): Specify $(srcdir) in input files.
	Specify -I option.
	(All dvi targets): Set the TEXINPUTS variable.

1996-05-25  Karl Heuer  <kwzh@gnu.ai.mit.edu>

	* Version 19.31 released.

1995-11-24  Richard Stallman  <rms@mole.gnu.ai.mit.edu>

	* Version 19.30 released.

1995-02-07  Richard Stallman  <rms@pogo.gnu.ai.mit.edu>

	* Makefile.in (maintainer-clean): Rename from realclean.

1994-11-23  Richard Stallman  <rms@mole.gnu.ai.mit.edu>

	* Makefile.in: New file.
	* Makefile: File deleted.

1994-11-19  Richard Stallman  <rms@mole.gnu.ai.mit.edu>

	* Makefile (TEXINDEX_OBJS): Variable deleted.
	(texindex, texindex.o, getopt.o): Rules deleted.
	All deps on texindex deleted.
	(distclean): Don't delete texindex.
	(mostlyclean): Don't delete *.o.
	* texindex.c, getopt.c: Files deleted.

1994-09-07  Richard Stallman  <rms@mole.gnu.ai.mit.edu>

	* Version 19.26 released.

1994-07-02  Richard Stallman  (rms@gnu.ai.mit.edu)

	* Makefile (EMACSSOURCES): Exclude undo.texi.

1994-05-30  Richard Stallman  (rms@mole.gnu.ai.mit.edu)

	* Version 19.25 released.

1994-05-23  Richard Stallman  (rms@mole.gnu.ai.mit.edu)

	* Version 19.24 released.

1994-05-16  Richard Stallman  (rms@mole.gnu.ai.mit.edu)

	* Version 19.23 released.

1994-04-17  Richard Stallman  (rms@mole.gnu.ai.mit.edu)

	* Makefile: Delete spurious tab.

1994-02-16  Richard Stallman  (rms@mole.gnu.ai.mit.edu)

	* Makefile (.SUFFIXES): New rule.

1993-12-04  Richard Stallman  (rms@srarc2)

	* getopt.c: New file.
	* Makefile (TEXINDEX_OBJS): Use getopt.o in this dir, not ../lib-src.
	(getopt.o): New rule.
	(dvi): Don't depend on texindex.
	(emacs.dvi): Depend on texindex.

1993-12-03  Richard Stallman  (rms@srarc2)

	* Makefile (TEXI2DVI): New variable.
	(emacs.dvi): Add explicit command.
	(TEXINDEX_OBJS): Delete duplicate getopt.o.

1993-11-27  Richard Stallman  (rms@mole.gnu.ai.mit.edu)

	* Version 19.22 released.

1993-11-18  Richard Stallman  (rms@mole.gnu.ai.mit.edu)

	* Makefile (TEXINDEX_OBJS): Delete spurious period.

1993-11-16  Richard Stallman  (rms@mole.gnu.ai.mit.edu)

	* Version 19.21 released.

1993-11-14  Richard Stallman  (rms@mole.gnu.ai.mit.edu)

	* Makefile (realclean): Don't delete the Info files.

1993-10-25  Brian J. Fox  (bfox@albert.gnu.ai.mit.edu)

	* frames.texi (Creating Frames): Mention `C-x 5' instead of `C-x
	4' where appropriate.

1993-10-20  Brian J. Fox  (bfox@ai.mit.edu)

	* Makefile: Fix targets for texindex.

	* texindex.c: Include "../src/config.h" if building in emacs.

	* Makefile: Change all files to FILENAME.texi, force all targets
	to be FILENAME, not FILENAME.info.
	Add target to build texindex.c, defining `emacs'.

1993-08-14  Richard Stallman  (rms@mole.gnu.ai.mit.edu)

	* Version 19.19 released.

1993-08-08  Richard Stallman  (rms@mole.gnu.ai.mit.edu)

	* Version 19.18 released.

1993-07-20  Richard Stallman  (rms@mole.gnu.ai.mit.edu)

	* Makefile: Fix source file names of the separate manuals.

1993-07-18  Richard Stallman  (rms@mole.gnu.ai.mit.edu)

	* Version 19.17 released.

1993-07-10  Richard Stallman  (rms@mole.gnu.ai.mit.edu)

	* split-man: Fix typos in last change.

1993-07-06  Jim Blandy  (jimb@geech.gnu.ai.mit.edu)

	* Version 19.16 released.

1993-06-19  Jim Blandy  (jimb@wookumz.gnu.ai.mit.edu)

	* version 19.15 released.

1993-06-18  Jim Blandy  (jimb@geech.gnu.ai.mit.edu)

	* Makefile (distclean): It's rm, not rf.

1993-06-17  Jim Blandy  (jimb@wookumz.gnu.ai.mit.edu)

	* Version 19.14 released.

1993-06-16  Jim Blandy  (jimb@wookumz.gnu.ai.mit.edu)

	* Makefile: New file.

1993-06-08  Jim Blandy  (jimb@wookumz.gnu.ai.mit.edu)

	* Version 19.13 released.

1993-05-27  Jim Blandy  (jimb@geech.gnu.ai.mit.edu)

	* Version 19.9 released.

1993-05-25  Jim Blandy  (jimb@wookumz.gnu.ai.mit.edu)

	* Version 19.8 released.

1993-05-25  Jim Blandy  (jimb@wookumz.gnu.ai.mit.edu)

	* cmdargs.texi: Document the -i, -itype, and -iconic options.

	* trouble.texi: It's `enable-flow-control-on', not
	`evade-flow-control-on'.

1993-05-24  Jim Blandy  (jimb@wookumz.gnu.ai.mit.edu)

	* display.texi: Document standard-display-european.

1993-05-22  Jim Blandy  (jimb@geech.gnu.ai.mit.edu)

	* Version 19.7 released.

	* emacs.texi: Add a sentence to the top menu mentioning the
	specific version of Emacs this manual applies to.

1993-04-25  Eric S. Raymond  (eric@mole.gnu.ai.mit.edu)

	* basic.texi: Document next-line-add-lines variable used to
	implement down-arrow.

	* killing.texi: Document kill-whole-line.

1993-04-18  Noah Friedman  (friedman@nutrimat.gnu.ai.mit.edu)

	* text.texi: Update unix TeX ordering information.

1993-03-26  Eric S. Raymond  (eric@geech.gnu.ai.mit.edu)

	* news.texi: Mention fill-rectangle in keybinding list.

	* killing.texi: Document fill-rectangle.

1993-03-17  Eric S. Raymond  (eric@mole.gnu.ai.mit.edu)

	* vc.texi: Bring the docs up to date with VC 5.2.

1992-01-10  Eric S. Raymond  (eric@mole.gnu.ai.mit.edu)

	* emacs.tex: Mention blackbox and gomoku under Amusements.
	Assembler mode is now mentioned and appropriately indexed
	under Programming Modes.

1991-02-15  Robert J. Chassell  (bob@wookumz.ai.mit.edu)

	* emacs.tex: Update TeX ordering information.

1990-06-26  David Lawrence  (tale@geech)

	* emacs.tex: Note that completion-ignored-extensions is not used
	to filter out names when all completions are displayed in
	*Completions*.

1990-05-25  Richard Stallman  (rms@sugar-bombs.ai.mit.edu)

	* texindex.c: If USG, include sys/types.h and sys/fcntl.h.

1990-03-21  Jim Kingdon  (kingdon@pogo.ai.mit.edu)

	* emacs.tex: Add @findex grep.

1988-08-16  Robert J. Chassell  (bob@frosted-flakes.ai.mit.edu)

	* emacs.tex: Correct two typos.  No other changes before
	Version 19 will be made.

1988-05-23  Robert J. Chassell  (bob@frosted-flakes.ai.mit.edu)

	* emacs.tex: Update information for obtaining TeX distribution from the
	University of Washington.

;; Local Variables:
;; coding: utf-8
;; End:

  Copyright (C) 1993-1999, 2001-2014 Free Software Foundation, Inc.

  This file is part of GNU Emacs.

  GNU Emacs is free software: you can redistribute it and/or modify
  it under the terms of the GNU General Public License as published by
  the Free Software Foundation, either version 3 of the License, or
  (at your option) any later version.

  GNU Emacs is distributed in the hope that it will be useful,
  but WITHOUT ANY WARRANTY; without even the implied warranty of
  MERCHANTABILITY or FITNESS FOR A PARTICULAR PURPOSE.  See the
  GNU General Public License for more details.

  You should have received a copy of the GNU General Public License
  along with GNU Emacs.  If not, see <http://www.gnu.org/licenses/>.<|MERGE_RESOLUTION|>--- conflicted
+++ resolved
@@ -1,13 +1,9 @@
-<<<<<<< HEAD
-2014-07-03  Glenn Morris  <rgm@gnu.org>
-=======
-2014-07-03  Juri Linkov  <juri@jurta.org>
+2014-07-09  Juri Linkov  <juri@jurta.org>
 
 	* search.texi (Regexp Search): Update lax space matching that is
 	not active in regexp search by default now.  (Bug#17901)
 
-2014-06-29  Glenn Morris  <rgm@gnu.org>
->>>>>>> d8899d09
+2014-07-03  Glenn Morris  <rgm@gnu.org>
 
 	* help.texi (Misc Help):
 	* trouble.texi (Checklist): "Online" help doesn't mean what it
