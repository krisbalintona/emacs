--- conflicted
+++ resolved
@@ -1,4 +1,7 @@
-<<<<<<< HEAD
+2013-02-24  Eli Zaretskii  <eliz@gnu.org>
+
+	* files.texi (Magic File Names): Improve wording and indexing.
+
 2013-02-21  Glenn Morris  <rgm@gnu.org>
 
 	* display.texi (Multi-Frame Images): Minor rephrasing.
@@ -10,11 +13,6 @@
 	(Other Image Types): Add GIF, adjust formatting.
 	(Multi-Frame Images): Rename from Animated Images.  Expand section.
 	* elisp.texi (Top): Update menu for these changes.
-=======
-2013-02-23  Eli Zaretskii  <eliz@gnu.org>
-
-	* files.texi (Magic File Names): Improve wording and indexing.
->>>>>>> c0c2eb82
 
 2013-02-19  Glenn Morris  <rgm@gnu.org>
 
