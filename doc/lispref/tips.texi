@c -*- mode: texinfo; coding: utf-8 -*-
@c This is part of the GNU Emacs Lisp Reference Manual.
@c Copyright (C) 1990--1993, 1995, 1998--1999, 2001--2022 Free Software
@c Foundation, Inc.
@c See the file elisp.texi for copying conditions.
@node Tips
@appendix Tips and Conventions
@cindex tips for writing Lisp
@cindex standards of coding style
@cindex coding standards
@cindex best practices

  This chapter describes no additional features of Emacs Lisp.  Instead
it gives advice on making effective use of the features described in the
previous chapters, and describes conventions Emacs Lisp programmers
should follow.

@findex checkdoc
@findex checkdoc-current-buffer
@findex checkdoc-file
  You can automatically check some of the conventions described below
by running the command @kbd{M-x checkdoc @key{RET}} when visiting a
Lisp file.  It cannot check all of the conventions, and not all the
warnings it gives necessarily correspond to problems, but it is worth
examining them all.  Alternatively, use the command @kbd{M-x
checkdoc-current-buffer @key{RET}} to check the conventions in the
current buffer, or @code{checkdoc-file} when you want to check a file
in batch mode, e.g., with a command run by @kbd{@w{M-x compile
@key{RET}}}.

@menu
* Coding Conventions::        Conventions for clean and robust programs.
* Key Binding Conventions::   Which keys should be bound by which programs.
* Programming Tips::          Making Emacs code fit smoothly in Emacs.
* Compilation Tips::          Making compiled code run fast.
* Warning Tips::              Turning off compiler warnings.
* Documentation Tips::        Writing readable documentation strings.
* Comment Tips::              Conventions for writing comments.
* Library Headers::           Standard headers for library packages.
@end menu

@node Coding Conventions
@section Emacs Lisp Coding Conventions

@cindex coding conventions in Emacs Lisp
  Here are conventions that you should follow when writing Emacs Lisp
code intended for widespread use:

@itemize @bullet
@item
Simply loading a package should not change Emacs's editing behavior.
Include a command or commands to enable and disable the feature,
or to invoke it.

This convention is mandatory for any file that includes custom
definitions.  If fixing such a file to follow this convention requires
an incompatible change, go ahead and make the incompatible change;
don't postpone it.

@item
You should choose a short word to distinguish your program from other
Lisp programs.  The names of all global symbols in your program, that
is the names of variables, constants, and functions, should begin with
that chosen prefix.  Separate the prefix from the rest of the name
with a hyphen, @samp{-}.  This practice helps avoid name conflicts,
since all global variables in Emacs Lisp share the same name space,
and all functions share another name space@footnote{The benefits of a
Common Lisp-style package system are considered not to outweigh the
costs.}.  Use two hyphens to separate prefix and name if the symbol is
not meant to be used by other packages.

Occasionally, for a command name intended for users to use, it is more
convenient if some words come before the package's name prefix.  For
example, it is our convention to have commands that list objects named
as @samp{list-@var{something}}, e.g., a package called @samp{frob}
could have a command @samp{list-frobs}, when its other global symbols
begin with @samp{frob-}.  Also, constructs that define functions,
variables, etc., work better if they start with @samp{define-}, so put
the name prefix later on in the name.

This recommendation applies even to names for traditional Lisp
primitives that are not primitives in Emacs Lisp---such as
@code{copy-list}.  Believe it or not, there is more than one plausible
way to define @code{copy-list}.  Play it safe; append your name prefix
to produce a name like @code{foo-copy-list} or @code{mylib-copy-list}
instead.

If you write a function that you think ought to be added to Emacs under
a certain name, such as @code{twiddle-files}, don't call it by that name
in your program.  Call it @code{mylib-twiddle-files} in your program,
and send mail to @samp{bug-gnu-emacs@@gnu.org} suggesting we add
it to Emacs.  If and when we do, we can change the name easily enough.

If one prefix is insufficient, your package can use two or three
alternative common prefixes, so long as they make sense.

@item
We recommend enabling @code{lexical-binding} in new code, and
converting existing Emacs Lisp code to enable @code{lexical-binding}
if it doesn't already.  @xref{Using Lexical Binding}.

@item
Put a call to @code{provide} at the end of each separate Lisp file.
@xref{Named Features}.

@item
If a file requires certain other Lisp programs to be loaded
beforehand, then the comments at the beginning of the file should say
so.  Also, use @code{require} to make sure they are loaded.
@xref{Named Features}.

@item
If a file @var{foo} uses a macro defined in another file @var{bar},
but does not use any functions or variables defined in @var{bar}, then
@var{foo} should contain the following expression:

@example
(eval-when-compile (require '@var{bar}))
@end example

@noindent
This tells Emacs to load @var{bar} just before byte-compiling
@var{foo}, so that the macro definition is available during
compilation.  Using @code{eval-when-compile} avoids loading @var{bar}
when the compiled version of @var{foo} is @emph{used}.  It should be
called before the first use of the macro in the file.  @xref{Compiling
Macros}.

@item
Avoid loading additional libraries at run time unless they are really
needed.  If your file simply cannot work without some other library,
then just @code{require} that library at the top-level and be done
with it.  But if your file contains several independent features, and
only one or two require the extra library, then consider putting
@code{require} statements inside the relevant functions rather than at
the top-level.  Or use @code{autoload} statements to load the extra
library when needed.  This way people who don't use those aspects of
your file do not need to load the extra library.

@item
If you need Common Lisp extensions, use the @code{cl-lib} library
rather than the old @code{cl} library.  The latter library is
deprecated and will be removed in a future version of Emacs.

@item
When defining a major mode, please follow the major mode
conventions.  @xref{Major Mode Conventions}.

@item
When defining a minor mode, please follow the minor mode
conventions.  @xref{Minor Mode Conventions}.

@item
If the purpose of a function is to tell you whether a certain
condition is true or false, give the function a name that ends in
@samp{p} (which stands for ``predicate'').  If the name is one word,
add just @samp{p}; if the name is multiple words, add @samp{-p}.
Examples are @code{framep} and @code{frame-live-p}.  We recommend to
avoid using this @code{-p} suffix in boolean variable names, unless
the variable is bound to a predicate function; instead, use a
@code{-flag} suffix or names like @code{is-foo}.

@item
If the purpose of a variable is to store a single function, give it a
name that ends in @samp{-function}.  If the purpose of a variable is
to store a list of functions (i.e., the variable is a hook), please
follow the naming conventions for hooks.  @xref{Hooks}.

@item
@cindex unloading packages, preparing for
Using @code{unload-feature} will undo the changes usually done by
loading a feature (like adding functions to hooks).  However, if
loading @var{feature} does something unusual and more complex, you can
define a function named @code{@var{feature}-unload-function}, and make
it undo any such special changes.  @code{unload-feature} will then
automatically run this function if it exists.  @xref{Unloading}.

@item
It is a bad idea to define aliases for the Emacs primitives.  Normally
you should use the standard names instead.  The case where an alias
may be useful is where it facilitates backwards compatibility or
portability.

@item
If a package needs to define an alias or a new function for
compatibility with some other version of Emacs, name it with the package
prefix, not with the raw name with which it occurs in the other version.
Here is an example from Gnus, which provides many examples of such
compatibility issues.

@example
(defalias 'gnus-point-at-bol
  (if (fboundp 'point-at-bol)
      'point-at-bol
    'line-beginning-position))
@end example

@item
Redefining or advising an Emacs primitive is a bad idea.  It may do
the right thing for a particular program, but there is no telling what
other programs might break as a result.

@item
It is likewise a bad idea for one Lisp package to advise a function in
another Lisp package (@pxref{Advising Functions}).

@item
Avoid using @code{eval-after-load} and @code{with-eval-after-load} in
libraries and packages (@pxref{Hooks for Loading}).  This feature is
meant for personal customizations; using it in a Lisp program is
unclean, because it modifies the behavior of another Lisp file in a
way that's not visible in that file.  This is an obstacle for
debugging, much like advising a function in the other package.

@item
If a file does replace any of the standard functions or library
programs of Emacs, prominent comments at the beginning of the file
should say which functions are replaced, and how the behavior of the
replacements differs from that of the originals.

@item
Constructs that define a function or variable should be macros,
not functions, and their names should start with @samp{define-}.
The macro should receive the name to be
defined as the first argument.  That will help various tools find the
definition automatically.  Avoid constructing the names in the macro
itself, since that would confuse these tools.

@item
In some other systems there is a convention of choosing variable names
that begin and end with @samp{*}.  We don't use that convention in Emacs
Lisp, so please don't use it in your programs.  (Emacs uses such names
only for special-purpose buffers.)  People will find Emacs more
coherent if all libraries use the same conventions.

@item
The default file coding system for Emacs Lisp source files is UTF-8
(@pxref{Text Representations}).  In the rare event that your program
contains characters which are @emph{not} in UTF-8, you should specify
an appropriate coding system in the source file's @samp{-*-} line or
local variables list.  @xref{File Variables, , Local Variables in
Files, emacs, The GNU Emacs Manual}.

@item
Indent the file using the default indentation parameters.

@item
Don't make a habit of putting close-parentheses on lines by
themselves; Lisp programmers find this disconcerting.

@item
Please put a copyright notice and copying permission notice on the
file if you distribute copies.  @xref{Library Headers}.

@item
For variables holding (or functions returning) a file or directory name,
avoid using @code{path} in its name, preferring @code{file},
@code{file-name}, or @code{directory} instead, since Emacs follows the
GNU convention to use the term @emph{path} only for search paths,
which are lists of directory names.

@end itemize

@node Key Binding Conventions
@section Key Binding Conventions
@cindex key binding, conventions for

@itemize @bullet
@item
@cindex mouse-2
@cindex references, following
Many special major modes, like Dired, Info, Compilation, and Occur,
are designed to handle read-only text that contains @dfn{hyper-links}.
Such a major mode should redefine @kbd{mouse-2} and @key{RET} to
follow the links.  It should also set up a @code{follow-link}
condition, so that the link obeys @code{mouse-1-click-follows-link}.
@xref{Clickable Text}.  @xref{Buttons}, for an easy method of
implementing such clickable links.

@item
@cindex reserved keys
@cindex keys, reserved
Don't define @kbd{C-c @var{letter}} as a key in Lisp programs.
Sequences consisting of @kbd{C-c} and a letter (either upper or lower
case; @acronym{ASCII} or non-@acronym{ASCII}) are reserved for users;
they are the @strong{only} sequences reserved for users, so do not
block them.

Changing all the Emacs major modes to respect this convention was a
lot of work; abandoning this convention would make that work go to
waste, and inconvenience users.  Please comply with it.

@item
Function keys @key{F5} through @key{F9} without modifier keys are
also reserved for users to define.

@item
Sequences consisting of @kbd{C-c} followed by a control character or a
digit are reserved for major modes.

@item
Sequences consisting of @kbd{C-c} followed by @kbd{@{}, @kbd{@}},
@kbd{<}, @kbd{>}, @kbd{:} or @kbd{;} are also reserved for major modes.

@item
Sequences consisting of @kbd{C-c} followed by any other
@acronym{ASCII} punctuation or symbol character are allocated for
minor modes.  Using them in a major mode is not absolutely prohibited,
but if you do that, the major mode binding may be shadowed from time
to time by minor modes.

@item
Don't bind @kbd{C-h} following any prefix character (including
@kbd{C-c}).  If you don't bind @kbd{C-h}, it is automatically
available as a help character for listing the subcommands of the
prefix character.

@item
Don't bind a key sequence ending in @key{ESC} except following another
@key{ESC}.  (That is, it is OK to bind a sequence ending in
@kbd{@key{ESC} @key{ESC}}.)

The reason for this rule is that a non-prefix binding for @key{ESC} in
any context prevents recognition of escape sequences as function keys in
that context.

@item
Similarly, don't bind a key sequence ending in @kbd{C-g}, since that
is commonly used to cancel a key sequence.

@item
Anything that acts like a temporary mode or state that the user can
enter and leave should define @kbd{@key{ESC} @key{ESC}} or
@kbd{@key{ESC} @key{ESC} @key{ESC}} as a way to escape.

For a state that accepts ordinary Emacs commands, or more generally any
kind of state in which @key{ESC} followed by a function key or arrow key
is potentially meaningful, then you must not define @kbd{@key{ESC}
@key{ESC}}, since that would preclude recognizing an escape sequence
after @key{ESC}.  In these states, you should define @kbd{@key{ESC}
@key{ESC} @key{ESC}} as the way to escape.  Otherwise, define
@kbd{@key{ESC} @key{ESC}} instead.
@end itemize

@node Programming Tips
@section Emacs Programming Tips
@cindex programming conventions

  Following these conventions will make your program fit better
into Emacs when it runs.

@itemize @bullet
@item
Don't use @code{next-line} or @code{previous-line} in programs; nearly
always, @code{forward-line} is more convenient as well as more
predictable and robust.  @xref{Text Lines}.

@item
Don't call functions that set the mark, unless setting the mark is one
of the intended features of your program.  The mark is a user-level
feature, so it is incorrect to change the mark except to supply a value
for the user's benefit.  @xref{The Mark}.

In particular, don't use any of these functions:

@itemize @bullet
@item
@code{beginning-of-buffer}, @code{end-of-buffer}
@item
@code{replace-string}, @code{replace-regexp}
@item
@code{insert-file}, @code{insert-buffer}
@end itemize

If you just want to move point, or replace a certain string, or insert
a file or buffer's contents, without any of the other features
intended for interactive users, you can replace these functions with
one or two lines of simple Lisp code.

@item
Use lists rather than vectors, except when there is a particular reason
to use a vector.  Lisp has more facilities for manipulating lists than
for vectors, and working with lists is usually more convenient.

Vectors are advantageous for tables that are substantial in size and are
accessed in random order (not searched front to back), provided there is
no need to insert or delete elements (only lists allow that).

@item
The recommended way to show a message in the echo area is with
the @code{message} function, not @code{princ}.  @xref{The Echo Area}.

@item
When you encounter an error condition, call the function @code{error}
(or @code{signal}).  The function @code{error} does not return.
@xref{Signaling Errors}.

Don't use @code{message}, @code{throw}, @code{sleep-for}, or
@code{beep} to report errors.

@item
An error message should start with a capital letter but should not end
with a period or other punctuation.

It is occasionally useful to tell the user where an error originated,
even if @code{debug-on-error} is @code{nil}.  In such cases, a
lower-case Lisp symbol can be prepended to the error message.  For
example, the error message ``Invalid input'' could be extended to say
``some-function: Invalid input''.

@item
A question asked in the minibuffer with @code{yes-or-no-p} or
@code{y-or-n-p} should start with a capital letter and end with
@samp{?}.

@item
When you mention a default value in a minibuffer prompt,
put it and the word @samp{default} inside parentheses.
It should look like this:

@example
Enter the answer (default 42):
@end example

@item
In @code{interactive}, if you use a Lisp expression to produce a list
of arguments, don't try to provide the correct default values for
region or position arguments.  Instead, provide @code{nil} for those
arguments if they were not specified, and have the function body
compute the default value when the argument is @code{nil}.  For
instance, write this:

@example
(defun foo (pos)
  (interactive
   (list (if @var{specified} @var{specified-pos})))
  (unless pos (setq pos @var{default-pos}))
  ...)
@end example

@noindent
rather than this:

@example
(defun foo (pos)
  (interactive
   (list (if @var{specified} @var{specified-pos}
             @var{default-pos})))
  ...)
@end example

@noindent
This is so that repetition of the command will recompute
these defaults based on the current circumstances.

You do not need to take such precautions when you use interactive
specs @samp{d}, @samp{m} and @samp{r}, because they make special
arrangements to recompute the argument values on repetition of the
command.

@item
Many commands that take a long time to execute display a message that
says something like @samp{Operating...} when they start, and change it
to @samp{Operating...done} when they finish.  Please keep the style of
these messages uniform: @emph{no} space around the ellipsis, and
@emph{no} period after @samp{done}.  @xref{Progress}, for an easy way
to generate such messages.

@item
Try to avoid using recursive edits.  Instead, do what the Rmail @kbd{e}
command does: use a new local keymap that contains a command defined
to switch back to the old local keymap.  Or simply switch to another
buffer and let the user switch back at will.  @xref{Recursive Editing}.
@end itemize

@node Compilation Tips
@section Tips for Making Compiled Code Fast
@cindex execution speed
@cindex speedups

  Here are ways of improving the execution speed of byte-compiled
Lisp programs.

@itemize @bullet
@item
Profile your program, to find out where the time is being spent.
@xref{Profiling}.

@item
Use iteration rather than recursion whenever possible.
Function calls are slow in Emacs Lisp even when a compiled function
is calling another compiled function.

@item
Using the primitive list-searching functions @code{memq}, @code{member},
@code{assq}, or @code{assoc} is even faster than explicit iteration.  It
can be worth rearranging a data structure so that one of these primitive
search functions can be used.

@item
Certain built-in functions are handled specially in byte-compiled code,
avoiding the need for an ordinary function call.  It is a good idea to
use these functions rather than alternatives.  To see whether a function
is handled specially by the compiler, examine its @code{byte-compile}
property.  If the property is non-@code{nil}, then the function is
handled specially.

For example, the following input will show you that @code{aref} is
compiled specially (@pxref{Array Functions}):

@example
@group
(get 'aref 'byte-compile)
     @result{} byte-compile-two-args
@end group
@end example

@noindent
Note that in this case (and many others), you must first load the
@file{bytecomp} library, which defines the @code{byte-compile} property.

@item
If calling a small function accounts for a substantial part of your
program's running time, make the function inline.  This eliminates
the function call overhead.  Since making a function inline reduces
the flexibility of changing the program, don't do it unless it gives
a noticeable speedup in something slow enough that users care about
the speed.  @xref{Inline Functions}.
@end itemize

@node Warning Tips
@section Tips for Avoiding Compiler Warnings
@cindex byte compiler warnings, how to avoid

@itemize @bullet
@item
Try to avoid compiler warnings about undefined free variables, by adding
dummy @code{defvar} definitions for these variables, like this:

@example
(defvar foo)
@end example

Such a definition has no effect except to tell the compiler
not to warn about uses of the variable @code{foo} in this file.

@item
Similarly, to avoid a compiler warning about an undefined function
that you know @emph{will} be defined, use a @code{declare-function}
statement (@pxref{Declaring Functions}).

@item
If you use many functions, macros, and variables from a certain file,
you can add a @code{require} (@pxref{Named Features, require}) for
that package to avoid compilation warnings for them, like this:

@example
(require 'foo)
@end example

@noindent
If you need only macros from some file, you can require it only at
compile time (@pxref{Eval During Compile}).  For instance,

@example
(eval-when-compile
  (require 'foo))
@end example

@item
If you bind a variable in one function, and use it or set it in
another function, the compiler warns about the latter function unless
the variable has a definition.  But adding a definition would be
unclean if the variable has a short name, since Lisp packages should
not define short variable names.  The right thing to do is to rename
this variable to start with the name prefix used for the other
functions and variables in your package.

@item
The last resort for avoiding a warning, when you want to do something
that is usually a mistake but you know is not a mistake in your usage,
is to put it inside @code{with-no-warnings}.  @xref{Compiler Errors}.
@end itemize

@node Documentation Tips
@section Tips for Documentation Strings
@cindex documentation strings, conventions and tips

@findex checkdoc-minor-mode
  Here are some tips and conventions for the writing of documentation
strings.  You can check many of these conventions by running the command
@kbd{M-x checkdoc-minor-mode}.

@itemize @bullet
@item
Every command, function, or variable intended for users to know about
should have a documentation string.

@item
An internal variable or subroutine of a Lisp program might as well
have a documentation string.  Documentation strings take up very
little space in a running Emacs.

@item
Format the documentation string so that it fits in an Emacs window on an
80-column screen.  It is a good idea for most lines to be no wider than
60 characters.  The first line should not be wider than 67 characters
or it will look bad in the output of @code{apropos}.

@vindex emacs-lisp-docstring-fill-column
You can fill the text if that looks good.  Emacs Lisp mode fills
documentation strings to the width specified by
@code{emacs-lisp-docstring-fill-column}.  However, you can sometimes
make a documentation string much more readable by adjusting its line
breaks with care.  Use blank lines between sections if the
documentation string is long.

@item
The first line of the documentation string should consist of one or two
complete sentences that stand on their own as a summary.  @kbd{M-x
apropos} displays just the first line, and if that line's contents don't
stand on their own, the result looks bad.  In particular, start the
first line with a capital letter and end it with a period.

For a function, the first line should briefly answer the question,
``What does this function do?''  For a variable, the first line should
briefly answer the question, ``What does this value mean?''

Don't limit the documentation string to one line; use as many lines as
you need to explain the details of how to use the function or
variable.  Please use complete sentences for the rest of the text too.

@item
When the user tries to use a disabled command, Emacs displays just the
first paragraph of its documentation string---everything through the
first blank line.  If you wish, you can choose which information to
include before the first blank line so as to make this display useful.

@item
The first line should mention all the important arguments of the
function, and should mention them in the order that they are written
in a function call.  If the function has many arguments, then it is
not feasible to mention them all in the first line; in that case, the
first line should mention the first few arguments, including the most
important arguments.

@item
When a function's documentation string mentions the value of an argument
of the function, use the argument name in capital letters as if it were
a name for that value.  Thus, the documentation string of the function
@code{eval} refers to its first argument as @samp{FORM}, because the
actual argument name is @code{form}:

@example
Evaluate FORM and return its value.
@end example

Also write metasyntactic variables in capital letters, such as when you
show the decomposition of a list or vector into subunits, some of which
may vary.  @samp{KEY} and @samp{VALUE} in the following example
illustrate this practice:

@example
The argument TABLE should be an alist whose elements
have the form (KEY . VALUE).  Here, KEY is ...
@end example

@item
Never change the case of a Lisp symbol when you mention it in a doc
string.  If the symbol's name is @code{foo}, write ``foo'', not
``Foo'' (which is a different symbol).

This might appear to contradict the policy of writing function
argument values, but there is no real contradiction; the argument
@emph{value} is not the same thing as the @emph{symbol} that the
function uses to hold the value.

If this puts a lower-case letter at the beginning of a sentence
and that annoys you, rewrite the sentence so that the symbol
is not at the start of it.

@item
Do not start or end a documentation string with whitespace.

@item
@strong{Do not} indent subsequent lines of a documentation string so
that the text is lined up in the source code with the text of the first
line.  This looks nice in the source code, but looks bizarre when users
view the documentation.  Remember that the indentation before the
starting double-quote is not part of the string!

@item
When documentation should display an ASCII apostrophe or grave accent,
use @samp{\\='} or @samp{\\=`} in the documentation string literal so
that the character is displayed as-is.

@item
In documentation strings, do not quote expressions that are not Lisp symbols,
as these expressions can stand for themselves.  For example, write
@samp{Return the list (NAME TYPE RANGE) ...}@: instead of
@samp{Return the list `(NAME TYPE RANGE)' ...}@: or
@samp{Return the list \\='(NAME TYPE RANGE) ...}.

@anchor{Docstring hyperlinks}
@item
@cindex curly quotes
@cindex curved quotes
When a documentation string refers to a Lisp symbol, write it as it
would be printed (which usually means in lower case), with a grave
accent @samp{`} before and apostrophe @samp{'} after it.  There are
two exceptions: write @code{t} and @code{nil} without surrounding
punctuation.  For example:

@example
<<<<<<< HEAD
 CODE can be `lambda', nil, or t.
=======
CODE can be ‘lambda’, nil, or t.
>>>>>>> 23112f89
@end example

Note that when Emacs displays these doc strings, Emacs will usually
display @samp{`} (grave accent) as @samp{‘} (left single quotation
mark) and @samp{'} (apostrophe) as @samp{’} (right single quotation
mark), if the display supports displaying these characters.
@xref{Keys in Documentation}.  (Some previous versions of this section
recommended using the non-@acronym{ASCII} single quotation marks
directly in doc strings, but this is now discouraged, since that leads
to broken help string displays on terminals that don't support
displaying those characters.)

@cindex hyperlinks in documentation strings
Help mode automatically creates a hyperlink when a documentation string
uses a single-quoted symbol name, if the symbol has either a
function or a variable definition.  You do not need to do anything
special to make use of this feature.  However, when a symbol has both a
function definition and a variable definition, and you want to refer to
just one of them, you can specify which one by writing one of the words
@samp{variable}, @samp{option}, @samp{function}, or @samp{command},
immediately before the symbol name.  (Case makes no difference in
recognizing these indicator words.)  For example, if you write

@example
This function sets the variable `buffer-file-name'.
@end example

@noindent
then the hyperlink will refer only to the variable documentation of
@code{buffer-file-name}, and not to its function documentation.

If a symbol has a function definition and/or a variable definition, but
those are irrelevant to the use of the symbol that you are documenting,
you can write the words @samp{symbol} or @samp{program} before the
symbol name to prevent making any hyperlink.  For example,

@example
If the argument KIND-OF-RESULT is the symbol `list',
this function returns a list of all the objects
that satisfy the criterion.
@end example

@noindent
does not make a hyperlink to the documentation, irrelevant here, of the
function @code{list}.

Normally, no hyperlink is made for a variable without variable
documentation.  You can force a hyperlink for such variables by
preceding them with one of the words @samp{variable} or
@samp{option}.

Hyperlinks for faces are only made if the face name is preceded or
followed by the word @samp{face}.  In that case, only the face
documentation will be shown, even if the symbol is also defined as a
variable or as a function.

To make a hyperlink to Info documentation, write the single-quoted
name of the Info node (or anchor), preceded by
@samp{info node}, @samp{Info node}, @samp{info anchor} or @samp{Info
anchor}.  The Info file name defaults to @samp{emacs}.  For example,

@smallexample
See Info node `Font Lock' and Info node `(elisp)Font Lock Basics'.
@end smallexample

To make a hyperlink to a man page, write the single-quoted name of the
man page, preceded by @samp{Man page}, @samp{man page}, or @samp{man
page for}.  For example,

@smallexample
See the man page `chmod(1)' for details.
@end smallexample

@noindent
The Info documentation is always preferable to man pages, so be sure
to link to an Info manual where available.  For example,
@command{chmod} is documented in the GNU Coreutils manual, so it is
better to link to that instead of the man page.

To link to a customization group, write the single-quoted name of the
group, preceded by @samp{customization group} (the first character in
each word is case-insensitive).  For example,

@smallexample
See the customization group `whitespace' for details.
@end smallexample

Finally, to create a hyperlink to URLs, write the single-quoted URL,
preceded by @samp{URL}.  For example,

@smallexample
The GNU project wesite has more information (see URL
`https://www.gnu.org/').
@end smallexample

@item
Don't write key sequences directly in documentation strings.  Instead,
use the @samp{\\[@dots{}]} construct to stand for them.  For example,
instead of writing @samp{C-f}, write the construct
@samp{\\[forward-char]}.  When Emacs displays the documentation string,
it substitutes whatever key is currently bound to @code{forward-char}.
(This is normally @samp{C-f}, but it may be some other character if the
user has moved key bindings.)  @xref{Keys in Documentation}.

@item
In documentation strings for a major mode, you will want to refer to the
key bindings of that mode's local map, rather than global ones.
Therefore, use the construct @samp{\\<@dots{}>} once in the
documentation string to specify which key map to use.  Do this before
the first use of @samp{\\[@dots{}]}.  The text inside the
@samp{\\<@dots{}>} should be the name of the variable containing the
local keymap for the major mode.

Each use of @samp{\\[@dots{}]} slows the display of the documentation
string by a tiny amount.  If you use a lot of them, these tiny
slowdowns will add up, and might become tangible, especially on slow
systems.  So our recommendation is not to over-use them; e.g., try to
avoid using more than one reference to the same command in the same
doc string.

@item
For consistency, phrase the verb in the first sentence of a function's
documentation string as an imperative---for instance, use ``Return the
cons of A and B.@:'' in preference to ``Returns the cons of A and B@.''
Usually it looks good to do likewise for the rest of the first
paragraph.  Subsequent paragraphs usually look better if each sentence
is indicative and has a proper subject.

@item
The documentation string for a function that is a yes-or-no predicate
should start with words such as ``Return t if'', to indicate
explicitly what constitutes truth.  The word ``return'' avoids
starting the sentence with lower-case ``t'', which could be somewhat
distracting.

@item
Write documentation strings in the active voice, not the passive, and in
the present tense, not the future.  For instance, use ``Return a list
containing A and B.@:'' instead of ``A list containing A and B will be
returned.''

@item
Avoid using the word ``cause'' (or its equivalents) unnecessarily.
Instead of, ``Cause Emacs to display text in boldface'', write just
``Display text in boldface''.

@item
Avoid using ``iff'' (a mathematics term meaning ``if and only if''),
since many people are unfamiliar with it and mistake it for a typo.  In
most cases, the meaning is clear with just ``if''.  Otherwise, try to
find an alternate phrasing that conveys the meaning.

@item
Try to avoid using abbreviations such as ``e.g.'' (for ``for
example''), ``i.e.'' (for ``that is''), ``no.'' (for ``number''),
``cf.'' (for ``in contrast to'') and ``w.r.t.'' (for ``with respect
to'') as much as possible.  It is almost always clearer and easier to
read the expanded version.@footnote{We do use these occasionally, but
try not to overdo it.}

@item
When a command is meaningful only in a certain mode or situation,
do mention that in the documentation string.  For example,
the documentation of @code{dired-find-file} is:

@example
In Dired, visit the file or directory named on this line.
@end example

@item
When you define a variable that represents an option users might want
to set, use @code{defcustom}.  @xref{Defining Variables}.

@item
The documentation string for a variable that is a yes-or-no flag should
start with words such as ``Non-nil means'', to make it clear that
all non-@code{nil} values are equivalent and indicate explicitly what
@code{nil} and non-@code{nil} mean.

@item
If a line in a documentation string begins with an open-parenthesis,
consider writing a backslash before the open-parenthesis, like this:

@example
The argument FOO can be either a number
\(a buffer position) or a string (a file name).
@end example

This avoids a bug in Emacs versions older than 27.1, where the
@samp{(} was treated as the start of a defun
(@pxref{Defuns,, Defuns, emacs, The GNU Emacs Manual}).
If you do not anticipate anyone editing your code with older Emacs
versions, there is no need for this work-around.
@end itemize

@node Comment Tips
@section Tips on Writing Comments
@cindex comments, Lisp convention for

  We recommend these conventions for comments:

@table @samp
@item ;
Comments that start with a single semicolon, @samp{;}, should all be
aligned to the same column on the right of the source code.  Such
comments usually explain how the code on that line does its job.
For example:

@smallexample
@group
(setq base-version-list                 ; There was a base
      (assoc (substring fn 0 start-vn)  ; version to which
             file-version-assoc-list))  ; this looks like
                                        ; a subversion.
@end group
@end smallexample

@item ;;
Comments that start with two semicolons, @samp{;;}, should be aligned to
the same level of indentation as the code.  Such comments usually
describe the purpose of the following lines or the state of the program
at that point.  For example:

@smallexample
@group
(prog1 (setq auto-fill-function
             @dots{}
             @dots{}
  ;; Update mode line.
  (force-mode-line-update)))
@end group
@end smallexample

We also normally use two semicolons for comments outside functions.

@smallexample
@group
;; This Lisp code is run in Emacs when it is to operate as
;; a server for other processes.
@end group
@end smallexample

If a function has no documentation string, it should instead have a
two-semicolon comment right before the function, explaining what the
function does and how to call it properly.  Explain precisely what
each argument means and how the function interprets its possible
values.  It is much better to convert such comments to documentation
strings, though.

@item ;;;

Comments that start with three (or more) semicolons, @samp{;;;},
should start at the left margin.  We use them for comments that should
be considered a heading by Outline minor mode.  By default, comments
starting with at least three semicolons (followed by a single space
and a non-whitespace character) are considered section headings,
comments starting with two or fewer are not.

(Historically, triple-semicolon comments have also been used for
commenting out lines within a function, but this use is discouraged in
favor of using just two semicolons.  This also applies when commenting
out entire functions; when doing that use two semicolons as well.)

Three semicolons are used for top-level sections, four for
sub-sections, five for sub-sub-sections and so on.

Typically libraries have at least four top-level sections.  For
example when the bodies of all of these sections are hidden:

@smallexample
@group
;;; backquote.el --- implement the ` Lisp construct...
;;; Commentary:...
;;; Code:...
;;; backquote.el ends here
@end group
@end smallexample

(In a sense the last line is not a section heading as it must
never be followed by any text; after all it marks the end of the
file.)

For longer libraries it is advisable to split the code into multiple
sections.  This can be done by splitting the @samp{Code:} section into
multiple sub-sections.  Even though that was the only recommended
approach for a long time, many people have chosen to use multiple
top-level code sections instead.  You may chose either style.

Using multiple top-level code sections has the advantage that it
avoids introducing an additional nesting level but it also means that
the section named @samp{Code} does not contain all the code, which is
awkward.  To avoid that, you should put no code at all inside that
section; that way it can be considered a separator instead of a
section heading.

Finally, we recommend that you don't end headings with a colon or any
other punctuation for that matter.  For historic reasons the
@samp{Code:} and @samp{Commentary:} headings end with a colon, but we
recommend that you don't do the same for other headings anyway.

@end table

@noindent
Generally speaking, the @kbd{M-;} (@code{comment-dwim}) command
automatically starts a comment of the appropriate type; or indents an
existing comment to the right place, depending on the number of
semicolons.
@xref{Comments,, Manipulating Comments, emacs, The GNU Emacs Manual}.

@node Library Headers
@section Conventional Headers for Emacs Libraries
@cindex header comments
@cindex library header comments

  Emacs has conventions for using special comments in Lisp libraries
to divide them into sections and give information such as who wrote
them.  Using a standard format for these items makes it easier for
tools (and people) to extract the relevant information.  This section
explains these conventions, starting with an example:

@smallexample
@group
;;; foo.el --- Support for the Foo programming language  -*- lexical-binding: t; -*-

;; Copyright (C) 2010-2021 Your Name
@end group

;; Author: Your Name <yourname@@example.com>
;; Maintainer: Someone Else <someone@@example.com>
;; Created: 14 Jul 2010
@group
;; Keywords: languages
;; URL: https://example.com/foo

;; This file is not part of GNU Emacs.

;; This file is free software@dots{}
@dots{}
;; along with this file.  If not, see <https://www.gnu.org/licenses/>.
@end group
@end smallexample

  The very first line should have this format:

@example
;;; @var{filename} --- @var{description}  -*- lexical-binding: t; -*-
@end example

@noindent
The description should be contained in one line.  If the file needs to
set more variables in the @samp{-*-} specification, add it after
@code{lexical-binding}.  If this would make the first line too long, use
a Local Variables section at the end of the file.

  The copyright notice usually lists your name (if you wrote the
file).  If you have an employer who claims copyright on your work, you
might need to list them instead.  Do not say that the copyright holder
is the Free Software Foundation (or that the file is part of GNU
Emacs) unless your file has been accepted into the Emacs distribution.
For more information on the form of copyright and license notices, see
@uref{https://www.gnu.org/licenses/gpl-howto.html, the guide on the GNU
website}.

  After the copyright notice come several @dfn{header comment} lines,
each beginning with @samp{;; @var{header-name}:}.  Here is a table of
the conventional possibilities for @var{header-name}:

@table @samp
@item Author
This header states the name and email address of at least the principal
author of the library.  If there are multiple authors, list them on
continuation lines led by @code{;;} and a tab or at least two spaces.
We recommend including a contact email address, of the form
@samp{<@dots{}>}.  For example:

@smallexample
@group
;; Author: Your Name <yourname@@example.com>
;;      Someone Else <someone@@example.com>
;;      Another Person <another@@example.com>
@end group
@end smallexample

@item Maintainer
This header has the same format as the Author header.  It lists the
person(s) who currently maintain(s) the file (respond to bug reports,
etc.).

If there is no Maintainer header, the person(s) in the Author header
is/are presumed to be the maintainer(s).  Some files in Emacs use
@samp{emacs-devel@@gnu.org} for the maintainer, which means the author is
no longer responsible for the file, and that it is maintained as part
of Emacs.

@item Created
This optional line gives the original creation date of the file, and
is for historical interest only.

@item Version
If you wish to record version numbers for the individual Lisp program,
put them in this line.  Lisp files distributed with Emacs generally do
not have a @samp{Version} header, since the version number of Emacs
itself serves the same purpose.  If you are distributing a collection
of multiple files, we recommend not writing the version in every file,
but only the main one.

@item Keywords
@vindex checkdoc-package-keywords-flag
@findex checkdoc-package-keywords
This line lists keywords for the @code{finder-by-keyword} help command.
Please use that command to see a list of the meaningful keywords.  The
command @kbd{M-x checkdoc-package-keywords @key{RET}} will find and display
any keywords that are not in @code{finder-known-keywords}.  If you set
the variable @code{checkdoc-package-keywords-flag} non-@code{nil},
checkdoc commands will include the keyword verification in its checks.

This field is how people will find your package when they're looking
for things by topic.  To separate the keywords, you can use spaces,
commas, or both.

The name of this field is unfortunate, since people often assume it is
the place to write arbitrary keywords that describe their package,
rather than just the relevant Finder keywords.

@item URL
@itemx Homepage
These lines state the website of the library.

@item Package-Version
If @samp{Version} is not suitable for use by the package manager, then
a package can define @samp{Package-Version}; it will be used instead.
This is handy if @samp{Version} is an RCS id or something else that
cannot be parsed by @code{version-to-list}.  @xref{Packaging Basics}.

@item Package-Requires
If this exists, it names packages on which the current package depends
for proper operation.  @xref{Packaging Basics}.  This is used by the
package manager both at download time (to ensure that a complete set
of packages is downloaded) and at activation time (to ensure that a
package is only activated if all its dependencies have been).

Its format is a list of lists on a single line.  The @code{car} of
each sub-list is the name of a package, as a symbol.  The @code{cadr}
of each sub-list is the minimum acceptable version number, as a string
that can be parsed by @code{version-to-list}.  An entry that lacks a
version (i.e., an entry which is just a symbol, or a sub-list of one
element) is equivalent to entry with version "0".  For instance:

@smallexample
;; Package-Requires: ((gnus "1.0") (bubbles "2.7.2") cl-lib (seq))
@end smallexample

The package code automatically defines a package named @samp{emacs}
with the version number of the currently running Emacs.  This can be
used to require a minimal version of Emacs for a package.
@end table

  Just about every Lisp library ought to have the @samp{Author} and
@samp{Keywords} header comment lines.  Use the others if they are
appropriate.  You can also put in header lines with other header
names---they have no standard meanings, so they can't do any harm.

  We use additional stylized comments to subdivide the contents of the
library file.  These should be separated from anything else by blank
lines.  Here is a table of them:

@cindex commentary, in a Lisp library
@table @samp
@item ;;; Commentary:
This begins introductory comments that explain how the library works.
It should come right after the copying permissions, terminated by a
@samp{Change Log}, @samp{History} or @samp{Code} comment line.  This
text is used by the Finder package, so it should make sense in that
context.

@item ;;; Change Log:
This begins an optional log of changes to the file over time.  Don't
put too much information in this section---it is better to keep the
detailed logs in a version control system (as Emacs does) or in a
separate @file{ChangeLog} file.  @samp{History} is an alternative to
@samp{Change Log}.

@item ;;; Code:
This begins the actual code of the program.

@item ;;; @var{filename} ends here
This is the @dfn{footer line}; it appears at the very end of the file.
Its purpose is to enable people to detect truncated versions of the file
from the lack of a footer line.
@end table<|MERGE_RESOLUTION|>--- conflicted
+++ resolved
@@ -712,11 +712,7 @@
 punctuation.  For example:
 
 @example
-<<<<<<< HEAD
- CODE can be `lambda', nil, or t.
-=======
-CODE can be ‘lambda’, nil, or t.
->>>>>>> 23112f89
+CODE can be `lambda', nil, or t.
 @end example
 
 Note that when Emacs displays these doc strings, Emacs will usually
