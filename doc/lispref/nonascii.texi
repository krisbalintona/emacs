--- conflicted
+++ resolved
@@ -2003,11 +2003,7 @@
 @example
 @group
 (decode-coding-string "Gr\374ss Gott" 'latin-1)
-<<<<<<< HEAD
-     @result{} #("Gr@"uss Gott" 0 9 (charset iso-8859-1))
-=======
-     @result{} #("Grüss Gott" 0 10 (charset iso-8859-1))
->>>>>>> 1895ba3b
+     @result{} #("Gr@"uss Gott" 0 10 (charset iso-8859-1))
 @end group
 @end example
 @end defun
