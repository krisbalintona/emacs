--- conflicted
+++ resolved
@@ -421,7 +421,7 @@
                               ,init-body
                               ,@(mapcar (lambda (elem)
                                           (when (not keymap)
-                                              (push (cdr elem) commands))
+                                            (push (cdr elem) commands))
                                           (funcall func elem))
                                         cons-list))))))))
 
@@ -489,7 +489,6 @@
          (eval-when-compile
            (when (bound-and-true-p byte-compile-current-file)
              ,@defines-eval
-<<<<<<< HEAD
              (with-demoted-errors
                  ,(format "Error in %s: %%S" name)
                ,(if (stringp name)
@@ -497,24 +496,13 @@
                   `(require ',name nil t)))))
 
          ,(if (and (or commands (use-package-plist-get args :defer))
-=======
-             (condition-case err
-                 ,(if (stringp name)
-                      `(load ,name t)
-                    `(require ',name nil t))
-               (error (message "Error requiring %s: %s" ',name err) nil))))
-
-         ,(if (and (or commands (use-package-plist-get args :defer)
-                       (use-package-plist-get args :bind-keymap)
-                       (use-package-plist-get args :bind-keymap*))
->>>>>>> 24ace89e
                    (not (use-package-plist-get args :demand)))
               (let (form)
                 (mapc (lambda (command)
-                   (push `(unless (fboundp (quote ,command))
-                            (autoload (function ,command)
-                              ,name-string nil t))
-                         form))
+                        (push `(unless (fboundp (quote ,command))
+                                 (autoload (function ,command)
+                                   ,name-string nil t))
+                              form))
                       commands)
 
                 `(when ,(or predicate t)
