--- conflicted
+++ resolved
@@ -172,12 +172,6 @@
 ;;;###autoload
 (define-minor-mode savehist-mode
   "Toggle saving of minibuffer history (Savehist mode).
-<<<<<<< HEAD
-=======
-With a prefix argument ARG, enable Savehist mode if ARG is
-positive, and disable it otherwise.  If called from Lisp,
-also enable the mode if ARG is omitted or nil.
->>>>>>> 9c028d69
 
 When Savehist mode is enabled, minibuffer history is saved
 to `savehist-file' periodically and when exiting Emacs.  When
