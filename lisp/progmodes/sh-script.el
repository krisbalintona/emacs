--- conflicted
+++ resolved
@@ -1,11 +1,7 @@
 ;;; sh-script.el --- shell-script editing commands for Emacs  -*- lexical-binding:t -*-
 
-<<<<<<< HEAD
-;; Copyright (C) 1993-2023 Free Software Foundation, Inc.
-=======
 ;; Copyright (C) 1993-1997, 1999, 2001-2024 Free Software Foundation,
 ;; Inc.
->>>>>>> dc4e6b13
 
 ;; Author: Daniel Pfeiffer <occitan@esperanto.org>
 ;; Old-Version: 2.0f
