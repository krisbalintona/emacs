--- conflicted
+++ resolved
@@ -2460,11 +2460,7 @@
 	    (when (and (listp x) (listp (cadr x)))
 	      (setcdr x (if (> (length (cdr x)) 1)
 			    (rcirc-make-trees (cdr x))
-<<<<<<< HEAD
 			  (setcdr x (list (cdadr x)))))))
-=======
-                          (setcdr x (list (cdadr x)))))))
->>>>>>> c4724add
 	  alist)))
  
@@ -3298,11 +3294,7 @@
     (with-current-buffer buffer
       (let ((setter (nth 2 args))
 	    (time (current-time-string
-<<<<<<< HEAD
 		   (string-to-number (cadddr args)))))
-=======
-                   (string-to-number (cadddr args)))))
->>>>>>> c4724add
 	(rcirc-print process sender "TOPIC" (cadr args)
 		     (format "%s (%s on %s)" rcirc-topic setter time))))))
 
@@ -3412,11 +3404,7 @@
 	    (server (car i))
 	    (nick (nth 2 i))
 	    (method (cadr i))
-<<<<<<< HEAD
 	    (args (cdddr i)))
-=======
-            (args (cdddr i)))
->>>>>>> c4724add
 	(when (and (string-match server rcirc-server))
           (if (and (memq method '(nickserv chanserv bitlbee))
                    (string-match nick rcirc-nick))
