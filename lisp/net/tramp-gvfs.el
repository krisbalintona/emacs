--- conflicted
+++ resolved
@@ -1216,12 +1216,7 @@
 	(setq localname (file-name-unquote localname)))
       ;; If there is a default location, expand tilde.
       (when (string-match
-<<<<<<< HEAD
 	     (rx bos "~" (group (* (not "/"))) (group (* nonl)) eos) localname)
-=======
-	     (tramp-compat-rx bos "~" (group (* (not "/"))) (group (* nonl)) eos)
-	     localname)
->>>>>>> c8ea14e7
 	(let ((uname (match-string 1 localname))
 	      (fname (match-string 2 localname))
 	      hname)
