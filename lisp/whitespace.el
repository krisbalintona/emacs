;;; whitespace.el --- minor mode to visualize TAB, (HARD) SPACE, NEWLINE -*- lexical-binding: t -*-

;; Copyright (C) 2000-2022 Free Software Foundation, Inc.

;; Author: Vinicius Jose Latorre <viniciusjl.gnu@gmail.com>
;; Keywords: data, wp
;; Version: 13.2.2
;; URL: https://www.emacswiki.org/cgi-bin/wiki/ViniciusJoseLatorre

;; This file is part of GNU Emacs.

;; GNU Emacs is free software: you can redistribute it and/or modify
;; it under the terms of the GNU General Public License as published by
;; the Free Software Foundation, either version 3 of the License, or
;; (at your option) any later version.

;; GNU Emacs is distributed in the hope that it will be useful,
;; but WITHOUT ANY WARRANTY; without even the implied warranty of
;; MERCHANTABILITY or FITNESS FOR A PARTICULAR PURPOSE.  See the
;; GNU General Public License for more details.

;; You should have received a copy of the GNU General Public License
;; along with GNU Emacs.  If not, see <https://www.gnu.org/licenses/>.

;;; Commentary:

;; ;;;;;;;;;;;;;;;;;;;;;;;;;;;;;;;;;;;;;;;;;;;;;;;;;;;;;;;;;;;;;;;;;;;
;;
;; Introduction
;; ------------
;;
;; This package is a minor mode to visualize blanks (TAB, (HARD) SPACE
;; and NEWLINE).
;;
;; whitespace uses two ways to visualize blanks: faces and display
;; table.
;;
;; * Faces are used to highlight the background with a color.
;;   whitespace uses font-lock to highlight blank characters.
;;
;; * Display table changes the way a character is displayed, that is,
;;   it provides a visual mark for characters, for example, at the end
;;   of line (?\xB6), at SPACEs (?\xB7) and at TABs (?\xBB).
;;
;; The `whitespace-style' variable selects which way blanks are
;; visualized.
;;
;; Note that when whitespace is turned on, whitespace saves the
;; font-lock state, that is, if font-lock is on or off.  And
;; whitespace restores the font-lock state when it is turned off.  So,
;; if whitespace is turned on and font-lock is off, whitespace also
;; turns on the font-lock to highlight blanks, but the font-lock will
;; be turned off when whitespace is turned off.  Thus, turn on
;; font-lock before whitespace is on, if you want that font-lock
;; continues on after whitespace is turned off.
;;
;; When whitespace is on, it takes care of highlighting some special
;; characters over the default mechanism of `nobreak-char-display'
;; (which see) and `show-trailing-whitespace' (which see).
;;
;; The trailing spaces are not highlighted while point is at end of line.
;; Also the spaces at beginning of buffer are not highlighted while point is at
;; beginning of buffer; and the spaces at end of buffer are not highlighted
;; while point is at end of buffer.
;;
;; There are two ways of using whitespace: local and global.
;;
;; * Local whitespace affects only the current buffer.
;;
;; * Global whitespace affects all current and future buffers.  That
;;   is, if you turn on global whitespace and then create a new
;;   buffer, the new buffer will also have whitespace on.  The
;;   `whitespace-global-modes' variable controls which major-mode will
;;   be automagically turned on.
;;
;; You can mix the local and global usage without any conflict.  But
;; local whitespace has priority over global whitespace.  Whitespace
;; mode is active in a buffer if you have enabled it in that buffer or
;; if you have enabled it globally.
;;
;; When global and local whitespace are on:
;;
;; * if local whitespace is turned off, whitespace is turned off for
;;   the current buffer only.
;;
;; * if global whitespace is turned off, whitespace continues on only
;;   in the buffers in which local whitespace is on.
;;
;; whitespace was inspired by:
;;
;;    whitespace.el            Rajesh Vaidheeswarran <rv@gnu.org>
;;	Warn about and clean bogus whitespaces in the file
;;	(inspired the idea to warn and clean some blanks)
;;	This was the original `whitespace.el' which was replaced by
;;	`blank-mode.el'.  And later `blank-mode.el' was renamed to
;;	`whitespace.el'.
;;
;;    show-whitespace-mode.el  Aurelien Tisne <aurelien.tisne@free.fr>
;;       Simple mode to highlight whitespaces
;;       (inspired the idea to use font-lock)
;;
;;    whitespace-mode.el       Lawrence Mitchell <wence@gmx.li>
;;       Major mode for editing Whitespace
;;       (inspired the idea to use display table)
;;
;;    visws.el                 Miles Bader <miles@gnu.org>
;;       Make whitespace visible
;;       (handle display table, his code was modified, but the main
;;       idea was kept)
;;
;;
;; Using whitespace
;; ----------------
;;
;; There is no problem if you mix local and global minor mode usage.
;;
;; * LOCAL whitespace:
;;    + To toggle whitespace options locally, type:
;;
;;         M-x whitespace-toggle-options RET
;;
;;    + To activate whitespace locally, type:
;;
;;         C-u 1 M-x whitespace-mode RET
;;
;;    + To deactivate whitespace locally, type:
;;
;;         C-u 0 M-x whitespace-mode RET
;;
;;    + To toggle whitespace locally, type:
;;
;;         M-x whitespace-mode RET
;;
;; * GLOBAL whitespace:
;;    + To toggle whitespace options globally, type:
;;
;;         M-x global-whitespace-toggle-options RET
;;
;;    + To activate whitespace globally, type:
;;
;;         C-u 1 M-x global-whitespace-mode RET
;;
;;    + To deactivate whitespace globally, type:
;;
;;         C-u 0 M-x global-whitespace-mode RET
;;
;;    + To toggle whitespace globally, type:
;;
;;         M-x global-whitespace-mode RET
;;
;; There are also the following useful commands:
;;
;; `whitespace-newline-mode'
;;    Toggle NEWLINE minor mode visualization ("nl" on mode line).
;;
;; `global-whitespace-newline-mode'
;;    Toggle NEWLINE global minor mode visualization ("NL" on mode line).
;;
;; `whitespace-report'
;;    Report some blank problems in buffer.
;;
;; `whitespace-report-region'
;;    Report some blank problems in a region.
;;
;; `whitespace-cleanup'
;;    Cleanup some blank problems in all buffer or at region.
;;    See the function's docstring for more information.
;;
;; `whitespace-cleanup-region'
;;    Cleanup some blank problems at region.
;;
;;
;; Options
;; -------
;;
;; Whitespace's behavior can be changed with `M-x customize-group
;; whitespace', which see for the full list of options.
;;
;;
;; Hooks
;; -----
;;
;; whitespace has the following hook variables:
;;
;; `whitespace-mode-hook'
;;    It is evaluated always when whitespace is turned on locally.
;;
;; `global-whitespace-mode-hook'
;;    It is evaluated always when whitespace is turned on globally.
;;
;; `whitespace-load-hook'
;;    It is evaluated after whitespace package is loaded.
;;
;;
;; Acknowledgments
;; ---------------
;;
;; Thanks to felix (EmacsWiki) for keeping highlight when switching between
;; major modes on a file.
;;
;; Thanks to David Reitter <david.reitter@gmail.com> for suggesting a
;; `whitespace-newline' initialization with low contrast relative to
;; the background color.
;;
;; Thanks to Stephen Deasey <sdeasey@gmail.com> for the
;; `indent-tabs-mode' usage suggestion.
;;
;; Thanks to Eric Cooper <ecc@cmu.edu> for the suggestion to have hook
;; actions when buffer is written as the original whitespace package
;; had.
;;
;; Thanks to nschum (EmacsWiki) for the idea about highlight "long"
;; lines tail.  See EightyColumnRule (EmacsWiki).
;;
;; Thanks to Juri Linkov <juri@jurta.org> for suggesting:
;;    * `define-minor-mode'.
;;    * `global-whitespace-*' name for global commands.
;;
;; Thanks to Robert J. Chassell <bob@gnu.org> for doc fix and testing.
;;
;; Thanks to Drew Adams <drew.adams@oracle.com> for toggle commands
;; suggestion.
;;
;; Thanks to Antti Kaihola <antti.kaihola@linux-aktivaattori.org> for
;; helping to fix `find-file-hooks' reference.
;;
;; Thanks to Andreas Roehler <andreas.roehler@easy-emacs.de> for
;; indicating defface byte-compilation warnings.
;;
;; Thanks to Tim O'Callaghan (EmacsWiki) for the idea about highlight
;; "long" lines.  See EightyColumnRule (EmacsWiki).
;;
;; Thanks to Yanghui Bian <yanghuibian@gmail.com> for indicating a new
;; NEWLINE character mapping.
;;
;; Thanks to Pete Forman <pete.forman@westgeo.com> for indicating
;; whitespace-mode.el on XEmacs.
;;
;; Thanks to Miles Bader <miles@gnu.org> for handling display table via
;; visws.el (his code was modified, but the main idea was kept).
;;
;; Thanks to:
;;    Rajesh Vaidheeswarran <rv@gnu.org>	(original) whitespace.el
;;    Aurelien Tisne <aurelien.tisne@free.fr>	show-whitespace-mode.el
;;    Lawrence Mitchell <wence@gmx.li>		whitespace-mode.el
;;    Miles Bader <miles@gnu.org>		visws.el
;; And to all people who contributed with them.
;;
;;
;; ;;;;;;;;;;;;;;;;;;;;;;;;;;;;;;;;;;;;;;;;;;;;;;;;;;;;;;;;;;;;;;;;;;;

;;; Code:


;;;;;;;;;;;;;;;;;;;;;;;;;;;;;;;;;;;;;;;;;;;;;;;;;;;;;;;;;;;;;;;;;;;;;;
;;;; User Variables:


;;; Interface to the command system


(defgroup whitespace nil
  "Visualize blanks (TAB, (HARD) SPACE and NEWLINE)."
  :link '(emacs-library-link :tag "Source Lisp File" "whitespace.el")
  :version "23.1"
  :group 'convenience)


(defcustom whitespace-style
  '(face
    tabs spaces trailing lines space-before-tab newline
    indentation empty space-after-tab
    space-mark tab-mark newline-mark
    missing-newline-at-eof)
  "Determine the kinds of whitespace are visualized.

The value is a list containing one or more of the following symbols:

   face                 visualize by using faces (see below).

   trailing             visualize trailing blanks via faces.
                        This has effect only if `face' (see above)
                        is present in `whitespace-style'.

   tabs                 visualize TABs via faces.
                        This has effect only if `face' (see above)
                        is present in `whitespace-style'.

   spaces               visualize SPACEs and HARD SPACEs via
                        faces.
                        This has effect only if `face' (see above)
                        is present in `whitespace-style'.

   lines                highlight lines which have columns beyond
                        `whitespace-line-column' via faces.
                        Whole line is highlighted.
<<<<<<< HEAD
                        It has precedence over `lines-tail' and
                        `lines-char' (see below).
                        It has effect only if `face' (see above)
=======
                        This has precedence over `lines-tail' (see
                        below).
                        This has effect only if `face' (see above)
>>>>>>> 510020d3
                        is present in `whitespace-style'.

   lines-tail           highlighted lines which have columns beyond
                        `whitespace-line-column' via faces.
                        Only the part of line which goes beyond
                        `whitespace-line-column' column.
                        This has effect only if `lines' (see above)
                        is NOT present in `whitespace-style',
                        and if `face' (see above) IS present in
                        `whitespace-style'.

<<<<<<< HEAD
   lines-char           lines which have columns beyond
                        `whitespace-line-column' are highlighted via
                        putting a face on the first character that goes
                        beyond the `whitespace-line-column' column.
                        It has effect only if `lines' or
                        `lines-tail' (see above) is not present
                        in `whitespace-style' and if `face' (see
                        above) is present in `whitespace-style'.

   newline              NEWLINEs are visualized via faces.
                        It has effect only if `face' (see above)
=======
   newline              visualize NEWLINEs via faces.
                        This has effect only if `face' (see above)
>>>>>>> 510020d3
                        is present in `whitespace-style'.

   missing-newline-at-eof visualize missing newline at the end of
                        the file via faces.
                        This has effect only if `face' (see above)
                        is present in `whitespace-style'.

   empty                visualize empty lines at beginning and/or
                        end of buffer via faces.
                        This has effect only if `face' (see above)
                        is present in `whitespace-style'.

   indentation::tab     visualize `tab-width' or more SPACEs at
                        beginning of line via faces.
                        This has effect only if `face' (see above)
                        is present in `whitespace-style'.

   indentation::space   visualize TABs at beginning of line via
                        faces.
                        This has effect only if `face' (see above)
                        is present in `whitespace-style'.

   indentation          visualize `tab-width' or more SPACEs at
                        beginning of line, if `indent-tabs-mode' (which
                        see) is non-nil; otherwise, visualize TABs
                        at beginning of line via faces.
                        This has effect only if `face' (see above)
                        is present in `whitespace-style'.

   big-indent           visualize big indentations via faces.
                        This has effect only if `face' (see above)
                        is present in `whitespace-style'.

   space-after-tab::tab         visualize `tab-width' or more SPACEs
                                after a TAB via faces.
                                This has effect only if `face' (see above)
                                is present in `whitespace-style'.

   space-after-tab::space       visualize TABs when `tab-width' or
                                more SPACEs occur after a TAB, via
                                faces.
                                This has effect only if `face' (see above)
                                is present in `whitespace-style'.

   space-after-tab              visualize `tab-width' or more SPACEs
                                after a TAB, if `indent-tabs-mode'
                                (which see) is non-nil; otherwise,
                                visualize the TABs via faces.
                                This has effect only if `face' (see above)
                                is present in `whitespace-style'.

   space-before-tab::tab        visualize SPACEs before TAB via faces.
                                This has effect only if `face' (see above)
                                is present in `whitespace-style'.

   space-before-tab::space      visualize TABs when SPACEs occur
                                before TAB, via faces.
                                This has effect only if `face' (see above)
                                is present in `whitespace-style'.

   space-before-tab             visualize SPACEs before TAB, if
                                `indent-tabs-mode' (which see) is
                                non-nil; otherwise, visualize TABs
                                via faces.
                                This has effect only if `face' (see above)
                                is present in `whitespace-style'.

   space-mark           visualize SPACEs and HARD SPACEs via
                        display table.

   tab-mark             visualize TABs via display table.

   newline-mark         visualize NEWLINEs via display table.

Any other value is ignored.

If nil, don't visualize TABs, (HARD) SPACEs and NEWLINEs via faces and
via display table.

There is an evaluation order for some values, if they are
included in `whitespace-style' list.  For example, if
indentation, indentation::tab and/or indentation::space are
included in `whitespace-style' list, the evaluation order is:

 * For indentation:
   1. indentation
   2. indentation::tab
   3. indentation::space

 * For SPACEs after TABs:
   1. space-after-tab
   2. space-after-tab::tab
   3. space-after-tab::space

 * For SPACEs before TABs:
   1. space-before-tab
   2. space-before-tab::tab
   3. space-before-tab::space

For example, if `indentation' and `indentation::space' are
included in `whitespace-style', the `indentation' value is used
instead of the `indentation::space' value.

One reason to not use faces to visualize spaces (i.e., not
include `face' in `whitespace-style') is to use `whitespace-mode'
only for cleaning up a buffer.  See `whitespace-cleanup' and
`whitespace-cleanup-region'.

See also `whitespace-display-mappings' for documentation."
  :type '(set :tag "Kind of Blank"
              (const :tag "(Face) Face visualization" face)
              (const :tag "(Face) Trailing TABs, SPACEs and HARD SPACEs"
                     trailing)
              (const :tag "(Face) TABs" tabs)
              (const :tag "(Face) SPACEs and HARD SPACEs" spaces)
              (const :tag "(Face) Lines" lines)
              (const :tag "(Face) Lines, only overlong part" lines-tail)
              (const :tag "(Face) Lines, only first character" lines-char)
              (const :tag "(Face) NEWLINEs" newline)
              (const :tag "(Face) Missing newlines at EOB"
                     missing-newline-at-eof)
              (const :tag "(Face) Empty Lines At BOB And/Or EOB" empty)
              (const :tag "(Face) Indentation SPACEs" indentation::tab)
              (const :tag "(Face) Indentation TABs"
                     indentation::space)
              (const :tag "(Face) Indentation TABs or SPACEs" indentation)
              (const :tag "(Face) Too much line indentation" big-indent)
              (const :tag "(Face) SPACEs after TAB: SPACEs"
                     space-after-tab::tab)
              (const :tag "(Face) SPACEs after TAB: TABs"
                     space-after-tab::space)
              (const :tag "(Face) SPACEs after TAB" space-after-tab)
              (const :tag "(Face) SPACEs before TAB: SPACEs"
                     space-before-tab::tab)
              (const :tag "(Face) SPACEs before TAB: TABs"
                     space-before-tab::space)
              (const :tag "(Face) SPACEs before TAB" space-before-tab)
              (const :tag "(Mark) SPACEs and HARD SPACEs" space-mark)
              (const :tag "(Mark) TABs" tab-mark)
              (const :tag "(Mark) NEWLINEs" newline-mark))
  :group 'whitespace)

(defvar whitespace-space 'whitespace-space
  "Symbol face used to visualize SPACE.
Used when `whitespace-style' includes the value `spaces'.")
(make-obsolete-variable 'whitespace-space "use the face instead." "24.4")


(defface whitespace-space
  '((((class color) (background dark))
     :background "grey20"      :foreground "darkgray")
    (((class color) (background light))
     :background "LightYellow" :foreground "lightgray")
    (t :inverse-video t))
  "Face used to visualize SPACE.

See `whitespace-space-regexp'."
  :group 'whitespace)


(defvar whitespace-hspace 'whitespace-hspace
  "Symbol face used to visualize HARD SPACE.
Used when `whitespace-style' includes the value `spaces'.")
(make-obsolete-variable 'whitespace-hspace "use the face instead." "24.4")

(defface whitespace-hspace		; 'nobreak-space
  '((((class color) (background dark))
     :background "grey24"        :foreground "darkgray")
    (((class color) (background light))
     :background "LemonChiffon3" :foreground "lightgray")
    (t :inverse-video t))
  "Face used to visualize HARD SPACE.

See `whitespace-hspace-regexp'."
  :group 'whitespace)


(defvar whitespace-tab 'whitespace-tab
  "Symbol face used to visualize TAB.
Used when `whitespace-style' includes the value `tabs'.")
(make-obsolete-variable 'whitespace-tab
                        "customize the face `whitespace-tab' instead." "24.4")

(defface whitespace-tab
  '((((class color) (background dark))
     :background "grey22" :foreground "darkgray")
    (((class color) (background light))
     :background "beige"  :foreground "lightgray")
    (t :inverse-video t))
  "Face used to visualize TAB.

See `whitespace-tab-regexp'."
  :group 'whitespace)


(defvar whitespace-newline 'whitespace-newline
  "Symbol face used to visualize NEWLINE char mapping.
See `whitespace-display-mappings'.
Used when `whitespace-style' includes the values `newline-mark'
and `newline'.")
(make-obsolete-variable 'whitespace-newline "use the face instead." "24.4")

(defface whitespace-newline
  '((default :weight normal)
    (((class color) (background dark)) :foreground "darkgray")
    (((class color) (min-colors 88) (background light)) :foreground "lightgray")
    ;; Displays with 16 colors use lightgray as background, so using a
    ;; lightgray foreground makes the newline mark invisible.
    (((class color) (background light)) :foreground "brown")
    (t :underline t))
  "Face used to visualize NEWLINE char mapping.

See `whitespace-display-mappings'."
  :group 'whitespace)


(defvar whitespace-trailing 'whitespace-trailing
  "Symbol face used to visualize trailing blanks.
Used when `whitespace-style' includes the value `trailing'.")
(make-obsolete-variable 'whitespace-trailing "use the face instead." "24.4")

(defface whitespace-trailing		; 'trailing-whitespace
  '((default :weight bold)
    (((class mono)) :inverse-video t :underline t)
    (t :background "red1" :foreground "yellow"))
  "Face used to visualize trailing blanks.

See '`whitespace-trailing-regexp'."
  :group 'whitespace)


(defvar whitespace-line 'whitespace-line
  "Symbol face used to visualize \"long\" lines.
See `whitespace-line-column'.
Used when `whitespace-style' includes the value `line'.")
(make-obsolete-variable 'whitespace-line "use the face instead." "24.4")

(defface whitespace-line
  '((((class mono)) :inverse-video t :weight bold :underline t)
    (t :background "gray20" :foreground "violet"))
  "Face used to visualize \"long\" lines.

See `whitespace-line-column'."
  :group 'whitespace)


(defvar whitespace-space-before-tab 'whitespace-space-before-tab
  "Symbol face used to visualize SPACEs before TAB.
Used when `whitespace-style' includes the value `space-before-tab'.")
(make-obsolete-variable 'whitespace-space-before-tab
                        "use the face instead." "24.4")

(defface whitespace-space-before-tab
  '((((class mono)) :inverse-video t :weight bold :underline t)
    (t :background "DarkOrange" :foreground "firebrick"))
  "Face used to visualize SPACEs before TAB.

See `whitespace-space-before-tab-regexp'."
  :group 'whitespace)


(defvar whitespace-indentation 'whitespace-indentation
  "Symbol face used to visualize `tab-width' or more SPACEs at beginning of line.
Used when `whitespace-style' includes the value `indentation'.")
(make-obsolete-variable 'whitespace-indentation "use the face instead." "24.4")

(defface whitespace-indentation
  '((((class mono)) :inverse-video t :weight bold :underline t)
    (t :background "yellow" :foreground "firebrick"))
  "Face used to visualize `tab-width' or more SPACEs at beginning of line.

See `whitespace-indentation-regexp'."
  :group 'whitespace)

(defface whitespace-big-indent
  '((((class mono)) :inverse-video t :weight bold :underline t)
    (t :background "red" :foreground "firebrick"))
  "Face used to visualize big indentation.

See `whitespace-big-indent-regexp'."
  :group 'whitespace)

(defface whitespace-missing-newline-at-eof
  '((((class mono)) :inverse-video t :weight bold :underline t)
    (t :background "#d0d040" :foreground "black"))
  "Face used to visualize missing newline at the end of the file.")

(defvar whitespace-empty 'whitespace-empty
  "Symbol face used to visualize empty lines at beginning and/or end of buffer.
Used when `whitespace-style' includes the value `empty'.")
(make-obsolete-variable 'whitespace-empty "use the face instead." "24.4")

(defface whitespace-empty
  '((((class mono)) :inverse-video t :weight bold :underline t)
    (t :background "yellow" :foreground "firebrick" :extend t))
  "Face used to visualize empty lines at beginning and/or end of buffer.

See `whitespace-empty-at-bob-regexp' and `whitespace-empty-at-eob-regexp."
  :group 'whitespace)


(defvar whitespace-space-after-tab 'whitespace-space-after-tab
  "Symbol face used to visualize `tab-width' or more SPACEs after TAB.
Used when `whitespace-style' includes the value `space-after-tab'.")
(make-obsolete-variable 'whitespace-space-after-tab
                        "use the face instead." "24.4")

(defface whitespace-space-after-tab
  '((((class mono)) :inverse-video t :weight bold :underline t)
    (t :background "yellow" :foreground "firebrick"))
  "Face used to visualize `tab-width' or more SPACEs after TAB.

See `whitespace-space-after-tab-regexp'."
  :group 'whitespace)


(defcustom whitespace-hspace-regexp
  "\\(\u00A0+\\)"
  "Regexp to match HARD SPACE characters that should be visualized.

The HARD SPACE characters are highlighted using the `whitespace-hspace' face.
Here are some examples:

   \"\\\\(^\\xA0+\\\\)\"		\
visualize only leading HARD SPACEs.
   \"\\\\(\\xA0+$\\\\)\"		\
visualize only trailing HARD SPACEs.
   \"\\\\(^\\xA0+\\\\|\\xA0+$\\\\)\"	\
visualize leading and/or trailing HARD SPACEs.
   \"\\t\\\\(\\xA0+\\\\)\\t\"		\
visualize only HARD SPACEs between TABs.

NOTE: Always enclose the elements to highlight in \\\\(...\\\\).
      Use exactly one pair of enclosing \\\\( and \\\\).

This variable is used when `whitespace-style' includes `spaces'."
  :type '(regexp :tag "HARD SPACE Chars")
  :group 'whitespace)


(defcustom whitespace-space-regexp "\\( +\\)"
  "Regexp to match SPACE characters that should be visualized.

The SPACE characters are highlighted using the `whitespace-space' face.
By default only ASCII SPACE character is visualized, but if you
are typing in some non-Latin language, there may be other
characters besides \" \" that should be considered SPACE.

Here are some examples:

   \"\\\\(^ +\\\\)\"		visualize only leading SPACEs.
   \"\\\\( +$\\\\)\"		visualize only trailing SPACEs.
   \"\\\\(^ +\\\\| +$\\\\)\"	\
visualize leading and/or trailing SPACEs.
   \"\\t\\\\( +\\\\)\\t\"	visualize only SPACEs between TABs.

NOTE: Always enclose the elements to highlight in \\\\(...\\\\).
      Use exactly one pair of enclosing \\\\( and \\\\).

This variable is used when `whitespace-style' includes `spaces'."
  :type '(regexp :tag "SPACE Chars")
  :group 'whitespace)


(defcustom whitespace-tab-regexp "\\(\t+\\)"
  "Regexp to match TAB characters that should be visualized.

The TAB characters are highlighted using the `whitespace-tab' face.
By default only ASCII TAB character is visualized, but if you
are typing in some non-Latin language, there may be other
characters besides \" \" that should be considered a TAB.

Here are some examples:

   \"\\\\(^\\t+\\\\)\"		visualize only leading TABs.
   \"\\\\(\\t+$\\\\)\"		visualize only trailing TABs.
   \"\\\\(^\\t+\\\\|\\t+$\\\\)\"	\
visualize leading and/or trailing TABs.
   \" \\\\(\\t+\\\\) \"	visualize only TABs between SPACEs.

NOTE: Always enclose the elements to highlight in \\\\(...\\\\).
      Use exactly one pair of enclosing \\\\( and \\\\).

This variable is used when `whitespace-style' includes `tabs'."
  :type '(regexp :tag "TAB Chars")
  :group 'whitespace)


(defcustom whitespace-trailing-regexp
  "\\([\t \u00A0]+\\)$"
  "Regexp to match trailing characters that should be visualized.

The trailing characters are highlighted using the `whitespace-trailing' face.
There may be other characters besides:

   \" \"  \"\\t\"  \"\\u00A0\"

that should be considered blank.

NOTE: Always enclose the elements to highlight in \"\\\\(\"...\"\\\\)$\".
      Use exactly one pair of enclosing elements above.

This variable is used when `whitespace-style' includes `trailing'."
  :type '(regexp :tag "Trailing Chars")
  :group 'whitespace)


(defcustom whitespace-space-before-tab-regexp "\\( +\\)\\(\t+\\)"
  "Regexp to match SPACEs before TAB that should be visualized.

The SPACE characters are highlighted using the `whitespace-space-before-tab'
face.
This variable is used when `whitespace-style' includes
`space-before-tab', `space-before-tab::tab' or `space-before-tab::space'."
  :type '(regexp :tag "SPACEs Before TAB")
  :group 'whitespace)


(defcustom whitespace-indentation-regexp
  '("^\t*\\(\\( \\{%d\\}\\)+\\)[^\n\t]"
    . "^ *\\(\t+\\)[^\n]")
  "Regexps to match indentation whitespace that should be visualized.

The value should be a cons whose car specifies the regexp to match
visualization of SPACEs, and the cdr specifies the regexp to match
visualization of TABs.

The indentation characters are highlighted using the `whitespace-indentationp'
face.
This variable is used when `whitespace-style' includes `indentation',
`indentation::tab' or  `indentation::space'."
  :type '(cons (string :tag "Indentation SPACEs")
	       (regexp :tag "Indentation TABs"))
  :group 'whitespace)


<<<<<<< HEAD
(defcustom whitespace-empty-at-bob-regexp "\\`\\([ \t\n]*\\(?:\n\\|$\\)\\)"
  "Specify regexp for empty lines at beginning of buffer.
=======
(defcustom whitespace-empty-at-bob-regexp "\\`\\(\\([ \t]*\n\\)+\\)"
  "Regexp to match empty lines at beginning of buffer that should be visualized.
>>>>>>> 510020d3

The empty lines are highlighted using the `whitespace-empty' face.
This variable is used when `whitespace-style' includes `empty'."
  :type '(regexp :tag "Empty Lines At Beginning Of Buffer")
  :group 'whitespace)


(defcustom whitespace-empty-at-eob-regexp "^\\([ \t\n]+\\)\\'"
  "Regexp to match empty lines at end of buffer that should be visualized.

The empty lines are highlighted using the `whitespace-empty' face.
This variable is used when `whitespace-style' includes `empty'."
  :type '(regexp :tag "Empty Lines At End Of Buffer")
  :group 'whitespace)


(defcustom whitespace-space-after-tab-regexp
  '("\t+\\(\\( \\{%d,\\}\\)+\\)"
    . "\\(\t+\\) \\{%d,\\}")
  "Regexps to match multiple SPACEs after TAB that should be visualized.

The SPACE and TAB characters will be visualized if there at least
as many SPACEs as `tab-width' after a TAB.
The value should be a cons whose car is used for SPACEs visualization
and whose cdr is used for TABs visualization.

The SPACE characters are highlighted using the `whitespace-space-after-tab'
face.
This variable is used when `whitespace-style' includes `space-after-tab',
`space-after-tab::tab' or `space-after-tab::space'."
  :type '(cons (string :tag "SPACEs After TAB")
	       string)
  :group 'whitespace)

(defcustom whitespace-big-indent-regexp
  "^\\(\\(?:\t\\{4,\\}\\| \\{32,\\}\\)[\t ]*\\)"
  "Regexp to match big indentation at BOL that should be visualized.

The indentation characters are highlighted using the `whitespace-big-indent'
face.
If you're using non-Latin languages, there may be other characters
besides \"\\t\" that should be considered a TAB.

NOTE: Always enclose the elements to highlight in \\\\(...\\\\).
      Use exactly one pair of enclosing \\\\( and \\\\).

This variable is used when `whitespace-style' includes `big-indent'."
  :version "25.1"
  :type '(regexp :tag "Detect too much indentation at the beginning of a line")
  :group 'whitespace)


(defcustom whitespace-line-column 80
  "Column beyond which the line is highlighted.

The value must be an integer or nil.  If nil, use the value
of the `fill-column' variable.

The characters beyond the column specified by this variable are
highlighted using the `whitespace-line' face.

<<<<<<< HEAD
Used when `whitespace-style' includes `lines', `lines-tail' or
`lines-char'."
=======
This varioable is used when `whitespace-style' includes `lines'
or `lines-tail' or `lines-char'."
>>>>>>> 510020d3
  :type '(choice :tag "Line Length Limit"
		 (integer :tag "Line Length")
		 (const :tag "Use fill-column" nil))
  :safe  'integerp
  :group 'whitespace)


;; Hacked from `visible-whitespace-mappings' in visws.el
(defcustom whitespace-display-mappings
  '(
    (space-mark   ?\     [?·]     [?.])		; space - middle dot
    (space-mark   ?\xA0  [?¤]     [?_])		; hard space - currency sign
    ;; NEWLINE is displayed using the face `whitespace-newline'
    (newline-mark ?\n    [?$ ?\n])			; eol - dollar sign
    ;; (newline-mark ?\n    [?↵ ?\n] [?$ ?\n])	; eol - downwards arrow
    ;; (newline-mark ?\n    [?¶ ?\n] [?$ ?\n])	; eol - pilcrow
    ;; (newline-mark ?\n    [?¯ ?\n]  [?$ ?\n])	; eol - overscore
    ;; (newline-mark ?\n    [?¬ ?\n]  [?$ ?\n])	; eol - negation
    ;; (newline-mark ?\n    [?° ?\n]  [?$ ?\n])	; eol - degrees
    ;;
    ;; WARNING: the mapping below has a problem.
    ;; When a TAB occupies exactly one column, it will display the
    ;; character ?\xBB at that column followed by a TAB which goes to
    ;; the next TAB column.
    ;; If this is a problem for you, please, comment the line below.
    (tab-mark     ?\t    [?» ?\t] [?\\ ?\t])	; tab - right guillemet
    )
  "Alist of mappings for displaying characters.

Each element has the following form:

   (KIND CHAR VECTOR...)

Where:

KIND    is the kind of character.
        It can be one of the following symbols:

        tab-mark        for TAB character

        space-mark      for SPACE or HARD SPACE character

        newline-mark    for NEWLINE character

CHAR    is the character to be mapped.

VECTOR  is a vector of characters to be displayed in place of CHAR.
        The first vector that can be displayed by the terminal is used;
        if no display vector for a mapping can be displayed, then
        that character is displayed unmodified.

The NEWLINE character is displayed using the face given by
`whitespace-newline' variable.

This variable is used when `whitespace-style' includes `tab-mark',
`space-mark' or `newline-mark'."
  :type '(repeat
	  (list :tag "Character Mapping"
		(choice :tag "Char Kind"
			(const :tag "Tab" tab-mark)
			(const :tag "Space" space-mark)
			(const :tag "Newline" newline-mark))
		(character :tag "Char")
		(repeat :inline t :tag "Vector List"
			(vector :tag ""
				(repeat :inline t
					:tag "Vector Characters"
					(character :tag "Char"))))))
  :group 'whitespace)


(defcustom whitespace-global-modes t
  "Modes for which global `whitespace-mode' is automagically turned on.

Global `whitespace-mode' is controlled by the command
`global-whitespace-mode'.

If nil, no modes have `whitespace-mode' automatically turned on.

If t, all modes that support `whitespace-mode' have it
automatically turned on.

Else it should be a list of `major-mode' symbol names for which
`whitespace-mode' should be automatically turned on.  The sense
of the list is negated if it begins with `not'.  For example:

   (c-mode c++-mode)

means that `whitespace-mode' is turned on for buffers in C and
C++ modes only."
  :type '(choice :tag "Global Modes"
		 (const :tag "None" nil)
		 (const :tag "All" t)
		 (set :menu-tag "Mode Specific" :tag "Modes"
		      :value (not)
		      (const :tag "Except" not)
		      (repeat :inline t
			      (symbol :tag "Mode"))))
  :group 'whitespace)


(defcustom whitespace-action nil
  "Specify which action is taken when a buffer is visited or written.

The value is a list containing one or more of the following symbols:

   nil                  no action is taken.

   cleanup              always cleanup any bogus whitespace when local
                        whitespace is turned on.
                        See `whitespace-cleanup' and
                        `whitespace-cleanup-region'.

   report-on-bogus      always report if there is any bogus whitespace
                        when local whitespace is turned on.

   auto-cleanup         cleanup any bogus whitespace when buffer is
                        written.
                        See `whitespace-cleanup' and
                        `whitespace-cleanup-region'.

   abort-on-bogus       signal an error when writing the buffer if there is
                        any bogus whitespace in the buffer.

   warn-if-read-only    give a warning if `cleanup' or `auto-cleanup'
                        is included in `whitespace-action' and the
                        buffer is read-only.

Any other value is treated as nil."
  :type '(choice :tag "Actions"
		 (const :tag "None" nil)
		 (repeat :tag "Action List"
		  (choice :tag "Action"
			  (const :tag "Cleanup When On" cleanup)
			  (const :tag "Report On Bogus" report-on-bogus)
			  (const :tag "Auto Cleanup" auto-cleanup)
			  (const :tag "Abort On Bogus" abort-on-bogus)
			  (const :tag "Warn If Read-Only" warn-if-read-only))))
  :group 'whitespace)


;;;;;;;;;;;;;;;;;;;;;;;;;;;;;;;;;;;;;;;;;;;;;;;;;;;;;;;;;;;;;;;;;;;;;;
;;;; User commands - Local mode


;;;###autoload
(define-minor-mode whitespace-mode
  "Toggle whitespace visualization (Whitespace mode).

See also `whitespace-style', `whitespace-newline' and
`whitespace-display-mappings'.

This mode uses a number of faces to visualize the whitespace; see
the customization group `whitespace' for details."
  :lighter    " ws"
  :init-value nil
  :global     nil
  :group      'whitespace
  (cond
   (noninteractive			; running a batch job
    (setq whitespace-mode nil))
   (whitespace-mode			; whitespace-mode on
    (whitespace-turn-on)
    (whitespace-action-when-on))
   (t					; whitespace-mode off
    (whitespace-turn-off))))


;;;###autoload
(define-minor-mode whitespace-newline-mode
  "Toggle newline visualization (Whitespace Newline mode).

Use `whitespace-newline-mode' only for NEWLINE visualization
exclusively.  For other visualizations, including NEWLINE
visualization together with (HARD) SPACEs and/or TABs, please,
use `whitespace-mode'.

See also `whitespace-newline' and `whitespace-display-mappings'."
  :lighter    " nl"
  :init-value nil
  :global     nil
  :group      'whitespace
  (let ((whitespace-style '(face newline-mark newline)))
    (whitespace-mode (if whitespace-newline-mode
			 1 -1)))
  ;; sync states (running a batch job)
  (setq whitespace-newline-mode whitespace-mode))


;;;;;;;;;;;;;;;;;;;;;;;;;;;;;;;;;;;;;;;;;;;;;;;;;;;;;;;;;;;;;;;;;;;;;;
;;;; User commands - Global mode


;;;###autoload
(define-minor-mode global-whitespace-mode
  "Toggle whitespace visualization globally (Global Whitespace mode).

See also `whitespace-style', `whitespace-newline' and
`whitespace-display-mappings'."
  :lighter    " WS"
  :init-value nil
  :global     t
  :group      'whitespace
  (cond
   (noninteractive			; running a batch job
    (setq global-whitespace-mode nil))
   (global-whitespace-mode		; global-whitespace-mode on
    (save-current-buffer
      (add-hook 'find-file-hook 'whitespace-turn-on-if-enabled)
      (add-hook 'after-change-major-mode-hook 'whitespace-turn-on-if-enabled)
      (dolist (buffer (buffer-list))	; adjust all local mode
	(set-buffer buffer)
	(unless whitespace-mode
	  (whitespace-turn-on-if-enabled)))))
   (t					; global-whitespace-mode off
    (save-current-buffer
      (remove-hook 'find-file-hook 'whitespace-turn-on-if-enabled)
      (remove-hook 'after-change-major-mode-hook 'whitespace-turn-on-if-enabled)
      (dolist (buffer (buffer-list))	; adjust all local mode
	(set-buffer buffer)
	(unless whitespace-mode
	  (whitespace-turn-off)))))))

(defvar whitespace-enable-predicate
  (lambda ()
    (and (cond
          ((eq whitespace-global-modes t))
          ((listp whitespace-global-modes)
           (if (eq (car-safe whitespace-global-modes) 'not)
               (not (apply #'derived-mode-p (cdr whitespace-global-modes)))
             (apply #'derived-mode-p whitespace-global-modes)))
          (t nil))
         ;; ...we have a display (not running a batch job)
         (not noninteractive)
         ;; ...the buffer is not internal (name starts with a space)
         (not (eq (aref (buffer-name) 0) ?\ ))
         ;; ...the buffer is not special (name starts with *)
         (or (not (eq (aref (buffer-name) 0) ?*))
             ;; except the scratch buffer.
             (string= (buffer-name) "*scratch*"))))
  "Predicate to decide which buffers obey `global-whitespace-mode'.
This function is called with no argument and should return non-nil
if the current buffer should obey `global-whitespace-mode'.
This variable is normally modified via `add-function'.")

(defun whitespace-turn-on-if-enabled ()
  (when (funcall whitespace-enable-predicate)
    (whitespace-turn-on)))

;;;###autoload
(define-minor-mode global-whitespace-newline-mode
  "Toggle global newline visualization (Global Whitespace Newline mode).

Use `global-whitespace-newline-mode' only for NEWLINE
visualization exclusively.  For other visualizations, including
NEWLINE visualization together with (HARD) SPACEs and/or TABs,
please use `global-whitespace-mode'.

See also `whitespace-newline' and `whitespace-display-mappings'."
  :lighter    " NL"
  :init-value nil
  :global     t
  :group      'whitespace
  (let ((whitespace-style '(newline-mark newline)))
    (global-whitespace-mode (if global-whitespace-newline-mode
                                1 -1))
    ;; sync states (running a batch job)
    (setq global-whitespace-newline-mode global-whitespace-mode)))
(make-obsolete 'global-whitespace-newline-mode
               "use `global-whitespace-mode' with `whitespace-style' set to `(newline-mark newline)' instead."
               "28.1")


;;;;;;;;;;;;;;;;;;;;;;;;;;;;;;;;;;;;;;;;;;;;;;;;;;;;;;;;;;;;;;;;;;;;;;
;;;; User commands - Toggle


(defconst whitespace-style-value-list
  '(face
    tabs
    spaces
    trailing
    lines
    lines-tail
    lines-char
    newline
    empty
    indentation
    indentation::tab
    indentation::space
    big-indent
    space-after-tab
    space-after-tab::tab
    space-after-tab::space
    space-before-tab
    space-before-tab::tab
    space-before-tab::space
    help-newline       ; value used by `whitespace-insert-option-mark'
    tab-mark
    space-mark
    newline-mark
    )
  "List of valid `whitespace-style' values.")


(defconst whitespace-toggle-option-alist
  '((?f    . face)
    (?t    . tabs)
    (?s    . spaces)
    (?r    . trailing)
    (?l    . lines)
    (?L    . lines-tail)
    (?\C-l . lines-char)
    (?n    . newline)
    (?e    . empty)
    (?\C-i . indentation)
    (?I    . indentation::tab)
    (?i    . indentation::space)
    (?\C-t . big-indent)
    (?\C-a . space-after-tab)
    (?A    . space-after-tab::tab)
    (?a    . space-after-tab::space)
    (?\C-b . space-before-tab)
    (?B    . space-before-tab::tab)
    (?b    . space-before-tab::space)
    (?T    . tab-mark)
    (?S    . space-mark)
    (?N    . newline-mark)
    (?x    . whitespace-style)
    )
  "Alist of toggle options.

Each element has the form:

   (CHAR . SYMBOL)

Where:

CHAR	is a char which the user will have to type.

SYMBOL	is a valid symbol associated with CHAR.
	See `whitespace-style-value-list'.")


(defvar-local whitespace-active-style nil
  "Used to save locally `whitespace-style' value.")

(defvar-local whitespace-point (point)
  "Used to save locally current point value.
Used by function `whitespace-trailing-regexp' (which see).")
(defvar-local whitespace-point--used nil
  "Region whose highlighting depends on `whitespace-point'.")

(defvar-local whitespace-bob-marker nil
  "Position of the buffer's first non-empty line.
This marker is positioned at the beginning of the first line in
the buffer that contains a non-space character.  If no such line
exists, this is positioned at the end of the buffer (which could
be after `whitespace-eob-marker' if the buffer contains nothing
but empty lines).")

(defvar-local whitespace-eob-marker nil
  "Position after the buffer's last non-empty line.
This marker is positioned at the beginning of the first line
immediately following the last line in the buffer that contains a
non-space character.  If no such line exists, this is positioned
at the beginning of the buffer (which could be before
`whitespace-bob-marker' if the buffer contains nothing but empty
lines).")

(defvar-local whitespace-buffer-changed nil
  "Used to indicate locally if buffer changed.
Used by `whitespace-post-command-hook' and `whitespace-buffer-changed'
functions (which see).")


;;;###autoload
(defun whitespace-toggle-options (arg)
  "Toggle local `whitespace-mode' options.

If local whitespace-mode is off, toggle the option given by ARG
and turn on local whitespace-mode.

If local whitespace-mode is on, toggle the option given by ARG
and restart local whitespace-mode.

Interactively, it reads one of the following chars:

  CHAR	MEANING
  (VIA FACES)
   f	toggle face visualization
   t	toggle TAB visualization
   s	toggle SPACE and HARD SPACE visualization
   r	toggle trailing blanks visualization
   l	toggle \"long lines\" visualization
   L	toggle \"long lines\" tail visualization
   n	toggle NEWLINE visualization
   e	toggle empty line at bob and/or eob visualization
   C-i	toggle indentation SPACEs visualization (via `indent-tabs-mode')
   I	toggle indentation SPACEs visualization
   i	toggle indentation TABs visualization
   C-t	toggle big indentation visualization
   C-a	toggle SPACEs after TAB visualization (via `indent-tabs-mode')
   A	toggle SPACEs after TAB: SPACEs visualization
   a	toggle SPACEs after TAB: TABs visualization
   C-b	toggle SPACEs before TAB visualization (via `indent-tabs-mode')
   B	toggle SPACEs before TAB: SPACEs visualization
   b	toggle SPACEs before TAB: TABs visualization

  (VIA DISPLAY TABLE)
   T	toggle TAB visualization
   S	toggle SPACEs before TAB visualization
   N	toggle NEWLINE visualization

   x	restore `whitespace-style' value
   ?	display brief help

Non-interactively, ARG should be a symbol or a list of symbols.
The valid symbols are:

   face			toggle face visualization
   tabs			toggle TAB visualization
   spaces		toggle SPACE and HARD SPACE visualization
   trailing		toggle trailing blanks visualization
   lines		toggle \"long lines\" visualization
   lines-tail		toggle \"long lines\" tail visualization
   newline		toggle NEWLINE visualization
   empty		toggle empty line at bob and/or eob visualization
   indentation		toggle indentation SPACEs visualization
   indentation::tab	toggle indentation SPACEs visualization
   indentation::space	toggle indentation TABs visualization
   big-indent		toggle big indentation visualization
   space-after-tab		toggle SPACEs after TAB visualization
   space-after-tab::tab		toggle SPACEs after TAB: SPACEs visualization
   space-after-tab::space	toggle SPACEs after TAB: TABs visualization
   space-before-tab		toggle SPACEs before TAB visualization
   space-before-tab::tab	toggle SPACEs before TAB: SPACEs visualization
   space-before-tab::space	toggle SPACEs before TAB: TABs visualization

   tab-mark		toggle TAB visualization
   space-mark		toggle SPACEs before TAB visualization
   newline-mark		toggle NEWLINE visualization

   whitespace-style	restore `whitespace-style' value

See `whitespace-style' and `indent-tabs-mode' for documentation."
  (interactive (whitespace-interactive-char t))
  (let ((whitespace-style
	 (whitespace-toggle-list t arg whitespace-active-style)))
    (whitespace-mode 0)
    (whitespace-mode 1)))


(defvar whitespace-toggle-style nil
  "Used to toggle the global `whitespace-style' value.")


;;;###autoload
(defun global-whitespace-toggle-options (arg)
  "Toggle global `whitespace-mode' options.

If global whitespace-mode is off, toggle the option given by ARG
and turn on global whitespace-mode.

If global whitespace-mode is on, toggle the option given by ARG
and restart global whitespace-mode.

Interactively, it accepts one of the following chars:

  CHAR	MEANING
  (VIA FACES)
   f	toggle face visualization
   t	toggle TAB visualization
   s	toggle SPACE and HARD SPACE visualization
   r	toggle trailing blanks visualization
   l	toggle \"long lines\" visualization
   L	toggle \"long lines\" tail visualization
   C-l	toggle \"long lines\" one character visualization
   n	toggle NEWLINE visualization
   e	toggle empty line at bob and/or eob visualization
   C-i	toggle indentation SPACEs visualization (via `indent-tabs-mode')
   I	toggle indentation SPACEs visualization
   i	toggle indentation TABs visualization
   C-t	toggle big indentation visualization
   C-a	toggle SPACEs after TAB visualization (via `indent-tabs-mode')
   A	toggle SPACEs after TAB: SPACEs visualization
   a	toggle SPACEs after TAB: TABs visualization
   C-b	toggle SPACEs before TAB visualization (via `indent-tabs-mode')
   B	toggle SPACEs before TAB: SPACEs visualization
   b	toggle SPACEs before TAB: TABs visualization

  (VIA DISPLAY TABLE)
   T	toggle TAB visualization
   S	toggle SPACEs before TAB visualization
   N	toggle NEWLINE visualization

   x	restore `whitespace-style' value
   ?	display brief help

Non-interactively, ARG should be a symbol or a list of symbols.
The valid symbols are:

   face			toggle face visualization
   tabs			toggle TAB visualization
   spaces		toggle SPACE and HARD SPACE visualization
   trailing		toggle trailing blanks visualization
   lines		toggle \"long lines\" visualization
   lines-tail		toggle \"long lines\" tail visualization
   lines-char		toggle \"long lines\" one character visualization
   newline		toggle NEWLINE visualization
   empty		toggle empty line at bob and/or eob visualization
   indentation		toggle indentation SPACEs visualization
   indentation::tab	toggle indentation SPACEs visualization
   indentation::space	toggle indentation TABs visualization
   big-indent		toggle big indentation visualization
   space-after-tab		toggle SPACEs after TAB visualization
   space-after-tab::tab		toggle SPACEs after TAB: SPACEs visualization
   space-after-tab::space	toggle SPACEs after TAB: TABs visualization
   space-before-tab		toggle SPACEs before TAB visualization
   space-before-tab::tab	toggle SPACEs before TAB: SPACEs visualization
   space-before-tab::space	toggle SPACEs before TAB: TABs visualization

   tab-mark		toggle TAB visualization
   space-mark		toggle SPACEs before TAB visualization
   newline-mark		toggle NEWLINE visualization

   whitespace-style	restore `whitespace-style' value

See `whitespace-style' and `indent-tabs-mode' for documentation."
  (interactive (whitespace-interactive-char nil))
  (let ((whitespace-style
	 (whitespace-toggle-list nil arg whitespace-toggle-style)))
    (setq whitespace-toggle-style whitespace-style)
    (global-whitespace-mode 0)
    (global-whitespace-mode 1)))


;;;;;;;;;;;;;;;;;;;;;;;;;;;;;;;;;;;;;;;;;;;;;;;;;;;;;;;;;;;;;;;;;;;;;;
;;;; User commands - Cleanup


;;;###autoload
(defun whitespace-cleanup ()
  "Cleanup some blank problems in all buffer or at region.

It usually applies to the whole buffer, but in transient mark
mode when the mark is active, it applies to the region.  It also
applies to the region when it is not in transient mark mode, the
mark is active and \\[universal-argument] was pressed just before
calling `whitespace-cleanup' interactively.

See also `whitespace-cleanup-region'.

The problems cleaned up are:

1. empty lines at beginning of buffer.
2. empty lines at end of buffer.
   If `whitespace-style' includes the value `empty', remove all
   empty lines at beginning and/or end of buffer.

3. `tab-width' or more SPACEs at beginning of line.
   If `whitespace-style' includes the value `indentation':
   replace `tab-width' or more SPACEs at beginning of line by
   TABs, if `indent-tabs-mode' is non-nil; otherwise, replace TABs by
   SPACEs.
   If `whitespace-style' includes the value `indentation::tab',
   replace `tab-width' or more SPACEs at beginning of line by TABs.
   If `whitespace-style' includes the value `indentation::space',
   replace TABs by SPACEs.

4. SPACEs before TAB.
   If `whitespace-style' includes the value `space-before-tab':
   replace SPACEs by TABs, if `indent-tabs-mode' is non-nil;
   otherwise, replace TABs by SPACEs.
   If `whitespace-style' includes the value
   `space-before-tab::tab', replace SPACEs by TABs.
   If `whitespace-style' includes the value
   `space-before-tab::space', replace TABs by SPACEs.

5. SPACEs or TABs at end of line.
   If `whitespace-style' includes the value `trailing', remove
   all SPACEs or TABs at end of line.

6. `tab-width' or more SPACEs after TAB.
   If `whitespace-style' includes the value `space-after-tab':
   replace SPACEs by TABs, if `indent-tabs-mode' is non-nil;
   otherwise, replace TABs by SPACEs.
   If `whitespace-style' includes the value
   `space-after-tab::tab', replace SPACEs by TABs.
   If `whitespace-style' includes the value
   `space-after-tab::space', replace TABs by SPACEs.

See `whitespace-style', `indent-tabs-mode' and `tab-width' for
documentation."
  (interactive "@")
  (cond
   ;; read-only buffer
   (buffer-read-only
    (whitespace-warn-read-only "cleanup"))
   ;; region active
   ((and (or transient-mark-mode
	     current-prefix-arg)
	 mark-active)
    ;; PROBLEMs 1 and 2 are not handled in region
    ;; PROBLEM 3: `tab-width' or more SPACEs at bol
    ;; PROBLEM 4: SPACEs before TAB
    ;; PROBLEM 5: SPACEs or TABs at eol
    ;; PROBLEM 6: `tab-width' or more SPACEs after TAB
    (whitespace-cleanup-region (region-beginning) (region-end)))
   ;; whole buffer
   (t
    (save-excursion
      ;; PROBLEM 1: empty lines at bob
      ;; PROBLEM 2: empty lines at eob
      ;; ACTION: remove all empty lines at bob and/or eob
      (when (memq 'empty whitespace-style)
        (let (overwrite-mode)		; enforce no overwrite
          (goto-char (point-min))
          (when (looking-at whitespace-empty-at-bob-regexp)
            (delete-region (match-beginning 1) (match-end 1)))
          (when (re-search-forward
                 whitespace-empty-at-eob-regexp nil t)
            (delete-region (match-beginning 1) (match-end 1))))))
    ;; PROBLEM 3: `tab-width' or more SPACEs at bol
    ;; PROBLEM 4: SPACEs before TAB
    ;; PROBLEM 5: SPACEs or TABs at eol
    ;; PROBLEM 6: `tab-width' or more SPACEs after TAB
    (whitespace-cleanup-region (point-min) (point-max)))))


;;;###autoload
(defun whitespace-cleanup-region (start end)
  "Cleanup some blank problems at region.

The problems cleaned up are:

1. `tab-width' or more SPACEs at beginning of line.
   If `whitespace-style' includes the value `indentation':
   replace `tab-width' or more SPACEs at beginning of line by TABs,
   if `indent-tabs-mode' is non-nil; otherwise, replace TABs by
   SPACEs.
   If `whitespace-style' includes the value `indentation::tab',
   replace `tab-width' or more SPACEs at beginning of line by TABs.
   If `whitespace-style' includes the value `indentation::space',
   replace TABs by SPACEs.

2. SPACEs before TAB.
   If `whitespace-style' includes the value `space-before-tab':
   replace SPACEs by TABs, if `indent-tabs-mode' is non-nil;
   otherwise, replace TABs by SPACEs.
   If `whitespace-style' includes the value
   `space-before-tab::tab', replace SPACEs by TABs.
   If `whitespace-style' includes the value
   `space-before-tab::space', replace TABs by SPACEs.

3. SPACEs or TABs at end of line.
   If `whitespace-style' includes the value `trailing', remove
   all SPACEs or TABs at end of line.

4. `tab-width' or more SPACEs after TAB.
   If `whitespace-style' includes the value `space-after-tab':
   replace SPACEs by TABs, if `indent-tabs-mode' is non-nil;
   otherwise, replace TABs by SPACEs.
   If `whitespace-style' includes the value
   `space-after-tab::tab', replace SPACEs by TABs.
   If `whitespace-style' includes the value
   `space-after-tab::space', replace TABs by SPACEs.

See `whitespace-style', `indent-tabs-mode' and `tab-width' for
documentation."
  (interactive "@r")
  (if buffer-read-only
      ;; read-only buffer
      (whitespace-warn-read-only "cleanup region")
    ;; non-read-only buffer
    (let ((rstart           (min start end))
	  (rend             (copy-marker (max start end)))
	  overwrite-mode		; enforce no overwrite
	  tmp)
      (save-excursion
        ;; PROBLEM 1: `tab-width' or more SPACEs at bol
        (cond
         ;; ACTION: replace `tab-width' or more SPACEs at bol by TABs, if
         ;; `indent-tabs-mode' is non-nil; otherwise, replace TABs
         ;; by SPACEs.
         ((memq 'indentation whitespace-style)
          (let ((regexp (whitespace-indentation-regexp)))
            (goto-char rstart)
            (while (re-search-forward regexp rend t)
              (setq tmp (current-indentation))
              (goto-char (match-beginning 0))
              (delete-horizontal-space)
              (unless (eolp)
                (indent-to tmp)))))
         ;; ACTION: replace `tab-width' or more SPACEs at bol by TABs.
         ((memq 'indentation::tab whitespace-style)
          (whitespace-replace-action
           'tabify rstart rend
           (whitespace-indentation-regexp 'tab) 0))
         ;; ACTION: replace TABs by SPACEs.
         ((memq 'indentation::space whitespace-style)
          (whitespace-replace-action
           'untabify rstart rend
           (whitespace-indentation-regexp 'space) 0)))
        ;; PROBLEM 3: SPACEs or TABs at eol
        ;; ACTION: remove all SPACEs or TABs at eol
        (when (memq 'trailing whitespace-style)
          (whitespace-replace-action
           'delete-region rstart rend
           whitespace-trailing-regexp 1))
        ;; PROBLEM 4: `tab-width' or more SPACEs after TAB
        (cond
         ;; ACTION: replace `tab-width' or more SPACEs by TABs, if
         ;; `indent-tabs-mode' is non-nil; otherwise, replace TABs
         ;; by SPACEs.
         ((memq 'space-after-tab whitespace-style)
          (whitespace-replace-action
           (if indent-tabs-mode 'tabify 'untabify)
           rstart rend (whitespace-space-after-tab-regexp) 1))
         ;; ACTION: replace `tab-width' or more SPACEs by TABs.
         ((memq 'space-after-tab::tab whitespace-style)
          (whitespace-replace-action
           'tabify rstart rend
           (whitespace-space-after-tab-regexp 'tab) 1))
         ;; ACTION: replace TABs by SPACEs.
         ((memq 'space-after-tab::space whitespace-style)
          (whitespace-replace-action
           'untabify rstart rend
           (whitespace-space-after-tab-regexp 'space) 1)))
        ;; PROBLEM 2: SPACEs before TAB
        (cond
         ;; ACTION: replace SPACEs before TAB by TABs, if
         ;; `indent-tabs-mode' is non-nil; otherwise, replace TABs
         ;; by SPACEs.
         ((memq 'space-before-tab whitespace-style)
          (whitespace-replace-action
           (if indent-tabs-mode 'tabify 'untabify)
           rstart rend whitespace-space-before-tab-regexp
           (if indent-tabs-mode 0 2)))
         ;; ACTION: replace SPACEs before TAB by TABs.
         ((memq 'space-before-tab::tab whitespace-style)
          (whitespace-replace-action
           'tabify rstart rend
           whitespace-space-before-tab-regexp 0))
         ;; ACTION: replace TABs by SPACEs.
         ((memq 'space-before-tab::space whitespace-style)
          (whitespace-replace-action
           'untabify rstart rend
           whitespace-space-before-tab-regexp 2))))
      (set-marker rend nil))))		; point marker to nowhere


(defun whitespace-replace-action (action rstart rend regexp index)
  "Do ACTION in the string matched by REGEXP between RSTART and REND.

INDEX is the level group matched by REGEXP and used by ACTION.

See also `tab-width'."
  (goto-char rstart)
  (while (re-search-forward regexp rend t)
    (goto-char (match-end index))
    (funcall action (match-beginning index) (match-end index))))


;;;;;;;;;;;;;;;;;;;;;;;;;;;;;;;;;;;;;;;;;;;;;;;;;;;;;;;;;;;;;;;;;;;;;;
;;;; User command - report


(defun whitespace-regexp (regexp &optional kind)
  "Return REGEXP depending on `indent-tabs-mode'."
  (format
   (cond
    ((or (eq kind 'tab)
         indent-tabs-mode)
     (car regexp))
    ((or (eq kind 'space)
         (not indent-tabs-mode))
     (cdr regexp)))
   tab-width))


(defun whitespace-indentation-regexp (&optional kind)
  "Return the indentation regexp depending on `indent-tabs-mode'."
  (whitespace-regexp whitespace-indentation-regexp kind))


(defun whitespace-space-after-tab-regexp (&optional kind)
  "Return the space-after-tab regexp depending on `indent-tabs-mode'."
  (whitespace-regexp whitespace-space-after-tab-regexp kind))


(defconst whitespace-report-list
  (list
   (cons 'empty                   whitespace-empty-at-bob-regexp)
   (cons 'empty                   whitespace-empty-at-eob-regexp)
   (cons 'trailing                whitespace-trailing-regexp)
   (cons 'indentation             nil)
   (cons 'indentation::tab        nil)
   (cons 'indentation::space      nil)
   (cons 'space-before-tab        whitespace-space-before-tab-regexp)
   (cons 'space-before-tab::tab   whitespace-space-before-tab-regexp)
   (cons 'space-before-tab::space whitespace-space-before-tab-regexp)
   (cons 'space-after-tab         nil)
   (cons 'space-after-tab::tab    nil)
   (cons 'space-after-tab::space  nil)
   )
   "List of whitespace bogus symbol and corresponding regexp.")


(defconst whitespace-report-text
  '( ;; `indent-tabs-mode' has non-nil value
    "\
 Whitespace Report

 Current Setting                       Whitespace Problem

 empty                    []     []  empty lines at beginning of buffer
 empty                    []     []  empty lines at end of buffer
 trailing                 []     []  SPACEs or TABs at end of line
 indentation              []     []  >= `tab-width' SPACEs at beginning of line
 indentation::tab         []     []  >= `tab-width' SPACEs at beginning of line
 indentation::space       []     []  TABs at beginning of line
 space-before-tab         []     []  SPACEs before TAB
 space-before-tab::tab    []     []  SPACEs before TAB: SPACEs
 space-before-tab::space  []     []  SPACEs before TAB: TABs
 space-after-tab          []     []  >= `tab-width' SPACEs after TAB
 space-after-tab::tab     []     []  >= `tab-width' SPACEs after TAB: SPACEs
 space-after-tab::space   []     []  >= `tab-width' SPACEs after TAB: TABs

 indent-tabs-mode =
 tab-width        = \n\n"
    . ;; `indent-tabs-mode' has nil value
    "\
 Whitespace Report

 Current Setting                       Whitespace Problem

 empty                    []     []  empty lines at beginning of buffer
 empty                    []     []  empty lines at end of buffer
 trailing                 []     []  SPACEs or TABs at end of line
 indentation              []     []  TABs at beginning of line
 indentation::tab         []     []  >= `tab-width' SPACEs at beginning of line
 indentation::space       []     []  TABs at beginning of line
 space-before-tab         []     []  SPACEs before TAB
 space-before-tab::tab    []     []  SPACEs before TAB: SPACEs
 space-before-tab::space  []     []  SPACEs before TAB: TABs
 space-after-tab          []     []  >= `tab-width' SPACEs after TAB
 space-after-tab::tab     []     []  >= `tab-width' SPACEs after TAB: SPACEs
 space-after-tab::space   []     []  >= `tab-width' SPACEs after TAB: TABs

 indent-tabs-mode =
 tab-width        = \n\n")
  "Text for whitespace bogus report.

It is a cons of strings, where the car part is used when
`indent-tabs-mode' is non-nil, and the cdr part is used when
`indent-tabs-mode' is nil.")


(defconst whitespace-report-buffer-name "*Whitespace Report*"
  "The buffer name for whitespace bogus report.")


;;;###autoload
(defun whitespace-report (&optional force report-if-bogus)
  "Report some whitespace problems in buffer.

Perform `whitespace-report-region' on the current buffer."
  (interactive (list current-prefix-arg))
  (whitespace-report-region (point-min) (point-max)
			    force report-if-bogus))


;;;###autoload
(defun whitespace-report-region (start end &optional force report-if-bogus)
  "Report some whitespace problems in a region.

Return nil if there is no whitespace problem; otherwise, return
non-nil.

If FORCE is non-nil or \\[universal-argument] was pressed just
before calling `whitespace-report-region' interactively, it
forces all classes of whitespace problem to be considered
significant.

If REPORT-IF-BOGUS is t, it reports only when there are any
whitespace problems in buffer; if it is `never', it does not
report problems.

Report if some of the following whitespace problems exist:

* If `indent-tabs-mode' is non-nil:
   empty		1. empty lines at beginning of buffer.
   empty		2. empty lines at end of buffer.
   trailing		3. SPACEs or TABs at end of line.
   indentation		4. line starts with `tab-width' or more SPACEs.
   space-before-tab	5. SPACEs before TAB.
   space-after-tab	6. `tab-width' or more SPACEs after TAB.

* If `indent-tabs-mode' is nil:
   empty		1. empty lines at beginning of buffer.
   empty		2. empty lines at end of buffer.
   trailing		3. SPACEs or TABs at end of line.
   indentation		4. TABS at beginning of line.
   space-before-tab	5. SPACEs before TAB.
   space-after-tab	6. `tab-width' or more SPACEs after TAB.

See `whitespace-style' for documentation.
See also `whitespace-cleanup' and `whitespace-cleanup-region' for
cleaning up these problems."
  (interactive "r")
  (setq force (or current-prefix-arg force))
  (save-excursion
    (let* ((has-bogus nil)
           (rstart    (min start end))
           (rend      (max start end))
           ;; Fall back to whitespace-style so we can run before
           ;; the mode is active.
           (style     (copy-sequence
                       (or whitespace-active-style whitespace-style)))
           (bogus-list
            (mapcar
             (lambda (option)
               (when force
                 (push (car option) style))
               (goto-char rstart)
               (let ((regexp
                      (cond
                       ((eq (car option) 'indentation)
                        (whitespace-indentation-regexp))
                       ((eq (car option) 'indentation::tab)
                        (whitespace-indentation-regexp 'tab))
                       ((eq (car option) 'indentation::space)
                        (whitespace-indentation-regexp 'space))
                       ((eq (car option) 'space-after-tab)
                        (whitespace-space-after-tab-regexp))
                       ((eq (car option) 'space-after-tab::tab)
                        (whitespace-space-after-tab-regexp 'tab))
                       ((eq (car option) 'space-after-tab::space)
                        (whitespace-space-after-tab-regexp 'space))
                       ((eq (car option) 'missing-newline-at-eof)
                        "[^\n]\\'")
                       (t
                        (cdr option)))))
                 (when (re-search-forward regexp rend t)
                   (unless has-bogus
                     (setq has-bogus (memq (car option) style)))
                   t)))
             whitespace-report-list)))
      (when (pcase report-if-bogus ('nil t) ('never nil) (_ has-bogus))
        (whitespace-kill-buffer whitespace-report-buffer-name)
        ;; `indent-tabs-mode' may be local to current buffer
        ;; `tab-width' may be local to current buffer
        (let ((ws-indent-tabs-mode indent-tabs-mode)
              (ws-tab-width tab-width))
          (with-current-buffer (get-buffer-create
                                whitespace-report-buffer-name)
            (let ((inhibit-read-only t))
              (special-mode)
              (erase-buffer)
              (insert (if ws-indent-tabs-mode
                          (car whitespace-report-text)
                        (cdr whitespace-report-text)))
              (goto-char (point-min))
              (forward-line 3)
              (dolist (option whitespace-report-list)
                (forward-line 1)
                (whitespace-mark-x
                 27 (memq (car option) style))
                (whitespace-mark-x 7 (car bogus-list))
                (setq bogus-list (cdr bogus-list)))
              (forward-line 1)
              (whitespace-insert-value ws-indent-tabs-mode)
              (whitespace-insert-value ws-tab-width)
              (when has-bogus
                (goto-char (point-max))
                (insert (substitute-command-keys
                         " Type `\\[whitespace-cleanup]'")
                        " to cleanup the buffer.\n\n"
                        (substitute-command-keys
                         " Type `\\[whitespace-cleanup-region]'")
                        " to cleanup a region.\n\n"))
              (whitespace-display-window (current-buffer))))))
      has-bogus)))


;;;;;;;;;;;;;;;;;;;;;;;;;;;;;;;;;;;;;;;;;;;;;;;;;;;;;;;;;;;;;;;;;;;;;;
;;;; Internal functions


(defvar-local whitespace-font-lock-keywords nil
  "Used to save the value `whitespace-color-on' adds to `font-lock-keywords'.")


(defconst whitespace-help-text
  "\
 Whitespace Toggle Options                  | scroll up  :  SPC   or > |
                                            | scroll down:  M-SPC or < |
 FACES                                      \\__________________________/
 []  f   - toggle face visualization
 []  t   - toggle TAB visualization
 []  s   - toggle SPACE and HARD SPACE visualization
 []  r   - toggle trailing blanks visualization
 []  l   - toggle \"long lines\" visualization
 []  L   - toggle \"long lines\" tail visualization
 []  C-l - toggle \"long lines\" one character visualization
 []  n   - toggle NEWLINE visualization
 []  e   - toggle empty line at bob and/or eob visualization
 []  C-i - toggle indentation SPACEs visualization (via `indent-tabs-mode')
 []  I   - toggle indentation SPACEs visualization
 []  i   - toggle indentation TABs visualization
 []  C-t - toggle big indentation visualization
 []  C-a - toggle SPACEs after TAB visualization (via `indent-tabs-mode')
 []  A   - toggle SPACEs after TAB: SPACEs visualization
 []  a   - toggle SPACEs after TAB: TABs visualization
 []  C-b - toggle SPACEs before TAB visualization (via `indent-tabs-mode')
 []  B   - toggle SPACEs before TAB: SPACEs visualization
 []  b   - toggle SPACEs before TAB: TABs visualization

 DISPLAY TABLE
 []  T - toggle TAB visualization
 []  S - toggle SPACE and HARD SPACE visualization
 []  N - toggle NEWLINE visualization

      x - restore `whitespace-style' value

      ? - display this text\n\n"
  "Text for whitespace toggle options.")


(defconst whitespace-help-buffer-name "*Whitespace Toggle Options*"
  "The buffer name for whitespace toggle options.")


(defun whitespace-insert-value (value)
  "Insert VALUE at column 20 of next line."
  (forward-line 1)
  (move-to-column 20 t)
  (insert (format "%s" value)))


(defun whitespace-mark-x (nchars condition)
  "Insert the mark (`X' or ` ') after NCHARS depending on CONDITION."
  (forward-char nchars)
  (insert (if condition "X" " ")))


(defun whitespace-insert-option-mark (the-list the-value)
  "Insert the option mark (`X' or ` ') in toggle options buffer."
  (goto-char (point-min))
  (forward-line 2)
  (dolist (sym  the-list)
    (if (eq sym 'help-newline)
	(forward-line 2)
      (forward-line 1)
      (whitespace-mark-x 2 (memq sym the-value)))))


(defun whitespace-help-on (style)
  "Display the whitespace toggle options."
  (unless (get-buffer whitespace-help-buffer-name)
    (delete-other-windows)
    (let ((buffer (get-buffer-create whitespace-help-buffer-name)))
      (with-current-buffer buffer
	(erase-buffer)
	(insert whitespace-help-text)
	(whitespace-insert-option-mark
	 whitespace-style-value-list style)
	(whitespace-display-window buffer)))))


(defun whitespace-display-window (buffer)
  "Display BUFFER, preferably below the selected window."
  (goto-char (point-min))
  (set-buffer-modified-p nil)
  (let ((window (display-buffer
	         buffer
	         `((display-buffer-reuse-window
		    display-buffer-below-selected)))))
    (shrink-window-if-larger-than-buffer window)))

(defun whitespace-kill-buffer (buffer-name)
  "Kill buffer BUFFER-NAME and windows related with it."
  (let ((buffer (get-buffer buffer-name)))
    (when buffer
      (delete-windows-on buffer)
      (kill-buffer buffer))))


(defun whitespace-help-off ()
  "Remove the buffer and window of the whitespace toggle options."
  (whitespace-kill-buffer whitespace-help-buffer-name))


(defun whitespace-help-scroll (&optional up)
  "Scroll help window, if it exists.

If UP is non-nil, scroll up; otherwise, scroll down."
  (condition-case nil
      (let ((buffer (get-buffer whitespace-help-buffer-name)))
	(if buffer
	    (with-selected-window (get-buffer-window buffer)
	      (if up
		  (scroll-up 3)
		(scroll-down 3)))
	  (ding)))
    ;; handler
    ((error)
     ;; just ignore error
     )))


(defun whitespace-interactive-char (local-p)
  "Interactive function to read a char and return a symbol.

If LOCAL-P is non-nil, it uses a local context; otherwise, it
uses a global context.

It accepts one of the following chars:

  CHAR	MEANING
  (VIA FACES)
   f	toggle face visualization
   t	toggle TAB visualization
   s	toggle SPACE and HARD SPACE visualization
   r	toggle trailing blanks visualization
   l	toggle \"long lines\" visualization
   L	toggle \"long lines\" tail visualization
   C-l	toggle \"long lines\" one character visualization
   n	toggle NEWLINE visualization
   e	toggle empty line at bob and/or eob visualization
   C-i	toggle indentation SPACEs visualization (via `indent-tabs-mode')
   I	toggle indentation SPACEs visualization
   i	toggle indentation TABs visualization
   C-a	toggle SPACEs after TAB visualization (via `indent-tabs-mode')
   A	toggle SPACEs after TAB: SPACEs visualization
   a	toggle SPACEs after TAB: TABs visualization
   C-b	toggle SPACEs before TAB visualization (via `indent-tabs-mode')
   B	toggle SPACEs before TAB: SPACEs visualization
   b	toggle SPACEs before TAB: TABs visualization

  (VIA DISPLAY TABLE)
   T	toggle TAB visualization
   S	toggle SPACE and HARD SPACE visualization
   N	toggle NEWLINE visualization

   x	restore `whitespace-style' value
   ?	display brief help

See also `whitespace-toggle-option-alist'."
  (let* ((is-off (not (if local-p
			  whitespace-mode
			global-whitespace-mode)))
	 (style  (cond (is-off  whitespace-style) ; use default value
		       (local-p whitespace-active-style)
		       (t       whitespace-toggle-style)))
	 (prompt
	  (format "Whitespace Toggle %s (type ? for further options)-"
		  (if local-p "Local" "Global")))
	 ch sym)
    ;; read a valid option and get the corresponding symbol
    (save-window-excursion
      (condition-case data
	  (progn
	    (while
		;; while condition
		(progn
		  (setq ch (read-char prompt))
		  (not
		   (setq sym
			 (cdr
			  (assq ch whitespace-toggle-option-alist)))))
	      ;; while body
	      (cond
	       ((eq ch ?\?)   (whitespace-help-on style))
	       ((eq ch ?\ )   (whitespace-help-scroll t))
	       ((eq ch ?\M- ) (whitespace-help-scroll))
	       ((eq ch ?>)    (whitespace-help-scroll t))
	       ((eq ch ?<)    (whitespace-help-scroll))
	       (t             (ding))))
	    (whitespace-help-off)
	    (message " "))		; clean echo area
	;; handler
	((quit error)
	 (whitespace-help-off)
	 (error (error-message-string data)))))
    (list sym)))			; return the appropriate symbol


(defun whitespace-toggle-list (local-p arg the-list)
  "Toggle options in THE-LIST based on list ARG.

If LOCAL-P is non-nil, it uses a local context; otherwise, it
uses a global context.

ARG is a list of options to be toggled.

THE-LIST is a list of options.  This list will be toggled and the
resultant list will be returned."
  (unless (if local-p whitespace-mode global-whitespace-mode)
    (setq the-list whitespace-style))
  (setq the-list (copy-sequence the-list)) ; keep original list
  (dolist (sym (if (listp arg) arg (list arg)))
    (cond
     ;; ignore help value
     ((eq sym 'help-newline))
     ;; restore default values
     ((eq sym 'whitespace-style)
      (setq the-list whitespace-style))
     ;; toggle valid values
     ((memq sym whitespace-style-value-list)
      (setq the-list (if (memq sym the-list)
			 (delq sym the-list)
		       (cons sym the-list))))))
  the-list)


(defvar-local whitespace-display-table nil
  "Used to save a local display table.")

(defvar-local whitespace-display-table-was-local nil
  "Used to remember whether a buffer initially had a local display table.")

(defun whitespace-turn-on ()
  "Turn on whitespace visualization."
  ;; prepare local hooks
  (add-hook 'write-file-functions 'whitespace-write-file-hook nil t)
  ;; create whitespace local buffer environment
  (setq-local whitespace-font-lock-keywords nil)
  (setq-local whitespace-display-table nil)
  (setq-local whitespace-display-table-was-local nil)
  (setq-local whitespace-active-style
              (if (listp whitespace-style)
	          whitespace-style
	        (list whitespace-style)))
  ;; turn on whitespace
  (when whitespace-active-style
    (whitespace-color-on)
    (whitespace-display-char-on)))


(defun whitespace-turn-off ()
  "Turn off whitespace visualization."
  (remove-hook 'write-file-functions 'whitespace-write-file-hook t)
  (when whitespace-active-style
    (whitespace-color-off)
    (whitespace-display-char-off)))


(defun whitespace-style-face-p ()
  "Return t if there is some visualization via face."
  (and (memq 'face whitespace-active-style)
       (or (memq 'tabs                    whitespace-active-style)
	   (memq 'spaces                  whitespace-active-style)
	   (memq 'trailing                whitespace-active-style)
	   (memq 'lines                   whitespace-active-style)
	   (memq 'lines-tail              whitespace-active-style)
	   (memq 'lines-char              whitespace-active-style)
	   (memq 'newline                 whitespace-active-style)
	   (memq 'empty                   whitespace-active-style)
	   (memq 'indentation             whitespace-active-style)
	   (memq 'indentation::tab        whitespace-active-style)
	   (memq 'indentation::space      whitespace-active-style)
	   (memq 'big-indent              whitespace-active-style)
	   (memq 'space-after-tab         whitespace-active-style)
	   (memq 'space-after-tab::tab    whitespace-active-style)
	   (memq 'space-after-tab::space  whitespace-active-style)
	   (memq 'space-before-tab        whitespace-active-style)
	   (memq 'space-before-tab::tab   whitespace-active-style)
	   (memq 'space-before-tab::space whitespace-active-style))
       t))


(defun whitespace-color-on ()
  "Turn on color visualization."
  (when (whitespace-style-face-p)
    ;; save current point and refontify when necessary
    (setq-local whitespace-point (point))
    (setq whitespace-point--used
          (let ((ol (make-overlay (point) (point) nil nil t)))
            (delete-overlay ol) ol))
    (setq-local whitespace-bob-marker (point-min-marker))
    (setq-local whitespace-eob-marker (point-max-marker))
    (whitespace--update-bob-eob)
    (setq-local whitespace-buffer-changed nil)
    (add-hook 'post-command-hook #'whitespace-post-command-hook nil t)
    (add-hook 'before-change-functions #'whitespace-buffer-changed nil t)
    (add-hook 'after-change-functions #'whitespace--update-bob-eob
              ;; The -1 ensures that it runs before any
              ;; `font-lock-mode' hook functions.
              -1 t)
    ;; Add whitespace-mode color into font lock.
    (setq
     whitespace-font-lock-keywords
     `(
       (whitespace-point--flush-used)
       ,@(when (memq 'spaces whitespace-active-style)
           ;; Show SPACEs.
           `((,whitespace-space-regexp 1 whitespace-space t)
             ;; Show HARD SPACEs.
             (,whitespace-hspace-regexp 1 whitespace-hspace t)))
       ,@(when (memq 'tabs whitespace-active-style)
           ;; Show TABs.
           `((,whitespace-tab-regexp 1 whitespace-tab t)))
       ,@(when (memq 'trailing whitespace-active-style)
           ;; Show trailing blanks.
           `((,#'whitespace-trailing-regexp 1 whitespace-trailing t)))
       ,@(when (or (memq 'lines      whitespace-active-style)
                   (memq 'lines-tail whitespace-active-style)
                   (memq 'lines-char whitespace-active-style))
           ;; Show "long" lines.
           `((,#'whitespace-lines-regexp
              ,(cond
                ;; whole line
                ((memq 'lines whitespace-active-style) 0)
                ;; line tail
                ((memq 'lines-tail whitespace-active-style) 2)
                ;; first overflowing character
                ((memq 'lines-char whitespace-active-style) 3))
              whitespace-line prepend)))
       ,@(when (or (memq 'space-before-tab whitespace-active-style)
                   (memq 'space-before-tab::tab whitespace-active-style)
                   (memq 'space-before-tab::space whitespace-active-style))
           `((,whitespace-space-before-tab-regexp
              ,(cond
                ((memq 'space-before-tab whitespace-active-style)
                 ;; Show SPACEs before TAB (indent-tabs-mode).
                 (if indent-tabs-mode 1 2))
                ((memq 'space-before-tab::tab whitespace-active-style)
                 1)
                ((memq 'space-before-tab::space whitespace-active-style)
                 2))
              whitespace-space-before-tab t)))
       ,@(when (or (memq 'indentation whitespace-active-style)
                   (memq 'indentation::tab whitespace-active-style)
                   (memq 'indentation::space whitespace-active-style))
           `((,#'whitespace--indentation-matcher
              1 whitespace-indentation t)))
       ,@(when (memq 'big-indent whitespace-active-style)
           ;; Show big indentation.
           `((,whitespace-big-indent-regexp 1 'whitespace-big-indent t)))
       ,@(when (memq 'empty whitespace-active-style)
           ;; Show empty lines at beginning of buffer.
           `((,#'whitespace--empty-at-bob-matcher
              0 whitespace-empty t)
             ;; Show empty lines at end of buffer.
             (,#'whitespace--empty-at-eob-matcher
              0 whitespace-empty t)))
       ,@(when (or (memq 'space-after-tab whitespace-active-style)
                   (memq 'space-after-tab::tab whitespace-active-style)
                   (memq 'space-after-tab::space whitespace-active-style))
           `((,(cond
                ((memq 'space-after-tab whitespace-active-style)
                 ;; Show SPACEs after TAB (indent-tabs-mode).
                 (whitespace-space-after-tab-regexp))
                ((memq 'space-after-tab::tab whitespace-active-style)
                 ;; Show SPACEs after TAB (SPACEs).
                 (whitespace-space-after-tab-regexp 'tab))
                ((memq 'space-after-tab::space whitespace-active-style)
                 ;; Show SPACEs after TAB (TABs).
                 (whitespace-space-after-tab-regexp 'space)))
              1 whitespace-space-after-tab t)))
       ,@(when (memq 'missing-newline-at-eof whitespace-active-style)
           ;; Show missing newline.
           `(("[^\n]\\'" 0
              ;; Don't mark the end of the buffer is point is there --
              ;; it probably means that the user is typing something
              ;; at the end of the buffer.
              (and (/= whitespace-point (point-max))
                   'whitespace-missing-newline-at-eof)
              t)))))
    (font-lock-add-keywords nil whitespace-font-lock-keywords t)
    (font-lock-flush)))


(defun whitespace-color-off ()
  "Turn off color visualization."
  ;; turn off font lock
  (kill-local-variable 'whitespace-point--used)
  (when (whitespace-style-face-p)
    (remove-hook 'post-command-hook #'whitespace-post-command-hook t)
    (remove-hook 'before-change-functions #'whitespace-buffer-changed t)
    (remove-hook 'after-change-functions #'whitespace--update-bob-eob
                 t)
    (font-lock-remove-keywords nil whitespace-font-lock-keywords)
    (font-lock-flush)))

(defun whitespace-point--used (start end)
  (let ((ostart (overlay-start whitespace-point--used)))
    (if ostart
        (move-overlay whitespace-point--used
                      (min start ostart)
                      (max end (overlay-end whitespace-point--used)))
      (move-overlay whitespace-point--used start end))))

(defun whitespace-point--flush-used (limit)
  (let ((ostart (overlay-start whitespace-point--used)))
    ;; Strip parts of whitespace-point--used we're about to refresh.
    (when ostart
      (let ((oend (overlay-end whitespace-point--used)))
        (if (<= (point) ostart)
            (if (<= oend limit)
                (delete-overlay whitespace-point--used)
              (move-overlay whitespace-point--used limit oend)))
        (if (<= oend limit)
            (move-overlay whitespace-point--used ostart (point))))))
  nil)

(defun whitespace-trailing-regexp (limit)
  "Match trailing spaces which do not contain the point at end of line."
  (let ((status t))
    (while (if (re-search-forward whitespace-trailing-regexp limit t)
	       (when (= whitespace-point (match-end 1)) ; Loop if point at eol.
                 (whitespace-point--used (match-beginning 0) (match-end 0))
                 t)
	     (setq status nil)))		  ;; end of buffer
    status))

(defun whitespace-lines-regexp (limit)
  (re-search-forward
   (let ((line-column (or whitespace-line-column fill-column)))
     (format
      "^\\([^\t\n]\\{%s\\}\\|[^\t\n]\\{0,%s\\}\t\\)\\{%d\\}%s\\(?2:\\(?3:.\\).*\\)$"
      tab-width
      (1- tab-width)
      (/ line-column tab-width)
      (let ((rem (% line-column tab-width)))
        (if (zerop rem)
            ""
          (format ".\\{%d\\}" rem)))))
   limit t))

(defun whitespace--empty-at-bob-matcher (limit)
  "Match empty/space-only lines at beginning of buffer (BoB).
Match does not extend past position LIMIT.  For improved UX, the
line containing `whitespace-point' and subsequent lines are
excluded from the match.  (The idea is that the user might be
about to start typing, and if they do, that line and any
following empty lines will no longer be BoB empty lines.
Highlighting those lines can be distracting.)"
  (let ((p (point))
        (e (min whitespace-bob-marker limit
                ;; EoB marker will be before BoB marker if the buffer
                ;; has nothing but empty lines.
                whitespace-eob-marker
                (save-excursion (goto-char whitespace-point)
                                (line-beginning-position)))))
    (when (= p 1)
      ;; See the comment in `whitespace--update-bob-eob' for why this
      ;; text property is added here.
      (put-text-property 1 whitespace-bob-marker
                         'font-lock-multiline t))
    (when (< p e)
      (set-match-data (list p e))
      (goto-char e))))

(defsubst whitespace--looking-back (regexp)
  (save-excursion
    (when (/= 0 (skip-chars-backward " \t\n"))
      (unless (bolp)
	(forward-line 1))
      (looking-at regexp))))

(defun whitespace--empty-at-eob-matcher (limit)
  "Match empty/space-only lines at end of buffer (EoB).
Match does not extend past position LIMIT.  For improved UX, the
line containing `whitespace-point' and preceding lines are
excluded from the match.  (The idea is that the user might be
about to start typing, and if they do, that line and previous
empty lines will no longer be EoB empty lines.  Highlighting
those lines can be distracting.)"
  (when (= limit (1+ (buffer-size)))
    ;; See the comment in `whitespace--update-bob-eob' for why this
    ;; text property is added here.
    (put-text-property whitespace-eob-marker limit
                       'font-lock-multiline t))
  (let ((b (max (point) whitespace-eob-marker
                whitespace-bob-marker ; See comment in the bob func.
                (save-excursion (goto-char whitespace-point)
                                (forward-line 1)
                                (point)))))
    (when (< b limit)
      (set-match-data (list b limit))
      (goto-char limit))))

(defun whitespace-buffer-changed (_beg _end)
  "Set `whitespace-buffer-changed' variable to t."
  (setq whitespace-buffer-changed t))

(defun whitespace-post-command-hook ()
  "Save current point into `whitespace-point' variable.
Also refontify when necessary."
  (unless (and (eq whitespace-point (point))
               (not whitespace-buffer-changed))
    (when (and (not whitespace-buffer-changed)
               (memq 'empty whitespace-active-style))
      ;; No need to handle the `whitespace-buffer-changed' case here
      ;; because that is taken care of by the `font-lock-multiline'
      ;; text property.
      (when (<= (min (point) whitespace-point) whitespace-bob-marker)
        (font-lock-flush 1 whitespace-bob-marker))
      (when (>= (max (point) whitespace-point) whitespace-eob-marker)
        (font-lock-flush whitespace-eob-marker (1+ (buffer-size)))))
    (setq-local whitespace-buffer-changed nil)
    (setq whitespace-point (point))	; current point position
    (let ((refontify (and (eolp) ; It is at end of line ...
                          ;; ... with trailing SPACE or TAB
                          (or (memq (preceding-char) '(?\s ?\t)))
                          (line-beginning-position)))
          (ostart (overlay-start whitespace-point--used)))
      (cond
       ((not refontify)
        ;; New point does not affect highlighting: just refresh the
        ;; highlighting of old point, if needed.
        (when ostart
          (font-lock-flush ostart
                           (overlay-end whitespace-point--used))
          (delete-overlay whitespace-point--used)))
       ((not ostart)
        ;; Old point did not affect highlighting, but new one does: refresh the
        ;; highlighting of new point.
        (font-lock-flush (min refontify (point)) (max refontify (point))))
       ((save-excursion
          (goto-char ostart)
          (setq ostart (line-beginning-position))
          (and (<= ostart (max refontify (point)))
               (progn
                 (goto-char (overlay-end whitespace-point--used))
                 (let ((oend (line-beginning-position 2)))
                   (<= (min refontify (point)) oend)))))
        ;; The old point highlighting and the new point highlighting
        ;; cover a contiguous region: do a single refresh.
        (font-lock-flush (min refontify (point) ostart)
                         (max refontify (point)
                              (overlay-end whitespace-point--used)))
        (delete-overlay whitespace-point--used))
       (t
        (font-lock-flush (min refontify (point))
                         (max refontify (point)))
        (font-lock-flush ostart (overlay-end whitespace-point--used))
        (delete-overlay whitespace-point--used))))))

(defun whitespace--indentation-matcher (limit)
  "Indentation matcher for `font-lock-keywords'.
This matcher is a function instead of a static regular expression
so that the next call to `font-lock-flush' picks up any changes
to `indent-tabs-mode' and `tab-width'."
  (re-search-forward
   (whitespace-indentation-regexp
    (cond
     ((memq 'indentation whitespace-active-style) nil)
     ((memq 'indentation::tab whitespace-active-style) 'tab)
     ((memq 'indentation::space whitespace-active-style) 'space)))
   limit t))

(defun whitespace--variable-watcher (_symbol _newval _op buffer)
  "Variable watcher that calls `font-lock-flush' for BUFFER."
  (when buffer
    (with-current-buffer buffer
      (when whitespace-mode
        (font-lock-flush)))))

(defun whitespace--update-bob-eob (&optional beg end &rest _)
  "Update `whitespace-bob-marker' and `whitespace-eob-marker'.
Also apply `font-lock-multiline' text property.  If BEG and END
are non-nil, assume that only characters in that range have
changed since the last call to this function (for optimization
purposes)."
  (when (memq 'empty whitespace-active-style)
    ;; When a line is changed, `font-lock-mode' normally limits
    ;; re-processing to only the changed line.  That behavior is
    ;; problematic for highlighting `empty' lines because adding or
    ;; deleting a character might affect lines before or after the
    ;; change.  To address this, all `empty' lines are marked with a
    ;; non-nil `font-lock-multiline' text property.  This forces
    ;; `font-lock-mode' to re-process all of the lines whenever
    ;; there's an edit within any one of them.
    ;;
    ;; The text property must be set on `empty' lines twice per
    ;; relevant change:
    ;;
    ;;   1. Before the change.  This is necessary to ensure that
    ;;      previously highlighted lines become un-highlighted if
    ;;      necessary.  The text property must be added after the
    ;;      previous `font-lock-mode' run (the run in reaction to the
    ;;      previous change) because `font-lock-mode' clears the text
    ;;      property when it runs.
    ;;
    ;;   2. After the change, but before `font-lock-mode' reacts to
    ;;      the change.  This is necessary to ensure that new `empty'
    ;;      lines become highlighted.
    ;;
    ;; This hook function is responsible for #2, while the
    ;; `whitespace--empty-at-bob-matcher' and
    ;; `whitespace--empty-at-eob-matcher' functions are responsible
    ;; for #1.  (Those functions run after `font-lock-mode' clears the
    ;; text property and before the next change.)
    (save-excursion
      (save-restriction
        (widen)
        (let ((inhibit-read-only t))
          (when (or (null beg)
                    (<= beg (save-excursion
                              (goto-char whitespace-bob-marker)
                              ;; Any change in the first non-`empty'
                              ;; line, even if it's not the first
                              ;; character in the line, can potentially
                              ;; cause subsequent lines to become
                              ;; classified as `empty' (e.g., delete the
                              ;; "x" from " x").
                              (forward-line 1)
                              (point))))
            (goto-char 1)
            (set-marker whitespace-bob-marker (point))
            (save-match-data
              (when (looking-at whitespace-empty-at-bob-regexp)
                (set-marker whitespace-bob-marker (match-end 1))
                (put-text-property (match-beginning 1) (match-end 1)
                                   'font-lock-multiline t))))
          (when (or (null end)
                    (>= end (save-excursion
                              (goto-char whitespace-eob-marker)
                              ;; See above comment for the BoB case.
                              (forward-line -1)
                              (point))))
            (goto-char (1+ (buffer-size)))
            (set-marker whitespace-eob-marker (point))
            (save-match-data
              (when (whitespace--looking-back
                     whitespace-empty-at-eob-regexp)
                (set-marker whitespace-eob-marker (match-beginning 1))
                (put-text-property (match-beginning 1) (match-end 1)
                                   'font-lock-multiline t)))))))))


;;;;;;;;;;;;;;;;;;;;;;;;;;;;;;;;;;;;;;;;;;;;;;;;;;;;;;;;;;;;;;;;;;;;;;
;;;; Hacked from visws.el (Miles Bader <miles@gnu.org>)


(defun whitespace-style-mark-p ()
  "Return t if there is some visualization via display table."
  (and (or (memq 'tab-mark     whitespace-active-style)
           (memq 'space-mark   whitespace-active-style)
           (memq 'newline-mark whitespace-active-style))
       t))


(defsubst whitespace-char-valid-p (char)
  ;; This check should be improved!!!
  (or (< char 256)
      (characterp char)))


(defun whitespace-display-vector-p (vec)
  "Return non-nil if every character in vector VEC can be displayed."
  (let ((i (length vec)))
    (when (> i 0)
      (while (and (>= (setq i (1- i)) 0)
		  (whitespace-char-valid-p (aref vec i))))
      (< i 0))))


(defun whitespace-display-char-on ()
  "Turn on character display mapping."
  (when (and whitespace-display-mappings
	     (whitespace-style-mark-p))
    (let (vecs vec)
      ;; Remember whether a buffer has a local display table.
      (unless whitespace-display-table-was-local
	(setq whitespace-display-table-was-local t)
        ;; Save the old table so we can restore it when
        ;; `whitespace-mode' is switched off again.
        (when (or whitespace-mode global-whitespace-mode)
	  (setq whitespace-display-table
	        (copy-sequence buffer-display-table)))
	;; Assure `buffer-display-table' is unique
	;; when two or more windows are visible.
	(setq buffer-display-table
	      (copy-sequence buffer-display-table)))
      (unless buffer-display-table
	(setq buffer-display-table (make-display-table)))
      (dolist (entry whitespace-display-mappings)
	;; check if it is to display this mark
	(when (memq (car entry) whitespace-style)
	  ;; Get a displayable mapping.
	  (setq vecs (cddr entry))
	  (while (and vecs
		      (not (whitespace-display-vector-p (car vecs))))
	    (setq vecs (cdr vecs)))
	  ;; Display a valid mapping.
	  (when vecs
	    (setq vec (copy-sequence (car vecs)))
	    ;; NEWLINE char
	    (when (and (eq (cadr entry) ?\n)
		       (memq 'newline whitespace-active-style))
	      ;; Only insert face bits on NEWLINE char mapping to avoid
	      ;; obstruction of other faces like TABs and (HARD) SPACEs
	      ;; faces, font-lock faces, etc.
	      (dotimes (i (length vec))
		(or (eq (aref vec i) ?\n)
		    (aset vec i
			  (make-glyph-code (aref vec i)
					   whitespace-newline)))))
	    ;; Display mapping
	    (aset buffer-display-table (cadr entry) vec)))))))


(defun whitespace-display-char-off ()
  "Turn off character display mapping."
  (and whitespace-display-mappings
       (whitespace-style-mark-p)
       whitespace-display-table-was-local
       (setq whitespace-display-table-was-local nil
	     buffer-display-table whitespace-display-table)))


;;;;;;;;;;;;;;;;;;;;;;;;;;;;;;;;;;;;;;;;;;;;;;;;;;;;;;;;;;;;;;;;;;;;;;
;;;; Hook


(defun whitespace-action-when-on ()
  "Action to be taken always when local whitespace is turned on."
  (cond ((memq 'cleanup whitespace-action)
	 (whitespace-cleanup))
	((memq 'report-on-bogus whitespace-action)
	 (whitespace-report nil t))))


(defun whitespace-write-file-hook ()
  "Action to be taken when buffer is written.
It should be added buffer-locally to `write-file-functions'."
  (cond ((memq 'auto-cleanup whitespace-action)
	 (whitespace-cleanup))
	((memq 'abort-on-bogus whitespace-action)
	 (when (whitespace-report nil t)
	   (error "Abort write due to whitespace problems in %s"
		  (buffer-name)))))
  nil)					; continue hook processing


(defun whitespace-warn-read-only (msg)
  "Warn if buffer is read-only."
  (when (memq 'warn-if-read-only whitespace-action)
    (message "Can't %s: %s is read-only" msg (buffer-name))))


;;;;;;;;;;;;;;;;;;;;;;;;;;;;;;;;;;;;;;;;;;;;;;;;;;;;;;;;;;;;;;;;;;;;;;

(defvar whitespace--watched-vars
  '(fill-column indent-tabs-mode tab-width whitespace-line-column))

(dolist (var whitespace--watched-vars)
  (add-variable-watcher var #'whitespace--variable-watcher))

(defun whitespace-unload-function ()
  "Unload the whitespace library."
  (dolist (var whitespace--watched-vars)
    (remove-variable-watcher var #'whitespace--variable-watcher))
  (global-whitespace-mode -1)
  ;; be sure all local whitespace mode is turned off
  (save-current-buffer
    (dolist (buf (buffer-list))
      (set-buffer buf)
      (whitespace-mode -1)))
  nil)					; continue standard unloading


(provide 'whitespace)

(make-obsolete-variable 'whitespace-load-hook
                        "use `with-eval-after-load' instead." "28.1")
(run-hooks 'whitespace-load-hook)

;;; whitespace.el ends here<|MERGE_RESOLUTION|>--- conflicted
+++ resolved
@@ -295,15 +295,9 @@
    lines                highlight lines which have columns beyond
                         `whitespace-line-column' via faces.
                         Whole line is highlighted.
-<<<<<<< HEAD
-                        It has precedence over `lines-tail' and
+                        This has precedence over `lines-tail' and
                         `lines-char' (see below).
-                        It has effect only if `face' (see above)
-=======
-                        This has precedence over `lines-tail' (see
-                        below).
                         This has effect only if `face' (see above)
->>>>>>> 510020d3
                         is present in `whitespace-style'.
 
    lines-tail           highlighted lines which have columns beyond
@@ -315,7 +309,6 @@
                         and if `face' (see above) IS present in
                         `whitespace-style'.
 
-<<<<<<< HEAD
    lines-char           lines which have columns beyond
                         `whitespace-line-column' are highlighted via
                         putting a face on the first character that goes
@@ -325,12 +318,8 @@
                         in `whitespace-style' and if `face' (see
                         above) is present in `whitespace-style'.
 
-   newline              NEWLINEs are visualized via faces.
-                        It has effect only if `face' (see above)
-=======
    newline              visualize NEWLINEs via faces.
                         This has effect only if `face' (see above)
->>>>>>> 510020d3
                         is present in `whitespace-style'.
 
    missing-newline-at-eof visualize missing newline at the end of
@@ -767,13 +756,8 @@
   :group 'whitespace)
 
 
-<<<<<<< HEAD
 (defcustom whitespace-empty-at-bob-regexp "\\`\\([ \t\n]*\\(?:\n\\|$\\)\\)"
-  "Specify regexp for empty lines at beginning of buffer.
-=======
-(defcustom whitespace-empty-at-bob-regexp "\\`\\(\\([ \t]*\n\\)+\\)"
   "Regexp to match empty lines at beginning of buffer that should be visualized.
->>>>>>> 510020d3
 
 The empty lines are highlighted using the `whitespace-empty' face.
 This variable is used when `whitespace-style' includes `empty'."
@@ -835,13 +819,8 @@
 The characters beyond the column specified by this variable are
 highlighted using the `whitespace-line' face.
 
-<<<<<<< HEAD
-Used when `whitespace-style' includes `lines', `lines-tail' or
-`lines-char'."
-=======
-This varioable is used when `whitespace-style' includes `lines'
-or `lines-tail' or `lines-char'."
->>>>>>> 510020d3
+This variable is used when `whitespace-style' includes `lines',
+`lines-tail' or `lines-char'."
   :type '(choice :tag "Line Length Limit"
 		 (integer :tag "Line Length")
 		 (const :tag "Use fill-column" nil))
