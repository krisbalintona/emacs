--- conflicted
+++ resolved
@@ -1,11 +1,7 @@
 ;;; help-fns.el --- Complex help functions -*- lexical-binding: t -*-
 
-<<<<<<< HEAD
 ;; Copyright (C) 1985-1986, 1993-1994, 1998-2014
 ;;   Free Software Foundation, Inc.
-=======
-;; Copyright (C) 1985-1986, 1993-1994, 1998-2014 Free Software Foundation, Inc.
->>>>>>> 606695a6
 
 ;; Maintainer: emacs-devel@gnu.org
 ;; Keywords: help, internal
